/*
 * linux/ipc/msgutil.c
 * Copyright (C) 1999, 2004 Manfred Spraul
 *
 * This file is released under GNU General Public Licence version 2 or
 * (at your option) any later version.
 *
 * See the file COPYING for more details.
 */

#include <linux/spinlock.h>
#include <linux/init.h>
#include <linux/security.h>
#include <linux/slab.h>
#include <linux/ipc.h>
#include <linux/msg.h>
#include <linux/ipc_namespace.h>
#include <linux/utsname.h>
#include <linux/proc_fs.h>
#include <asm/uaccess.h>

#include "util.h"

DEFINE_SPINLOCK(mq_lock);

/*
 * The next 2 defines are here bc this is the only file
 * compiled when either CONFIG_SYSVIPC and CONFIG_POSIX_MQUEUE
 * and not CONFIG_IPC_NS.
 */
struct ipc_namespace init_ipc_ns = {
	.count		= ATOMIC_INIT(1),
	.user_ns = &init_user_ns,
	.proc_inum = PROC_IPC_INIT_INO,
};

atomic_t nr_ipc_ns = ATOMIC_INIT(1);

struct msg_msgseg {
	struct msg_msgseg* next;
	/* the next part of the message follows immediately */
};

#define DATALEN_MSG	(PAGE_SIZE-sizeof(struct msg_msg))
#define DATALEN_SEG	(PAGE_SIZE-sizeof(struct msg_msgseg))

struct msg_msg *load_msg(const void __user *src, int len)
{
	struct msg_msg *msg;
	struct msg_msgseg **pseg;
	int err;
	int alen;

	alen = len;
	if (alen > DATALEN_MSG)
		alen = DATALEN_MSG;

	msg = kmalloc(sizeof(*msg) + alen, GFP_KERNEL);
	if (msg == NULL)
		return ERR_PTR(-ENOMEM);

	msg->next = NULL;
	msg->security = NULL;

	if (copy_from_user(msg + 1, src, alen)) {
		err = -EFAULT;
		goto out_err;
	}

	len -= alen;
	src = ((char __user *)src) + alen;
	pseg = &msg->next;
	while (len > 0) {
		struct msg_msgseg *seg;
		alen = len;
		if (alen > DATALEN_SEG)
			alen = DATALEN_SEG;
		seg = kmalloc(sizeof(*seg) + alen,
						 GFP_KERNEL);
		if (seg == NULL) {
			err = -ENOMEM;
			goto out_err;
		}
		*pseg = seg;
		seg->next = NULL;
		if (copy_from_user(seg + 1, src, alen)) {
			err = -EFAULT;
			goto out_err;
		}
		pseg = &seg->next;
		len -= alen;
		src = ((char __user *)src) + alen;
	}

	err = security_msg_msg_alloc(msg);
	if (err)
		goto out_err;

	return msg;

out_err:
	free_msg(msg);
	return ERR_PTR(err);
}
#ifdef CONFIG_CHECKPOINT_RESTORE
struct msg_msg *copy_msg(struct msg_msg *src, struct msg_msg *dst)
{
	struct msg_msgseg *dst_pseg, *src_pseg;
	int len = src->m_ts;
	int alen;

	BUG_ON(dst == NULL);
	if (src->m_ts > dst->m_ts)
		return ERR_PTR(-EINVAL);
<<<<<<< HEAD

	alen = len;
	if (alen > DATALEN_MSG)
		alen = DATALEN_MSG;

	dst->next = NULL;
	dst->security = NULL;

	memcpy(dst + 1, src + 1, alen);

	len -= alen;
	dst_pseg = dst->next;
	src_pseg = src->next;
	while (len > 0) {
		alen = len;
		if (alen > DATALEN_SEG)
			alen = DATALEN_SEG;
		memcpy(dst_pseg + 1, src_pseg + 1, alen);
		dst_pseg = dst_pseg->next;
		len -= alen;
		src_pseg = src_pseg->next;
	}

	dst->m_type = src->m_type;
	dst->m_ts = src->m_ts;

=======

	alen = len;
	if (alen > DATALEN_MSG)
		alen = DATALEN_MSG;

	memcpy(dst + 1, src + 1, alen);

	len -= alen;
	dst_pseg = dst->next;
	src_pseg = src->next;
	while (len > 0) {
		alen = len;
		if (alen > DATALEN_SEG)
			alen = DATALEN_SEG;
		memcpy(dst_pseg + 1, src_pseg + 1, alen);
		dst_pseg = dst_pseg->next;
		len -= alen;
		src_pseg = src_pseg->next;
	}

	dst->m_type = src->m_type;
	dst->m_ts = src->m_ts;

>>>>>>> a937536b
	return dst;
}
#else
struct msg_msg *copy_msg(struct msg_msg *src, struct msg_msg *dst)
{
	return ERR_PTR(-ENOSYS);
}
#endif
int store_msg(void __user *dest, struct msg_msg *msg, int len)
{
	int alen;
	struct msg_msgseg *seg;

	alen = len;
	if (alen > DATALEN_MSG)
		alen = DATALEN_MSG;
	if (copy_to_user(dest, msg + 1, alen))
		return -1;

	len -= alen;
	dest = ((char __user *)dest) + alen;
	seg = msg->next;
	while (len > 0) {
		alen = len;
		if (alen > DATALEN_SEG)
			alen = DATALEN_SEG;
		if (copy_to_user(dest, seg + 1, alen))
			return -1;
		len -= alen;
		dest = ((char __user *)dest) + alen;
		seg = seg->next;
	}
	return 0;
}

void free_msg(struct msg_msg *msg)
{
	struct msg_msgseg *seg;

	security_msg_msg_free(msg);

	seg = msg->next;
	kfree(msg);
	while (seg != NULL) {
		struct msg_msgseg *tmp = seg->next;
		kfree(seg);
		seg = tmp;
	}
}<|MERGE_RESOLUTION|>--- conflicted
+++ resolved
@@ -112,34 +112,6 @@
 	BUG_ON(dst == NULL);
 	if (src->m_ts > dst->m_ts)
 		return ERR_PTR(-EINVAL);
-<<<<<<< HEAD
-
-	alen = len;
-	if (alen > DATALEN_MSG)
-		alen = DATALEN_MSG;
-
-	dst->next = NULL;
-	dst->security = NULL;
-
-	memcpy(dst + 1, src + 1, alen);
-
-	len -= alen;
-	dst_pseg = dst->next;
-	src_pseg = src->next;
-	while (len > 0) {
-		alen = len;
-		if (alen > DATALEN_SEG)
-			alen = DATALEN_SEG;
-		memcpy(dst_pseg + 1, src_pseg + 1, alen);
-		dst_pseg = dst_pseg->next;
-		len -= alen;
-		src_pseg = src_pseg->next;
-	}
-
-	dst->m_type = src->m_type;
-	dst->m_ts = src->m_ts;
-
-=======
 
 	alen = len;
 	if (alen > DATALEN_MSG)
@@ -163,7 +135,6 @@
 	dst->m_type = src->m_type;
 	dst->m_ts = src->m_ts;
 
->>>>>>> a937536b
 	return dst;
 }
 #else
