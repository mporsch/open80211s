#ifndef _SUN3_PGTABLE_H
#define _SUN3_PGTABLE_H

#include <asm/sun3mmu.h>

#ifndef __ASSEMBLY__
#include <asm/virtconvert.h>
#include <linux/linkage.h>

/*
 * This file contains all the things which change drastically for the sun3
 * pagetable stuff, to avoid making too much of a mess of the generic m68k
 * `pgtable.h'; this should only be included from the generic file. --m
 */

/* For virtual address to physical address conversion */
#define VTOP(addr)	__pa(addr)
#define PTOV(addr)	__va(addr)


#endif	/* !__ASSEMBLY__ */

/* These need to be defined for compatibility although the sun3 doesn't use them */
#define _PAGE_NOCACHE030 0x040
#define _CACHEMASK040   (~0x060)
#define _PAGE_NOCACHE_S 0x040

/* Page protection values within PTE. */
#define SUN3_PAGE_VALID     (0x80000000)
#define SUN3_PAGE_WRITEABLE (0x40000000)
#define SUN3_PAGE_SYSTEM    (0x20000000)
#define SUN3_PAGE_NOCACHE   (0x10000000)
#define SUN3_PAGE_ACCESSED  (0x02000000)
#define SUN3_PAGE_MODIFIED  (0x01000000)


/* Externally used page protection values. */
#define _PAGE_PRESENT	(SUN3_PAGE_VALID)
#define _PAGE_ACCESSED	(SUN3_PAGE_ACCESSED)

#define PTE_FILE_MAX_BITS 28

/* Compound page protection values. */
//todo: work out which ones *should* have SUN3_PAGE_NOCACHE and fix...
// is it just PAGE_KERNEL and PAGE_SHARED?
#define PAGE_NONE	__pgprot(SUN3_PAGE_VALID \
				 | SUN3_PAGE_ACCESSED \
				 | SUN3_PAGE_NOCACHE)
#define PAGE_SHARED	__pgprot(SUN3_PAGE_VALID \
				 | SUN3_PAGE_WRITEABLE \
				 | SUN3_PAGE_ACCESSED \
				 | SUN3_PAGE_NOCACHE)
#define PAGE_COPY	__pgprot(SUN3_PAGE_VALID \
				 | SUN3_PAGE_ACCESSED \
				 | SUN3_PAGE_NOCACHE)
#define PAGE_READONLY	__pgprot(SUN3_PAGE_VALID \
				 | SUN3_PAGE_ACCESSED \
				 | SUN3_PAGE_NOCACHE)
#define PAGE_KERNEL	__pgprot(SUN3_PAGE_VALID \
				 | SUN3_PAGE_WRITEABLE \
				 | SUN3_PAGE_SYSTEM \
				 | SUN3_PAGE_NOCACHE \
				 | SUN3_PAGE_ACCESSED \
				 | SUN3_PAGE_MODIFIED)
#define PAGE_INIT	__pgprot(SUN3_PAGE_VALID \
				 | SUN3_PAGE_WRITEABLE \
				 | SUN3_PAGE_SYSTEM \
				 | SUN3_PAGE_NOCACHE)

/*
 * Page protections for initialising protection_map. The sun3 has only two
 * protection settings, valid (implying read and execute) and writeable. These
 * are as close as we can get...
 */
#define __P000	PAGE_NONE
#define __P001	PAGE_READONLY
#define __P010	PAGE_COPY
#define __P011	PAGE_COPY
#define __P100	PAGE_READONLY
#define __P101	PAGE_READONLY
#define __P110	PAGE_COPY
#define __P111	PAGE_COPY

#define __S000	PAGE_NONE
#define __S001	PAGE_READONLY
#define __S010	PAGE_SHARED
#define __S011	PAGE_SHARED
#define __S100	PAGE_READONLY
#define __S101	PAGE_READONLY
#define __S110	PAGE_SHARED
#define __S111	PAGE_SHARED

/* Use these fake page-protections on PMDs. */
#define SUN3_PMD_VALID	(0x00000001)
#define SUN3_PMD_MASK	(0x0000003F)
#define SUN3_PMD_MAGIC	(0x0000002B)

#ifndef __ASSEMBLY__

/*
 * Conversion functions: convert a page and protection to a page entry,
 * and a page entry and page directory to the page they refer to.
 */
#define mk_pte(page, pgprot) pfn_pte(page_to_pfn(page), (pgprot))

static inline pte_t pte_modify(pte_t pte, pgprot_t newprot)
{
	pte_val(pte) = (pte_val(pte) & SUN3_PAGE_CHG_MASK) | pgprot_val(newprot);
	return pte;
}

#define pmd_set(pmdp,ptep) do {} while (0)

static inline void pgd_set(pgd_t *pgdp, pmd_t *pmdp)
{
	pgd_val(*pgdp) = virt_to_phys(pmdp);
}

#define __pte_page(pte) \
((unsigned long) __va ((pte_val (pte) & SUN3_PAGE_PGNUM_MASK) << PAGE_SHIFT))
#define __pmd_page(pmd) \
((unsigned long) __va (pmd_val (pmd) & PAGE_MASK))

static inline int pte_none (pte_t pte) { return !pte_val (pte); }
static inline int pte_present (pte_t pte) { return pte_val (pte) & SUN3_PAGE_VALID; }
static inline void pte_clear (struct mm_struct *mm, unsigned long addr, pte_t *ptep)
{
	pte_val (*ptep) = 0;
}

#define pte_pfn(pte)            (pte_val(pte) & SUN3_PAGE_PGNUM_MASK)
#define pfn_pte(pfn, pgprot) \
({ pte_t __pte; pte_val(__pte) = pfn | pgprot_val(pgprot); __pte; })

#define pte_page(pte)		virt_to_page(__pte_page(pte))
#define pmd_page(pmd)		virt_to_page(__pmd_page(pmd))


static inline int pmd_none2 (pmd_t *pmd) { return !pmd_val (*pmd); }
#define pmd_none(pmd) pmd_none2(&(pmd))
//static inline int pmd_bad (pmd_t pmd) { return (pmd_val (pmd) & SUN3_PMD_MASK) != SUN3_PMD_MAGIC; }
static inline int pmd_bad2 (pmd_t *pmd) { return 0; }
#define pmd_bad(pmd) pmd_bad2(&(pmd))
static inline int pmd_present2 (pmd_t *pmd) { return pmd_val (*pmd) & SUN3_PMD_VALID; }
/* #define pmd_present(pmd) pmd_present2(&(pmd)) */
#define pmd_present(pmd) (!pmd_none2(&(pmd)))
static inline void pmd_clear (pmd_t *pmdp) { pmd_val (*pmdp) = 0; }

static inline int pgd_none (pgd_t pgd) { return 0; }
static inline int pgd_bad (pgd_t pgd) { return 0; }
static inline int pgd_present (pgd_t pgd) { return 1; }
static inline void pgd_clear (pgd_t *pgdp) {}


#define pte_ERROR(e) \
	printk("%s:%d: bad pte %08lx.\n", __FILE__, __LINE__, pte_val(e))
#define pmd_ERROR(e) \
	printk("%s:%d: bad pmd %08lx.\n", __FILE__, __LINE__, pmd_val(e))
#define pgd_ERROR(e) \
	printk("%s:%d: bad pgd %08lx.\n", __FILE__, __LINE__, pgd_val(e))


/*
 * The following only work if pte_present() is true.
 * Undefined behaviour if not...
 * [we have the full set here even if they don't change from m68k]
 */
static inline int pte_write(pte_t pte)		{ return pte_val(pte) & SUN3_PAGE_WRITEABLE; }
static inline int pte_dirty(pte_t pte)		{ return pte_val(pte) & SUN3_PAGE_MODIFIED; }
static inline int pte_young(pte_t pte)		{ return pte_val(pte) & SUN3_PAGE_ACCESSED; }
static inline int pte_file(pte_t pte)		{ return pte_val(pte) & SUN3_PAGE_ACCESSED; }
static inline int pte_special(pte_t pte)	{ return 0; }

static inline pte_t pte_wrprotect(pte_t pte)	{ pte_val(pte) &= ~SUN3_PAGE_WRITEABLE; return pte; }
static inline pte_t pte_mkclean(pte_t pte)	{ pte_val(pte) &= ~SUN3_PAGE_MODIFIED; return pte; }
static inline pte_t pte_mkold(pte_t pte)	{ pte_val(pte) &= ~SUN3_PAGE_ACCESSED; return pte; }
static inline pte_t pte_mkwrite(pte_t pte)	{ pte_val(pte) |= SUN3_PAGE_WRITEABLE; return pte; }
static inline pte_t pte_mkdirty(pte_t pte)	{ pte_val(pte) |= SUN3_PAGE_MODIFIED; return pte; }
static inline pte_t pte_mkyoung(pte_t pte)	{ pte_val(pte) |= SUN3_PAGE_ACCESSED; return pte; }
static inline pte_t pte_mknocache(pte_t pte)	{ pte_val(pte) |= SUN3_PAGE_NOCACHE; return pte; }
// use this version when caches work...
//static inline pte_t pte_mkcache(pte_t pte)	{ pte_val(pte) &= SUN3_PAGE_NOCACHE; return pte; }
// until then, use:
static inline pte_t pte_mkcache(pte_t pte)	{ return pte; }
static inline pte_t pte_mkspecial(pte_t pte)	{ return pte; }

extern pgd_t swapper_pg_dir[PTRS_PER_PGD];
extern pgd_t kernel_pg_dir[PTRS_PER_PGD];

/* Find an entry in a pagetable directory. */
#define pgd_index(address)     ((address) >> PGDIR_SHIFT)

#define pgd_offset(mm, address) \
((mm)->pgd + pgd_index(address))

/* Find an entry in a kernel pagetable directory. */
#define pgd_offset_k(address) pgd_offset(&init_mm, address)

/* Find an entry in the second-level pagetable. */
static inline pmd_t *pmd_offset (pgd_t *pgd, unsigned long address)
{
	return (pmd_t *) pgd;
}

static inline unsigned long pte_to_pgoff(pte_t pte)
{
	return pte.pte & SUN3_PAGE_PGNUM_MASK;
}

static inline pte_t pgoff_to_pte(unsigned off)
{
	pte_t pte = { off + SUN3_PAGE_ACCESSED };
	return pte;
}


/* Find an entry in the third-level pagetable. */
#define pte_index(address) ((address >> PAGE_SHIFT) & (PTRS_PER_PTE-1))
#define pte_offset_kernel(pmd, address) ((pte_t *) __pmd_page(*pmd) + pte_index(address))
<<<<<<< HEAD
/* FIXME: should we bother with kmap() here? */
#define pte_offset_map(pmd, address) ((pte_t *)kmap(pmd_page(*pmd)) + pte_index(address))
#define pte_unmap(pte) kunmap(pte)
=======
#define pte_offset_map(pmd, address) ((pte_t *)page_address(pmd_page(*pmd)) + pte_index(address))
#define pte_unmap(pte) do { } while (0)
>>>>>>> 3cbea436

/* Macros to (de)construct the fake PTEs representing swap pages. */
#define __swp_type(x)		((x).val & 0x7F)
#define __swp_offset(x)		(((x).val) >> 7)
#define __swp_entry(type,offset) ((swp_entry_t) { ((type) | ((offset) << 7)) })
#define __pte_to_swp_entry(pte)	((swp_entry_t) { pte_val(pte) })
#define __swp_entry_to_pte(x)	((pte_t) { (x).val })

#endif	/* !__ASSEMBLY__ */
#endif	/* !_SUN3_PGTABLE_H */<|MERGE_RESOLUTION|>--- conflicted
+++ resolved
@@ -217,14 +217,8 @@
 /* Find an entry in the third-level pagetable. */
 #define pte_index(address) ((address >> PAGE_SHIFT) & (PTRS_PER_PTE-1))
 #define pte_offset_kernel(pmd, address) ((pte_t *) __pmd_page(*pmd) + pte_index(address))
-<<<<<<< HEAD
-/* FIXME: should we bother with kmap() here? */
-#define pte_offset_map(pmd, address) ((pte_t *)kmap(pmd_page(*pmd)) + pte_index(address))
-#define pte_unmap(pte) kunmap(pte)
-=======
 #define pte_offset_map(pmd, address) ((pte_t *)page_address(pmd_page(*pmd)) + pte_index(address))
 #define pte_unmap(pte) do { } while (0)
->>>>>>> 3cbea436
 
 /* Macros to (de)construct the fake PTEs representing swap pages. */
 #define __swp_type(x)		((x).val & 0x7F)
