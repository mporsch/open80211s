# au1000-style gpio and interrupt controllers
config ALCHEMY_GPIOINT_AU1000
	bool

# au1300-style GPIO/INT controller
config ALCHEMY_GPIOINT_AU1300
	bool

# select this in your board config if you don't want to use the gpio
# namespace as documented in the manuals.  In this case however you need
# to create the necessary gpio_* functions in your board code/headers!
# see arch/mips/include/asm/mach-au1x00/gpio.h   for more information.
config ALCHEMY_GPIO_INDIRECT
	def_bool n

choice
	prompt "Machine type"
	depends on MIPS_ALCHEMY
	default MIPS_DB1000

config MIPS_MTX1
	bool "4G Systems MTX-1 board"
	select DMA_NONCOHERENT
	select HW_HAS_PCI
	select ALCHEMY_GPIOINT_AU1000
<<<<<<< HEAD
	select SYS_SUPPORTS_LITTLE_ENDIAN
	select SYS_HAS_EARLY_PRINTK

config MIPS_BOSPORUS
	bool "Alchemy Bosporus board"
	select ALCHEMY_GPIOINT_AU1000
	select DMA_NONCOHERENT
=======
>>>>>>> dcd6c922
	select SYS_SUPPORTS_LITTLE_ENDIAN
	select SYS_HAS_EARLY_PRINTK

config MIPS_DB1000
<<<<<<< HEAD
	bool "Alchemy DB1000 board"
	select ALCHEMY_GPIOINT_AU1000
	select DMA_NONCOHERENT
	select HW_HAS_PCI
	select SYS_SUPPORTS_LITTLE_ENDIAN
	select SYS_HAS_EARLY_PRINTK

config MIPS_DB1100
	bool "Alchemy DB1100 board"
	select ALCHEMY_GPIOINT_AU1000
	select DMA_NONCOHERENT
=======
	bool "Alchemy DB1000/DB1500/DB1100 boards"
	select ALCHEMY_GPIOINT_AU1000
	select DMA_NONCOHERENT
	select HW_HAS_PCI
	select MIPS_DISABLE_OBSOLETE_IDE
	select SYS_SUPPORTS_BIG_ENDIAN
>>>>>>> dcd6c922
	select SYS_SUPPORTS_LITTLE_ENDIAN
	select SYS_HAS_EARLY_PRINTK

config MIPS_DB1200
<<<<<<< HEAD
	bool "Alchemy DB1200 board"
=======
	bool "Alchemy DB1200/PB1200 board"
>>>>>>> dcd6c922
	select ALCHEMY_GPIOINT_AU1000
	select DMA_COHERENT
	select MIPS_DISABLE_OBSOLETE_IDE
	select SYS_SUPPORTS_LITTLE_ENDIAN
	select SYS_HAS_EARLY_PRINTK

<<<<<<< HEAD
config MIPS_DB1500
	bool "Alchemy DB1500 board"
	select ALCHEMY_GPIOINT_AU1000
	select DMA_NONCOHERENT
	select HW_HAS_PCI
=======
config MIPS_DB1300
	bool "NetLogic DB1300 board"
	select ALCHEMY_GPIOINT_AU1300
	select DMA_COHERENT
>>>>>>> dcd6c922
	select MIPS_DISABLE_OBSOLETE_IDE
	select SYS_SUPPORTS_LITTLE_ENDIAN
	select SYS_HAS_EARLY_PRINTK

config MIPS_DB1550
	bool "Alchemy DB1550 board"
	select ALCHEMY_GPIOINT_AU1000
	select HW_HAS_PCI
	select DMA_COHERENT
	select MIPS_DISABLE_OBSOLETE_IDE
	select SYS_SUPPORTS_LITTLE_ENDIAN
	select SYS_HAS_EARLY_PRINTK

<<<<<<< HEAD
config MIPS_MIRAGE
	bool "Alchemy Mirage board"
	select DMA_NONCOHERENT
	select ALCHEMY_GPIOINT_AU1000
	select SYS_SUPPORTS_LITTLE_ENDIAN
	select SYS_HAS_EARLY_PRINTK

config MIPS_PB1000
	bool "Alchemy PB1000 board"
	select ALCHEMY_GPIOINT_AU1000
	select DMA_NONCOHERENT
	select HW_HAS_PCI
	select SWAP_IO_SPACE
	select SYS_SUPPORTS_LITTLE_ENDIAN
	select SYS_HAS_EARLY_PRINTK

=======
>>>>>>> dcd6c922
config MIPS_PB1100
	bool "Alchemy PB1100 board"
	select ALCHEMY_GPIOINT_AU1000
	select DMA_NONCOHERENT
	select HW_HAS_PCI
	select SWAP_IO_SPACE
	select SYS_SUPPORTS_LITTLE_ENDIAN
	select SYS_HAS_EARLY_PRINTK

<<<<<<< HEAD
config MIPS_PB1200
	bool "Alchemy PB1200 board"
	select ALCHEMY_GPIOINT_AU1000
	select DMA_NONCOHERENT
	select MIPS_DISABLE_OBSOLETE_IDE
	select SYS_SUPPORTS_LITTLE_ENDIAN
	select SYS_HAS_EARLY_PRINTK

=======
>>>>>>> dcd6c922
config MIPS_PB1500
	bool "Alchemy PB1500 board"
	select ALCHEMY_GPIOINT_AU1000
	select DMA_NONCOHERENT
	select HW_HAS_PCI
	select SYS_SUPPORTS_LITTLE_ENDIAN
	select SYS_HAS_EARLY_PRINTK

config MIPS_PB1550
	bool "Alchemy PB1550 board"
	select ALCHEMY_GPIOINT_AU1000
	select DMA_NONCOHERENT
	select HW_HAS_PCI
	select MIPS_DISABLE_OBSOLETE_IDE
	select SYS_SUPPORTS_LITTLE_ENDIAN
	select SYS_HAS_EARLY_PRINTK

config MIPS_XXS1500
	bool "MyCable XXS1500 board"
	select DMA_NONCOHERENT
	select ALCHEMY_GPIOINT_AU1000
	select SYS_SUPPORTS_LITTLE_ENDIAN
	select SYS_HAS_EARLY_PRINTK

config MIPS_GPR
	bool "Trapeze ITS GPR board"
	select ALCHEMY_GPIOINT_AU1000
	select HW_HAS_PCI
	select DMA_NONCOHERENT
	select MIPS_DISABLE_OBSOLETE_IDE
	select SYS_SUPPORTS_LITTLE_ENDIAN
	select SYS_HAS_EARLY_PRINTK

endchoice<|MERGE_RESOLUTION|>--- conflicted
+++ resolved
@@ -23,67 +23,31 @@
 	select DMA_NONCOHERENT
 	select HW_HAS_PCI
 	select ALCHEMY_GPIOINT_AU1000
-<<<<<<< HEAD
-	select SYS_SUPPORTS_LITTLE_ENDIAN
-	select SYS_HAS_EARLY_PRINTK
-
-config MIPS_BOSPORUS
-	bool "Alchemy Bosporus board"
-	select ALCHEMY_GPIOINT_AU1000
-	select DMA_NONCOHERENT
-=======
->>>>>>> dcd6c922
 	select SYS_SUPPORTS_LITTLE_ENDIAN
 	select SYS_HAS_EARLY_PRINTK
 
 config MIPS_DB1000
-<<<<<<< HEAD
-	bool "Alchemy DB1000 board"
-	select ALCHEMY_GPIOINT_AU1000
-	select DMA_NONCOHERENT
-	select HW_HAS_PCI
-	select SYS_SUPPORTS_LITTLE_ENDIAN
-	select SYS_HAS_EARLY_PRINTK
-
-config MIPS_DB1100
-	bool "Alchemy DB1100 board"
-	select ALCHEMY_GPIOINT_AU1000
-	select DMA_NONCOHERENT
-=======
 	bool "Alchemy DB1000/DB1500/DB1100 boards"
 	select ALCHEMY_GPIOINT_AU1000
 	select DMA_NONCOHERENT
 	select HW_HAS_PCI
 	select MIPS_DISABLE_OBSOLETE_IDE
 	select SYS_SUPPORTS_BIG_ENDIAN
->>>>>>> dcd6c922
 	select SYS_SUPPORTS_LITTLE_ENDIAN
 	select SYS_HAS_EARLY_PRINTK
 
 config MIPS_DB1200
-<<<<<<< HEAD
-	bool "Alchemy DB1200 board"
-=======
 	bool "Alchemy DB1200/PB1200 board"
->>>>>>> dcd6c922
 	select ALCHEMY_GPIOINT_AU1000
 	select DMA_COHERENT
 	select MIPS_DISABLE_OBSOLETE_IDE
 	select SYS_SUPPORTS_LITTLE_ENDIAN
 	select SYS_HAS_EARLY_PRINTK
 
-<<<<<<< HEAD
-config MIPS_DB1500
-	bool "Alchemy DB1500 board"
-	select ALCHEMY_GPIOINT_AU1000
-	select DMA_NONCOHERENT
-	select HW_HAS_PCI
-=======
 config MIPS_DB1300
 	bool "NetLogic DB1300 board"
 	select ALCHEMY_GPIOINT_AU1300
 	select DMA_COHERENT
->>>>>>> dcd6c922
 	select MIPS_DISABLE_OBSOLETE_IDE
 	select SYS_SUPPORTS_LITTLE_ENDIAN
 	select SYS_HAS_EARLY_PRINTK
@@ -97,25 +61,6 @@
 	select SYS_SUPPORTS_LITTLE_ENDIAN
 	select SYS_HAS_EARLY_PRINTK
 
-<<<<<<< HEAD
-config MIPS_MIRAGE
-	bool "Alchemy Mirage board"
-	select DMA_NONCOHERENT
-	select ALCHEMY_GPIOINT_AU1000
-	select SYS_SUPPORTS_LITTLE_ENDIAN
-	select SYS_HAS_EARLY_PRINTK
-
-config MIPS_PB1000
-	bool "Alchemy PB1000 board"
-	select ALCHEMY_GPIOINT_AU1000
-	select DMA_NONCOHERENT
-	select HW_HAS_PCI
-	select SWAP_IO_SPACE
-	select SYS_SUPPORTS_LITTLE_ENDIAN
-	select SYS_HAS_EARLY_PRINTK
-
-=======
->>>>>>> dcd6c922
 config MIPS_PB1100
 	bool "Alchemy PB1100 board"
 	select ALCHEMY_GPIOINT_AU1000
@@ -125,17 +70,6 @@
 	select SYS_SUPPORTS_LITTLE_ENDIAN
 	select SYS_HAS_EARLY_PRINTK
 
-<<<<<<< HEAD
-config MIPS_PB1200
-	bool "Alchemy PB1200 board"
-	select ALCHEMY_GPIOINT_AU1000
-	select DMA_NONCOHERENT
-	select MIPS_DISABLE_OBSOLETE_IDE
-	select SYS_SUPPORTS_LITTLE_ENDIAN
-	select SYS_HAS_EARLY_PRINTK
-
-=======
->>>>>>> dcd6c922
 config MIPS_PB1500
 	bool "Alchemy PB1500 board"
 	select ALCHEMY_GPIOINT_AU1000
