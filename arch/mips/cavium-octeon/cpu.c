/*
 * This file is subject to the terms and conditions of the GNU General Public
 * License.  See the file "COPYING" in the main directory of this archive
 * for more details.
 *
 * Copyright (C) 2009 Wind River Systems,
 *   written by Ralf Baechle <ralf@linux-mips.org>
 */
#include <linux/init.h>
#include <linux/irqflags.h>
#include <linux/notifier.h>
#include <linux/prefetch.h>
#include <linux/sched.h>

#include <asm/cop2.h>
#include <asm/current.h>
#include <asm/mipsregs.h>
#include <asm/page.h>
#include <asm/octeon/octeon.h>

static int cnmips_cu2_call(struct notifier_block *nfb, unsigned long action,
	void *data)
{
	unsigned long flags;
	unsigned int status;

	switch (action) {
	case CU2_EXCEPTION:
		prefetch(&current->thread.cp2);
		local_irq_save(flags);
		KSTK_STATUS(current) |= ST0_CU2;
		status = read_c0_status();
		write_c0_status(status | ST0_CU2);
		octeon_cop2_restore(&(current->thread.cp2));
		write_c0_status(status & ~ST0_CU2);
		local_irq_restore(flags);

		return NOTIFY_BAD;	/* Don't call default notifier */
	}

	return NOTIFY_OK;		/* Let default notifier send signals */
}

<<<<<<< HEAD
static int cnmips_cu2_setup(void)
=======
static int __init cnmips_cu2_setup(void)
>>>>>>> 062c1825
{
	return cu2_notifier(cnmips_cu2_call, 0);
}
early_initcall(cnmips_cu2_setup);<|MERGE_RESOLUTION|>--- conflicted
+++ resolved
@@ -41,11 +41,7 @@
 	return NOTIFY_OK;		/* Let default notifier send signals */
 }
 
-<<<<<<< HEAD
-static int cnmips_cu2_setup(void)
-=======
 static int __init cnmips_cu2_setup(void)
->>>>>>> 062c1825
 {
 	return cu2_notifier(cnmips_cu2_call, 0);
 }
