/*
 *    Copyright IBM Corp. 1999,2010
 *    Author(s): Holger Smolinski <Holger.Smolinski@de.ibm.com>,
 *		 Martin Schwidefsky <schwidefsky@de.ibm.com>,
 */

<<<<<<< HEAD
#include <linux/types.h>

typedef void (*ext_int_handler_t)(unsigned int, unsigned int, unsigned long);
=======
#ifndef _S390_EXTINT_H
#define _S390_EXTINT_H
>>>>>>> 3cbea436

#include <linux/types.h>

typedef void (*ext_int_handler_t)(unsigned int, unsigned int, unsigned long);

int register_external_interrupt(__u16 code, ext_int_handler_t handler);
int unregister_external_interrupt(__u16 code, ext_int_handler_t handler);

#endif /* _S390_EXTINT_H */<|MERGE_RESOLUTION|>--- conflicted
+++ resolved
@@ -4,14 +4,8 @@
  *		 Martin Schwidefsky <schwidefsky@de.ibm.com>,
  */
 
-<<<<<<< HEAD
-#include <linux/types.h>
-
-typedef void (*ext_int_handler_t)(unsigned int, unsigned int, unsigned long);
-=======
 #ifndef _S390_EXTINT_H
 #define _S390_EXTINT_H
->>>>>>> 3cbea436
 
 #include <linux/types.h>
 
