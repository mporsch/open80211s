--- conflicted
+++ resolved
@@ -331,26 +331,6 @@
 }
 early_param("topology", early_parse_topology);
 
-<<<<<<< HEAD
-static int __init init_topology_update(void)
-{
-	int rc;
-
-	rc = 0;
-	if (!MACHINE_HAS_TOPOLOGY) {
-		topology_update_polarization_simple();
-		goto out;
-	}
-	init_timer_deferrable(&topology_timer);
-	set_topology_timer();
-out:
-	update_cpu_core_map();
-	return rc;
-}
-__initcall(init_topology_update);
-
-=======
->>>>>>> dcd6c922
 static void __init alloc_masks(struct sysinfo_15_1_x *info,
 			       struct mask_info *mask, int offset)
 {
