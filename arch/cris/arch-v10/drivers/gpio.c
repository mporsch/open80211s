--- conflicted
+++ resolved
@@ -745,10 +745,7 @@
 	.write          = gpio_write,
 	.open           = gpio_open,
 	.release        = gpio_release,
-<<<<<<< HEAD
-=======
 	.llseek		= noop_llseek,
->>>>>>> 45f53cc9
 };
 
 static void ioif_watcher(const unsigned int gpio_in_available,
