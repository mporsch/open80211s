config MMU
	bool
	default y

config ZONE_DMA
	bool
	default y

config RWSEM_GENERIC_SPINLOCK
	bool
	default y

config RWSEM_XCHGADD_ALGORITHM
	bool

config ARCH_HAS_ILOG2_U32
	bool
	default n

config ARCH_HAS_ILOG2_U64
	bool
	default n

config GENERIC_HWEIGHT
	bool
	default y

config GENERIC_CALIBRATE_DELAY
	bool
	default y

config NO_IOPORT
	def_bool y

config FORCE_MAX_ZONEORDER
	int
	default 6

config CRIS
	bool
	default y
	select HAVE_IDE
	select GENERIC_ATOMIC64
	select HAVE_GENERIC_HARDIRQS
	select HAVE_UID16
<<<<<<< HEAD
	select HAVE_VIRT_TO_BUS
=======
	select VIRT_TO_BUS
>>>>>>> a937536b
	select ARCH_WANT_IPC_PARSE_VERSION
	select GENERIC_IRQ_SHOW
	select GENERIC_IOMAP
	select GENERIC_SMP_IDLE_THREAD if ETRAX_ARCH_V32
	select GENERIC_CMOS_UPDATE
	select MODULES_USE_ELF_RELA
	select CLONE_BACKWARDS2
	select OLD_SIGSUSPEND
	select OLD_SIGACTION

config HZ
	int
	default 100

source "init/Kconfig"

source "kernel/Kconfig.freezer"

menu "General setup"

source "fs/Kconfig.binfmt"

config ETRAX_CMDLINE
	string "Kernel command line"
	default "root=/dev/mtdblock3"
	help
	  Pass additional commands to the kernel.

config ETRAX_WATCHDOG
	bool "Enable ETRAX watchdog"
	help
	  Enable the built-in watchdog timer support on ETRAX based embedded
	  network computers.

config ETRAX_WATCHDOG_NICE_DOGGY
	bool "Disable watchdog during Oops printouts"
	depends on ETRAX_WATCHDOG
	help
	  By enabling this you make sure that the watchdog does not bite while
	  printing oopses. Recommended for development systems but not for
	  production releases.

config ETRAX_FAST_TIMER
       bool "Enable ETRAX fast timer API"
       help
         This options enables the API to a fast timer implementation using
	 timer1 to get sub jiffie resolution timers (primarily one-shot
	 timers).
	 This is needed if CONFIG_ETRAX_SERIAL_FAST_TIMER is enabled.

config ETRAX_KMALLOCED_MODULES
	bool "Enable module allocation with kmalloc"
	help
	  Enable module allocation with kmalloc instead of vmalloc.

config OOM_REBOOT
       bool "Enable reboot at out of memory"

source "kernel/Kconfig.preempt"

source mm/Kconfig

endmenu

menu "Hardware setup"

choice
	prompt "Processor type"
	default ETRAX100LX

config ETRAX100LX
	bool "ETRAX-100LX-v1"
	select ARCH_USES_GETTIMEOFFSET
	help
	  Support version 1 of the ETRAX 100LX.

config ETRAX100LX_V2
	bool "ETRAX-100LX-v2"
	select ARCH_USES_GETTIMEOFFSET
	help
	  Support version 2 of the ETRAX 100LX.

config SVINTO_SIM
	bool "ETRAX-100LX-for-xsim-simulator"
	select ARCH_USES_GETTIMEOFFSET
	help
	  Support the xsim ETRAX Simulator.

config ETRAXFS
	bool "ETRAX-FS-V32"
	help
	  Support CRIS V32.

config CRIS_MACH_ARTPEC3
        bool "ARTPEC-3"
        help
          Support Axis ARTPEC-3.

endchoice

config ETRAX_ARCH_V10
       bool
       default y if ETRAX100LX || ETRAX100LX_V2
       default n if !(ETRAX100LX || ETRAX100LX_V2)

config ETRAX_ARCH_V32
       bool
       default y if (ETRAXFS || CRIS_MACH_ARTPEC3)
       default n if !(ETRAXFS || CRIS_MACH_ARTPEC3)

config ETRAX_DRAM_SIZE
	int "DRAM size (dec, in MB)"
	default "8"
	help
	  Size of DRAM (decimal in MB) typically 2, 8 or 16.

config ETRAX_VMEM_SIZE
       int "Video memory size (dec, in MB)"
       depends on ETRAX_ARCH_V32 && !ETRAXFS
       default 8 if !ETRAXFS
       help
	Size of Video accessible memory (decimal, in MB).

config ETRAX_FLASH_BUSWIDTH
	int "Buswidth of NOR flash in bytes"
	default "2"
	help
	  Width in bytes of the NOR Flash bus (1, 2 or 4). Is usually 2.

config ETRAX_NANDFLASH_BUSWIDTH
	int "Buswidth of NAND flash in bytes"
	default "1"
	help
	  Width in bytes of the NAND flash (1 or 2).

config ETRAX_FLASH1_SIZE
       int "FLASH1 size (dec, in MB. 0 = Unknown)"
       default "0"

choice
	prompt "Product debug-port"
	default ETRAX_DEBUG_PORT0

config ETRAX_DEBUG_PORT0
	bool "Serial-0"
	help
	  Choose a serial port for the ETRAX debug console.  Default to
	  port 0.

config ETRAX_DEBUG_PORT1
	bool "Serial-1"
	help
	  Use serial port 1 for the console.

config ETRAX_DEBUG_PORT2
	bool "Serial-2"
	help
	  Use serial port 2 for the console.

config ETRAX_DEBUG_PORT3
	bool "Serial-3"
	help
	  Use serial port 3 for the console.

config ETRAX_DEBUG_PORT_NULL
	bool "disabled"
	help
	  Disable serial-port debugging.

endchoice

choice
	prompt "Kernel GDB port"
	depends on ETRAX_KGDB
	default ETRAX_KGDB_PORT0
	help
	  Choose a serial port for kernel debugging.  NOTE: This port should
	  not be enabled under Drivers for built-in interfaces (as it has its
	  own initialization code) and should not be the same as the debug port.

config ETRAX_KGDB_PORT0
	bool "Serial-0"
	help
	  Use serial port 0 for kernel debugging.

config ETRAX_KGDB_PORT1
	bool "Serial-1"
	help
	  Use serial port 1 for kernel debugging.

config ETRAX_KGDB_PORT2
	bool "Serial-2"
	help
	  Use serial port 2 for kernel debugging.

config ETRAX_KGDB_PORT3
	bool "Serial-3"
	help
	  Use serial port 3 for kernel debugging.

endchoice

source arch/cris/arch-v10/Kconfig
source arch/cris/arch-v32/Kconfig

endmenu

source "net/Kconfig"

# bring in ETRAX built-in drivers
menu "Drivers for built-in interfaces"
source arch/cris/arch-v10/drivers/Kconfig
source arch/cris/arch-v32/drivers/Kconfig

config ETRAX_AXISFLASHMAP
	bool "Axis flash-map support"
	select MTD
	select MTD_CFI
	select MTD_CFI_AMDSTD
	select MTD_JEDECPROBE if ETRAX_ARCH_V32
	select MTD_CHAR
	select MTD_BLOCK
	select MTD_COMPLEX_MAPPINGS
	help
	  This option enables MTD mapping of flash devices.  Needed to use
	  flash memories.  If unsure, say Y.

config ETRAX_RTC
	bool "Real Time Clock support"
	depends on ETRAX_I2C
	help
	  Enables drivers for the Real-Time Clock battery-backed chips on
	  some products. The kernel reads the time when booting, and
	  the date can be set using ioctl(fd, RTC_SET_TIME, &rt) with rt a
	  rtc_time struct (see <file:arch/cris/include/asm/rtc.h>) on the
	  /dev/rtc device.  You can check the time with cat /proc/rtc, but
	  normal time reading should be done using libc function time and
	  friends.

choice
	prompt "RTC chip"
	depends on ETRAX_RTC
	default ETRAX_DS1302

config ETRAX_DS1302
	depends on ETRAX_ARCH_V10
	bool "DS1302"
	help
	  Enables the driver for the DS1302 Real-Time Clock battery-backed
	  chip on some products.

config ETRAX_PCF8563
	bool "PCF8563"
	help
	  Enables the driver for the PCF8563 Real-Time Clock battery-backed
	  chip on some products.

endchoice

config ETRAX_SYNCHRONOUS_SERIAL
	bool "Synchronous serial-port support"
	help
	  Select this to enable the synchronous serial port driver.

config ETRAX_SYNCHRONOUS_SERIAL_PORT0
	bool "Synchronous serial port 0 enabled"
	depends on ETRAX_SYNCHRONOUS_SERIAL
	help
	  Enabled synchronous serial port 0.

config ETRAX_SYNCHRONOUS_SERIAL0_DMA
	bool "Enable DMA on synchronous serial port 0."
	depends on ETRAX_SYNCHRONOUS_SERIAL_PORT0
	help
	  A synchronous serial port can run in manual or DMA mode.
	  Selecting this option will make it run in DMA mode.

config ETRAX_SYNCHRONOUS_SERIAL_PORT1
	bool "Synchronous serial port 1 enabled"
	depends on ETRAX_SYNCHRONOUS_SERIAL && (ETRAXFS || ETRAX_ARCH_V10)
	help
	  Enabled synchronous serial port 1.

config ETRAX_SYNCHRONOUS_SERIAL1_DMA
	bool "Enable DMA on synchronous serial port 1."
	depends on ETRAX_SYNCHRONOUS_SERIAL_PORT1
	help
	  A synchronous serial port can run in manual or DMA mode.
	  Selecting this option will make it run in DMA mode.

choice
	prompt "Network LED behavior"
	depends on ETRAX_ETHERNET
	default ETRAX_NETWORK_LED_ON_WHEN_ACTIVITY

config ETRAX_NETWORK_LED_ON_WHEN_LINK
	bool "LED_on_when_link"
	help
	  Selecting LED_on_when_link will light the LED when there is a
	  connection and will flash off when there is activity.

	  Selecting LED_on_when_activity will light the LED only when
	  there is activity.

	  This setting will also affect the behaviour of other activity LEDs
	  e.g. Bluetooth.

config ETRAX_NETWORK_LED_ON_WHEN_ACTIVITY
	bool "LED_on_when_activity"
	help
	  Selecting LED_on_when_link will light the LED when there is a
	  connection and will flash off when there is activity.

	  Selecting LED_on_when_activity will light the LED only when
	  there is activity.

	  This setting will also affect the behaviour of other activity LEDs
	  e.g. Bluetooth.

endchoice

choice
	prompt "Ser0 DMA out channel"
	depends on ETRAX_SERIAL_PORT0
	default ETRAX_SERIAL_PORT0_DMA6_OUT if ETRAX_ARCH_V32
	default ETRAX_SERIAL_PORT0_NO_DMA_OUT if ETRAX_ARCH_V10

config ETRAX_SERIAL_PORT0_NO_DMA_OUT
	bool "Ser0 uses no DMA for output"
	help
	  Do not use DMA for ser0 output.

config ETRAX_SERIAL_PORT0_DMA6_OUT
	bool "Ser0 uses DMA6 for output"
	depends on ETRAXFS
	help
	  Enables the DMA6 output channel for ser0 (ttyS0).
	  If you do not enable DMA, an interrupt for each character will be
	  used when transmitting data.
	  Normally you want to use DMA, unless you use the DMA channel for
	  something else.

config ETRAX_SERIAL_PORT0_DMA0_OUT
	bool "Ser0 uses DMA0 for output"
	depends on CRIS_MACH_ARTPEC3
	help
	  Enables the DMA0 output channel for ser0 (ttyS0).
	  If you do not enable DMA, an interrupt for each character will be
	  used when transmitting data.
	  Normally you want to use DMA, unless you use the DMA channel for
	  something else.

endchoice

choice
	prompt "Ser0 DMA in channel "
	depends on ETRAX_SERIAL_PORT0
	default ETRAX_SERIAL_PORT0_NO_DMA_IN if ETRAX_ARCH_V32
	default ETRAX_SERIAL_PORT0_DMA7_IN if ETRAX_ARCH_V10
	help
	  What DMA channel to use for ser0.

config ETRAX_SERIAL_PORT0_NO_DMA_IN
	bool "Ser0 uses no DMA for input"
	help
	  Do not use DMA for ser0 input.

config ETRAX_SERIAL_PORT0_DMA7_IN
	bool "Ser0 uses DMA7 for input"
	depends on ETRAXFS
	help
	  Enables the DMA7 input channel for ser0 (ttyS0).
	  If you do not enable DMA, an interrupt for each character will be
	  used when receiving data.
	  Normally you want to use DMA, unless you use the DMA channel for
	  something else.

config ETRAX_SERIAL_PORT0_DMA1_IN
	bool "Ser0 uses DMA1 for input"
	depends on CRIS_MACH_ARTPEC3
	help
	  Enables the DMA1 input channel for ser0 (ttyS0).
	  If you do not enable DMA, an interrupt for each character will be
	  used when receiving data.
	  Normally you want to use DMA, unless you use the DMA channel for
	  something else.

endchoice

choice
	prompt "Ser1 DMA in channel "
	depends on ETRAX_SERIAL_PORT1
	default ETRAX_SERIAL_PORT1_NO_DMA_IN if ETRAX_ARCH_V32
	default ETRAX_SERIAL_PORT1_DMA9_IN if ETRAX_ARCH_V10
	help
	  What DMA channel to use for ser1.

config ETRAX_SERIAL_PORT1_NO_DMA_IN
	bool "Ser1 uses no DMA for input"
	help
	  Do not use DMA for ser1 input.

config ETRAX_SERIAL_PORT1_DMA5_IN
	bool "Ser1 uses DMA5 for input"
	depends on ETRAX_ARCH_V32
	help
	  Enables the DMA5 input channel for ser1 (ttyS1).
	  If you do not enable DMA, an interrupt for each character will be
	  used when receiving data.
	  Normally you want this on, unless you use the DMA channel for
	  something else.

config ETRAX_SERIAL_PORT1_DMA9_IN
	depends on ETRAX_ARCH_V10
	bool "Ser1 uses DMA9 for input"

endchoice


choice
	prompt "Ser1 DMA out channel"
	depends on ETRAX_SERIAL_PORT1
	default ETRAX_SERIAL_PORT1_NO_DMA_OUT if ETRAX_ARCH_V32
	default ETRAX_SERIAL_PORT1_DMA8_OUT if ETRAX_ARCH_V10
	help
	  What DMA channel to use for ser1.

config ETRAX_SERIAL_PORT1_NO_DMA_OUT
	bool "Ser1 uses no DMA for output"
	help
	  Do not use DMA for ser1 output.

config ETRAX_SERIAL_PORT1_DMA8_OUT
	depends on ETRAX_ARCH_V10
	bool "Ser1 uses DMA8 for output"

config ETRAX_SERIAL_PORT1_DMA4_OUT
	depends on ETRAX_ARCH_V32
	bool "Ser1 uses DMA4 for output"
	help
	  Enables the DMA4 output channel for ser1 (ttyS1).
	  If you do not enable DMA, an interrupt for each character will be
	  used when transmitting data.
	  Normally you want this on, unless you use the DMA channel for
	  something else.

endchoice

choice
	prompt "Ser2 DMA out channel"
	depends on ETRAX_SERIAL_PORT2
	default ETRAX_SERIAL_PORT2_NO_DMA_OUT if ETRAX_ARCH_V32
	default ETRAX_SERIAL_PORT2_DMA2_OUT if ETRAX_ARCH_V10

config ETRAX_SERIAL_PORT2_NO_DMA_OUT
	bool "Ser2 uses no DMA for output"
	help
	  Do not use DMA for ser2 output.

config ETRAX_SERIAL_PORT2_DMA2_OUT
	bool "Ser2 uses DMA2 for output"
	depends on ETRAXFS || ETRAX_ARCH_V10
	help
	  Enables the DMA2 output channel for ser2 (ttyS2).
	  If you do not enable DMA, an interrupt for each character will be
	  used when transmitting data.
	  Normally you want to use DMA, unless you use the DMA channel for
	  something else.

config ETRAX_SERIAL_PORT2_DMA6_OUT
	bool "Ser2 uses DMA6 for output"
	depends on CRIS_MACH_ARTPEC3
	help
	  Enables the DMA6 output channel for ser2 (ttyS2).
	  If you do not enable DMA, an interrupt for each character will be
	  used when transmitting data.
	  Normally you want to use DMA, unless you use the DMA channel for
	  something else.

endchoice

choice
	prompt "Ser2 DMA in channel"
	depends on ETRAX_SERIAL_PORT2
	default ETRAX_SERIAL_PORT2_NO_DMA_IN if ETRAX_ARCH_V32
	default ETRAX_SERIAL_PORT2_DMA3_IN if ETRAX_ARCH_V10
	help
	  What DMA channel to use for ser2.

config ETRAX_SERIAL_PORT2_NO_DMA_IN
	bool "Ser2 uses no DMA for input"
	help
	  Do not use DMA for ser2 input.

config ETRAX_SERIAL_PORT2_DMA3_IN
	bool "Ser2 uses DMA3 for input"
	depends on ETRAXFS || ETRAX_ARCH_V10
	help
	  Enables the DMA3 input channel for ser2 (ttyS2).
	  If you do not enable DMA, an interrupt for each character will be
	  used when receiving data.
	  Normally you want to use DMA, unless you use the DMA channel for
	  something else.

config ETRAX_SERIAL_PORT2_DMA7_IN
	bool "Ser2 uses DMA7 for input"
	depends on CRIS_MACH_ARTPEC3
	help
	  Enables the DMA7 input channel for ser2 (ttyS2).
	  If you do not enable DMA, an interrupt for each character will be
	  used when receiving data.
	  Normally you want to use DMA, unless you use the DMA channel for
	  something else.

endchoice

choice
	prompt "Ser3 DMA in channel"
	depends on ETRAX_SERIAL_PORT3
	default ETRAX_SERIAL_PORT3_NO_DMA_IN if ETRAX_ARCH_V32
	default ETRAX_SERIAL_PORT3_DMA5_IN if ETRAX_ARCH_V10
	help
	  What DMA channel to use for ser3.

config ETRAX_SERIAL_PORT3_NO_DMA_IN
	bool "Ser3 uses no DMA for input"
	help
	  Do not use DMA for ser3 input.

config ETRAX_SERIAL_PORT3_DMA5_IN
	depends on ETRAX_ARCH_V10
	bool "DMA 5"

config ETRAX_SERIAL_PORT3_DMA9_IN
	bool "Ser3 uses DMA9 for input"
	depends on ETRAXFS
	help
	  Enables the DMA9 input channel for ser3 (ttyS3).
	  If you do not enable DMA, an interrupt for each character will be
	  used when receiving data.
	  Normally you want to use DMA, unless you use the DMA channel for
	  something else.

config ETRAX_SERIAL_PORT3_DMA3_IN
	bool "Ser3 uses DMA3 for input"
	depends on CRIS_MACH_ARTPEC3
	help
	  Enables the DMA3 input channel for ser3 (ttyS3).
	  If you do not enable DMA, an interrupt for each character will be
	  used when receiving data.
	  Normally you want to use DMA, unless you use the DMA channel for
	  something else.

endchoice

choice
	prompt "Ser3 DMA out channel"
	depends on ETRAX_SERIAL_PORT3
	default ETRAX_SERIAL_PORT3_NO_DMA_OUT if ETRAX_ARCH_V32
	default ETRAX_SERIAL_PORT3_DMA4_OUT if ETRAX_ARCH_V10

config ETRAX_SERIAL_PORT3_NO_DMA_OUT
	bool "Ser3 uses no DMA for output"
	help
	  Do not use DMA for ser3 output.

config ETRAX_SERIAL_PORT3_DMA4_OUT
	depends on ETRAX_ARCH_V10
	bool "DMA 4"

config ETRAX_SERIAL_PORT3_DMA8_OUT
	bool "Ser3 uses DMA8 for output"
	depends on ETRAXFS
	help
	  Enables the DMA8 output channel for ser3 (ttyS3).
	  If you do not enable DMA, an interrupt for each character will be
	  used when transmitting data.
	  Normally you want to use DMA, unless you use the DMA channel for
	  something else.

config ETRAX_SERIAL_PORT3_DMA2_OUT
	bool "Ser3 uses DMA2 for output"
	depends on CRIS_MACH_ARTPEC3
	help
	  Enables the DMA2 output channel for ser3 (ttyS3).
	  If you do not enable DMA, an interrupt for each character will be
	  used when transmitting data.
	  Normally you want to use DMA, unless you use the DMA channel for
	  something else.

endchoice

endmenu

source "drivers/base/Kconfig"

# standard linux drivers
source "drivers/mtd/Kconfig"

source "drivers/parport/Kconfig"

source "drivers/pnp/Kconfig"

source "drivers/block/Kconfig"

source "drivers/ide/Kconfig"

source "drivers/net/Kconfig"

source "drivers/i2c/Kconfig"

source "drivers/rtc/Kconfig"

#
# input before char - char/joystick depends on it. As does USB.
#
source "drivers/input/Kconfig"

source "drivers/char/Kconfig"

source "fs/Kconfig"

source "drivers/usb/Kconfig"

source "drivers/uwb/Kconfig"

source "drivers/staging/Kconfig"

source "arch/cris/Kconfig.debug"

source "security/Kconfig"

source "crypto/Kconfig"

source "lib/Kconfig"<|MERGE_RESOLUTION|>--- conflicted
+++ resolved
@@ -43,11 +43,7 @@
 	select GENERIC_ATOMIC64
 	select HAVE_GENERIC_HARDIRQS
 	select HAVE_UID16
-<<<<<<< HEAD
-	select HAVE_VIRT_TO_BUS
-=======
 	select VIRT_TO_BUS
->>>>>>> a937536b
 	select ARCH_WANT_IPC_PARSE_VERSION
 	select GENERIC_IRQ_SHOW
 	select GENERIC_IOMAP
