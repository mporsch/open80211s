--- conflicted
+++ resolved
@@ -17,11 +17,6 @@
 /*
  * This is internal.  Do not use it.
  */
-<<<<<<< HEAD
-extern unsigned int arch_nr_irqs;
-extern void (*init_arch_irq)(void);
-=======
->>>>>>> 3cbea436
 extern void init_FIQ(void);
 extern int show_fiq_list(struct seq_file *, int);
 
