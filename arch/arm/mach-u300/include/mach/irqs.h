/*
 *
 * arch/arm/mach-u300/include/mach/irqs.h
 *
 *
 * Copyright (C) 2006-2009 ST-Ericsson AB
 * License terms: GNU General Public License (GPL) version 2
 * IRQ channel definitions for the U300 platforms.
 * Author: Linus Walleij <linus.walleij@stericsson.com>
 */

#ifndef __MACH_IRQS_H
#define __MACH_IRQS_H

#define IRQ_U300_INTCON0_START		0
#define IRQ_U300_INTCON1_START		32
/* These are on INTCON0 - 30 lines */
#define IRQ_U300_IRQ0_EXT		0
#define IRQ_U300_IRQ1_EXT		1
#define IRQ_U300_DMA			2
#define IRQ_U300_VIDEO_ENC_0		3
#define IRQ_U300_VIDEO_ENC_1		4
#define IRQ_U300_AAIF_RX		5
#define IRQ_U300_AAIF_TX		6
#define IRQ_U300_AAIF_VGPIO		7
#define IRQ_U300_AAIF_WAKEUP		8
#define IRQ_U300_PCM_I2S0_FRAME		9
#define IRQ_U300_PCM_I2S0_FIFO		10
#define IRQ_U300_PCM_I2S1_FRAME		11
#define IRQ_U300_PCM_I2S1_FIFO		12
#define IRQ_U300_XGAM_GAMCON		13
#define IRQ_U300_XGAM_CDI		14
#define IRQ_U300_XGAM_CDICON		15
#if defined(CONFIG_MACH_U300_BS2X) || defined(CONFIG_MACH_U300_BS330)
/* MMIACC not used on the DB3210 or DB3350 chips */
#define IRQ_U300_XGAM_MMIACC		16
#endif
#define IRQ_U300_XGAM_PDI		17
#define IRQ_U300_XGAM_PDICON		18
#define IRQ_U300_XGAM_GAMEACC		19
#define IRQ_U300_XGAM_MCIDCT		20
#define IRQ_U300_APEX			21
#define IRQ_U300_UART0			22
#define IRQ_U300_SPI			23
#define IRQ_U300_TIMER_APP_OS		24
#define IRQ_U300_TIMER_APP_DD		25
#define IRQ_U300_TIMER_APP_GP1		26
#define IRQ_U300_TIMER_APP_GP2		27
#define IRQ_U300_TIMER_OS		28
#define IRQ_U300_TIMER_MS		29
#define IRQ_U300_KEYPAD_KEYBF		30
#define IRQ_U300_KEYPAD_KEYBR		31
/* These are on INTCON1 - 32 lines */
#define IRQ_U300_GPIO_PORT0		32
#define IRQ_U300_GPIO_PORT1		33
#define IRQ_U300_GPIO_PORT2		34

#if defined(CONFIG_MACH_U300_BS2X) || defined(CONFIG_MACH_U300_BS330) || \
    defined(CONFIG_MACH_U300_BS335)
/* These are for DB3150, DB3200 and DB3350 */
#define IRQ_U300_WDOG			35
#define IRQ_U300_EVHIST			36
#define IRQ_U300_MSPRO			37
#define IRQ_U300_MMCSD_MCIINTR0		38
#define IRQ_U300_MMCSD_MCIINTR1		39
#define IRQ_U300_I2C0			40
#define IRQ_U300_I2C1			41
#define IRQ_U300_RTC			42
#define IRQ_U300_NFIF			43
#define IRQ_U300_NFIF2			44
#endif

/* DB3150 and DB3200 have only 45 IRQs */
#if defined(CONFIG_MACH_U300_BS2X) || defined(CONFIG_MACH_U300_BS330)
#define U300_VIC_IRQS_END		45
#endif

/* The DB3350-specific interrupt lines */
#ifdef CONFIG_MACH_U300_BS335
#define IRQ_U300_ISP_F0			45
#define IRQ_U300_ISP_F1			46
#define IRQ_U300_ISP_F2			47
#define IRQ_U300_ISP_F3			48
#define IRQ_U300_ISP_F4			49
#define IRQ_U300_GPIO_PORT3		50
#define IRQ_U300_SYSCON_PLL_LOCK	51
#define IRQ_U300_UART1			52
#define IRQ_U300_GPIO_PORT4		53
#define IRQ_U300_GPIO_PORT5		54
#define IRQ_U300_GPIO_PORT6		55
#define U300_VIC_IRQS_END		56
#endif

/* The DB3210-specific interrupt lines */
#ifdef CONFIG_MACH_U300_BS365
#define IRQ_U300_GPIO_PORT3		35
#define IRQ_U300_GPIO_PORT4		36
#define IRQ_U300_WDOG			37
#define IRQ_U300_EVHIST			38
#define IRQ_U300_MSPRO			39
#define IRQ_U300_MMCSD_MCIINTR0		40
#define IRQ_U300_MMCSD_MCIINTR1		41
#define IRQ_U300_I2C0			42
#define IRQ_U300_I2C1			43
#define IRQ_U300_RTC			44
#define IRQ_U300_NFIF			45
#define IRQ_U300_NFIF2			46
#define IRQ_U300_SYSCON_PLL_LOCK	47
#define U300_VIC_IRQS_END		48
#endif

/* Maximum 8*7 GPIO lines */
<<<<<<< HEAD
#ifdef CONFIG_GPIO_U300
=======
#ifdef CONFIG_PINCTRL_COH901
>>>>>>> dcd6c922
#define IRQ_U300_GPIO_BASE		(U300_VIC_IRQS_END)
#define IRQ_U300_GPIO_END		(IRQ_U300_GPIO_BASE + 56)
#else
#define IRQ_U300_GPIO_END		(U300_VIC_IRQS_END)
#endif

#define NR_IRQS				(IRQ_U300_GPIO_END)

#endif<|MERGE_RESOLUTION|>--- conflicted
+++ resolved
@@ -110,11 +110,7 @@
 #endif
 
 /* Maximum 8*7 GPIO lines */
-<<<<<<< HEAD
-#ifdef CONFIG_GPIO_U300
-=======
 #ifdef CONFIG_PINCTRL_COH901
->>>>>>> dcd6c922
 #define IRQ_U300_GPIO_BASE		(U300_VIC_IRQS_END)
 #define IRQ_U300_GPIO_END		(IRQ_U300_GPIO_BASE + 56)
 #else
