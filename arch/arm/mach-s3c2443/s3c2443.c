/* linux/arch/arm/mach-s3c2443/s3c2443.c
 *
 * Copyright (c) 2007 Simtec Electronics
 *   Ben Dooks <ben@simtec.co.uk>
 *
 * Samsung S3C2443 Mobile CPU support
 *
 * This program is free software; you can redistribute it and/or modify
 * it under the terms of the GNU General Public License version 2 as
 * published by the Free Software Foundation.
*/

#include <linux/kernel.h>
#include <linux/types.h>
#include <linux/interrupt.h>
#include <linux/list.h>
#include <linux/timer.h>
#include <linux/init.h>
#include <linux/platform_device.h>
#include <linux/serial_core.h>
#include <linux/sysdev.h>
#include <linux/clk.h>
#include <linux/io.h>

#include <asm/mach/arch.h>
#include <asm/mach/map.h>
#include <asm/mach/irq.h>

#include <mach/hardware.h>
#include <asm/irq.h>

#include <mach/regs-s3c2443-clock.h>
#include <mach/reset.h>

#include <plat/s3c2443.h>
#include <plat/devs.h>
#include <plat/cpu.h>
#include <plat/fb-core.h>
<<<<<<< HEAD
=======
#include <plat/nand-core.h>
>>>>>>> 45f53cc9

static struct map_desc s3c2443_iodesc[] __initdata = {
	IODESC_ENT(WATCHDOG),
	IODESC_ENT(CLKPWR),
	IODESC_ENT(TIMER),
};

struct sysdev_class s3c2443_sysclass = {
	.name = "s3c2443-core",
};

static struct sys_device s3c2443_sysdev = {
	.cls		= &s3c2443_sysclass,
};

static void s3c2443_hard_reset(void)
{
	__raw_writel(S3C2443_SWRST_RESET, S3C2443_SWRST);
}

int __init s3c2443_init(void)
{
	printk("S3C2443: Initialising architecture\n");

	s3c24xx_reset_hook = s3c2443_hard_reset;

<<<<<<< HEAD
	s3c_device_nand.name = "s3c2412-nand";
=======
	s3c_nand_setname("s3c2412-nand");
>>>>>>> 45f53cc9
	s3c_fb_setname("s3c2443-fb");

	/* change WDT IRQ number */
	s3c_device_wdt.resource[1].start = IRQ_S3C2443_WDT;
	s3c_device_wdt.resource[1].end   = IRQ_S3C2443_WDT;

	return sysdev_register(&s3c2443_sysdev);
}

void __init s3c2443_init_uarts(struct s3c2410_uartcfg *cfg, int no)
{
	s3c24xx_init_uartdevs("s3c2440-uart", s3c2410_uart_resources, cfg, no);
}

/* s3c2443_map_io
 *
 * register the standard cpu IO areas, and any passed in from the
 * machine specific initialisation.
 */

void __init s3c2443_map_io(void)
{
	iotable_init(s3c2443_iodesc, ARRAY_SIZE(s3c2443_iodesc));
}

/* need to register class before we actually register the device, and
 * we also need to ensure that it has been initialised before any of the
 * drivers even try to use it (even if not on an s3c2443 based system)
 * as a driver which may support both 2443 and 2440 may try and use it.
*/

static int __init s3c2443_core_init(void)
{
	return sysdev_class_register(&s3c2443_sysclass);
}

core_initcall(s3c2443_core_init);<|MERGE_RESOLUTION|>--- conflicted
+++ resolved
@@ -36,10 +36,7 @@
 #include <plat/devs.h>
 #include <plat/cpu.h>
 #include <plat/fb-core.h>
-<<<<<<< HEAD
-=======
 #include <plat/nand-core.h>
->>>>>>> 45f53cc9
 
 static struct map_desc s3c2443_iodesc[] __initdata = {
 	IODESC_ENT(WATCHDOG),
@@ -66,11 +63,7 @@
 
 	s3c24xx_reset_hook = s3c2443_hard_reset;
 
-<<<<<<< HEAD
-	s3c_device_nand.name = "s3c2412-nand";
-=======
 	s3c_nand_setname("s3c2412-nand");
->>>>>>> 45f53cc9
 	s3c_fb_setname("s3c2443-fb");
 
 	/* change WDT IRQ number */
