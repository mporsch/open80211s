--- conflicted
+++ resolved
@@ -184,8 +184,5 @@
 	.init_irq	= mx23_init_irq,
 	.timer		= &mx23evk_timer,
 	.init_machine	= mx23evk_init,
-<<<<<<< HEAD
-=======
 	.restart	= mxs_restart,
->>>>>>> dcd6c922
 MACHINE_END