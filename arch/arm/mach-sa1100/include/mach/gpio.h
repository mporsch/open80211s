/*
 * arch/arm/mach-sa1100/include/mach/gpio.h
 *
 * SA1100 GPIO wrappers for arch-neutral GPIO calls
 *
 * Written by Philipp Zabel <philipp.zabel@gmail.com>
 *
 * This program is free software; you can redistribute it and/or modify
 * it under the terms of the GNU General Public License as published by
 * the Free Software Foundation; either version 2 of the License, or
 * (at your option) any later version.
 *
 * This program is distributed in the hope that it will be useful,
 * but WITHOUT ANY WARRANTY; without even the implied warranty of
 * MERCHANTABILITY or FITNESS FOR A PARTICULAR PURPOSE. See the
 * GNU General Public License for more details.
 *
 * You should have received a copy of the GNU General Public License
 * along with this program; if not, write to the Free Software
 * Foundation, Inc., 59 Temple Place, Suite 330, Boston, MA 02111-1307 USA
 *
 */

#ifndef __ASM_ARCH_SA1100_GPIO_H
#define __ASM_ARCH_SA1100_GPIO_H

#include <mach/hardware.h>
#include <asm/irq.h>
#include <asm-generic/gpio.h>

#define __ARM_GPIOLIB_COMPLEX

static inline int gpio_get_value(unsigned gpio)
{
	if (__builtin_constant_p(gpio) && (gpio <= GPIO_MAX))
		return GPLR & GPIO_GPIO(gpio);
	else
		return __gpio_get_value(gpio);
}

static inline void gpio_set_value(unsigned gpio, int value)
{
	if (__builtin_constant_p(gpio) && (gpio <= GPIO_MAX))
		if (value)
			GPSR = GPIO_GPIO(gpio);
		else
			GPCR = GPIO_GPIO(gpio);
	else
		__gpio_set_value(gpio, value);
}

#define gpio_cansleep	__gpio_cansleep

<<<<<<< HEAD
#define gpio_to_irq(gpio)	((gpio < 11) ? (IRQ_GPIO0 + gpio) : \
					(IRQ_GPIO11 - 11 + gpio))

=======
>>>>>>> dcd6c922
#endif<|MERGE_RESOLUTION|>--- conflicted
+++ resolved
@@ -51,10 +51,4 @@
 
 #define gpio_cansleep	__gpio_cansleep
 
-<<<<<<< HEAD
-#define gpio_to_irq(gpio)	((gpio < 11) ? (IRQ_GPIO0 + gpio) : \
-					(IRQ_GPIO11 - 11 + gpio))
-
-=======
->>>>>>> dcd6c922
 #endif