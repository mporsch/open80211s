/*
 * linux/arch/arm/mach-at91/board-rm9200dk.c
 *
 *  Copyright (C) 2005 SAN People
 *
 *  Epson S1D framebuffer glue code is:
 *     Copyright (C) 2005 Thibaut VARENE <varenet@parisc-linux.org>
 *
 * This program is free software; you can redistribute it and/or modify
 * it under the terms of the GNU General Public License as published by
 * the Free Software Foundation; either version 2 of the License, or
 * (at your option) any later version.
 *
 * This program is distributed in the hope that it will be useful,
 * but WITHOUT ANY WARRANTY; without even the implied warranty of
 * MERCHANTABILITY or FITNESS FOR A PARTICULAR PURPOSE.  See the
 * GNU General Public License for more details.
 *
 * You should have received a copy of the GNU General Public License
 * along with this program; if not, write to the Free Software
 * Foundation, Inc., 59 Temple Place, Suite 330, Boston, MA  02111-1307  USA
 */

#include <linux/types.h>
#include <linux/gpio.h>
#include <linux/init.h>
#include <linux/mm.h>
#include <linux/module.h>
#include <linux/platform_device.h>
#include <linux/spi/spi.h>
#include <linux/mtd/physmap.h>

#include <asm/setup.h>
#include <asm/mach-types.h>
#include <asm/irq.h>

#include <asm/mach/arch.h>
#include <asm/mach/map.h>
#include <asm/mach/irq.h>

#include <mach/hardware.h>
#include <mach/board.h>
#include <mach/at91rm9200_mc.h>

#include "generic.h"


static void __init dk_init_early(void)
{
	/* Initialize processor: 18.432 MHz crystal */
	at91_initialize(18432000);

	/* Setup the LEDs */
	at91_init_leds(AT91_PIN_PB2, AT91_PIN_PB2);

	/* DBGU on ttyS0. (Rx & Tx only) */
	at91_register_uart(0, 0, 0);

	/* USART1 on ttyS1. (Rx, Tx, CTS, RTS, DTR, DSR, DCD, RI) */
	at91_register_uart(AT91RM9200_ID_US1, 1, ATMEL_UART_CTS | ATMEL_UART_RTS
			   | ATMEL_UART_DTR | ATMEL_UART_DSR | ATMEL_UART_DCD
			   | ATMEL_UART_RI);

	/* set serial console to ttyS0 (ie, DBGU) */
	at91_set_serial_console(0);
}

static struct macb_platform_data __initdata dk_eth_data = {
	.phy_irq_pin	= AT91_PIN_PC4,
	.is_rmii	= 1,
};

static struct at91_usbh_data __initdata dk_usbh_data = {
	.ports		= 2,
	.vbus_pin	= {-EINVAL, -EINVAL},
	.overcurrent_pin= {-EINVAL, -EINVAL},
};

static struct at91_udc_data __initdata dk_udc_data = {
	.vbus_pin	= AT91_PIN_PD4,
	.pullup_pin	= AT91_PIN_PD5,
};

static struct at91_cf_data __initdata dk_cf_data = {
	.irq_pin	= -EINVAL,
	.det_pin	= AT91_PIN_PB0,
	.vcc_pin	= -EINVAL,
	.rst_pin	= AT91_PIN_PC5,
};

#ifndef CONFIG_MTD_AT91_DATAFLASH_CARD
static struct at91_mmc_data __initdata dk_mmc_data = {
	.slot_b		= 0,
	.wire4		= 1,
	.det_pin	= -EINVAL,
	.wp_pin		= -EINVAL,
	.vcc_pin	= -EINVAL,
};
#endif

static struct spi_board_info dk_spi_devices[] = {
	{	/* DataFlash chip */
		.modalias	= "mtd_dataflash",
		.chip_select	= 0,
		.max_speed_hz	= 15 * 1000 * 1000,
	},
	{	/* UR6HCPS2-SP40 PS2-to-SPI adapter */
		.modalias	= "ur6hcps2",
		.chip_select	= 1,
		.max_speed_hz	= 250 *  1000,
	},
	{	/* TLV1504 ADC, 4 channels, 10 bits; one is a temp sensor */
		.modalias	= "tlv1504",
		.chip_select	= 2,
		.max_speed_hz	= 20 * 1000 * 1000,
	},
#ifdef CONFIG_MTD_AT91_DATAFLASH_CARD
	{	/* DataFlash card */
		.modalias	= "mtd_dataflash",
		.chip_select	= 3,
		.max_speed_hz	= 15 * 1000 * 1000,
	}
#endif
};

static struct i2c_board_info __initdata dk_i2c_devices[] = {
	{
		I2C_BOARD_INFO("ics1523", 0x26),
	},
	{
		I2C_BOARD_INFO("x9429", 0x28),
	},
	{
		I2C_BOARD_INFO("24c1024", 0x50),
	}
};

static struct mtd_partition __initdata dk_nand_partition[] = {
	{
		.name	= "NAND Partition 1",
		.offset	= 0,
		.size	= MTDPART_SIZ_FULL,
	},
};

static struct atmel_nand_data __initdata dk_nand_data = {
	.ale		= 22,
	.cle		= 21,
	.det_pin	= AT91_PIN_PB1,
	.rdy_pin	= AT91_PIN_PC2,
<<<<<<< HEAD
	// .enable_pin	= ... not there
=======
	.enable_pin	= -EINVAL,
>>>>>>> dcd6c922
	.parts		= dk_nand_partition,
	.num_parts	= ARRAY_SIZE(dk_nand_partition),
};

#define DK_FLASH_BASE	AT91_CHIPSELECT_0
#define DK_FLASH_SIZE	SZ_2M

static struct physmap_flash_data dk_flash_data = {
	.width		= 2,
};

static struct resource dk_flash_resource = {
	.start		= DK_FLASH_BASE,
	.end		= DK_FLASH_BASE + DK_FLASH_SIZE - 1,
	.flags		= IORESOURCE_MEM,
};

static struct platform_device dk_flash = {
	.name		= "physmap-flash",
	.id		= 0,
	.dev		= {
				.platform_data	= &dk_flash_data,
			},
	.resource	= &dk_flash_resource,
	.num_resources	= 1,
};

static struct gpio_led dk_leds[] = {
	{
		.name			= "led0",
		.gpio			= AT91_PIN_PB2,
		.active_low		= 1,
		.default_trigger	= "heartbeat",
	}
};

static void __init dk_board_init(void)
{
	/* Serial */
	at91_add_device_serial();
	/* Ethernet */
	at91_add_device_eth(&dk_eth_data);
	/* USB Host */
	at91_add_device_usbh(&dk_usbh_data);
	/* USB Device */
	at91_add_device_udc(&dk_udc_data);
	at91_set_multi_drive(dk_udc_data.pullup_pin, 1);	/* pullup_pin is connected to reset */
	/* Compact Flash */
	at91_add_device_cf(&dk_cf_data);
	/* I2C */
	at91_add_device_i2c(dk_i2c_devices, ARRAY_SIZE(dk_i2c_devices));
	/* SPI */
	at91_add_device_spi(dk_spi_devices, ARRAY_SIZE(dk_spi_devices));
#ifdef CONFIG_MTD_AT91_DATAFLASH_CARD
	/* DataFlash card */
	at91_set_gpio_output(AT91_PIN_PB7, 0);
#else
	/* MMC */
	at91_set_gpio_output(AT91_PIN_PB7, 1);	/* this MMC card slot can optionally use SPI signaling (CS3). */
	at91_add_device_mmc(0, &dk_mmc_data);
#endif
	/* NAND */
	at91_add_device_nand(&dk_nand_data);
	/* NOR Flash */
	platform_device_register(&dk_flash);
	/* LEDs */
	at91_gpio_leds(dk_leds, ARRAY_SIZE(dk_leds));
	/* VGA */
//	dk_add_device_video();
}

MACHINE_START(AT91RM9200DK, "Atmel AT91RM9200-DK")
	/* Maintainer: SAN People/Atmel */
	.timer		= &at91rm9200_timer,
	.map_io		= at91_map_io,
	.init_early	= dk_init_early,
	.init_irq	= at91_init_irq_default,
	.init_machine	= dk_board_init,
MACHINE_END<|MERGE_RESOLUTION|>--- conflicted
+++ resolved
@@ -148,11 +148,7 @@
 	.cle		= 21,
 	.det_pin	= AT91_PIN_PB1,
 	.rdy_pin	= AT91_PIN_PC2,
-<<<<<<< HEAD
-	// .enable_pin	= ... not there
-=======
 	.enable_pin	= -EINVAL,
->>>>>>> dcd6c922
 	.parts		= dk_nand_partition,
 	.num_parts	= ARRAY_SIZE(dk_nand_partition),
 };
