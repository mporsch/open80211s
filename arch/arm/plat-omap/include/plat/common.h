--- conflicted
+++ resolved
@@ -35,80 +35,6 @@
 extern void omap_reserve(void);
 extern int omap_dss_reset(struct omap_hwmod *);
 
-<<<<<<< HEAD
-void omap2420_init_early(void);
-void omap2430_init_early(void);
-void omap3430_init_early(void);
-void omap35xx_init_early(void);
-void omap3630_init_early(void);
-void omap3_init_early(void);	/* Do not use this one */
-void am35xx_init_early(void);
-void ti816x_init_early(void);
-void omap4430_init_early(void);
-
 void omap_sram_init(void);
 
-/*
- * IO bases for various OMAP processors
- * Except the tap base, rest all the io bases
- * listed are physical addresses.
- */
-struct omap_globals {
-	u32		class;		/* OMAP class to detect */
-	void __iomem	*tap;		/* Control module ID code */
-	void __iomem	*sdrc;           /* SDRAM Controller */
-	void __iomem	*sms;            /* SDRAM Memory Scheduler */
-	void __iomem	*ctrl;           /* System Control Module */
-	void __iomem	*ctrl_pad;	/* PAD Control Module */
-	void __iomem	*prm;            /* Power and Reset Management */
-	void __iomem	*cm;             /* Clock Management */
-	void __iomem	*cm2;
-};
-
-void omap2_set_globals_242x(void);
-void omap2_set_globals_243x(void);
-void omap2_set_globals_3xxx(void);
-void omap2_set_globals_443x(void);
-void omap2_set_globals_ti816x(void);
-
-/* These get called from omap2_set_globals_xxxx(), do not call these */
-void omap2_set_globals_tap(struct omap_globals *);
-void omap2_set_globals_sdrc(struct omap_globals *);
-void omap2_set_globals_control(struct omap_globals *);
-void omap2_set_globals_prcm(struct omap_globals *);
-
-void omap242x_map_io(void);
-void omap243x_map_io(void);
-void omap3_map_io(void);
-void omap4_map_io(void);
-
-
-/**
- * omap_test_timeout - busy-loop, testing a condition
- * @cond: condition to test until it evaluates to true
- * @timeout: maximum number of microseconds in the timeout
- * @index: loop index (integer)
- *
- * Loop waiting for @cond to become true or until at least @timeout
- * microseconds have passed.  To use, define some integer @index in the
- * calling code.  After running, if @index == @timeout, then the loop has
- * timed out.
- */
-#define omap_test_timeout(cond, timeout, index)			\
-({								\
-	for (index = 0; index < timeout; index++) {		\
-		if (cond)					\
-			break;					\
-		udelay(1);					\
-	}							\
-})
-
-extern struct device *omap2_get_mpuss_device(void);
-extern struct device *omap2_get_iva_device(void);
-extern struct device *omap2_get_l3_device(void);
-extern struct device *omap4_get_dsp_device(void);
-=======
-void omap_sram_init(void);
->>>>>>> dcd6c922
-
 #endif /* __ARCH_ARM_MACH_OMAP_COMMON_H */