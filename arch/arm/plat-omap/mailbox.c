--- conflicted
+++ resolved
@@ -28,19 +28,12 @@
 #include <linux/slab.h>
 #include <linux/kfifo.h>
 #include <linux/err.h>
-<<<<<<< HEAD
-=======
 #include <linux/notifier.h>
->>>>>>> 3cbea436
 
 #include <plat/mailbox.h>
 
 static struct workqueue_struct *mboxd;
 static struct omap_mbox **mboxes;
-<<<<<<< HEAD
-static bool rq_full;
-=======
->>>>>>> 3cbea436
 
 static int mbox_configured;
 static DEFINE_MUTEX(mbox_configured_lock);
@@ -100,36 +93,25 @@
 	struct omap_mbox_queue *mq = mbox->txq;
 	int ret = 0, len;
 
-<<<<<<< HEAD
-	spin_lock(&mq->lock);
-=======
 	spin_lock_bh(&mq->lock);
->>>>>>> 3cbea436
 
 	if (kfifo_avail(&mq->fifo) < sizeof(msg)) {
 		ret = -ENOMEM;
 		goto out;
 	}
 
-<<<<<<< HEAD
-=======
 	if (kfifo_is_empty(&mq->fifo) && !__mbox_poll_for_space(mbox)) {
 		mbox_fifo_write(mbox, msg);
 		goto out;
 	}
 
->>>>>>> 3cbea436
 	len = kfifo_in(&mq->fifo, (unsigned char *)&msg, sizeof(msg));
 	WARN_ON(len != sizeof(msg));
 
 	tasklet_schedule(&mbox->txq->tasklet);
 
 out:
-<<<<<<< HEAD
-	spin_unlock(&mq->lock);
-=======
 	spin_unlock_bh(&mq->lock);
->>>>>>> 3cbea436
 	return ret;
 }
 EXPORT_SYMBOL(omap_mbox_msg_send);
@@ -169,10 +151,6 @@
 		len = kfifo_out(&mq->fifo, (unsigned char *)&msg, sizeof(msg));
 		WARN_ON(len != sizeof(msg));
 
-<<<<<<< HEAD
-		if (mq->callback)
-			mq->callback((void *)msg);
-=======
 		blocking_notifier_call_chain(&mq->mbox->notifier, len,
 								(void *)msg);
 		spin_lock_irq(&mq->lock);
@@ -181,7 +159,6 @@
 			omap_mbox_enable_irq(mq->mbox, IRQ_RX);
 		}
 		spin_unlock_irq(&mq->lock);
->>>>>>> 3cbea436
 	}
 }
 
@@ -204,11 +181,7 @@
 	while (!mbox_fifo_empty(mbox)) {
 		if (unlikely(kfifo_avail(&mq->fifo) < sizeof(msg))) {
 			omap_mbox_disable_irq(mbox, IRQ_RX);
-<<<<<<< HEAD
-			rq_full = true;
-=======
 			mq->full = true;
->>>>>>> 3cbea436
 			goto nomem;
 		}
 
@@ -277,15 +250,9 @@
 	int ret = 0;
 	struct omap_mbox_queue *mq;
 
-<<<<<<< HEAD
-	if (mbox->ops->startup) {
-		mutex_lock(&mbox_configured_lock);
-		if (!mbox_configured)
-=======
 	mutex_lock(&mbox_configured_lock);
 	if (!mbox_configured++) {
 		if (likely(mbox->ops->startup)) {
->>>>>>> 3cbea436
 			ret = mbox->ops->startup(mbox);
 			if (unlikely(ret))
 				goto fail_startup;
@@ -293,35 +260,6 @@
 			goto fail_startup;
 	}
 
-<<<<<<< HEAD
-		if (ret) {
-			mutex_unlock(&mbox_configured_lock);
-			return ret;
-		}
-		mbox_configured++;
-		mutex_unlock(&mbox_configured_lock);
-	}
-
-	ret = request_irq(mbox->irq, mbox_interrupt, IRQF_SHARED,
-				mbox->name, mbox);
-	if (ret) {
-		printk(KERN_ERR
-			"failed to register mailbox interrupt:%d\n", ret);
-		goto fail_request_irq;
-	}
-
-	mq = mbox_queue_alloc(mbox, NULL, mbox_tx_tasklet);
-	if (!mq) {
-		ret = -ENOMEM;
-		goto fail_alloc_txq;
-	}
-	mbox->txq = mq;
-
-	mq = mbox_queue_alloc(mbox, mbox_rx_work, NULL);
-	if (!mq) {
-		ret = -ENOMEM;
-		goto fail_alloc_rxq;
-=======
 	if (!mbox->use_count++) {
 		ret = request_irq(mbox->irq, mbox_interrupt, IRQF_SHARED,
 							mbox->name, mbox);
@@ -344,7 +282,6 @@
 		}
 		mbox->rxq = mq;
 		mq->mbox = mbox;
->>>>>>> 3cbea436
 	}
 	mutex_unlock(&mbox_configured_lock);
 	return 0;
@@ -353,11 +290,7 @@
 	mbox_queue_free(mbox->txq);
 fail_alloc_txq:
 	free_irq(mbox->irq, mbox);
-<<<<<<< HEAD
- fail_request_irq:
-=======
 fail_request_irq:
->>>>>>> 3cbea436
 	if (mbox->ops->shutdown)
 		mbox->ops->shutdown(mbox);
 	mbox->use_count--;
@@ -369,21 +302,6 @@
 
 static void omap_mbox_fini(struct omap_mbox *mbox)
 {
-<<<<<<< HEAD
-	free_irq(mbox->irq, mbox);
-	tasklet_kill(&mbox->txq->tasklet);
-	flush_work(&mbox->rxq->work);
-	mbox_queue_free(mbox->txq);
-	mbox_queue_free(mbox->rxq);
-
-	if (mbox->ops->shutdown) {
-		mutex_lock(&mbox_configured_lock);
-		if (mbox_configured > 0)
-			mbox_configured--;
-		if (!mbox_configured)
-			mbox->ops->shutdown(mbox);
-		mutex_unlock(&mbox_configured_lock);
-=======
 	mutex_lock(&mbox_configured_lock);
 
 	if (!--mbox->use_count) {
@@ -392,12 +310,8 @@
 		flush_work(&mbox->rxq->work);
 		mbox_queue_free(mbox->txq);
 		mbox_queue_free(mbox->rxq);
->>>>>>> 3cbea436
-	}
-
-<<<<<<< HEAD
-struct omap_mbox *omap_mbox_get(const char *name)
-=======
+	}
+
 	if (likely(mbox->ops->shutdown)) {
 		if (!--mbox_configured)
 			mbox->ops->shutdown(mbox);
@@ -407,26 +321,17 @@
 }
 
 struct omap_mbox *omap_mbox_get(const char *name, struct notifier_block *nb)
->>>>>>> 3cbea436
 {
 	struct omap_mbox *mbox;
 	int ret;
 
 	if (!mboxes)
 		return ERR_PTR(-EINVAL);
-<<<<<<< HEAD
 
 	for (mbox = *mboxes; mbox; mbox++)
 		if (!strcmp(mbox->name, name))
 			break;
 
-=======
-
-	for (mbox = *mboxes; mbox; mbox++)
-		if (!strcmp(mbox->name, name))
-			break;
-
->>>>>>> 3cbea436
 	if (!mbox)
 		return ERR_PTR(-ENOENT);
 
@@ -467,11 +372,8 @@
 			ret = PTR_ERR(mbox->dev);
 			goto err_out;
 		}
-<<<<<<< HEAD
-=======
 
 		BLOCKING_INIT_NOTIFIER_HEAD(&mbox->notifier);
->>>>>>> 3cbea436
 	}
 	return 0;
 
@@ -485,17 +387,10 @@
 int omap_mbox_unregister(void)
 {
 	int i;
-<<<<<<< HEAD
 
 	if (!mboxes)
 		return -EINVAL;
 
-=======
-
-	if (!mboxes)
-		return -EINVAL;
-
->>>>>>> 3cbea436
 	for (i = 0; mboxes[i]; i++)
 		device_unregister(mboxes[i]->dev);
 	mboxes = NULL;
@@ -517,12 +412,8 @@
 
 	/* kfifo size sanity check: alignment and minimal size */
 	mbox_kfifo_size = ALIGN(mbox_kfifo_size, sizeof(mbox_msg_t));
-<<<<<<< HEAD
-	mbox_kfifo_size = max_t(unsigned int, mbox_kfifo_size, sizeof(mbox_msg_t));
-=======
 	mbox_kfifo_size = max_t(unsigned int, mbox_kfifo_size,
 							sizeof(mbox_msg_t));
->>>>>>> 3cbea436
 
 	return 0;
 }
