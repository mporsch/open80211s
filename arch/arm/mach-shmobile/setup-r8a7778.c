/*
 * r8a7778 processor support
 *
 * Copyright (C) 2013  Renesas Solutions Corp.
 * Copyright (C) 2013  Kuninori Morimoto <kuninori.morimoto.gx@renesas.com>
 * Copyright (C) 2013  Cogent Embedded, Inc.
 *
 * This program is free software; you can redistribute it and/or modify
 * it under the terms of the GNU General Public License as published by
 * the Free Software Foundation; version 2 of the License.
 *
 * This program is distributed in the hope that it will be useful,
 * but WITHOUT ANY WARRANTY; without even the implied warranty of
 * MERCHANTABILITY or FITNESS FOR A PARTICULAR PURPOSE.  See the
 * GNU General Public License for more details.
 *
 * You should have received a copy of the GNU General Public License
 * along with this program; if not, write to the Free Software
 * Foundation, Inc., 51 Franklin St, Fifth Floor, Boston, MA  02110-1301  USA
 */

#include <linux/kernel.h>
#include <linux/io.h>
#include <linux/irqchip/arm-gic.h>
#include <linux/of.h>
#include <linux/of_platform.h>
#include <linux/platform_data/dma-rcar-hpbdma.h>
#include <linux/platform_data/gpio-rcar.h>
#include <linux/platform_data/irq-renesas-intc-irqpin.h>
#include <linux/platform_device.h>
#include <linux/irqchip.h>
#include <linux/serial_sci.h>
#include <linux/sh_timer.h>
#include <linux/pm_runtime.h>
#include <linux/usb/phy.h>
#include <linux/usb/hcd.h>
#include <linux/usb/ehci_pdriver.h>
#include <linux/usb/ohci_pdriver.h>
#include <linux/dma-mapping.h>
#include <mach/irqs.h>
#include <mach/r8a7778.h>
#include <mach/common.h>
#include <asm/mach/arch.h>
#include <asm/hardware/cache-l2x0.h>

/* SCIF */
#define SCIF_INFO(baseaddr, irq)				\
{								\
	.mapbase	= baseaddr,				\
	.flags		= UPF_BOOT_AUTOCONF | UPF_IOREMAP,	\
	.scscr		= SCSCR_RE | SCSCR_TE | SCSCR_CKE1,	\
	.scbrr_algo_id	= SCBRR_ALGO_2,				\
	.type		= PORT_SCIF,				\
	.irqs		= SCIx_IRQ_MUXED(irq),			\
}

static struct plat_sci_port scif_platform_data[] __initdata = {
	SCIF_INFO(0xffe40000, gic_iid(0x66)),
	SCIF_INFO(0xffe41000, gic_iid(0x67)),
	SCIF_INFO(0xffe42000, gic_iid(0x68)),
	SCIF_INFO(0xffe43000, gic_iid(0x69)),
	SCIF_INFO(0xffe44000, gic_iid(0x6a)),
	SCIF_INFO(0xffe45000, gic_iid(0x6b)),
};

/* TMU */
static struct resource sh_tmu0_resources[] __initdata = {
	DEFINE_RES_MEM(0xffd80008, 12),
	DEFINE_RES_IRQ(gic_iid(0x40)),
};

static struct sh_timer_config sh_tmu0_platform_data __initdata = {
	.name			= "TMU00",
	.channel_offset		= 0x4,
	.timer_bit		= 0,
	.clockevent_rating	= 200,
};

static struct resource sh_tmu1_resources[] __initdata = {
	DEFINE_RES_MEM(0xffd80014, 12),
	DEFINE_RES_IRQ(gic_iid(0x41)),
};

static struct sh_timer_config sh_tmu1_platform_data __initdata = {
	.name			= "TMU01",
	.channel_offset		= 0x10,
	.timer_bit		= 1,
	.clocksource_rating	= 200,
};

#define r8a7778_register_tmu(idx)			\
	platform_device_register_resndata(		\
		&platform_bus, "sh_tmu", idx,		\
		sh_tmu##idx##_resources,		\
		ARRAY_SIZE(sh_tmu##idx##_resources),	\
		&sh_tmu##idx##_platform_data,		\
		sizeof(sh_tmu##idx##_platform_data))

int r8a7778_usb_phy_power(bool enable)
{
	static struct usb_phy *phy = NULL;
	int ret = 0;

	if (!phy)
		phy = usb_get_phy(USB_PHY_TYPE_USB2);
<<<<<<< HEAD

	if (IS_ERR(phy)) {
		pr_err("kernel doesn't have usb phy driver\n");
		return PTR_ERR(phy);
	}

	if (enable)
		ret = usb_phy_init(phy);
	else
		usb_phy_shutdown(phy);

=======

	if (IS_ERR(phy)) {
		pr_err("kernel doesn't have usb phy driver\n");
		return PTR_ERR(phy);
	}

	if (enable)
		ret = usb_phy_init(phy);
	else
		usb_phy_shutdown(phy);

>>>>>>> 687c27b0
	return ret;
}

/* USB */
static int usb_power_on(struct platform_device *pdev)
{
	int ret = r8a7778_usb_phy_power(true);

	if (ret)
		return ret;

	pm_runtime_enable(&pdev->dev);
	pm_runtime_get_sync(&pdev->dev);

	return 0;
}

static void usb_power_off(struct platform_device *pdev)
{
	if (r8a7778_usb_phy_power(false))
		return;

	pm_runtime_put_sync(&pdev->dev);
	pm_runtime_disable(&pdev->dev);
}

static int ehci_init_internal_buffer(struct usb_hcd *hcd)
{
	/*
	 * Below are recommended values from the datasheet;
	 * see [USB :: Setting of EHCI Internal Buffer].
	 */
	/* EHCI IP internal buffer setting */
	iowrite32(0x00ff0040, hcd->regs + 0x0094);
	/* EHCI IP internal buffer enable */
	iowrite32(0x00000001, hcd->regs + 0x009C);

	return 0;
}

static struct usb_ehci_pdata ehci_pdata __initdata = {
	.power_on	= usb_power_on,
	.power_off	= usb_power_off,
	.power_suspend	= usb_power_off,
	.pre_setup	= ehci_init_internal_buffer,
};

static struct resource ehci_resources[] __initdata = {
	DEFINE_RES_MEM(0xffe70000, 0x400),
	DEFINE_RES_IRQ(gic_iid(0x4c)),
};

static struct usb_ohci_pdata ohci_pdata __initdata = {
	.power_on	= usb_power_on,
	.power_off	= usb_power_off,
	.power_suspend	= usb_power_off,
};

static struct resource ohci_resources[] __initdata = {
	DEFINE_RES_MEM(0xffe70400, 0x400),
	DEFINE_RES_IRQ(gic_iid(0x4c)),
};

#define USB_PLATFORM_INFO(hci)					\
static struct platform_device_info hci##_info __initdata = {	\
	.parent		= &platform_bus,			\
	.name		= #hci "-platform",			\
	.id		= -1,					\
	.res		= hci##_resources,			\
	.num_res	= ARRAY_SIZE(hci##_resources),		\
	.data		= &hci##_pdata,				\
	.size_data	= sizeof(hci##_pdata),			\
	.dma_mask	= DMA_BIT_MASK(32),			\
}

USB_PLATFORM_INFO(ehci);
USB_PLATFORM_INFO(ohci);

/* PFC/GPIO */
static struct resource pfc_resources[] __initdata = {
	DEFINE_RES_MEM(0xfffc0000, 0x118),
};

#define R8A7778_GPIO(idx)						\
static struct resource r8a7778_gpio##idx##_resources[] __initdata = {	\
	DEFINE_RES_MEM(0xffc40000 + 0x1000 * (idx), 0x30),		\
	DEFINE_RES_IRQ(gic_iid(0x87)),					\
};									\
									\
static struct gpio_rcar_config r8a7778_gpio##idx##_platform_data __initdata = { \
	.gpio_base	= 32 * (idx),					\
	.irq_base	= GPIO_IRQ_BASE(idx),				\
	.number_of_pins	= 32,						\
	.pctl_name	= "pfc-r8a7778",				\
}

R8A7778_GPIO(0);
R8A7778_GPIO(1);
R8A7778_GPIO(2);
R8A7778_GPIO(3);
R8A7778_GPIO(4);

#define r8a7778_register_gpio(idx)				\
	platform_device_register_resndata(			\
		&platform_bus, "gpio_rcar", idx,		\
		r8a7778_gpio##idx##_resources,			\
		ARRAY_SIZE(r8a7778_gpio##idx##_resources),	\
		&r8a7778_gpio##idx##_platform_data,		\
		sizeof(r8a7778_gpio##idx##_platform_data))

void __init r8a7778_pinmux_init(void)
{
	platform_device_register_simple(
		"pfc-r8a7778", -1,
		pfc_resources,
		ARRAY_SIZE(pfc_resources));

	r8a7778_register_gpio(0);
	r8a7778_register_gpio(1);
	r8a7778_register_gpio(2);
	r8a7778_register_gpio(3);
	r8a7778_register_gpio(4);
};

/* I2C */
static struct resource i2c_resources[] __initdata = {
	/* I2C0 */
	DEFINE_RES_MEM(0xffc70000, 0x1000),
	DEFINE_RES_IRQ(gic_iid(0x63)),
	/* I2C1 */
	DEFINE_RES_MEM(0xffc71000, 0x1000),
	DEFINE_RES_IRQ(gic_iid(0x6e)),
	/* I2C2 */
	DEFINE_RES_MEM(0xffc72000, 0x1000),
	DEFINE_RES_IRQ(gic_iid(0x6c)),
	/* I2C3 */
	DEFINE_RES_MEM(0xffc73000, 0x1000),
	DEFINE_RES_IRQ(gic_iid(0x6d)),
};

static void __init r8a7778_register_i2c(int id)
{
	BUG_ON(id < 0 || id > 3);

	platform_device_register_simple(
		"i2c-rcar", id,
		i2c_resources + (2 * id), 2);
}

/* HSPI */
static struct resource hspi_resources[] __initdata = {
	/* HSPI0 */
	DEFINE_RES_MEM(0xfffc7000, 0x18),
	DEFINE_RES_IRQ(gic_iid(0x5f)),
	/* HSPI1 */
	DEFINE_RES_MEM(0xfffc8000, 0x18),
	DEFINE_RES_IRQ(gic_iid(0x74)),
	/* HSPI2 */
	DEFINE_RES_MEM(0xfffc6000, 0x18),
	DEFINE_RES_IRQ(gic_iid(0x75)),
};

static void __init r8a7778_register_hspi(int id)
{
	BUG_ON(id < 0 || id > 2);

	platform_device_register_simple(
		"sh-hspi", id,
		hspi_resources + (2 * id), 2);
}

void __init r8a7778_add_dt_devices(void)
{
	int i;

#ifdef CONFIG_CACHE_L2X0
	void __iomem *base = ioremap_nocache(0xf0100000, 0x1000);
	if (base) {
		/*
		 * Early BRESP enable, Shared attribute override enable, 64K*16way
		 * don't call iounmap(base)
		 */
		l2x0_init(base, 0x40470000, 0x82000fff);
	}
#endif

	for (i = 0; i < ARRAY_SIZE(scif_platform_data); i++)
		platform_device_register_data(&platform_bus, "sh-sci", i,
					      &scif_platform_data[i],
					      sizeof(struct plat_sci_port));

	r8a7778_register_tmu(0);
	r8a7778_register_tmu(1);
}

/* HPB-DMA */

/* Asynchronous mode register (ASYNCMDR) bits */
#define HPB_DMAE_ASYNCMDR_ASMD22_MASK	BIT(2)	/* SDHI0 */
#define HPB_DMAE_ASYNCMDR_ASMD22_SINGLE	BIT(2)	/* SDHI0 */
#define HPB_DMAE_ASYNCMDR_ASMD22_MULTI	0	/* SDHI0 */
#define HPB_DMAE_ASYNCMDR_ASMD21_MASK	BIT(1)	/* SDHI0 */
#define HPB_DMAE_ASYNCMDR_ASMD21_SINGLE	BIT(1)	/* SDHI0 */
#define HPB_DMAE_ASYNCMDR_ASMD21_MULTI	0	/* SDHI0 */

static const struct hpb_dmae_slave_config hpb_dmae_slaves[] = {
	{
		.id	= HPBDMA_SLAVE_SDHI0_TX,
		.addr	= 0xffe4c000 + 0x30,
		.dcr	= HPB_DMAE_DCR_SPDS_16BIT |
			  HPB_DMAE_DCR_DMDL |
			  HPB_DMAE_DCR_DPDS_16BIT,
		.rstr	= HPB_DMAE_ASYNCRSTR_ASRST21 |
			  HPB_DMAE_ASYNCRSTR_ASRST22 |
			  HPB_DMAE_ASYNCRSTR_ASRST23,
		.mdr	= HPB_DMAE_ASYNCMDR_ASMD21_MULTI,
		.mdm	= HPB_DMAE_ASYNCMDR_ASMD21_MASK,
		.port	= 0x0D0C,
		.flags	= HPB_DMAE_SET_ASYNC_RESET | HPB_DMAE_SET_ASYNC_MODE,
		.dma_ch	= 21,
	}, {
		.id	= HPBDMA_SLAVE_SDHI0_RX,
		.addr	= 0xffe4c000 + 0x30,
		.dcr	= HPB_DMAE_DCR_SMDL |
			  HPB_DMAE_DCR_SPDS_16BIT |
			  HPB_DMAE_DCR_DPDS_16BIT,
		.rstr	= HPB_DMAE_ASYNCRSTR_ASRST21 |
			  HPB_DMAE_ASYNCRSTR_ASRST22 |
			  HPB_DMAE_ASYNCRSTR_ASRST23,
		.mdr	= HPB_DMAE_ASYNCMDR_ASMD22_MULTI,
		.mdm	= HPB_DMAE_ASYNCMDR_ASMD22_MASK,
		.port	= 0x0D0C,
		.flags	= HPB_DMAE_SET_ASYNC_RESET | HPB_DMAE_SET_ASYNC_MODE,
		.dma_ch	= 22,
	},
};

static const struct hpb_dmae_channel hpb_dmae_channels[] = {
	HPB_DMAE_CHANNEL(0x7e, HPBDMA_SLAVE_SDHI0_TX), /* ch. 21 */
	HPB_DMAE_CHANNEL(0x7e, HPBDMA_SLAVE_SDHI0_RX), /* ch. 22 */
};

static struct hpb_dmae_pdata dma_platform_data __initdata = {
	.slaves			= hpb_dmae_slaves,
	.num_slaves		= ARRAY_SIZE(hpb_dmae_slaves),
	.channels		= hpb_dmae_channels,
	.num_channels		= ARRAY_SIZE(hpb_dmae_channels),
	.ts_shift		= {
		[XMIT_SZ_8BIT]	= 0,
		[XMIT_SZ_16BIT]	= 1,
		[XMIT_SZ_32BIT]	= 2,
	},
	.num_hw_channels	= 39,
};

static struct resource hpb_dmae_resources[] __initdata = {
	/* Channel registers */
	DEFINE_RES_MEM(0xffc08000, 0x1000),
	/* Common registers */
	DEFINE_RES_MEM(0xffc09000, 0x170),
	/* Asynchronous reset registers */
	DEFINE_RES_MEM(0xffc00300, 4),
	/* Asynchronous mode registers */
	DEFINE_RES_MEM(0xffc00400, 4),
	/* IRQ for DMA channels */
	DEFINE_RES_NAMED(gic_iid(0x7b), 5, NULL, IORESOURCE_IRQ),
};

static void __init r8a7778_register_hpb_dmae(void)
{
	platform_device_register_resndata(&platform_bus, "hpb-dma-engine", -1,
					  hpb_dmae_resources,
					  ARRAY_SIZE(hpb_dmae_resources),
					  &dma_platform_data,
					  sizeof(dma_platform_data));
}

void __init r8a7778_add_standard_devices(void)
{
	r8a7778_add_dt_devices();
	r8a7778_register_i2c(0);
	r8a7778_register_i2c(1);
	r8a7778_register_i2c(2);
	r8a7778_register_i2c(3);
	r8a7778_register_hspi(0);
	r8a7778_register_hspi(1);
	r8a7778_register_hspi(2);

	r8a7778_register_hpb_dmae();
}

void __init r8a7778_init_late(void)
{
	platform_device_register_full(&ehci_info);
	platform_device_register_full(&ohci_info);
}

static struct renesas_intc_irqpin_config irqpin_platform_data __initdata = {
	.irq_base = irq_pin(0), /* IRQ0 -> IRQ3 */
	.sense_bitfield_width = 2,
};

static struct resource irqpin_resources[] __initdata = {
	DEFINE_RES_MEM(0xfe78001c, 4), /* ICR1 */
	DEFINE_RES_MEM(0xfe780010, 4), /* INTPRI */
	DEFINE_RES_MEM(0xfe780024, 4), /* INTREQ */
	DEFINE_RES_MEM(0xfe780044, 4), /* INTMSK0 */
	DEFINE_RES_MEM(0xfe780064, 4), /* INTMSKCLR0 */
	DEFINE_RES_IRQ(gic_iid(0x3b)), /* IRQ0 */
	DEFINE_RES_IRQ(gic_iid(0x3c)), /* IRQ1 */
	DEFINE_RES_IRQ(gic_iid(0x3d)), /* IRQ2 */
	DEFINE_RES_IRQ(gic_iid(0x3e)), /* IRQ3 */
};

void __init r8a7778_init_irq_extpin_dt(int irlm)
{
	void __iomem *icr0 = ioremap_nocache(0xfe780000, PAGE_SIZE);
	unsigned long tmp;

	if (!icr0) {
		pr_warn("r8a7778: unable to setup external irq pin mode\n");
		return;
	}

	tmp = ioread32(icr0);
	if (irlm)
		tmp |= 1 << 23; /* IRQ0 -> IRQ3 as individual pins */
	else
		tmp &= ~(1 << 23); /* IRL mode - not supported */
	tmp |= (1 << 21); /* LVLMODE = 1 */
	iowrite32(tmp, icr0);
	iounmap(icr0);
}

void __init r8a7778_init_irq_extpin(int irlm)
{
	r8a7778_init_irq_extpin_dt(irlm);
	if (irlm)
		platform_device_register_resndata(
			&platform_bus, "renesas_intc_irqpin", -1,
			irqpin_resources, ARRAY_SIZE(irqpin_resources),
			&irqpin_platform_data, sizeof(irqpin_platform_data));
}

void __init r8a7778_init_delay(void)
{
	shmobile_setup_delay(800, 1, 3); /* Cortex-A9 @ 800MHz */
}

#ifdef CONFIG_USE_OF
#define INT2SMSKCR0	0x82288 /* 0xfe782288 */
#define INT2SMSKCR1	0x8228c /* 0xfe78228c */

#define INT2NTSR0	0x00018 /* 0xfe700018 */
#define INT2NTSR1	0x0002c /* 0xfe70002c */
void __init r8a7778_init_irq_dt(void)
{
	void __iomem *base = ioremap_nocache(0xfe700000, 0x00100000);

	BUG_ON(!base);

	irqchip_init();

	/* route all interrupts to ARM */
	__raw_writel(0x73ffffff, base + INT2NTSR0);
	__raw_writel(0xffffffff, base + INT2NTSR1);

	/* unmask all known interrupts in INTCS2 */
	__raw_writel(0x08330773, base + INT2SMSKCR0);
	__raw_writel(0x00311110, base + INT2SMSKCR1);

	iounmap(base);
}

static const char *r8a7778_compat_dt[] __initdata = {
	"renesas,r8a7778",
	NULL,
};

DT_MACHINE_START(R8A7778_DT, "Generic R8A7778 (Flattened Device Tree)")
	.init_early	= r8a7778_init_delay,
	.init_irq	= r8a7778_init_irq_dt,
	.dt_compat	= r8a7778_compat_dt,
	.init_late      = r8a7778_init_late,
MACHINE_END

#endif /* CONFIG_USE_OF */<|MERGE_RESOLUTION|>--- conflicted
+++ resolved
@@ -103,7 +103,6 @@
 
 	if (!phy)
 		phy = usb_get_phy(USB_PHY_TYPE_USB2);
-<<<<<<< HEAD
 
 	if (IS_ERR(phy)) {
 		pr_err("kernel doesn't have usb phy driver\n");
@@ -115,19 +114,6 @@
 	else
 		usb_phy_shutdown(phy);
 
-=======
-
-	if (IS_ERR(phy)) {
-		pr_err("kernel doesn't have usb phy driver\n");
-		return PTR_ERR(phy);
-	}
-
-	if (enable)
-		ret = usb_phy_init(phy);
-	else
-		usb_phy_shutdown(phy);
-
->>>>>>> 687c27b0
 	return ret;
 }
 
