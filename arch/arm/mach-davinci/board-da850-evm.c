/*
 * TI DA850/OMAP-L138 EVM board
 *
 * Copyright (C) 2009 Texas Instruments Incorporated - http://www.ti.com/
 *
 * Derived from: arch/arm/mach-davinci/board-da830-evm.c
 * Original Copyrights follow:
 *
 * 2007, 2009 (c) MontaVista Software, Inc. This file is licensed under
 * the terms of the GNU General Public License version 2. This program
 * is licensed "as is" without any warranty of any kind, whether express
 * or implied.
 */
#include <linux/kernel.h>
#include <linux/init.h>
#include <linux/console.h>
#include <linux/i2c.h>
#include <linux/i2c/at24.h>
#include <linux/i2c/pca953x.h>
#include <linux/input.h>
#include <linux/mfd/tps6507x.h>
#include <linux/gpio.h>
#include <linux/gpio_keys.h>
#include <linux/platform_device.h>
#include <linux/mtd/mtd.h>
#include <linux/mtd/nand.h>
#include <linux/mtd/partitions.h>
#include <linux/mtd/physmap.h>
#include <linux/regulator/machine.h>
#include <linux/regulator/tps6507x.h>
#include <linux/input/tps6507x-ts.h>
#include <linux/spi/spi.h>
#include <linux/spi/flash.h>
#include <linux/delay.h>
#include <linux/wl12xx.h>

#include <asm/mach-types.h>
#include <asm/mach/arch.h>

#include <mach/cp_intc.h>
#include <mach/da8xx.h>
#include <mach/nand.h>
#include <mach/mux.h>
#include <mach/aemif.h>
#include <mach/spi.h>

#define DA850_EVM_PHY_ID		"0:00"
#define DA850_LCD_PWR_PIN		GPIO_TO_PIN(2, 8)
#define DA850_LCD_BL_PIN		GPIO_TO_PIN(2, 15)

#define DA850_MMCSD_CD_PIN		GPIO_TO_PIN(4, 0)
#define DA850_MMCSD_WP_PIN		GPIO_TO_PIN(4, 1)

#define DA850_WLAN_EN			GPIO_TO_PIN(6, 9)
#define DA850_WLAN_IRQ			GPIO_TO_PIN(6, 10)

#define DA850_MII_MDIO_CLKEN_PIN	GPIO_TO_PIN(2, 6)

static struct mtd_partition da850evm_spiflash_part[] = {
	[0] = {
		.name = "UBL",
		.offset = 0,
		.size = SZ_64K,
		.mask_flags = MTD_WRITEABLE,
	},
	[1] = {
		.name = "U-Boot",
		.offset = MTDPART_OFS_APPEND,
		.size = SZ_512K,
		.mask_flags = MTD_WRITEABLE,
	},
	[2] = {
		.name = "U-Boot-Env",
		.offset = MTDPART_OFS_APPEND,
		.size = SZ_64K,
		.mask_flags = MTD_WRITEABLE,
	},
	[3] = {
		.name = "Kernel",
		.offset = MTDPART_OFS_APPEND,
		.size = SZ_2M + SZ_512K,
		.mask_flags = 0,
	},
	[4] = {
		.name = "Filesystem",
		.offset = MTDPART_OFS_APPEND,
		.size = SZ_4M,
		.mask_flags = 0,
	},
	[5] = {
		.name = "MAC-Address",
		.offset = SZ_8M - SZ_64K,
		.size = SZ_64K,
		.mask_flags = MTD_WRITEABLE,
	},
};

static struct flash_platform_data da850evm_spiflash_data = {
	.name		= "m25p80",
	.parts		= da850evm_spiflash_part,
	.nr_parts	= ARRAY_SIZE(da850evm_spiflash_part),
	.type		= "m25p64",
};

static struct davinci_spi_config da850evm_spiflash_cfg = {
	.io_type	= SPI_IO_TYPE_DMA,
	.c2tdelay	= 8,
	.t2cdelay	= 8,
};

static struct spi_board_info da850evm_spi_info[] = {
	{
		.modalias		= "m25p80",
		.platform_data		= &da850evm_spiflash_data,
		.controller_data	= &da850evm_spiflash_cfg,
		.mode			= SPI_MODE_0,
		.max_speed_hz		= 30000000,
		.bus_num		= 1,
		.chip_select		= 0,
	},
};

#ifdef CONFIG_MTD
static void da850_evm_m25p80_notify_add(struct mtd_info *mtd)
{
	char *mac_addr = davinci_soc_info.emac_pdata->mac_addr;
	size_t retlen;

	if (!strcmp(mtd->name, "MAC-Address")) {
<<<<<<< HEAD
		mtd->read(mtd, 0, ETH_ALEN, &retlen, mac_addr);
=======
		mtd_read(mtd, 0, ETH_ALEN, &retlen, mac_addr);
>>>>>>> dcd6c922
		if (retlen == ETH_ALEN)
			pr_info("Read MAC addr from SPI Flash: %pM\n",
				mac_addr);
	}
}

static struct mtd_notifier da850evm_spi_notifier = {
	.add	= da850_evm_m25p80_notify_add,
};

static void da850_evm_setup_mac_addr(void)
{
	register_mtd_user(&da850evm_spi_notifier);
}
#else
static void da850_evm_setup_mac_addr(void) { }
#endif

static struct mtd_partition da850_evm_norflash_partition[] = {
	{
		.name           = "bootloaders + env",
		.offset         = 0,
		.size           = SZ_512K,
		.mask_flags     = MTD_WRITEABLE,
	},
	{
		.name           = "kernel",
		.offset         = MTDPART_OFS_APPEND,
		.size           = SZ_2M,
		.mask_flags     = 0,
	},
	{
		.name           = "filesystem",
		.offset         = MTDPART_OFS_APPEND,
		.size           = MTDPART_SIZ_FULL,
		.mask_flags     = 0,
	},
};

static struct physmap_flash_data da850_evm_norflash_data = {
	.width		= 2,
	.parts		= da850_evm_norflash_partition,
	.nr_parts	= ARRAY_SIZE(da850_evm_norflash_partition),
};

static struct resource da850_evm_norflash_resource[] = {
	{
		.start	= DA8XX_AEMIF_CS2_BASE,
		.end	= DA8XX_AEMIF_CS2_BASE + SZ_32M - 1,
		.flags	= IORESOURCE_MEM,
	},
};

static struct platform_device da850_evm_norflash_device = {
	.name		= "physmap-flash",
	.id		= 0,
	.dev		= {
		.platform_data  = &da850_evm_norflash_data,
	},
	.num_resources	= 1,
	.resource	= da850_evm_norflash_resource,
};

static struct davinci_pm_config da850_pm_pdata = {
	.sleepcount = 128,
};

static struct platform_device da850_pm_device = {
	.name           = "pm-davinci",
	.dev = {
		.platform_data	= &da850_pm_pdata,
	},
	.id             = -1,
};

/* DA850/OMAP-L138 EVM includes a 512 MByte large-page NAND flash
 * (128K blocks). It may be used instead of the (default) SPI flash
 * to boot, using TI's tools to install the secondary boot loader
 * (UBL) and U-Boot.
 */
static struct mtd_partition da850_evm_nandflash_partition[] = {
	{
		.name		= "u-boot env",
		.offset		= 0,
		.size		= SZ_128K,
		.mask_flags	= MTD_WRITEABLE,
	 },
	{
		.name		= "UBL",
		.offset		= MTDPART_OFS_APPEND,
		.size		= SZ_128K,
		.mask_flags	= MTD_WRITEABLE,
	},
	{
		.name		= "u-boot",
		.offset		= MTDPART_OFS_APPEND,
		.size		= 4 * SZ_128K,
		.mask_flags	= MTD_WRITEABLE,
	},
	{
		.name		= "kernel",
		.offset		= 0x200000,
		.size		= SZ_2M,
		.mask_flags	= 0,
	},
	{
		.name		= "filesystem",
		.offset		= MTDPART_OFS_APPEND,
		.size		= MTDPART_SIZ_FULL,
		.mask_flags	= 0,
	},
};

static struct davinci_aemif_timing da850_evm_nandflash_timing = {
	.wsetup		= 24,
	.wstrobe	= 21,
	.whold		= 14,
	.rsetup		= 19,
	.rstrobe	= 50,
	.rhold		= 0,
	.ta		= 20,
};

static struct davinci_nand_pdata da850_evm_nandflash_data = {
	.parts		= da850_evm_nandflash_partition,
	.nr_parts	= ARRAY_SIZE(da850_evm_nandflash_partition),
	.ecc_mode	= NAND_ECC_HW,
	.ecc_bits	= 4,
	.bbt_options	= NAND_BBT_USE_FLASH,
	.timing		= &da850_evm_nandflash_timing,
};

static struct resource da850_evm_nandflash_resource[] = {
	{
		.start	= DA8XX_AEMIF_CS3_BASE,
		.end	= DA8XX_AEMIF_CS3_BASE + SZ_512K + 2 * SZ_1K - 1,
		.flags	= IORESOURCE_MEM,
	},
	{
		.start	= DA8XX_AEMIF_CTL_BASE,
		.end	= DA8XX_AEMIF_CTL_BASE + SZ_32K - 1,
		.flags	= IORESOURCE_MEM,
	},
};

static struct platform_device da850_evm_nandflash_device = {
	.name		= "davinci_nand",
	.id		= 1,
	.dev		= {
		.platform_data	= &da850_evm_nandflash_data,
	},
	.num_resources	= ARRAY_SIZE(da850_evm_nandflash_resource),
	.resource	= da850_evm_nandflash_resource,
};

static struct platform_device *da850_evm_devices[] __initdata = {
	&da850_evm_nandflash_device,
	&da850_evm_norflash_device,
};

#define DA8XX_AEMIF_CE2CFG_OFFSET	0x10
#define DA8XX_AEMIF_ASIZE_16BIT		0x1

static void __init da850_evm_init_nor(void)
{
	void __iomem *aemif_addr;

	aemif_addr = ioremap(DA8XX_AEMIF_CTL_BASE, SZ_32K);

	/* Configure data bus width of CS2 to 16 bit */
	writel(readl(aemif_addr + DA8XX_AEMIF_CE2CFG_OFFSET) |
		DA8XX_AEMIF_ASIZE_16BIT,
		aemif_addr + DA8XX_AEMIF_CE2CFG_OFFSET);

	iounmap(aemif_addr);
}

static const short da850_evm_nand_pins[] = {
	DA850_EMA_D_0, DA850_EMA_D_1, DA850_EMA_D_2, DA850_EMA_D_3,
	DA850_EMA_D_4, DA850_EMA_D_5, DA850_EMA_D_6, DA850_EMA_D_7,
	DA850_EMA_A_1, DA850_EMA_A_2, DA850_NEMA_CS_3, DA850_NEMA_CS_4,
	DA850_NEMA_WE, DA850_NEMA_OE,
	-1
};

static const short da850_evm_nor_pins[] = {
	DA850_EMA_BA_1, DA850_EMA_CLK, DA850_EMA_WAIT_1, DA850_NEMA_CS_2,
	DA850_NEMA_WE, DA850_NEMA_OE, DA850_EMA_D_0, DA850_EMA_D_1,
	DA850_EMA_D_2, DA850_EMA_D_3, DA850_EMA_D_4, DA850_EMA_D_5,
	DA850_EMA_D_6, DA850_EMA_D_7, DA850_EMA_D_8, DA850_EMA_D_9,
	DA850_EMA_D_10, DA850_EMA_D_11, DA850_EMA_D_12, DA850_EMA_D_13,
	DA850_EMA_D_14, DA850_EMA_D_15, DA850_EMA_A_0, DA850_EMA_A_1,
	DA850_EMA_A_2, DA850_EMA_A_3, DA850_EMA_A_4, DA850_EMA_A_5,
	DA850_EMA_A_6, DA850_EMA_A_7, DA850_EMA_A_8, DA850_EMA_A_9,
	DA850_EMA_A_10, DA850_EMA_A_11, DA850_EMA_A_12, DA850_EMA_A_13,
	DA850_EMA_A_14, DA850_EMA_A_15, DA850_EMA_A_16, DA850_EMA_A_17,
	DA850_EMA_A_18, DA850_EMA_A_19, DA850_EMA_A_20, DA850_EMA_A_21,
	DA850_EMA_A_22, DA850_EMA_A_23,
	-1
};

#if defined(CONFIG_MMC_DAVINCI) || \
    defined(CONFIG_MMC_DAVINCI_MODULE)
#define HAS_MMC 1
#else
#define HAS_MMC 0
#endif

static inline void da850_evm_setup_nor_nand(void)
{
	int ret = 0;

	if (!HAS_MMC) {
		ret = davinci_cfg_reg_list(da850_evm_nand_pins);
		if (ret)
			pr_warning("da850_evm_init: nand mux setup failed: "
					"%d\n", ret);

		ret = davinci_cfg_reg_list(da850_evm_nor_pins);
		if (ret)
			pr_warning("da850_evm_init: nor mux setup failed: %d\n",
				ret);

		da850_evm_init_nor();

		platform_add_devices(da850_evm_devices,
					ARRAY_SIZE(da850_evm_devices));
	}
}

#ifdef CONFIG_DA850_UI_RMII
static inline void da850_evm_setup_emac_rmii(int rmii_sel)
{
	struct davinci_soc_info *soc_info = &davinci_soc_info;

	soc_info->emac_pdata->rmii_en = 1;
	gpio_set_value_cansleep(rmii_sel, 0);
}
#else
static inline void da850_evm_setup_emac_rmii(int rmii_sel) { }
#endif


#define DA850_KEYS_DEBOUNCE_MS	10
/*
 * At 200ms polling interval it is possible to miss an
 * event by tapping very lightly on the push button but most
 * pushes do result in an event; longer intervals require the
 * user to hold the button whereas shorter intervals require
 * more CPU time for polling.
 */
#define DA850_GPIO_KEYS_POLL_MS	200

enum da850_evm_ui_exp_pins {
	DA850_EVM_UI_EXP_SEL_C = 5,
	DA850_EVM_UI_EXP_SEL_B,
	DA850_EVM_UI_EXP_SEL_A,
	DA850_EVM_UI_EXP_PB8,
	DA850_EVM_UI_EXP_PB7,
	DA850_EVM_UI_EXP_PB6,
	DA850_EVM_UI_EXP_PB5,
	DA850_EVM_UI_EXP_PB4,
	DA850_EVM_UI_EXP_PB3,
	DA850_EVM_UI_EXP_PB2,
	DA850_EVM_UI_EXP_PB1,
};

static const char const *da850_evm_ui_exp[] = {
	[DA850_EVM_UI_EXP_SEL_C]        = "sel_c",
	[DA850_EVM_UI_EXP_SEL_B]        = "sel_b",
	[DA850_EVM_UI_EXP_SEL_A]        = "sel_a",
	[DA850_EVM_UI_EXP_PB8]          = "pb8",
	[DA850_EVM_UI_EXP_PB7]          = "pb7",
	[DA850_EVM_UI_EXP_PB6]          = "pb6",
	[DA850_EVM_UI_EXP_PB5]          = "pb5",
	[DA850_EVM_UI_EXP_PB4]          = "pb4",
	[DA850_EVM_UI_EXP_PB3]          = "pb3",
	[DA850_EVM_UI_EXP_PB2]          = "pb2",
	[DA850_EVM_UI_EXP_PB1]          = "pb1",
};

#define DA850_N_UI_PB		8

static struct gpio_keys_button da850_evm_ui_keys[] = {
	[0 ... DA850_N_UI_PB - 1] = {
		.type			= EV_KEY,
		.active_low		= 1,
		.wakeup			= 0,
		.debounce_interval	= DA850_KEYS_DEBOUNCE_MS,
		.code			= -1, /* assigned at runtime */
		.gpio			= -1, /* assigned at runtime */
		.desc			= NULL, /* assigned at runtime */
	},
};

static struct gpio_keys_platform_data da850_evm_ui_keys_pdata = {
	.buttons = da850_evm_ui_keys,
	.nbuttons = ARRAY_SIZE(da850_evm_ui_keys),
	.poll_interval = DA850_GPIO_KEYS_POLL_MS,
};

static struct platform_device da850_evm_ui_keys_device = {
	.name = "gpio-keys-polled",
	.id = 0,
	.dev = {
		.platform_data = &da850_evm_ui_keys_pdata
	},
};

static void da850_evm_ui_keys_init(unsigned gpio)
{
	int i;
	struct gpio_keys_button *button;

	for (i = 0; i < DA850_N_UI_PB; i++) {
		button = &da850_evm_ui_keys[i];
		button->code = KEY_F8 - i;
		button->desc = (char *)
				da850_evm_ui_exp[DA850_EVM_UI_EXP_PB8 + i];
		button->gpio = gpio + DA850_EVM_UI_EXP_PB8 + i;
	}
}

static int da850_evm_ui_expander_setup(struct i2c_client *client, unsigned gpio,
						unsigned ngpio, void *c)
{
	int sel_a, sel_b, sel_c, ret;

	sel_a = gpio + DA850_EVM_UI_EXP_SEL_A;
	sel_b = gpio + DA850_EVM_UI_EXP_SEL_B;
	sel_c = gpio + DA850_EVM_UI_EXP_SEL_C;

	ret = gpio_request(sel_a, da850_evm_ui_exp[DA850_EVM_UI_EXP_SEL_A]);
	if (ret) {
		pr_warning("Cannot open UI expander pin %d\n", sel_a);
		goto exp_setup_sela_fail;
	}

	ret = gpio_request(sel_b, da850_evm_ui_exp[DA850_EVM_UI_EXP_SEL_B]);
	if (ret) {
		pr_warning("Cannot open UI expander pin %d\n", sel_b);
		goto exp_setup_selb_fail;
	}

	ret = gpio_request(sel_c, da850_evm_ui_exp[DA850_EVM_UI_EXP_SEL_C]);
	if (ret) {
		pr_warning("Cannot open UI expander pin %d\n", sel_c);
		goto exp_setup_selc_fail;
	}

	/* deselect all functionalities */
	gpio_direction_output(sel_a, 1);
	gpio_direction_output(sel_b, 1);
	gpio_direction_output(sel_c, 1);

	da850_evm_ui_keys_init(gpio);
	ret = platform_device_register(&da850_evm_ui_keys_device);
	if (ret) {
		pr_warning("Could not register UI GPIO expander push-buttons");
		goto exp_setup_keys_fail;
	}

	pr_info("DA850/OMAP-L138 EVM UI card detected\n");

	da850_evm_setup_nor_nand();

	da850_evm_setup_emac_rmii(sel_a);

	return 0;

exp_setup_keys_fail:
	gpio_free(sel_c);
exp_setup_selc_fail:
	gpio_free(sel_b);
exp_setup_selb_fail:
	gpio_free(sel_a);
exp_setup_sela_fail:
	return ret;
}

static int da850_evm_ui_expander_teardown(struct i2c_client *client,
					unsigned gpio, unsigned ngpio, void *c)
{
	platform_device_unregister(&da850_evm_ui_keys_device);

	/* deselect all functionalities */
	gpio_set_value_cansleep(gpio + DA850_EVM_UI_EXP_SEL_C, 1);
	gpio_set_value_cansleep(gpio + DA850_EVM_UI_EXP_SEL_B, 1);
	gpio_set_value_cansleep(gpio + DA850_EVM_UI_EXP_SEL_A, 1);

	gpio_free(gpio + DA850_EVM_UI_EXP_SEL_C);
	gpio_free(gpio + DA850_EVM_UI_EXP_SEL_B);
	gpio_free(gpio + DA850_EVM_UI_EXP_SEL_A);

	return 0;
}

/* assign the baseboard expander's GPIOs after the UI board's */
#define DA850_UI_EXPANDER_N_GPIOS ARRAY_SIZE(da850_evm_ui_exp)
#define DA850_BB_EXPANDER_GPIO_BASE (DAVINCI_N_GPIO + DA850_UI_EXPANDER_N_GPIOS)

enum da850_evm_bb_exp_pins {
	DA850_EVM_BB_EXP_DEEP_SLEEP_EN = 0,
	DA850_EVM_BB_EXP_SW_RST,
	DA850_EVM_BB_EXP_TP_23,
	DA850_EVM_BB_EXP_TP_22,
	DA850_EVM_BB_EXP_TP_21,
	DA850_EVM_BB_EXP_USER_PB1,
	DA850_EVM_BB_EXP_USER_LED2,
	DA850_EVM_BB_EXP_USER_LED1,
	DA850_EVM_BB_EXP_USER_SW1,
	DA850_EVM_BB_EXP_USER_SW2,
	DA850_EVM_BB_EXP_USER_SW3,
	DA850_EVM_BB_EXP_USER_SW4,
	DA850_EVM_BB_EXP_USER_SW5,
	DA850_EVM_BB_EXP_USER_SW6,
	DA850_EVM_BB_EXP_USER_SW7,
	DA850_EVM_BB_EXP_USER_SW8
};

static const char const *da850_evm_bb_exp[] = {
	[DA850_EVM_BB_EXP_DEEP_SLEEP_EN]	= "deep_sleep_en",
	[DA850_EVM_BB_EXP_SW_RST]		= "sw_rst",
	[DA850_EVM_BB_EXP_TP_23]		= "tp_23",
	[DA850_EVM_BB_EXP_TP_22]		= "tp_22",
	[DA850_EVM_BB_EXP_TP_21]		= "tp_21",
	[DA850_EVM_BB_EXP_USER_PB1]		= "user_pb1",
	[DA850_EVM_BB_EXP_USER_LED2]		= "user_led2",
	[DA850_EVM_BB_EXP_USER_LED1]		= "user_led1",
	[DA850_EVM_BB_EXP_USER_SW1]		= "user_sw1",
	[DA850_EVM_BB_EXP_USER_SW2]		= "user_sw2",
	[DA850_EVM_BB_EXP_USER_SW3]		= "user_sw3",
	[DA850_EVM_BB_EXP_USER_SW4]		= "user_sw4",
	[DA850_EVM_BB_EXP_USER_SW5]		= "user_sw5",
	[DA850_EVM_BB_EXP_USER_SW6]		= "user_sw6",
	[DA850_EVM_BB_EXP_USER_SW7]		= "user_sw7",
	[DA850_EVM_BB_EXP_USER_SW8]		= "user_sw8",
};

#define DA850_N_BB_USER_SW	8

static struct gpio_keys_button da850_evm_bb_keys[] = {
	[0] = {
		.type			= EV_KEY,
		.active_low		= 1,
		.wakeup			= 0,
		.debounce_interval	= DA850_KEYS_DEBOUNCE_MS,
		.code			= KEY_PROG1,
		.desc			= NULL, /* assigned at runtime */
		.gpio			= -1, /* assigned at runtime */
	},
	[1 ... DA850_N_BB_USER_SW] = {
		.type			= EV_SW,
		.active_low		= 1,
		.wakeup			= 0,
		.debounce_interval	= DA850_KEYS_DEBOUNCE_MS,
		.code			= -1, /* assigned at runtime */
		.desc			= NULL, /* assigned at runtime */
		.gpio			= -1, /* assigned at runtime */
	},
};

static struct gpio_keys_platform_data da850_evm_bb_keys_pdata = {
	.buttons = da850_evm_bb_keys,
	.nbuttons = ARRAY_SIZE(da850_evm_bb_keys),
	.poll_interval = DA850_GPIO_KEYS_POLL_MS,
};

static struct platform_device da850_evm_bb_keys_device = {
	.name = "gpio-keys-polled",
	.id = 1,
	.dev = {
		.platform_data = &da850_evm_bb_keys_pdata
	},
};

static void da850_evm_bb_keys_init(unsigned gpio)
{
	int i;
	struct gpio_keys_button *button;

	button = &da850_evm_bb_keys[0];
	button->desc = (char *)
		da850_evm_bb_exp[DA850_EVM_BB_EXP_USER_PB1];
	button->gpio = gpio + DA850_EVM_BB_EXP_USER_PB1;

	for (i = 0; i < DA850_N_BB_USER_SW; i++) {
		button = &da850_evm_bb_keys[i + 1];
		button->code = SW_LID + i;
		button->desc = (char *)
				da850_evm_bb_exp[DA850_EVM_BB_EXP_USER_SW1 + i];
		button->gpio = gpio + DA850_EVM_BB_EXP_USER_SW1 + i;
	}
}

#define DA850_N_BB_USER_LED	2

static struct gpio_led da850_evm_bb_leds[] = {
	[0 ... DA850_N_BB_USER_LED - 1] = {
		.active_low = 1,
		.gpio = -1, /* assigned at runtime */
		.name = NULL, /* assigned at runtime */
	},
};

static struct gpio_led_platform_data da850_evm_bb_leds_pdata = {
	.leds = da850_evm_bb_leds,
	.num_leds = ARRAY_SIZE(da850_evm_bb_leds),
};

static struct platform_device da850_evm_bb_leds_device = {
	.name		= "leds-gpio",
	.id		= -1,
	.dev = {
		.platform_data = &da850_evm_bb_leds_pdata
	}
};

static void da850_evm_bb_leds_init(unsigned gpio)
{
	int i;
	struct gpio_led *led;

	for (i = 0; i < DA850_N_BB_USER_LED; i++) {
		led = &da850_evm_bb_leds[i];

		led->gpio = gpio + DA850_EVM_BB_EXP_USER_LED2 + i;
		led->name =
			da850_evm_bb_exp[DA850_EVM_BB_EXP_USER_LED2 + i];
	}
}

static int da850_evm_bb_expander_setup(struct i2c_client *client,
						unsigned gpio, unsigned ngpio,
						void *c)
{
	int ret;

	/*
	 * Register the switches and pushbutton on the baseboard as a gpio-keys
	 * device.
	 */
	da850_evm_bb_keys_init(gpio);
	ret = platform_device_register(&da850_evm_bb_keys_device);
	if (ret) {
		pr_warning("Could not register baseboard GPIO expander keys");
		goto io_exp_setup_sw_fail;
	}

	da850_evm_bb_leds_init(gpio);
	ret = platform_device_register(&da850_evm_bb_leds_device);
	if (ret) {
		pr_warning("Could not register baseboard GPIO expander LEDS");
		goto io_exp_setup_leds_fail;
	}

	return 0;

io_exp_setup_leds_fail:
	platform_device_unregister(&da850_evm_bb_keys_device);
io_exp_setup_sw_fail:
	return ret;
}

static int da850_evm_bb_expander_teardown(struct i2c_client *client,
					unsigned gpio, unsigned ngpio, void *c)
{
	platform_device_unregister(&da850_evm_bb_leds_device);
	platform_device_unregister(&da850_evm_bb_keys_device);

	return 0;
}

static struct pca953x_platform_data da850_evm_ui_expander_info = {
	.gpio_base	= DAVINCI_N_GPIO,
	.setup		= da850_evm_ui_expander_setup,
	.teardown	= da850_evm_ui_expander_teardown,
	.names		= da850_evm_ui_exp,
};

static struct pca953x_platform_data da850_evm_bb_expander_info = {
	.gpio_base	= DA850_BB_EXPANDER_GPIO_BASE,
	.setup		= da850_evm_bb_expander_setup,
	.teardown	= da850_evm_bb_expander_teardown,
	.names		= da850_evm_bb_exp,
};

static struct i2c_board_info __initdata da850_evm_i2c_devices[] = {
	{
		I2C_BOARD_INFO("tlv320aic3x", 0x18),
	},
	{
		I2C_BOARD_INFO("tca6416", 0x20),
		.platform_data = &da850_evm_ui_expander_info,
	},
	{
		I2C_BOARD_INFO("tca6416", 0x21),
		.platform_data = &da850_evm_bb_expander_info,
	},
};

static struct davinci_i2c_platform_data da850_evm_i2c_0_pdata = {
	.bus_freq	= 100,	/* kHz */
	.bus_delay	= 0,	/* usec */
};

static struct davinci_uart_config da850_evm_uart_config __initdata = {
	.enabled_uarts = 0x7,
};

/* davinci da850 evm audio machine driver */
static u8 da850_iis_serializer_direction[] = {
	INACTIVE_MODE,	INACTIVE_MODE,	INACTIVE_MODE,	INACTIVE_MODE,
	INACTIVE_MODE,	INACTIVE_MODE,	INACTIVE_MODE,	INACTIVE_MODE,
	INACTIVE_MODE,	INACTIVE_MODE,	INACTIVE_MODE,	TX_MODE,
	RX_MODE,	INACTIVE_MODE,	INACTIVE_MODE,	INACTIVE_MODE,
};

static struct snd_platform_data da850_evm_snd_data = {
	.tx_dma_offset	= 0x2000,
	.rx_dma_offset	= 0x2000,
	.op_mode	= DAVINCI_MCASP_IIS_MODE,
	.num_serializer	= ARRAY_SIZE(da850_iis_serializer_direction),
	.tdm_slots	= 2,
	.serial_dir	= da850_iis_serializer_direction,
	.asp_chan_q	= EVENTQ_0,
	.version	= MCASP_VERSION_2,
	.txnumevt	= 1,
	.rxnumevt	= 1,
};

static const short da850_evm_mcasp_pins[] __initconst = {
	DA850_AHCLKX, DA850_ACLKX, DA850_AFSX,
	DA850_AHCLKR, DA850_ACLKR, DA850_AFSR, DA850_AMUTE,
	DA850_AXR_11, DA850_AXR_12,
	-1
};

static int da850_evm_mmc_get_ro(int index)
{
	return gpio_get_value(DA850_MMCSD_WP_PIN);
}

static int da850_evm_mmc_get_cd(int index)
{
	return !gpio_get_value(DA850_MMCSD_CD_PIN);
}

static struct davinci_mmc_config da850_mmc_config = {
	.get_ro		= da850_evm_mmc_get_ro,
	.get_cd		= da850_evm_mmc_get_cd,
	.wires		= 4,
	.max_freq	= 50000000,
	.caps		= MMC_CAP_MMC_HIGHSPEED | MMC_CAP_SD_HIGHSPEED,
	.version	= MMC_CTLR_VERSION_2,
};

static const short da850_evm_mmcsd0_pins[] __initconst = {
	DA850_MMCSD0_DAT_0, DA850_MMCSD0_DAT_1, DA850_MMCSD0_DAT_2,
	DA850_MMCSD0_DAT_3, DA850_MMCSD0_CLK, DA850_MMCSD0_CMD,
	DA850_GPIO4_0, DA850_GPIO4_1,
	-1
};

static void da850_panel_power_ctrl(int val)
{
	/* lcd backlight */
	gpio_set_value(DA850_LCD_BL_PIN, val);

	/* lcd power */
	gpio_set_value(DA850_LCD_PWR_PIN, val);
}

static int da850_lcd_hw_init(void)
{
	int status;

	status = gpio_request(DA850_LCD_BL_PIN, "lcd bl\n");
	if (status < 0)
		return status;

	status = gpio_request(DA850_LCD_PWR_PIN, "lcd pwr\n");
	if (status < 0) {
		gpio_free(DA850_LCD_BL_PIN);
		return status;
	}

	gpio_direction_output(DA850_LCD_BL_PIN, 0);
	gpio_direction_output(DA850_LCD_PWR_PIN, 0);

	/* Switch off panel power and backlight */
	da850_panel_power_ctrl(0);

	/* Switch on panel power and backlight */
	da850_panel_power_ctrl(1);

	return 0;
}

/* TPS65070 voltage regulator support */

/* 3.3V */
static struct regulator_consumer_supply tps65070_dcdc1_consumers[] = {
	{
		.supply = "usb0_vdda33",
	},
	{
		.supply = "usb1_vdda33",
	},
};

/* 3.3V or 1.8V */
static struct regulator_consumer_supply tps65070_dcdc2_consumers[] = {
	{
		.supply = "dvdd3318_a",
	},
	{
		.supply = "dvdd3318_b",
	},
	{
		.supply = "dvdd3318_c",
	},
};

/* 1.2V */
static struct regulator_consumer_supply tps65070_dcdc3_consumers[] = {
	{
		.supply = "cvdd",
	},
};

/* 1.8V LDO */
static struct regulator_consumer_supply tps65070_ldo1_consumers[] = {
	{
		.supply = "sata_vddr",
	},
	{
		.supply = "usb0_vdda18",
	},
	{
		.supply = "usb1_vdda18",
	},
	{
		.supply = "ddr_dvdd18",
	},
};

/* 1.2V LDO */
static struct regulator_consumer_supply tps65070_ldo2_consumers[] = {
	{
		.supply = "sata_vdd",
	},
	{
		.supply = "pll0_vdda",
	},
	{
		.supply = "pll1_vdda",
	},
	{
		.supply = "usbs_cvdd",
	},
	{
		.supply = "vddarnwa1",
	},
};

/* We take advantage of the fact that both defdcdc{2,3} are tied high */
static struct tps6507x_reg_platform_data tps6507x_platform_data = {
	.defdcdc_default = true,
};

static struct regulator_init_data tps65070_regulator_data[] = {
	/* dcdc1 */
	{
		.constraints = {
			.min_uV = 3150000,
			.max_uV = 3450000,
			.valid_ops_mask = (REGULATOR_CHANGE_VOLTAGE |
				REGULATOR_CHANGE_STATUS),
			.boot_on = 1,
		},
		.num_consumer_supplies = ARRAY_SIZE(tps65070_dcdc1_consumers),
		.consumer_supplies = tps65070_dcdc1_consumers,
	},

	/* dcdc2 */
	{
		.constraints = {
			.min_uV = 1710000,
			.max_uV = 3450000,
			.valid_ops_mask = (REGULATOR_CHANGE_VOLTAGE |
				REGULATOR_CHANGE_STATUS),
			.boot_on = 1,
		},
		.num_consumer_supplies = ARRAY_SIZE(tps65070_dcdc2_consumers),
		.consumer_supplies = tps65070_dcdc2_consumers,
		.driver_data = &tps6507x_platform_data,
	},

	/* dcdc3 */
	{
		.constraints = {
			.min_uV = 950000,
			.max_uV = 1350000,
			.valid_ops_mask = (REGULATOR_CHANGE_VOLTAGE |
				REGULATOR_CHANGE_STATUS),
			.boot_on = 1,
		},
		.num_consumer_supplies = ARRAY_SIZE(tps65070_dcdc3_consumers),
		.consumer_supplies = tps65070_dcdc3_consumers,
		.driver_data = &tps6507x_platform_data,
	},

	/* ldo1 */
	{
		.constraints = {
			.min_uV = 1710000,
			.max_uV = 1890000,
			.valid_ops_mask = (REGULATOR_CHANGE_VOLTAGE |
				REGULATOR_CHANGE_STATUS),
			.boot_on = 1,
		},
		.num_consumer_supplies = ARRAY_SIZE(tps65070_ldo1_consumers),
		.consumer_supplies = tps65070_ldo1_consumers,
	},

	/* ldo2 */
	{
		.constraints = {
			.min_uV = 1140000,
			.max_uV = 1320000,
			.valid_ops_mask = (REGULATOR_CHANGE_VOLTAGE |
				REGULATOR_CHANGE_STATUS),
			.boot_on = 1,
		},
		.num_consumer_supplies = ARRAY_SIZE(tps65070_ldo2_consumers),
		.consumer_supplies = tps65070_ldo2_consumers,
	},
};

static struct touchscreen_init_data tps6507x_touchscreen_data = {
	.poll_period =  30,	/* ms between touch samples */
	.min_pressure = 0x30,	/* minimum pressure to trigger touch */
	.vref = 0,		/* turn off vref when not using A/D */
	.vendor = 0,		/* /sys/class/input/input?/id/vendor */
	.product = 65070,	/* /sys/class/input/input?/id/product */
	.version = 0x100,	/* /sys/class/input/input?/id/version */
};

static struct tps6507x_board tps_board = {
	.tps6507x_pmic_init_data = &tps65070_regulator_data[0],
	.tps6507x_ts_init_data = &tps6507x_touchscreen_data,
};

static struct i2c_board_info __initdata da850_evm_tps65070_info[] = {
	{
		I2C_BOARD_INFO("tps6507x", 0x48),
		.platform_data = &tps_board,
	},
};

static int __init pmic_tps65070_init(void)
{
	return i2c_register_board_info(1, da850_evm_tps65070_info,
					ARRAY_SIZE(da850_evm_tps65070_info));
}

static const short da850_evm_lcdc_pins[] = {
	DA850_GPIO2_8, DA850_GPIO2_15,
	-1
};

static const short da850_evm_mii_pins[] = {
	DA850_MII_TXEN, DA850_MII_TXCLK, DA850_MII_COL, DA850_MII_TXD_3,
	DA850_MII_TXD_2, DA850_MII_TXD_1, DA850_MII_TXD_0, DA850_MII_RXER,
	DA850_MII_CRS, DA850_MII_RXCLK, DA850_MII_RXDV, DA850_MII_RXD_3,
	DA850_MII_RXD_2, DA850_MII_RXD_1, DA850_MII_RXD_0, DA850_MDIO_CLK,
	DA850_MDIO_D,
	-1
};

static const short da850_evm_rmii_pins[] = {
	DA850_RMII_TXD_0, DA850_RMII_TXD_1, DA850_RMII_TXEN,
	DA850_RMII_CRS_DV, DA850_RMII_RXD_0, DA850_RMII_RXD_1,
	DA850_RMII_RXER, DA850_RMII_MHZ_50_CLK, DA850_MDIO_CLK,
	DA850_MDIO_D,
	-1
};

static int __init da850_evm_config_emac(void)
{
	void __iomem *cfg_chip3_base;
	int ret;
	u32 val;
	struct davinci_soc_info *soc_info = &davinci_soc_info;
	u8 rmii_en = soc_info->emac_pdata->rmii_en;

	if (!machine_is_davinci_da850_evm())
		return 0;

	cfg_chip3_base = DA8XX_SYSCFG0_VIRT(DA8XX_CFGCHIP3_REG);

	val = __raw_readl(cfg_chip3_base);

	if (rmii_en) {
		val |= BIT(8);
		ret = davinci_cfg_reg_list(da850_evm_rmii_pins);
		pr_info("EMAC: RMII PHY configured, MII PHY will not be"
							" functional\n");
	} else {
		val &= ~BIT(8);
		ret = davinci_cfg_reg_list(da850_evm_mii_pins);
		pr_info("EMAC: MII PHY configured, RMII PHY will not be"
							" functional\n");
	}

	if (ret)
		pr_warning("da850_evm_init: cpgmac/rmii mux setup failed: %d\n",
				ret);

	/* configure the CFGCHIP3 register for RMII or MII */
	__raw_writel(val, cfg_chip3_base);

	ret = davinci_cfg_reg(DA850_GPIO2_6);
	if (ret)
		pr_warning("da850_evm_init:GPIO(2,6) mux setup "
							"failed\n");

	ret = gpio_request(DA850_MII_MDIO_CLKEN_PIN, "mdio_clk_en");
	if (ret) {
		pr_warning("Cannot open GPIO %d\n",
					DA850_MII_MDIO_CLKEN_PIN);
		return ret;
	}

	/* Enable/Disable MII MDIO clock */
	gpio_direction_output(DA850_MII_MDIO_CLKEN_PIN, rmii_en);

	soc_info->emac_pdata->phy_id = DA850_EVM_PHY_ID;

	ret = da8xx_register_emac();
	if (ret)
		pr_warning("da850_evm_init: emac registration failed: %d\n",
				ret);

	return 0;
}
device_initcall(da850_evm_config_emac);

/*
 * The following EDMA channels/slots are not being used by drivers (for
 * example: Timer, GPIO, UART events etc) on da850/omap-l138 EVM, hence
 * they are being reserved for codecs on the DSP side.
 */
static const s16 da850_dma0_rsv_chans[][2] = {
	/* (offset, number) */
	{ 8,  6},
	{24,  4},
	{30,  2},
	{-1, -1}
};

static const s16 da850_dma0_rsv_slots[][2] = {
	/* (offset, number) */
	{ 8,  6},
	{24,  4},
	{30, 50},
	{-1, -1}
};

static const s16 da850_dma1_rsv_chans[][2] = {
	/* (offset, number) */
	{ 0, 28},
	{30,  2},
	{-1, -1}
};

static const s16 da850_dma1_rsv_slots[][2] = {
	/* (offset, number) */
	{ 0, 28},
	{30, 90},
	{-1, -1}
};

static struct edma_rsv_info da850_edma_cc0_rsv = {
	.rsv_chans	= da850_dma0_rsv_chans,
	.rsv_slots	= da850_dma0_rsv_slots,
};

static struct edma_rsv_info da850_edma_cc1_rsv = {
	.rsv_chans	= da850_dma1_rsv_chans,
	.rsv_slots	= da850_dma1_rsv_slots,
};

static struct edma_rsv_info *da850_edma_rsv[2] = {
	&da850_edma_cc0_rsv,
	&da850_edma_cc1_rsv,
};

#ifdef CONFIG_CPU_FREQ
static __init int da850_evm_init_cpufreq(void)
{
	switch (system_rev & 0xF) {
	case 3:
		da850_max_speed = 456000;
		break;
	case 2:
		da850_max_speed = 408000;
		break;
	case 1:
		da850_max_speed = 372000;
		break;
	}

	return da850_register_cpufreq("pll0_sysclk3");
}
#else
static __init int da850_evm_init_cpufreq(void) { return 0; }
#endif

#ifdef CONFIG_DA850_WL12XX

static void wl12xx_set_power(int index, bool power_on)
{
	static bool power_state;

	pr_debug("Powering %s wl12xx", power_on ? "on" : "off");

	if (power_on == power_state)
		return;
	power_state = power_on;

	if (power_on) {
		/* Power up sequence required for wl127x devices */
		gpio_set_value(DA850_WLAN_EN, 1);
		usleep_range(15000, 15000);
		gpio_set_value(DA850_WLAN_EN, 0);
		usleep_range(1000, 1000);
		gpio_set_value(DA850_WLAN_EN, 1);
		msleep(70);
	} else {
		gpio_set_value(DA850_WLAN_EN, 0);
	}
}

static struct davinci_mmc_config da850_wl12xx_mmc_config = {
	.set_power	= wl12xx_set_power,
	.wires		= 4,
	.max_freq	= 25000000,
	.caps		= MMC_CAP_4_BIT_DATA | MMC_CAP_NONREMOVABLE |
			  MMC_CAP_POWER_OFF_CARD,
	.version	= MMC_CTLR_VERSION_2,
};

static const short da850_wl12xx_pins[] __initconst = {
	DA850_MMCSD1_DAT_0, DA850_MMCSD1_DAT_1, DA850_MMCSD1_DAT_2,
	DA850_MMCSD1_DAT_3, DA850_MMCSD1_CLK, DA850_MMCSD1_CMD,
	DA850_GPIO6_9, DA850_GPIO6_10,
	-1
};

static struct wl12xx_platform_data da850_wl12xx_wlan_data __initdata = {
	.irq			= -1,
	.board_ref_clock	= WL12XX_REFCLOCK_38,
	.platform_quirks	= WL12XX_PLATFORM_QUIRK_EDGE_IRQ,
};

static __init int da850_wl12xx_init(void)
{
	int ret;

	ret = davinci_cfg_reg_list(da850_wl12xx_pins);
	if (ret) {
		pr_err("wl12xx/mmc mux setup failed: %d\n", ret);
		goto exit;
	}

	ret = da850_register_mmcsd1(&da850_wl12xx_mmc_config);
	if (ret) {
		pr_err("wl12xx/mmc registration failed: %d\n", ret);
		goto exit;
	}

	ret = gpio_request_one(DA850_WLAN_EN, GPIOF_OUT_INIT_LOW, "wl12xx_en");
	if (ret) {
		pr_err("Could not request wl12xx enable gpio: %d\n", ret);
		goto exit;
	}

	ret = gpio_request_one(DA850_WLAN_IRQ, GPIOF_IN, "wl12xx_irq");
	if (ret) {
		pr_err("Could not request wl12xx irq gpio: %d\n", ret);
		goto free_wlan_en;
	}

	da850_wl12xx_wlan_data.irq = gpio_to_irq(DA850_WLAN_IRQ);

	ret = wl12xx_set_platform_data(&da850_wl12xx_wlan_data);
	if (ret) {
		pr_err("Could not set wl12xx data: %d\n", ret);
		goto free_wlan_irq;
	}

	return 0;

free_wlan_irq:
	gpio_free(DA850_WLAN_IRQ);

free_wlan_en:
	gpio_free(DA850_WLAN_EN);

exit:
	return ret;
}

#else /* CONFIG_DA850_WL12XX */

static __init int da850_wl12xx_init(void)
{
	return 0;
}

#endif /* CONFIG_DA850_WL12XX */

#define DA850EVM_SATA_REFCLKPN_RATE	(100 * 1000 * 1000)

static __init void da850_evm_init(void)
{
	int ret;

	ret = pmic_tps65070_init();
	if (ret)
		pr_warning("da850_evm_init: TPS65070 PMIC init failed: %d\n",
				ret);

	ret = da850_register_edma(da850_edma_rsv);
	if (ret)
		pr_warning("da850_evm_init: edma registration failed: %d\n",
				ret);

	ret = davinci_cfg_reg_list(da850_i2c0_pins);
	if (ret)
		pr_warning("da850_evm_init: i2c0 mux setup failed: %d\n",
				ret);

	ret = da8xx_register_i2c(0, &da850_evm_i2c_0_pdata);
	if (ret)
		pr_warning("da850_evm_init: i2c0 registration failed: %d\n",
				ret);


	ret = da8xx_register_watchdog();
	if (ret)
		pr_warning("da830_evm_init: watchdog registration failed: %d\n",
				ret);

	if (HAS_MMC) {
		ret = davinci_cfg_reg_list(da850_evm_mmcsd0_pins);
		if (ret)
			pr_warning("da850_evm_init: mmcsd0 mux setup failed:"
					" %d\n", ret);

		ret = gpio_request(DA850_MMCSD_CD_PIN, "MMC CD\n");
		if (ret)
			pr_warning("da850_evm_init: can not open GPIO %d\n",
					DA850_MMCSD_CD_PIN);
		gpio_direction_input(DA850_MMCSD_CD_PIN);

		ret = gpio_request(DA850_MMCSD_WP_PIN, "MMC WP\n");
		if (ret)
			pr_warning("da850_evm_init: can not open GPIO %d\n",
					DA850_MMCSD_WP_PIN);
		gpio_direction_input(DA850_MMCSD_WP_PIN);

		ret = da8xx_register_mmcsd0(&da850_mmc_config);
		if (ret)
			pr_warning("da850_evm_init: mmcsd0 registration failed:"
					" %d\n", ret);

		ret = da850_wl12xx_init();
		if (ret)
			pr_warning("da850_evm_init: wl12xx initialization"
				   " failed: %d\n", ret);
	}

	davinci_serial_init(&da850_evm_uart_config);

	i2c_register_board_info(1, da850_evm_i2c_devices,
			ARRAY_SIZE(da850_evm_i2c_devices));

	/*
	 * shut down uart 0 and 1; they are not used on the board and
	 * accessing them causes endless "too much work in irq53" messages
	 * with arago fs
	 */
	__raw_writel(0, IO_ADDRESS(DA8XX_UART1_BASE) + 0x30);
	__raw_writel(0, IO_ADDRESS(DA8XX_UART0_BASE) + 0x30);

	ret = davinci_cfg_reg_list(da850_evm_mcasp_pins);
	if (ret)
		pr_warning("da850_evm_init: mcasp mux setup failed: %d\n",
				ret);

	da8xx_register_mcasp(0, &da850_evm_snd_data);

	ret = davinci_cfg_reg_list(da850_lcdcntl_pins);
	if (ret)
		pr_warning("da850_evm_init: lcdcntl mux setup failed: %d\n",
				ret);

	/* Handle board specific muxing for LCD here */
	ret = davinci_cfg_reg_list(da850_evm_lcdc_pins);
	if (ret)
		pr_warning("da850_evm_init: evm specific lcd mux setup "
				"failed: %d\n",	ret);

	ret = da850_lcd_hw_init();
	if (ret)
		pr_warning("da850_evm_init: lcd initialization failed: %d\n",
				ret);

	sharp_lk043t1dg01_pdata.panel_power_ctrl = da850_panel_power_ctrl,
	ret = da8xx_register_lcdc(&sharp_lk043t1dg01_pdata);
	if (ret)
		pr_warning("da850_evm_init: lcdc registration failed: %d\n",
				ret);

	ret = da8xx_register_rtc();
	if (ret)
		pr_warning("da850_evm_init: rtc setup failed: %d\n", ret);

	ret = da850_evm_init_cpufreq();
	if (ret)
		pr_warning("da850_evm_init: cpufreq registration failed: %d\n",
				ret);

	ret = da8xx_register_cpuidle();
	if (ret)
		pr_warning("da850_evm_init: cpuidle registration failed: %d\n",
				ret);

	ret = da850_register_pm(&da850_pm_device);
	if (ret)
		pr_warning("da850_evm_init: suspend registration failed: %d\n",
				ret);

	ret = da8xx_register_spi(1, da850evm_spi_info,
				 ARRAY_SIZE(da850evm_spi_info));
	if (ret)
		pr_warning("da850_evm_init: spi 1 registration failed: %d\n",
				ret);

	ret = da850_register_sata(DA850EVM_SATA_REFCLKPN_RATE);
	if (ret)
		pr_warning("da850_evm_init: sata registration failed: %d\n",
				ret);

	da850_evm_setup_mac_addr();
}

#ifdef CONFIG_SERIAL_8250_CONSOLE
static int __init da850_evm_console_init(void)
{
	if (!machine_is_davinci_da850_evm())
		return 0;

	return add_preferred_console("ttyS", 2, "115200");
}
console_initcall(da850_evm_console_init);
#endif

static void __init da850_evm_map_io(void)
{
	da850_init();
}

MACHINE_START(DAVINCI_DA850_EVM, "DaVinci DA850/OMAP-L138/AM18x EVM")
	.atag_offset	= 0x100,
	.map_io		= da850_evm_map_io,
	.init_irq	= cp_intc_init,
	.timer		= &davinci_timer,
	.init_machine	= da850_evm_init,
	.dma_zone_size	= SZ_128M,
	.restart	= da8xx_restart,
MACHINE_END<|MERGE_RESOLUTION|>--- conflicted
+++ resolved
@@ -127,11 +127,7 @@
 	size_t retlen;
 
 	if (!strcmp(mtd->name, "MAC-Address")) {
-<<<<<<< HEAD
-		mtd->read(mtd, 0, ETH_ALEN, &retlen, mac_addr);
-=======
 		mtd_read(mtd, 0, ETH_ALEN, &retlen, mac_addr);
->>>>>>> dcd6c922
 		if (retlen == ETH_ALEN)
 			pr_info("Read MAC addr from SPI Flash: %pM\n",
 				mac_addr);
