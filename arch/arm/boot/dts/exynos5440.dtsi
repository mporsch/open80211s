/*
 * SAMSUNG EXYNOS5440 SoC device tree source
 *
 * Copyright (c) 2012 Samsung Electronics Co., Ltd.
 *		http://www.samsung.com
 *
 * This program is free software; you can redistribute it and/or modify
 * it under the terms of the GNU General Public License version 2 as
 * published by the Free Software Foundation.
*/

/include/ "skeleton.dtsi"

/ {
	compatible = "samsung,exynos5440";

	interrupt-parent = <&gic>;

	clock: clock-controller@0x160000 {
		compatible = "samsung,exynos5440-clock";
		reg = <0x160000 0x1000>;
		#clock-cells = <1>;
	};

	gic:interrupt-controller@2E0000 {
		compatible = "arm,cortex-a15-gic";
		#interrupt-cells = <3>;
		interrupt-controller;
		reg = <0x2E1000 0x1000>, <0x2E2000 0x1000>;
	};

	cpus {
		#address-cells = <1>;
		#size-cells = <0>;

		cpu@0 {
			compatible = "arm,cortex-a15";
			reg = <0>;
		};
		cpu@1 {
			compatible = "arm,cortex-a15";
			reg = <1>;
		};
		cpu@2 {
			compatible = "arm,cortex-a15";
			reg = <2>;
		};
		cpu@3 {
			compatible = "arm,cortex-a15";
			reg = <3>;
		};
	};

	timer {
		compatible = "arm,cortex-a15-timer",
			     "arm,armv7-timer";
		interrupts = <1 13 0xf08>,
			     <1 14 0xf08>,
			     <1 11 0xf08>,
			     <1 10 0xf08>;
		clock-frequency = <50000000>;
	};

	serial@B0000 {
		compatible = "samsung,exynos4210-uart";
		reg = <0xB0000 0x1000>;
		interrupts = <0 2 0>;
		clocks = <&clock 21>, <&clock 21>;
		clock-names = "uart", "clk_uart_baud0";
	};

	serial@C0000 {
		compatible = "samsung,exynos4210-uart";
		reg = <0xC0000 0x1000>;
		interrupts = <0 3 0>;
		clocks = <&clock 21>, <&clock 21>;
		clock-names = "uart", "clk_uart_baud0";
	};

	spi {
		compatible = "samsung,exynos4210-spi";
		reg = <0xD0000 0x1000>;
		interrupts = <0 4 0>;
		tx-dma-channel = <&pdma0 5>; /* preliminary */
		rx-dma-channel = <&pdma0 4>; /* preliminary */
		#address-cells = <1>;
		#size-cells = <0>;
		clocks = <&clock 21>, <&clock 16>;
		clock-names = "spi", "spi_busclk0";
	};

	pinctrl {
		compatible = "samsung,exynos5440-pinctrl";
		reg = <0xE0000 0x1000>;
		interrupt-controller;
		#interrupt-cells = <2>;
		#gpio-cells = <2>;

		fan: fan {
			samsung,exynos5440-pin-function = <1>;
		};

		hdd_led0: hdd_led0 {
			samsung,exynos5440-pin-function = <2>;
		};

		hdd_led1: hdd_led1 {
			samsung,exynos5440-pin-function = <3>;
		};

		uart1: uart1 {
			samsung,exynos5440-pin-function = <4>;
		};
	};

	i2c@F0000 {
		compatible = "samsung,exynos5440-i2c";
		reg = <0xF0000 0x1000>;
		interrupts = <0 5 0>;
		#address-cells = <1>;
		#size-cells = <0>;
		clocks = <&clock 21>;
		clock-names = "i2c";
	};

	i2c@100000 {
		compatible = "samsung,exynos5440-i2c";
		reg = <0x100000 0x1000>;
		interrupts = <0 6 0>;
		#address-cells = <1>;
		#size-cells = <0>;
		clocks = <&clock 21>;
		clock-names = "i2c";
	};

	watchdog {
		compatible = "samsung,s3c2410-wdt";
		reg = <0x110000 0x1000>;
		interrupts = <0 1 0>;
		clocks = <&clock 21>;
		clock-names = "watchdog";
	};

	amba {
		#address-cells = <1>;
		#size-cells = <1>;
		compatible = "arm,amba-bus";
		interrupt-parent = <&gic>;
		ranges;

		pdma0: pdma@121A0000 {
			compatible = "arm,pl330", "arm,primecell";
			reg = <0x120000 0x1000>;
			interrupts = <0 34 0>;
<<<<<<< HEAD
=======
			clocks = <&clock 21>;
			clock-names = "apb_pclk";
>>>>>>> d58f6a15
			#dma-cells = <1>;
			#dma-channels = <8>;
			#dma-requests = <32>;
		};

		pdma1: pdma@121B0000 {
			compatible = "arm,pl330", "arm,primecell";
			reg = <0x121000 0x1000>;
			interrupts = <0 35 0>;
<<<<<<< HEAD
=======
			clocks = <&clock 21>;
			clock-names = "apb_pclk";
>>>>>>> d58f6a15
			#dma-cells = <1>;
			#dma-channels = <8>;
			#dma-requests = <32>;
		};
	};

	rtc {
		compatible = "samsung,s3c6410-rtc";
		reg = <0x130000 0x1000>;
		interrupts = <0 17 0>, <0 16 0>;
		clocks = <&clock 21>;
		clock-names = "rtc";
	};
};<|MERGE_RESOLUTION|>--- conflicted
+++ resolved
@@ -152,11 +152,8 @@
 			compatible = "arm,pl330", "arm,primecell";
 			reg = <0x120000 0x1000>;
 			interrupts = <0 34 0>;
-<<<<<<< HEAD
-=======
 			clocks = <&clock 21>;
 			clock-names = "apb_pclk";
->>>>>>> d58f6a15
 			#dma-cells = <1>;
 			#dma-channels = <8>;
 			#dma-requests = <32>;
@@ -166,11 +163,8 @@
 			compatible = "arm,pl330", "arm,primecell";
 			reg = <0x121000 0x1000>;
 			interrupts = <0 35 0>;
-<<<<<<< HEAD
-=======
 			clocks = <&clock 21>;
 			clock-names = "apb_pclk";
->>>>>>> d58f6a15
 			#dma-cells = <1>;
 			#dma-channels = <8>;
 			#dma-requests = <32>;
