--- conflicted
+++ resolved
@@ -105,11 +105,7 @@
 			compatible = "fixed-clock";
 			reg = <1>;
 			#clock-cells = <0>;
-<<<<<<< HEAD
-			clock-frequency = <150000000>;
-=======
 			clock-frequency = <250000000>;
->>>>>>> a937536b
 		};
 	};
 };