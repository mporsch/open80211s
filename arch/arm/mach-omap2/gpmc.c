--- conflicted
+++ resolved
@@ -1122,9 +1122,6 @@
 	/* TODO: remove, see function definition */
 	gpmc_convert_ps_to_ns(gpmc_t);
 
-	/* Now the GPMC is initialised, unreserve the chip-selects */
-	gpmc_cs_map = 0;
-
 	return 0;
 }
 
@@ -1261,142 +1258,6 @@
 }
 #endif
 
-<<<<<<< HEAD
-=======
-#ifdef CONFIG_OF
-static struct of_device_id gpmc_dt_ids[] = {
-	{ .compatible = "ti,omap2420-gpmc" },
-	{ .compatible = "ti,omap2430-gpmc" },
-	{ .compatible = "ti,omap3430-gpmc" },	/* omap3430 & omap3630 */
-	{ .compatible = "ti,omap4430-gpmc" },	/* omap4430 & omap4460 & omap543x */
-	{ .compatible = "ti,am3352-gpmc" },	/* am335x devices */
-	{ }
-};
-MODULE_DEVICE_TABLE(of, gpmc_dt_ids);
-
-static void __maybe_unused gpmc_read_timings_dt(struct device_node *np,
-						struct gpmc_timings *gpmc_t)
-{
-	u32 val;
-
-	memset(gpmc_t, 0, sizeof(*gpmc_t));
-
-	/* minimum clock period for syncronous mode */
-	if (!of_property_read_u32(np, "gpmc,sync-clk", &val))
-		gpmc_t->sync_clk = val;
-
-	/* chip select timtings */
-	if (!of_property_read_u32(np, "gpmc,cs-on", &val))
-		gpmc_t->cs_on = val;
-
-	if (!of_property_read_u32(np, "gpmc,cs-rd-off", &val))
-		gpmc_t->cs_rd_off = val;
-
-	if (!of_property_read_u32(np, "gpmc,cs-wr-off", &val))
-		gpmc_t->cs_wr_off = val;
-
-	/* ADV signal timings */
-	if (!of_property_read_u32(np, "gpmc,adv-on", &val))
-		gpmc_t->adv_on = val;
-
-	if (!of_property_read_u32(np, "gpmc,adv-rd-off", &val))
-		gpmc_t->adv_rd_off = val;
-
-	if (!of_property_read_u32(np, "gpmc,adv-wr-off", &val))
-		gpmc_t->adv_wr_off = val;
-
-	/* WE signal timings */
-	if (!of_property_read_u32(np, "gpmc,we-on", &val))
-		gpmc_t->we_on = val;
-
-	if (!of_property_read_u32(np, "gpmc,we-off", &val))
-		gpmc_t->we_off = val;
-
-	/* OE signal timings */
-	if (!of_property_read_u32(np, "gpmc,oe-on", &val))
-		gpmc_t->oe_on = val;
-
-	if (!of_property_read_u32(np, "gpmc,oe-off", &val))
-		gpmc_t->oe_off = val;
-
-	/* access and cycle timings */
-	if (!of_property_read_u32(np, "gpmc,page-burst-access", &val))
-		gpmc_t->page_burst_access = val;
-
-	if (!of_property_read_u32(np, "gpmc,access", &val))
-		gpmc_t->access = val;
-
-	if (!of_property_read_u32(np, "gpmc,rd-cycle", &val))
-		gpmc_t->rd_cycle = val;
-
-	if (!of_property_read_u32(np, "gpmc,wr-cycle", &val))
-		gpmc_t->wr_cycle = val;
-
-	/* only for OMAP3430 */
-	if (!of_property_read_u32(np, "gpmc,wr-access", &val))
-		gpmc_t->wr_access = val;
-
-	if (!of_property_read_u32(np, "gpmc,wr-data-mux-bus", &val))
-		gpmc_t->wr_data_mux_bus = val;
-}
-
-#ifdef CONFIG_MTD_NAND
-
-static const char * const nand_ecc_opts[] = {
-	[OMAP_ECC_HAMMING_CODE_DEFAULT]		= "sw",
-	[OMAP_ECC_HAMMING_CODE_HW]		= "hw",
-	[OMAP_ECC_HAMMING_CODE_HW_ROMCODE]	= "hw-romcode",
-	[OMAP_ECC_BCH4_CODE_HW]			= "bch4",
-	[OMAP_ECC_BCH8_CODE_HW]			= "bch8",
-};
-
-static int gpmc_probe_nand_child(struct platform_device *pdev,
-				 struct device_node *child)
-{
-	u32 val;
-	const char *s;
-	struct gpmc_timings gpmc_t;
-	struct omap_nand_platform_data *gpmc_nand_data;
-
-	if (of_property_read_u32(child, "reg", &val) < 0) {
-		dev_err(&pdev->dev, "%s has no 'reg' property\n",
-			child->full_name);
-		return -ENODEV;
-	}
-
-	gpmc_nand_data = devm_kzalloc(&pdev->dev, sizeof(*gpmc_nand_data),
-				      GFP_KERNEL);
-	if (!gpmc_nand_data)
-		return -ENOMEM;
-
-	gpmc_nand_data->cs = val;
-	gpmc_nand_data->of_node = child;
-
-	if (!of_property_read_string(child, "ti,nand-ecc-opt", &s))
-		for (val = 0; val < ARRAY_SIZE(nand_ecc_opts); val++)
-			if (!strcasecmp(s, nand_ecc_opts[val])) {
-				gpmc_nand_data->ecc_opt = val;
-				break;
-			}
-
-	val = of_get_nand_bus_width(child);
-	if (val == 16)
-		gpmc_nand_data->devsize = NAND_BUSWIDTH_16;
-
-	gpmc_read_timings_dt(child, &gpmc_t);
-	gpmc_nand_init(gpmc_nand_data, &gpmc_t);
-
-	return 0;
-}
-#else
-static int gpmc_probe_nand_child(struct platform_device *pdev,
-				 struct device_node *child)
-{
-	return 0;
-}
-#endif
-
->>>>>>> a937536b
 #ifdef CONFIG_MTD_ONENAND
 static int gpmc_probe_onenand_child(struct platform_device *pdev,
 				 struct device_node *child)
@@ -1519,12 +1380,9 @@
 	if (IS_ERR_VALUE(gpmc_setup_irq()))
 		dev_warn(gpmc_dev, "gpmc_setup_irq failed\n");
 
-<<<<<<< HEAD
-=======
 	/* Now the GPMC is initialised, unreserve the chip-selects */
 	gpmc_cs_map = 0;
 
->>>>>>> a937536b
 	rc = gpmc_probe_dt(pdev);
 	if (rc < 0) {
 		clk_disable_unprepare(gpmc_l3_clk);
