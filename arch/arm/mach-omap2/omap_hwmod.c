--- conflicted
+++ resolved
@@ -92,11 +92,7 @@
 
 	oh->_sysc_cache = omap_hwmod_readl(oh, oh->class->sysc->sysc_offs);
 
-<<<<<<< HEAD
-	if (!(oh->sysconfig->sysc_flags & SYSC_NO_CACHE))
-=======
 	if (!(oh->class->sysc->sysc_flags & SYSC_NO_CACHE))
->>>>>>> 2da30e70
 		oh->_int_flags |= _HWMOD_SYSCONFIG_LOADED;
 
 	return 0;
