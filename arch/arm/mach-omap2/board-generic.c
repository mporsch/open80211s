--- conflicted
+++ resolved
@@ -20,12 +20,7 @@
 #include <asm/mach/arch.h>
 
 #include <plat/board.h>
-<<<<<<< HEAD
-#include <plat/common.h>
-#include <mach/omap4-common.h>
-=======
 #include "common.h"
->>>>>>> dcd6c922
 #include "common-board-devices.h"
 
 /*
@@ -74,10 +69,6 @@
 	if (node)
 		irq_domain_add_simple(node, 0);
 
-<<<<<<< HEAD
-	omap_serial_init();
-=======
->>>>>>> dcd6c922
 	omap_sdrc_init(NULL, NULL);
 
 	of_platform_populate(NULL, omap_dt_match_table, NULL, NULL);
@@ -114,10 +105,7 @@
 	.init_machine	= omap_generic_init,
 	.timer		= &omap2_timer,
 	.dt_compat	= omap242x_boards_compat,
-<<<<<<< HEAD
-=======
 	.restart	= omap_prcm_restart,
->>>>>>> dcd6c922
 MACHINE_END
 #endif
 
@@ -137,10 +125,7 @@
 	.init_machine	= omap_generic_init,
 	.timer		= &omap2_timer,
 	.dt_compat	= omap243x_boards_compat,
-<<<<<<< HEAD
-=======
 	.restart	= omap_prcm_restart,
->>>>>>> dcd6c922
 MACHINE_END
 #endif
 
@@ -159,10 +144,7 @@
 	.init_machine	= omap3_init,
 	.timer		= &omap3_timer,
 	.dt_compat	= omap3_boards_compat,
-<<<<<<< HEAD
-=======
 	.restart	= omap_prcm_restart,
->>>>>>> dcd6c922
 MACHINE_END
 #endif
 
@@ -181,9 +163,6 @@
 	.init_machine	= omap4_init,
 	.timer		= &omap4_timer,
 	.dt_compat	= omap4_boards_compat,
-<<<<<<< HEAD
-=======
 	.restart	= omap_prcm_restart,
->>>>>>> dcd6c922
 MACHINE_END
 #endif