--- conflicted
+++ resolved
@@ -34,11 +34,7 @@
 
 #include <plat/usb.h>
 #include <plat/board.h>
-<<<<<<< HEAD
-#include <plat/common.h>
-=======
 #include "common.h"
->>>>>>> dcd6c922
 #include <plat/menelaus.h>
 #include <plat/dma.h>
 #include <plat/gpmc.h>
@@ -400,10 +396,7 @@
 	.map_io		= omap242x_map_io,
 	.init_early	= omap2420_init_early,
 	.init_irq	= omap2_init_irq,
-<<<<<<< HEAD
-=======
 	.handle_irq	= omap2_intc_handle_irq,
->>>>>>> dcd6c922
 	.init_machine	= omap_h4_init,
 	.timer		= &omap2_timer,
 	.restart	= omap_prcm_restart,
