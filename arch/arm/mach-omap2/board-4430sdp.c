--- conflicted
+++ resolved
@@ -658,7 +658,6 @@
 				.pck_div	= 5,
 				.lcd_clk_src	= OMAP_DSS_CLK_SRC_DSI_PLL_HSDIV_DISPC,
 			},
-<<<<<<< HEAD
 			.dispc_fclk_src	= OMAP_DSS_CLK_SRC_FCK,
 		},
 
@@ -708,8 +707,6 @@
 				.pck_div	= 5,
 				.lcd_clk_src	= OMAP_DSS_CLK_SRC_DSI2_PLL_HSDIV_DISPC,
 			},
-=======
->>>>>>> dcd6c922
 			.dispc_fclk_src	= OMAP_DSS_CLK_SRC_FCK,
 		},
 
@@ -720,58 +717,6 @@
 			.regm_dsi	= 5,	/* PLL1_CLK2 = 172.8 MHz */
 
 			.lp_clk_div	= 10,	/* LP Clock = 8.64 MHz */
-<<<<<<< HEAD
-=======
-			.dsi_fclk_src	= OMAP_DSS_CLK_SRC_DSI_PLL_HSDIV_DSI,
-		},
-	},
-	.channel		= OMAP_DSS_CHANNEL_LCD,
-};
-
-static struct nokia_dsi_panel_data dsi2_panel = {
-		.name		= "taal",
-		.reset_gpio	= 104,
-		.use_ext_te	= false,
-		.ext_te_gpio	= 103,
-		.esd_interval	= 0,
-};
-
-static struct omap_dss_device sdp4430_lcd2_device = {
-	.name			= "lcd2",
-	.driver_name		= "taal",
-	.type			= OMAP_DISPLAY_TYPE_DSI,
-	.data			= &dsi2_panel,
-	.phy.dsi		= {
-		.clk_lane	= 1,
-		.clk_pol	= 0,
-		.data1_lane	= 2,
-		.data1_pol	= 0,
-		.data2_lane	= 3,
-		.data2_pol	= 0,
-
-		.module		= 1,
-	},
-
-	.clocks = {
-		.dispc = {
-			.channel = {
-				/* Logic Clock = 172.8 MHz */
-				.lck_div	= 1,
-				/* Pixel Clock = 34.56 MHz */
-				.pck_div	= 5,
-				.lcd_clk_src	= OMAP_DSS_CLK_SRC_DSI2_PLL_HSDIV_DISPC,
-			},
-			.dispc_fclk_src	= OMAP_DSS_CLK_SRC_FCK,
-		},
-
-		.dsi = {
-			.regn		= 16,	/* Fint = 2.4 MHz */
-			.regm		= 180,	/* DDR Clock = 216 MHz */
-			.regm_dispc	= 5,	/* PLL1_CLK1 = 172.8 MHz */
-			.regm_dsi	= 5,	/* PLL1_CLK2 = 172.8 MHz */
-
-			.lp_clk_div	= 10,	/* LP Clock = 8.64 MHz */
->>>>>>> dcd6c922
 			.dsi_fclk_src	= OMAP_DSS_CLK_SRC_DSI2_PLL_HSDIV_DSI,
 		},
 	},
@@ -874,10 +819,6 @@
 		pr_err("%s: Could not get display_sel GPIO\n", __func__);
 
 	sdp4430_lcd_init();
-<<<<<<< HEAD
-	sdp4430_hdmi_mux_init();
-=======
->>>>>>> dcd6c922
 	sdp4430_picodlp_init();
 	omap_display_init(&sdp4430_dss_data);
 	/*
@@ -947,11 +888,7 @@
 	omap4_i2c_init();
 	omap_sfh7741prox_init();
 	platform_add_devices(sdp4430_devices, ARRAY_SIZE(sdp4430_devices));
-<<<<<<< HEAD
-	board_serial_init();
-=======
 	omap_serial_init();
->>>>>>> dcd6c922
 	omap_sdrc_init(NULL, NULL);
 	omap4_sdp4430_wifi_init();
 	omap4_twl6030_hsmmc_init(mmc);
