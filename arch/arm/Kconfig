config ARM
	bool
	default y
	select HAVE_AOUT
	select HAVE_IDE
	select HAVE_MEMBLOCK
	select RTC_LIB
	select SYS_SUPPORTS_APM_EMULATION
	select GENERIC_ATOMIC64 if (!CPU_32v6K)
	select HAVE_OPROFILE if (HAVE_PERF_EVENTS)
	select HAVE_ARCH_KGDB
	select HAVE_KPROBES if (!XIP_KERNEL)
	select HAVE_KRETPROBES if (HAVE_KPROBES)
	select HAVE_FUNCTION_TRACER if (!XIP_KERNEL)
	select HAVE_GENERIC_DMA_COHERENT
	select HAVE_KERNEL_GZIP
	select HAVE_KERNEL_LZO
	select HAVE_KERNEL_LZMA
	select HAVE_PERF_EVENTS
	select PERF_USE_VMALLOC
	select HAVE_REGS_AND_STACK_ACCESS_API
	help
	  The ARM series is a line of low-power-consumption RISC chip designs
	  licensed by ARM Ltd and targeted at embedded applications and
	  handhelds such as the Compaq IPAQ.  ARM-based PCs are no longer
	  manufactured, but legacy ARM-based PC hardware remains popular in
	  Europe.  There is an ARM Linux project with a web page at
	  <http://www.arm.linux.org.uk/>.

config HAVE_PWM
	bool

config SYS_SUPPORTS_APM_EMULATION
	bool

config GENERIC_GPIO
	bool

config ARCH_USES_GETTIMEOFFSET
	bool
	default n

config GENERIC_CLOCKEVENTS
	bool

config GENERIC_CLOCKEVENTS_BROADCAST
	bool
	depends on GENERIC_CLOCKEVENTS
	default y if SMP

config HAVE_TCM
	bool
	select GENERIC_ALLOCATOR

config HAVE_PROC_CPU
	bool

config NO_IOPORT
	bool

config EISA
	bool
	---help---
	  The Extended Industry Standard Architecture (EISA) bus was
	  developed as an open alternative to the IBM MicroChannel bus.

	  The EISA bus provided some of the features of the IBM MicroChannel
	  bus while maintaining backward compatibility with cards made for
	  the older ISA bus.  The EISA bus saw limited use between 1988 and
	  1995 when it was made obsolete by the PCI bus.

	  Say Y here if you are building a kernel for an EISA-based machine.

	  Otherwise, say N.

config SBUS
	bool

config MCA
	bool
	help
	  MicroChannel Architecture is found in some IBM PS/2 machines and
	  laptops.  It is a bus system similar to PCI or ISA. See
	  <file:Documentation/mca.txt> (and especially the web page given
	  there) before attempting to build an MCA bus kernel.

config GENERIC_HARDIRQS
	bool
	default y

config STACKTRACE_SUPPORT
	bool
	default y

config HAVE_LATENCYTOP_SUPPORT
	bool
	depends on !SMP
	default y

config LOCKDEP_SUPPORT
	bool
	default y

config TRACE_IRQFLAGS_SUPPORT
	bool
	default y

config HARDIRQS_SW_RESEND
	bool
	default y

config GENERIC_IRQ_PROBE
	bool
	default y

config GENERIC_LOCKBREAK
	bool
	default y
	depends on SMP && PREEMPT

config RWSEM_GENERIC_SPINLOCK
	bool
	default y

config RWSEM_XCHGADD_ALGORITHM
	bool

config ARCH_HAS_ILOG2_U32
	bool

config ARCH_HAS_ILOG2_U64
	bool

config ARCH_HAS_CPUFREQ
	bool
	help
	  Internal node to signify that the ARCH has CPUFREQ support
	  and that the relevant menu configurations are displayed for
	  it.

config GENERIC_HWEIGHT
	bool
	default y

config GENERIC_CALIBRATE_DELAY
	bool
	default y

config ARCH_MAY_HAVE_PC_FDC
	bool

config ZONE_DMA
	bool

config NEED_DMA_MAP_STATE
       def_bool y

config GENERIC_ISA_DMA
	bool

config FIQ
	bool

config ARCH_MTD_XIP
	bool

config GENERIC_HARDIRQS_NO__DO_IRQ
	def_bool y

config ARM_L1_CACHE_SHIFT_6
	bool
	help
	  Setting ARM L1 cache line size to 64 Bytes.

config VECTORS_BASE
	hex
	default 0xffff0000 if MMU || CPU_HIGH_VECTOR
	default DRAM_BASE if REMAP_VECTORS_TO_RAM
	default 0x00000000
	help
	  The base address of exception vectors.

source "init/Kconfig"

source "kernel/Kconfig.freezer"

menu "System Type"

config MMU
	bool "MMU-based Paged Memory Management Support"
	default y
	help
	  Select if you want MMU-based virtualised addressing space
	  support by paged memory management. If unsure, say 'Y'.

#
# The "ARM system type" choice list is ordered alphabetically by option
# text.  Please add new entries in the option alphabetic order.
#
choice
	prompt "ARM system type"
	default ARCH_VERSATILE

config ARCH_AAEC2000
	bool "Agilent AAEC-2000 based"
	select CPU_ARM920T
	select ARM_AMBA
	select HAVE_CLK
	select ARCH_USES_GETTIMEOFFSET
	help
	  This enables support for systems based on the Agilent AAEC-2000

config ARCH_INTEGRATOR
	bool "ARM Ltd. Integrator family"
	select ARM_AMBA
	select ARCH_HAS_CPUFREQ
	select COMMON_CLKDEV
	select ICST
	select GENERIC_CLOCKEVENTS
	select PLAT_VERSATILE
	help
	  Support for ARM's Integrator platform.

config ARCH_REALVIEW
	bool "ARM Ltd. RealView family"
	select ARM_AMBA
	select COMMON_CLKDEV
	select ICST
	select GENERIC_CLOCKEVENTS
	select ARCH_WANT_OPTIONAL_GPIOLIB
	select PLAT_VERSATILE
	select ARM_TIMER_SP804
	select GPIO_PL061 if GPIOLIB
	help
	  This enables support for ARM Ltd RealView boards.

config ARCH_VERSATILE
	bool "ARM Ltd. Versatile family"
	select ARM_AMBA
	select ARM_VIC
	select COMMON_CLKDEV
	select ICST
	select GENERIC_CLOCKEVENTS
	select ARCH_WANT_OPTIONAL_GPIOLIB
	select PLAT_VERSATILE
	select ARM_TIMER_SP804
	help
	  This enables support for ARM Ltd Versatile board.

config ARCH_VEXPRESS
	bool "ARM Ltd. Versatile Express family"
	select ARCH_WANT_OPTIONAL_GPIOLIB
	select ARM_AMBA
	select ARM_TIMER_SP804
	select COMMON_CLKDEV
	select GENERIC_CLOCKEVENTS
	select HAVE_CLK
	select ICST
	select PLAT_VERSATILE
	help
	  This enables support for the ARM Ltd Versatile Express boards.

config ARCH_AT91
	bool "Atmel AT91"
	select ARCH_REQUIRE_GPIOLIB
	select HAVE_CLK
	select ARCH_USES_GETTIMEOFFSET
	help
	  This enables support for systems based on the Atmel AT91RM9200,
	  AT91SAM9 and AT91CAP9 processors.

config ARCH_BCMRING
	bool "Broadcom BCMRING"
	depends on MMU
	select CPU_V6
	select ARM_AMBA
	select COMMON_CLKDEV
	select GENERIC_CLOCKEVENTS
	select ARCH_WANT_OPTIONAL_GPIOLIB
	help
	  Support for Broadcom's BCMRing platform.

config ARCH_CLPS711X
	bool "Cirrus Logic CLPS711x/EP721x-based"
	select CPU_ARM720T
	select ARCH_USES_GETTIMEOFFSET
	help
	  Support for Cirrus Logic 711x/721x based boards.

config ARCH_CNS3XXX
	bool "Cavium Networks CNS3XXX family"
	select CPU_V6
	select GENERIC_CLOCKEVENTS
	select ARM_GIC
	select PCI_DOMAINS if PCI
	help
	  Support for Cavium Networks CNS3XXX platform.

config ARCH_GEMINI
	bool "Cortina Systems Gemini"
	select CPU_FA526
	select ARCH_REQUIRE_GPIOLIB
	select ARCH_USES_GETTIMEOFFSET
	help
	  Support for the Cortina Systems Gemini family SoCs

config ARCH_EBSA110
	bool "EBSA-110"
	select CPU_SA110
	select ISA
	select NO_IOPORT
	select ARCH_USES_GETTIMEOFFSET
	help
	  This is an evaluation board for the StrongARM processor available
	  from Digital. It has limited hardware on-board, including an
	  Ethernet interface, two PCMCIA sockets, two serial ports and a
	  parallel port.

config ARCH_EP93XX
	bool "EP93xx-based"
	select CPU_ARM920T
	select ARM_AMBA
	select ARM_VIC
	select COMMON_CLKDEV
	select ARCH_REQUIRE_GPIOLIB
	select ARCH_HAS_HOLES_MEMORYMODEL
	select ARCH_USES_GETTIMEOFFSET
	help
	  This enables support for the Cirrus EP93xx series of CPUs.

config ARCH_FOOTBRIDGE
	bool "FootBridge"
	select CPU_SA110
	select FOOTBRIDGE
	select ARCH_USES_GETTIMEOFFSET
	help
	  Support for systems based on the DC21285 companion chip
	  ("FootBridge"), such as the Simtec CATS and the Rebel NetWinder.

config ARCH_MXC
	bool "Freescale MXC/iMX-based"
	select GENERIC_CLOCKEVENTS
	select ARCH_REQUIRE_GPIOLIB
	select COMMON_CLKDEV
	help
	  Support for Freescale MXC/iMX-based family of processors

config ARCH_STMP3XXX
	bool "Freescale STMP3xxx"
	select CPU_ARM926T
	select COMMON_CLKDEV
	select ARCH_REQUIRE_GPIOLIB
	select GENERIC_CLOCKEVENTS
	select USB_ARCH_HAS_EHCI
	help
	  Support for systems based on the Freescale 3xxx CPUs.

config ARCH_NETX
	bool "Hilscher NetX based"
	select CPU_ARM926T
	select ARM_VIC
	select GENERIC_CLOCKEVENTS
	help
	  This enables support for systems based on the Hilscher NetX Soc

config ARCH_H720X
	bool "Hynix HMS720x-based"
	select CPU_ARM720T
	select ISA_DMA_API
	select ARCH_USES_GETTIMEOFFSET
	help
	  This enables support for systems based on the Hynix HMS720x

config ARCH_IOP13XX
	bool "IOP13xx-based"
	depends on MMU
	select CPU_XSC3
	select PLAT_IOP
	select PCI
	select ARCH_SUPPORTS_MSI
	select VMSPLIT_1G
	help
	  Support for Intel's IOP13XX (XScale) family of processors.

config ARCH_IOP32X
	bool "IOP32x-based"
	depends on MMU
	select CPU_XSCALE
	select PLAT_IOP
	select PCI
	select ARCH_REQUIRE_GPIOLIB
	help
	  Support for Intel's 80219 and IOP32X (XScale) family of
	  processors.

config ARCH_IOP33X
	bool "IOP33x-based"
	depends on MMU
	select CPU_XSCALE
	select PLAT_IOP
	select PCI
	select ARCH_REQUIRE_GPIOLIB
	help
	  Support for Intel's IOP33X (XScale) family of processors.

config ARCH_IXP23XX
 	bool "IXP23XX-based"
	depends on MMU
	select CPU_XSC3
 	select PCI
	select ARCH_USES_GETTIMEOFFSET
	help
	  Support for Intel's IXP23xx (XScale) family of processors.

config ARCH_IXP2000
	bool "IXP2400/2800-based"
	depends on MMU
	select CPU_XSCALE
	select PCI
	select ARCH_USES_GETTIMEOFFSET
	help
	  Support for Intel's IXP2400/2800 (XScale) family of processors.

config ARCH_IXP4XX
	bool "IXP4xx-based"
	depends on MMU
	select CPU_XSCALE
	select GENERIC_GPIO
	select GENERIC_CLOCKEVENTS
	select DMABOUNCE if PCI
	help
	  Support for Intel's IXP4XX (XScale) family of processors.

config ARCH_DOVE
	bool "Marvell Dove"
	select PCI
	select ARCH_REQUIRE_GPIOLIB
	select GENERIC_CLOCKEVENTS
	select PLAT_ORION
	help
	  Support for the Marvell Dove SoC 88AP510

config ARCH_KIRKWOOD
	bool "Marvell Kirkwood"
	select CPU_FEROCEON
	select PCI
	select ARCH_REQUIRE_GPIOLIB
	select GENERIC_CLOCKEVENTS
	select PLAT_ORION
	help
	  Support for the following Marvell Kirkwood series SoCs:
	  88F6180, 88F6192 and 88F6281.

config ARCH_LOKI
	bool "Marvell Loki (88RC8480)"
	select CPU_FEROCEON
	select GENERIC_CLOCKEVENTS
	select PLAT_ORION
	help
	  Support for the Marvell Loki (88RC8480) SoC.

config ARCH_LPC32XX
	bool "NXP LPC32XX"
	select CPU_ARM926T
	select ARCH_REQUIRE_GPIOLIB
	select HAVE_IDE
	select ARM_AMBA
	select USB_ARCH_HAS_OHCI
	select COMMON_CLKDEV
	select GENERIC_TIME
	select GENERIC_CLOCKEVENTS
	help
	  Support for the NXP LPC32XX family of processors

config ARCH_MV78XX0
	bool "Marvell MV78xx0"
	select CPU_FEROCEON
	select PCI
	select ARCH_REQUIRE_GPIOLIB
	select GENERIC_CLOCKEVENTS
	select PLAT_ORION
	help
	  Support for the following Marvell MV78xx0 series SoCs:
	  MV781x0, MV782x0.

config ARCH_ORION5X
	bool "Marvell Orion"
	depends on MMU
	select CPU_FEROCEON
	select PCI
	select ARCH_REQUIRE_GPIOLIB
	select GENERIC_CLOCKEVENTS
	select PLAT_ORION
	help
	  Support for the following Marvell Orion 5x series SoCs:
	  Orion-1 (5181), Orion-VoIP (5181L), Orion-NAS (5182),
	  Orion-2 (5281), Orion-1-90 (6183).

config ARCH_MMP
	bool "Marvell PXA168/910/MMP2"
	depends on MMU
	select ARCH_REQUIRE_GPIOLIB
	select COMMON_CLKDEV
	select GENERIC_CLOCKEVENTS
	select TICK_ONESHOT
	select PLAT_PXA
	help
	  Support for Marvell's PXA168/PXA910(MMP) and MMP2 processor line.

config ARCH_KS8695
	bool "Micrel/Kendin KS8695"
	select CPU_ARM922T
	select ARCH_REQUIRE_GPIOLIB
	select ARCH_USES_GETTIMEOFFSET
	help
	  Support for Micrel/Kendin KS8695 "Centaur" (ARM922T) based
	  System-on-Chip devices.

config ARCH_NS9XXX
	bool "NetSilicon NS9xxx"
	select CPU_ARM926T
	select GENERIC_GPIO
	select GENERIC_CLOCKEVENTS
	select HAVE_CLK
	help
	  Say Y here if you intend to run this kernel on a NetSilicon NS9xxx
	  System.

	  <http://www.digi.com/products/microprocessors/index.jsp>

config ARCH_W90X900
	bool "Nuvoton W90X900 CPU"
	select CPU_ARM926T
	select ARCH_REQUIRE_GPIOLIB
	select COMMON_CLKDEV
	select GENERIC_CLOCKEVENTS
	help
	  Support for Nuvoton (Winbond logic dept.) ARM9 processor,
	  At present, the w90x900 has been renamed nuc900, regarding
	  the ARM series product line, you can login the following
	  link address to know more.

	  <http://www.nuvoton.com/hq/enu/ProductAndSales/ProductLines/
		ConsumerElectronicsIC/ARMMicrocontroller/ARMMicrocontroller>

config ARCH_NUC93X
	bool "Nuvoton NUC93X CPU"
	select CPU_ARM926T
	select COMMON_CLKDEV
	help
	  Support for Nuvoton (Winbond logic dept.) NUC93X MCU,The NUC93X is a
	  low-power and high performance MPEG-4/JPEG multimedia controller chip.

config ARCH_TEGRA
	bool "NVIDIA Tegra"
	select GENERIC_TIME
	select GENERIC_CLOCKEVENTS
	select GENERIC_GPIO
	select HAVE_CLK
	select COMMON_CLKDEV
	select ARCH_HAS_BARRIERS if CACHE_L2X0
	help
	  This enables support for NVIDIA Tegra based systems (Tegra APX,
	  Tegra 6xx and Tegra 2 series).

config ARCH_PNX4008
	bool "Philips Nexperia PNX4008 Mobile"
	select CPU_ARM926T
	select COMMON_CLKDEV
	select ARCH_USES_GETTIMEOFFSET
	help
	  This enables support for Philips PNX4008 mobile platform.

config ARCH_PXA
	bool "PXA2xx/PXA3xx-based"
	depends on MMU
	select ARCH_MTD_XIP
	select ARCH_HAS_CPUFREQ
	select COMMON_CLKDEV
	select ARCH_REQUIRE_GPIOLIB
	select GENERIC_CLOCKEVENTS
	select TICK_ONESHOT
	select PLAT_PXA
	help
	  Support for Intel/Marvell's PXA2xx/PXA3xx processor line.

config ARCH_MSM
	bool "Qualcomm MSM"
	select HAVE_CLK
	select GENERIC_CLOCKEVENTS
	select ARCH_REQUIRE_GPIOLIB
	help
	  Support for Qualcomm MSM/QSD based systems.  This runs on the
	  apps processor of the MSM/QSD and depends on a shared memory
	  interface to the modem processor which runs the baseband
	  stack and controls some vital subsystems
	  (clock and power control, etc).

config ARCH_SHMOBILE
	bool "Renesas SH-Mobile"
	help
	  Support for Renesas's SH-Mobile ARM platforms

config ARCH_RPC
	bool "RiscPC"
	select ARCH_ACORN
	select FIQ
	select TIMER_ACORN
	select ARCH_MAY_HAVE_PC_FDC
	select HAVE_PATA_PLATFORM
	select ISA_DMA_API
	select NO_IOPORT
	select ARCH_SPARSEMEM_ENABLE
	select ARCH_USES_GETTIMEOFFSET
	help
	  On the Acorn Risc-PC, Linux can support the internal IDE disk and
	  CD-ROM interface, serial and parallel port, and the floppy drive.

config ARCH_SA1100
	bool "SA1100-based"
	select CPU_SA1100
	select ISA
	select ARCH_SPARSEMEM_ENABLE
	select ARCH_MTD_XIP
	select ARCH_HAS_CPUFREQ
	select CPU_FREQ
	select GENERIC_CLOCKEVENTS
	select HAVE_CLK
	select TICK_ONESHOT
	select ARCH_REQUIRE_GPIOLIB
	help
	  Support for StrongARM 11x0 based boards.

config ARCH_S3C2410
	bool "Samsung S3C2410, S3C2412, S3C2413, S3C2416, S3C2440, S3C2442, S3C2443, S3C2450"
	select GENERIC_GPIO
	select ARCH_HAS_CPUFREQ
	select HAVE_CLK
	select ARCH_USES_GETTIMEOFFSET
	select HAVE_S3C2410_I2C
	help
	  Samsung S3C2410X CPU based systems, such as the Simtec Electronics
	  BAST (<http://www.simtec.co.uk/products/EB110ITX/>), the IPAQ 1940 or
	  the Samsung SMDK2410 development board (and derivatives).

	  Note, the S3C2416 and the S3C2450 are so close that they even share
	  the same SoC ID code. This means that there is no seperate machine
	  directory (no arch/arm/mach-s3c2450) as the S3C2416 was first.

config ARCH_S3C64XX
	bool "Samsung S3C64XX"
	select PLAT_SAMSUNG
	select CPU_V6
	select ARM_VIC
	select HAVE_CLK
	select NO_IOPORT
	select ARCH_USES_GETTIMEOFFSET
	select ARCH_HAS_CPUFREQ
	select ARCH_REQUIRE_GPIOLIB
	select SAMSUNG_CLKSRC
	select SAMSUNG_IRQ_VIC_TIMER
	select SAMSUNG_IRQ_UART
	select S3C_GPIO_TRACK
	select S3C_GPIO_PULL_UPDOWN
	select S3C_GPIO_CFG_S3C24XX
	select S3C_GPIO_CFG_S3C64XX
	select S3C_DEV_NAND
	select USB_ARCH_HAS_OHCI
	select SAMSUNG_GPIOLIB_4BIT
	select HAVE_S3C2410_I2C
	select HAVE_S3C2410_WATCHDOG
	help
	  Samsung S3C64XX series based systems

config ARCH_S5P6440
	bool "Samsung S5P6440"
	select CPU_V6
	select GENERIC_GPIO
	select HAVE_CLK
	select HAVE_S3C2410_WATCHDOG
	select ARCH_USES_GETTIMEOFFSET
	select HAVE_S3C2410_I2C
	select HAVE_S3C_RTC
	help
	  Samsung S5P6440 CPU based systems

config ARCH_S5P6442
	bool "Samsung S5P6442"
	select CPU_V6
<<<<<<< HEAD
=======
	select GENERIC_GPIO
	select HAVE_CLK
	select ARCH_USES_GETTIMEOFFSET
	select HAVE_S3C2410_WATCHDOG
	help
	  Samsung S5P6442 CPU based systems

config ARCH_S5PC100
	bool "Samsung S5PC100"
>>>>>>> 062c1825
	select GENERIC_GPIO
	select HAVE_CLK
	select ARCH_USES_GETTIMEOFFSET
	select HAVE_S3C2410_WATCHDOG
	help
	  Samsung S5P6442 CPU based systems

config ARCH_S5PC100
	bool "Samsung S5PC100"
	select GENERIC_GPIO
	select HAVE_CLK
	select CPU_V7
	select ARM_L1_CACHE_SHIFT_6
	select ARCH_USES_GETTIMEOFFSET
	select HAVE_S3C2410_I2C
	select HAVE_S3C_RTC
	select HAVE_S3C2410_WATCHDOG
	help
	  Samsung S5PC100 series based systems

config ARCH_S5PV210
	bool "Samsung S5PV210/S5PC110"
	select CPU_V7
	select GENERIC_GPIO
	select HAVE_CLK
	select ARM_L1_CACHE_SHIFT_6
	select ARCH_USES_GETTIMEOFFSET
	select HAVE_S3C2410_I2C
	select HAVE_S3C_RTC
	select HAVE_S3C2410_WATCHDOG
	help
	  Samsung S5PV210/S5PC110 series based systems

config ARCH_S5PV310
	bool "Samsung S5PV310/S5PC210"
	select CPU_V7
<<<<<<< HEAD
	select GENERIC_GPIO
	select HAVE_CLK
	select GENERIC_CLOCKEVENTS
	help
=======
	select ARM_L1_CACHE_SHIFT_6
	select ARCH_USES_GETTIMEOFFSET
	select HAVE_S3C2410_I2C
	select HAVE_S3C_RTC
	select HAVE_S3C2410_WATCHDOG
	help
	  Samsung S5PC100 series based systems

config ARCH_S5PV210
	bool "Samsung S5PV210/S5PC110"
	select CPU_V7
	select GENERIC_GPIO
	select HAVE_CLK
	select ARM_L1_CACHE_SHIFT_6
	select ARCH_USES_GETTIMEOFFSET
	select HAVE_S3C2410_I2C
	select HAVE_S3C_RTC
	select HAVE_S3C2410_WATCHDOG
	help
	  Samsung S5PV210/S5PC110 series based systems

config ARCH_S5PV310
	bool "Samsung S5PV310/S5PC210"
	select CPU_V7
	select GENERIC_GPIO
	select HAVE_CLK
	select GENERIC_CLOCKEVENTS
	help
>>>>>>> 062c1825
	  Samsung S5PV310 series based systems

config ARCH_SHARK
	bool "Shark"
	select CPU_SA110
	select ISA
	select ISA_DMA
	select ZONE_DMA
	select PCI
	select ARCH_USES_GETTIMEOFFSET
	help
	  Support for the StrongARM based Digital DNARD machine, also known
	  as "Shark" (<http://www.shark-linux.de/shark.html>).

config ARCH_LH7A40X
	bool "Sharp LH7A40X"
	select CPU_ARM922T
	select ARCH_SPARSEMEM_ENABLE if !LH7A40X_CONTIGMEM
	select ARCH_USES_GETTIMEOFFSET
	help
	  Say Y here for systems based on one of the Sharp LH7A40X
	  System on a Chip processors.  These CPUs include an ARM922T
	  core with a wide array of integrated devices for
	  hand-held and low-power applications.

config ARCH_U300
	bool "ST-Ericsson U300 Series"
	depends on MMU
	select CPU_ARM926T
	select HAVE_TCM
	select ARM_AMBA
	select ARM_VIC
	select GENERIC_CLOCKEVENTS
	select COMMON_CLKDEV
	select GENERIC_GPIO
	help
	  Support for ST-Ericsson U300 series mobile platforms.

config ARCH_U8500
	bool "ST-Ericsson U8500 Series"
	select CPU_V7
	select ARM_AMBA
	select GENERIC_CLOCKEVENTS
	select COMMON_CLKDEV
	select ARCH_REQUIRE_GPIOLIB
	help
	  Support for ST-Ericsson's Ux500 architecture

config ARCH_NOMADIK
	bool "STMicroelectronics Nomadik"
	select ARM_AMBA
	select ARM_VIC
	select CPU_ARM926T
	select COMMON_CLKDEV
	select GENERIC_CLOCKEVENTS
	select ARCH_REQUIRE_GPIOLIB
	help
	  Support for the Nomadik platform by ST-Ericsson

config ARCH_DAVINCI
	bool "TI DaVinci"
	select GENERIC_CLOCKEVENTS
	select ARCH_REQUIRE_GPIOLIB
	select ZONE_DMA
	select HAVE_IDE
	select COMMON_CLKDEV
	select GENERIC_ALLOCATOR
	select ARCH_HAS_HOLES_MEMORYMODEL
	help
	  Support for TI's DaVinci platform.

config ARCH_OMAP
	bool "TI OMAP"
	select HAVE_CLK
	select ARCH_REQUIRE_GPIOLIB
	select ARCH_HAS_CPUFREQ
	select GENERIC_CLOCKEVENTS
	select ARCH_HAS_HOLES_MEMORYMODEL
	help
	  Support for TI's OMAP platform (OMAP1 and OMAP2).

config PLAT_SPEAR
	bool "ST SPEAr"
	select ARM_AMBA
	select ARCH_REQUIRE_GPIOLIB
	select COMMON_CLKDEV
	select GENERIC_CLOCKEVENTS
	select HAVE_CLK
	help
	  Support for ST's SPEAr platform (SPEAr3xx, SPEAr6xx and SPEAr13xx).

endchoice

#
# This is sorted alphabetically by mach-* pathname.  However, plat-*
# Kconfigs may be included either alphabetically (according to the
# plat- suffix) or along side the corresponding mach-* source.
#
source "arch/arm/mach-aaec2000/Kconfig"

source "arch/arm/mach-at91/Kconfig"

source "arch/arm/mach-bcmring/Kconfig"

source "arch/arm/mach-clps711x/Kconfig"

source "arch/arm/mach-cns3xxx/Kconfig"

source "arch/arm/mach-davinci/Kconfig"

source "arch/arm/mach-dove/Kconfig"

source "arch/arm/mach-ep93xx/Kconfig"

source "arch/arm/mach-footbridge/Kconfig"

source "arch/arm/mach-gemini/Kconfig"

source "arch/arm/mach-h720x/Kconfig"

source "arch/arm/mach-integrator/Kconfig"

source "arch/arm/mach-iop32x/Kconfig"

source "arch/arm/mach-iop33x/Kconfig"

source "arch/arm/mach-iop13xx/Kconfig"

source "arch/arm/mach-ixp4xx/Kconfig"

source "arch/arm/mach-ixp2000/Kconfig"

source "arch/arm/mach-ixp23xx/Kconfig"

source "arch/arm/mach-kirkwood/Kconfig"

source "arch/arm/mach-ks8695/Kconfig"

source "arch/arm/mach-lh7a40x/Kconfig"

source "arch/arm/mach-loki/Kconfig"

source "arch/arm/mach-lpc32xx/Kconfig"

source "arch/arm/mach-msm/Kconfig"

source "arch/arm/mach-mv78xx0/Kconfig"

source "arch/arm/plat-mxc/Kconfig"

source "arch/arm/mach-netx/Kconfig"

source "arch/arm/mach-nomadik/Kconfig"
source "arch/arm/plat-nomadik/Kconfig"

source "arch/arm/mach-ns9xxx/Kconfig"

source "arch/arm/mach-nuc93x/Kconfig"

source "arch/arm/plat-omap/Kconfig"

source "arch/arm/mach-omap1/Kconfig"

source "arch/arm/mach-omap2/Kconfig"

source "arch/arm/mach-orion5x/Kconfig"

source "arch/arm/mach-pxa/Kconfig"
source "arch/arm/plat-pxa/Kconfig"

source "arch/arm/mach-mmp/Kconfig"

source "arch/arm/mach-realview/Kconfig"

source "arch/arm/mach-sa1100/Kconfig"

source "arch/arm/plat-samsung/Kconfig"
source "arch/arm/plat-s3c24xx/Kconfig"
source "arch/arm/plat-s5p/Kconfig"

source "arch/arm/plat-spear/Kconfig"

if ARCH_S3C2410
source "arch/arm/mach-s3c2400/Kconfig"
source "arch/arm/mach-s3c2410/Kconfig"
source "arch/arm/mach-s3c2412/Kconfig"
source "arch/arm/mach-s3c2416/Kconfig"
source "arch/arm/mach-s3c2440/Kconfig"
source "arch/arm/mach-s3c2443/Kconfig"
endif

if ARCH_S3C64XX
source "arch/arm/mach-s3c64xx/Kconfig"
endif

source "arch/arm/mach-s5p6440/Kconfig"

source "arch/arm/mach-s5p6442/Kconfig"

source "arch/arm/mach-s5pc100/Kconfig"

source "arch/arm/mach-s5pv210/Kconfig"

source "arch/arm/mach-s5pv310/Kconfig"

source "arch/arm/mach-shmobile/Kconfig"

source "arch/arm/plat-stmp3xxx/Kconfig"

source "arch/arm/mach-tegra/Kconfig"

source "arch/arm/mach-u300/Kconfig"

source "arch/arm/mach-ux500/Kconfig"

source "arch/arm/mach-versatile/Kconfig"

source "arch/arm/mach-vexpress/Kconfig"

source "arch/arm/mach-w90x900/Kconfig"

# Definitions to make life easier
config ARCH_ACORN
	bool

config PLAT_IOP
	bool
	select GENERIC_CLOCKEVENTS

config PLAT_ORION
	bool

config PLAT_PXA
	bool

config PLAT_VERSATILE
	bool

config ARM_TIMER_SP804
	bool

source arch/arm/mm/Kconfig

config IWMMXT
	bool "Enable iWMMXt support"
	depends on CPU_XSCALE || CPU_XSC3 || CPU_MOHAWK
	default y if PXA27x || PXA3xx || ARCH_MMP
	help
	  Enable support for iWMMXt context switching at run time if
	  running on a CPU that supports it.

#  bool 'Use XScale PMU as timer source' CONFIG_XSCALE_PMU_TIMER
config XSCALE_PMU
	bool
	depends on CPU_XSCALE && !XSCALE_PMU_TIMER
	default y

config CPU_HAS_PMU
	depends on (CPU_V6 || CPU_V7 || XSCALE_PMU) && \
		   (!ARCH_OMAP3 || OMAP3_EMU)
	default y
	bool

if !MMU
source "arch/arm/Kconfig-nommu"
endif

config ARM_ERRATA_411920
	bool "ARM errata: Invalidation of the Instruction Cache operation can fail"
	depends on CPU_V6 && !SMP
	help
	  Invalidation of the Instruction Cache operation can
	  fail. This erratum is present in 1136 (before r1p4), 1156 and 1176.
	  It does not affect the MPCore. This option enables the ARM Ltd.
	  recommended workaround.

config ARM_ERRATA_430973
	bool "ARM errata: Stale prediction on replaced interworking branch"
	depends on CPU_V7
	help
	  This option enables the workaround for the 430973 Cortex-A8
	  (r1p0..r1p2) erratum. If a code sequence containing an ARM/Thumb
	  interworking branch is replaced with another code sequence at the
	  same virtual address, whether due to self-modifying code or virtual
	  to physical address re-mapping, Cortex-A8 does not recover from the
	  stale interworking branch prediction. This results in Cortex-A8
	  executing the new code sequence in the incorrect ARM or Thumb state.
	  The workaround enables the BTB/BTAC operations by setting ACTLR.IBE
	  and also flushes the branch target cache at every context switch.
	  Note that setting specific bits in the ACTLR register may not be
	  available in non-secure mode.

config ARM_ERRATA_458693
	bool "ARM errata: Processor deadlock when a false hazard is created"
	depends on CPU_V7
	help
	  This option enables the workaround for the 458693 Cortex-A8 (r2p0)
	  erratum. For very specific sequences of memory operations, it is
	  possible for a hazard condition intended for a cache line to instead
	  be incorrectly associated with a different cache line. This false
	  hazard might then cause a processor deadlock. The workaround enables
	  the L1 caching of the NEON accesses and disables the PLD instruction
	  in the ACTLR register. Note that setting specific bits in the ACTLR
	  register may not be available in non-secure mode.

config ARM_ERRATA_460075
	bool "ARM errata: Data written to the L2 cache can be overwritten with stale data"
	depends on CPU_V7
	help
	  This option enables the workaround for the 460075 Cortex-A8 (r2p0)
	  erratum. Any asynchronous access to the L2 cache may encounter a
	  situation in which recent store transactions to the L2 cache are lost
	  and overwritten with stale memory contents from external memory. The
	  workaround disables the write-allocate mode for the L2 cache via the
	  ACTLR register. Note that setting specific bits in the ACTLR register
	  may not be available in non-secure mode.

<<<<<<< HEAD
=======
config ARM_ERRATA_742230
	bool "ARM errata: DMB operation may be faulty"
	depends on CPU_V7 && SMP
	help
	  This option enables the workaround for the 742230 Cortex-A9
	  (r1p0..r2p2) erratum. Under rare circumstances, a DMB instruction
	  between two write operations may not ensure the correct visibility
	  ordering of the two writes. This workaround sets a specific bit in
	  the diagnostic register of the Cortex-A9 which causes the DMB
	  instruction to behave as a DSB, ensuring the correct behaviour of
	  the two writes.

config ARM_ERRATA_742231
	bool "ARM errata: Incorrect hazard handling in the SCU may lead to data corruption"
	depends on CPU_V7 && SMP
	help
	  This option enables the workaround for the 742231 Cortex-A9
	  (r2p0..r2p2) erratum. Under certain conditions, specific to the
	  Cortex-A9 MPCore micro-architecture, two CPUs working in SMP mode,
	  accessing some data located in the same cache line, may get corrupted
	  data due to bad handling of the address hazard when the line gets
	  replaced from one of the CPUs at the same time as another CPU is
	  accessing it. This workaround sets specific bits in the diagnostic
	  register of the Cortex-A9 which reduces the linefill issuing
	  capabilities of the processor.

>>>>>>> 062c1825
config PL310_ERRATA_588369
	bool "Clean & Invalidate maintenance operations do not invalidate clean lines"
	depends on CACHE_L2X0 && ARCH_OMAP4
	help
	   The PL310 L2 cache controller implements three types of Clean &
	   Invalidate maintenance operations: by Physical Address
	   (offset 0x7F0), by Index/Way (0x7F8) and by Way (0x7FC).
	   They are architecturally defined to behave as the execution of a
	   clean operation followed immediately by an invalidate operation,
	   both performing to the same memory location. This functionality
	   is not correctly implemented in PL310 as clean lines are not
	   invalidated as a result of these operations. Note that this errata
	   uses Texas Instrument's secure monitor api.

config ARM_ERRATA_720789
	bool "ARM errata: TLBIASIDIS and TLBIMVAIS operations can broadcast a faulty ASID"
	depends on CPU_V7 && SMP
	help
	  This option enables the workaround for the 720789 Cortex-A9 (prior to
	  r2p0) erratum. A faulty ASID can be sent to the other CPUs for the
	  broadcasted CP15 TLB maintenance operations TLBIASIDIS and TLBIMVAIS.
	  As a consequence of this erratum, some TLB entries which should be
	  invalidated are not, resulting in an incoherency in the system page
	  tables. The workaround changes the TLB flushing routines to invalidate
	  entries regardless of the ASID.
<<<<<<< HEAD
=======

config ARM_ERRATA_743622
	bool "ARM errata: Faulty hazard checking in the Store Buffer may lead to data corruption"
	depends on CPU_V7
	help
	  This option enables the workaround for the 743622 Cortex-A9
	  (r2p0..r2p2) erratum. Under very rare conditions, a faulty
	  optimisation in the Cortex-A9 Store Buffer may lead to data
	  corruption. This workaround sets a specific bit in the diagnostic
	  register of the Cortex-A9 which disables the Store Buffer
	  optimisation, preventing the defect from occurring. This has no
	  visible impact on the overall performance or power consumption of the
	  processor.

>>>>>>> 062c1825
endmenu

source "arch/arm/common/Kconfig"

menu "Bus support"

config ARM_AMBA
	bool

config ISA
	bool
	help
	  Find out whether you have ISA slots on your motherboard.  ISA is the
	  name of a bus system, i.e. the way the CPU talks to the other stuff
	  inside your box.  Other bus systems are PCI, EISA, MicroChannel
	  (MCA) or VESA.  ISA is an older system, now being displaced by PCI;
	  newer boards don't support it.  If you have ISA, say Y, otherwise N.

# Select ISA DMA controller support
config ISA_DMA
	bool
	select ISA_DMA_API

# Select ISA DMA interface
config ISA_DMA_API
	bool

config PCI
	bool "PCI support" if ARCH_INTEGRATOR_AP || ARCH_VERSATILE_PB || ARCH_IXP4XX || ARCH_KS8695 || MACH_ARMCORE || ARCH_CNS3XXX
	help
	  Find out whether you have a PCI motherboard. PCI is the name of a
	  bus system, i.e. the way the CPU talks to the other stuff inside
	  your box. Other bus systems are ISA, EISA, MicroChannel (MCA) or
	  VESA. If you have PCI, say Y, otherwise N.

config PCI_DOMAINS
	bool
	depends on PCI

config PCI_SYSCALL
	def_bool PCI

# Select the host bridge type
config PCI_HOST_VIA82C505
	bool
	depends on PCI && ARCH_SHARK
	default y

config PCI_HOST_ITE8152
	bool
	depends on PCI && MACH_ARMCORE
	default y
	select DMABOUNCE

source "drivers/pci/Kconfig"

source "drivers/pcmcia/Kconfig"

endmenu

menu "Kernel Features"

source "kernel/time/Kconfig"

config SMP
	bool "Symmetric Multi-Processing (EXPERIMENTAL)"
	depends on EXPERIMENTAL && (REALVIEW_EB_ARM11MP || REALVIEW_EB_A9MP ||\
		 MACH_REALVIEW_PB11MP || MACH_REALVIEW_PBX || ARCH_OMAP4 ||\
		 ARCH_S5PV310 || ARCH_TEGRA || ARCH_U8500 || ARCH_VEXPRESS_CA9X4)
	depends on GENERIC_CLOCKEVENTS
	select USE_GENERIC_SMP_HELPERS
	select HAVE_ARM_SCU if ARCH_REALVIEW || ARCH_OMAP4 || ARCH_S5PV310 ||\
		 ARCH_TEGRA || ARCH_U8500 || ARCH_VEXPRESS_CA9X4
	help
	  This enables support for systems with more than one CPU. If you have
	  a system with only one CPU, like most personal computers, say N. If
	  you have a system with more than one CPU, say Y.

	  If you say N here, the kernel will run on single and multiprocessor
	  machines, but will use only one CPU of a multiprocessor machine. If
	  you say Y here, the kernel will run on many, but not all, single
	  processor machines. On a single processor machine, the kernel will
	  run faster if you say N here.

	  See also <file:Documentation/i386/IO-APIC.txt>,
	  <file:Documentation/nmi_watchdog.txt> and the SMP-HOWTO available at
	  <http://www.linuxdoc.org/docs.html#howto>.

	  If you don't know what to do here, say N.

config HAVE_ARM_SCU
	bool
	depends on SMP
	help
	  This option enables support for the ARM system coherency unit

config HAVE_ARM_TWD
	bool
	depends on SMP
	help
	  This options enables support for the ARM timer and watchdog unit

choice
	prompt "Memory split"
	default VMSPLIT_3G
	help
	  Select the desired split between kernel and user memory.

	  If you are not absolutely sure what you are doing, leave this
	  option alone!

	config VMSPLIT_3G
		bool "3G/1G user/kernel split"
	config VMSPLIT_2G
		bool "2G/2G user/kernel split"
	config VMSPLIT_1G
		bool "1G/3G user/kernel split"
endchoice

config PAGE_OFFSET
	hex
	default 0x40000000 if VMSPLIT_1G
	default 0x80000000 if VMSPLIT_2G
	default 0xC0000000

config NR_CPUS
	int "Maximum number of CPUs (2-32)"
	range 2 32
	depends on SMP
	default "4"

config HOTPLUG_CPU
	bool "Support for hot-pluggable CPUs (EXPERIMENTAL)"
	depends on SMP && HOTPLUG && EXPERIMENTAL
	help
	  Say Y here to experiment with turning CPUs off and on.  CPUs
	  can be controlled through /sys/devices/system/cpu.

config LOCAL_TIMERS
	bool "Use local timer interrupts"
	depends on SMP && (REALVIEW_EB_ARM11MP || MACH_REALVIEW_PB11MP || \
		REALVIEW_EB_A9MP || MACH_REALVIEW_PBX || ARCH_OMAP4 || \
		ARCH_S5PV310 || ARCH_TEGRA || ARCH_U8500 || ARCH_VEXPRESS_CA9X4)
	default y
	select HAVE_ARM_TWD if ARCH_REALVIEW || ARCH_OMAP4 || ARCH_S5PV310 || \
		ARCH_TEGRA || ARCH_U8500 || ARCH_VEXPRESS
	help
	  Enable support for local timers on SMP platforms, rather then the
	  legacy IPI broadcast method.  Local timers allows the system
	  accounting to be spread across the timer interval, preventing a
	  "thundering herd" at every timer tick.

source kernel/Kconfig.preempt

config HZ
	int
	default 200 if ARCH_EBSA110 || ARCH_S3C2410 || ARCH_S5P6440 || \
		ARCH_S5P6442 || ARCH_S5PV210 || ARCH_S5PV310
	default OMAP_32K_TIMER_HZ if ARCH_OMAP && OMAP_32K_TIMER
	default AT91_TIMER_HZ if ARCH_AT91
	default SHMOBILE_TIMER_HZ if ARCH_SHMOBILE
	default 100

config THUMB2_KERNEL
	bool "Compile the kernel in Thumb-2 mode"
	depends on CPU_V7 && EXPERIMENTAL
	select AEABI
	select ARM_ASM_UNIFIED
	help
	  By enabling this option, the kernel will be compiled in
	  Thumb-2 mode. A compiler/assembler that understand the unified
	  ARM-Thumb syntax is needed.

	  If unsure, say N.

config ARM_ASM_UNIFIED
	bool

config AEABI
	bool "Use the ARM EABI to compile the kernel"
	help
	  This option allows for the kernel to be compiled using the latest
	  ARM ABI (aka EABI).  This is only useful if you are using a user
	  space environment that is also compiled with EABI.

	  Since there are major incompatibilities between the legacy ABI and
	  EABI, especially with regard to structure member alignment, this
	  option also changes the kernel syscall calling convention to
	  disambiguate both ABIs and allow for backward compatibility support
	  (selected with CONFIG_OABI_COMPAT).

	  To use this you need GCC version 4.0.0 or later.

config OABI_COMPAT
	bool "Allow old ABI binaries to run with this kernel (EXPERIMENTAL)"
	depends on AEABI && EXPERIMENTAL
	default y
	help
	  This option preserves the old syscall interface along with the
	  new (ARM EABI) one. It also provides a compatibility layer to
	  intercept syscalls that have structure arguments which layout
	  in memory differs between the legacy ABI and the new ARM EABI
	  (only for non "thumb" binaries). This option adds a tiny
	  overhead to all syscalls and produces a slightly larger kernel.
	  If you know you'll be using only pure EABI user space then you
	  can say N here. If this option is not selected and you attempt
	  to execute a legacy ABI binary then the result will be
	  UNPREDICTABLE (in fact it can be predicted that it won't work
	  at all). If in doubt say Y.

config ARCH_HAS_HOLES_MEMORYMODEL
	bool

config ARCH_SPARSEMEM_ENABLE
	bool

config ARCH_SPARSEMEM_DEFAULT
	def_bool ARCH_SPARSEMEM_ENABLE

config ARCH_SELECT_MEMORY_MODEL
	def_bool ARCH_SPARSEMEM_ENABLE

config HIGHMEM
	bool "High Memory Support (EXPERIMENTAL)"
	depends on MMU && EXPERIMENTAL
	help
	  The address space of ARM processors is only 4 Gigabytes large
	  and it has to accommodate user address space, kernel address
	  space as well as some memory mapped IO. That means that, if you
	  have a large amount of physical memory and/or IO, not all of the
	  memory can be "permanently mapped" by the kernel. The physical
	  memory that is not permanently mapped is called "high memory".

	  Depending on the selected kernel/user memory split, minimum
	  vmalloc space and actual amount of RAM, you may not need this
	  option which should result in a slightly faster kernel.

	  If unsure, say n.

config HIGHPTE
	bool "Allocate 2nd-level pagetables from highmem"
	depends on HIGHMEM
	depends on !OUTER_CACHE

config HW_PERF_EVENTS
	bool "Enable hardware performance counter support for perf events"
	depends on PERF_EVENTS && CPU_HAS_PMU
	default y
	help
	  Enable hardware performance counter support for perf events. If
	  disabled, perf events will use software events only.

config SPARSE_IRQ
	def_bool n
	help
	  This enables support for sparse irqs. This is useful in general
	  as most CPUs have a fairly sparse array of IRQ vectors, which
	  the irq_desc then maps directly on to. Systems with a high
	  number of off-chip IRQs will want to treat this as
	  experimental until they have been independently verified.

source "mm/Kconfig"

config FORCE_MAX_ZONEORDER
	int "Maximum zone order" if ARCH_SHMOBILE
	range 11 64 if ARCH_SHMOBILE
	default "9" if SA1111
	default "11"
	help
	  The kernel memory allocator divides physically contiguous memory
	  blocks into "zones", where each zone is a power of two number of
	  pages.  This option selects the largest power of two that the kernel
	  keeps in the memory allocator.  If you need to allocate very large
	  blocks of physically contiguous memory, then you may need to
	  increase this value.

	  This config option is actually maximum order plus one. For example,
	  a value of 11 means that the largest free memory block is 2^10 pages.

config LEDS
	bool "Timer and CPU usage LEDs"
	depends on ARCH_CDB89712 || ARCH_EBSA110 || \
		   ARCH_EBSA285 || ARCH_INTEGRATOR || \
		   ARCH_LUBBOCK || MACH_MAINSTONE || ARCH_NETWINDER || \
		   ARCH_OMAP || ARCH_P720T || ARCH_PXA_IDP || \
		   ARCH_SA1100 || ARCH_SHARK || ARCH_VERSATILE || \
		   ARCH_AT91 || ARCH_DAVINCI || \
		   ARCH_KS8695 || MACH_RD88F5182 || ARCH_REALVIEW
	help
	  If you say Y here, the LEDs on your machine will be used
	  to provide useful information about your current system status.

	  If you are compiling a kernel for a NetWinder or EBSA-285, you will
	  be able to select which LEDs are active using the options below. If
	  you are compiling a kernel for the EBSA-110 or the LART however, the
	  red LED will simply flash regularly to indicate that the system is
	  still functional. It is safe to say Y here if you have a CATS
	  system, but the driver will do nothing.

config LEDS_TIMER
	bool "Timer LED" if (!ARCH_CDB89712 && !ARCH_OMAP) || \
			    OMAP_OSK_MISTRAL || MACH_OMAP_H2 \
			    || MACH_OMAP_PERSEUS2
	depends on LEDS
	depends on !GENERIC_CLOCKEVENTS
	default y if ARCH_EBSA110
	help
	  If you say Y here, one of the system LEDs (the green one on the
	  NetWinder, the amber one on the EBSA285, or the red one on the LART)
	  will flash regularly to indicate that the system is still
	  operational. This is mainly useful to kernel hackers who are
	  debugging unstable kernels.

	  The LART uses the same LED for both Timer LED and CPU usage LED
	  functions. You may choose to use both, but the Timer LED function
	  will overrule the CPU usage LED.

config LEDS_CPU
	bool "CPU usage LED" if (!ARCH_CDB89712 && !ARCH_EBSA110 && \
			!ARCH_OMAP) \
			|| OMAP_OSK_MISTRAL || MACH_OMAP_H2 \
			|| MACH_OMAP_PERSEUS2
	depends on LEDS
	help
	  If you say Y here, the red LED will be used to give a good real
	  time indication of CPU usage, by lighting whenever the idle task
	  is not currently executing.

	  The LART uses the same LED for both Timer LED and CPU usage LED
	  functions. You may choose to use both, but the Timer LED function
	  will overrule the CPU usage LED.

config ALIGNMENT_TRAP
	bool
	depends on CPU_CP15_MMU
	default y if !ARCH_EBSA110
	select HAVE_PROC_CPU if PROC_FS
	help
	  ARM processors cannot fetch/store information which is not
	  naturally aligned on the bus, i.e., a 4 byte fetch must start at an
	  address divisible by 4. On 32-bit ARM processors, these non-aligned
	  fetch/store instructions will be emulated in software if you say
	  here, which has a severe performance impact. This is necessary for
	  correct operation of some network protocols. With an IP-only
	  configuration it is safe to say N, otherwise say Y.

config UACCESS_WITH_MEMCPY
	bool "Use kernel mem{cpy,set}() for {copy_to,clear}_user() (EXPERIMENTAL)"
	depends on MMU && EXPERIMENTAL
	default y if CPU_FEROCEON
	help
	  Implement faster copy_to_user and clear_user methods for CPU
	  cores where a 8-word STM instruction give significantly higher
	  memory write throughput than a sequence of individual 32bit stores.

	  A possible side effect is a slight increase in scheduling latency
	  between threads sharing the same address space if they invoke
	  such copy operations with large buffers.

	  However, if the CPU data cache is using a write-allocate mode,
	  this option is unlikely to provide any performance gain.

config CC_STACKPROTECTOR
	bool "Enable -fstack-protector buffer overflow detection (EXPERIMENTAL)"
	help
	  This option turns on the -fstack-protector GCC feature. This
	  feature puts, at the beginning of functions, a canary value on
	  the stack just before the return address, and validates
	  the value just before actually returning.  Stack based buffer
	  overflows (that need to overwrite this return address) now also
	  overwrite the canary, which gets detected and the attack is then
	  neutralized via a kernel panic.
	  This feature requires gcc version 4.2 or above.

config DEPRECATED_PARAM_STRUCT
	bool "Provide old way to pass kernel parameters"
	help
	  This was deprecated in 2001 and announced to live on for 5 years.
	  Some old boot loaders still use this way.

endmenu

menu "Boot options"

# Compressed boot loader in ROM.  Yes, we really want to ask about
# TEXT and BSS so we preserve their values in the config files.
config ZBOOT_ROM_TEXT
	hex "Compressed ROM boot loader base address"
	default "0"
	help
	  The physical address at which the ROM-able zImage is to be
	  placed in the target.  Platforms which normally make use of
	  ROM-able zImage formats normally set this to a suitable
	  value in their defconfig file.

	  If ZBOOT_ROM is not enabled, this has no effect.

config ZBOOT_ROM_BSS
	hex "Compressed ROM boot loader BSS address"
	default "0"
	help
	  The base address of an area of read/write memory in the target
	  for the ROM-able zImage which must be available while the
	  decompressor is running. It must be large enough to hold the
	  entire decompressed kernel plus an additional 128 KiB.
	  Platforms which normally make use of ROM-able zImage formats
	  normally set this to a suitable value in their defconfig file.

	  If ZBOOT_ROM is not enabled, this has no effect.

config ZBOOT_ROM
	bool "Compressed boot loader in ROM/flash"
	depends on ZBOOT_ROM_TEXT != ZBOOT_ROM_BSS
	help
	  Say Y here if you intend to execute your compressed kernel image
	  (zImage) directly from ROM or flash.  If unsure, say N.

config CMDLINE
	string "Default kernel command string"
	default ""
	help
	  On some architectures (EBSA110 and CATS), there is currently no way
	  for the boot loader to pass arguments to the kernel. For these
	  architectures, you should supply some command-line options at build
	  time by entering them here. As a minimum, you should specify the
	  memory size and the root device (e.g., mem=64M root=/dev/nfs).

config CMDLINE_FORCE
	bool "Always use the default kernel command string"
	depends on CMDLINE != ""
	help
	  Always use the default kernel command string, even if the boot
	  loader passes other arguments to the kernel.
	  This is useful if you cannot or don't want to change the
	  command-line options your boot loader passes to the kernel.

	  If unsure, say N.

config XIP_KERNEL
	bool "Kernel Execute-In-Place from ROM"
	depends on !ZBOOT_ROM
	help
	  Execute-In-Place allows the kernel to run from non-volatile storage
	  directly addressable by the CPU, such as NOR flash. This saves RAM
	  space since the text section of the kernel is not loaded from flash
	  to RAM.  Read-write sections, such as the data section and stack,
	  are still copied to RAM.  The XIP kernel is not compressed since
	  it has to run directly from flash, so it will take more space to
	  store it.  The flash address used to link the kernel object files,
	  and for storing it, is configuration dependent. Therefore, if you
	  say Y here, you must know the proper physical address where to
	  store the kernel image depending on your own flash memory usage.

	  Also note that the make target becomes "make xipImage" rather than
	  "make zImage" or "make Image".  The final kernel binary to put in
	  ROM memory will be arch/arm/boot/xipImage.

	  If unsure, say N.

config XIP_PHYS_ADDR
	hex "XIP Kernel Physical Location"
	depends on XIP_KERNEL
	default "0x00080000"
	help
	  This is the physical address in your flash memory the kernel will
	  be linked for and stored to.  This address is dependent on your
	  own flash usage.

config KEXEC
	bool "Kexec system call (EXPERIMENTAL)"
	depends on EXPERIMENTAL
	help
	  kexec is a system call that implements the ability to shutdown your
	  current kernel, and to start another kernel.  It is like a reboot
	  but it is independent of the system firmware.   And like a reboot
	  you can start any kernel with it, not just Linux.

	  It is an ongoing process to be certain the hardware in a machine
	  is properly shutdown, so do not be surprised if this code does not
	  initially work for you.  It may help to enable device hotplugging
	  support.

config ATAGS_PROC
	bool "Export atags in procfs"
	depends on KEXEC
	default y
	help
	  Should the atags used to boot the kernel be exported in an "atags"
	  file in procfs. Useful with kexec.

config AUTO_ZRELADDR
	bool "Auto calculation of the decompressed kernel image address"
	depends on !ZBOOT_ROM && !ARCH_U300
	help
	  ZRELADDR is the physical address where the decompressed kernel
	  image will be placed. If AUTO_ZRELADDR is selected, the address
	  will be determined at run-time by masking the current IP with
	  0xf8000000. This assumes the zImage being placed in the first 128MB
	  from start of memory.

<<<<<<< HEAD
config ZRELADDR
	hex "Physical address of the decompressed kernel image"
	depends on !AUTO_ZRELADDR
	default 0x00008000 if ARCH_BCMRING ||\
		ARCH_CNS3XXX ||\
		ARCH_DOVE ||\
		ARCH_EBSA110 ||\
		ARCH_FOOTBRIDGE ||\
		ARCH_INTEGRATOR ||\
		ARCH_IOP13XX ||\
		ARCH_IOP33X ||\
		ARCH_IXP2000 ||\
		ARCH_IXP23XX ||\
		ARCH_IXP4XX ||\
		ARCH_KIRKWOOD ||\
		ARCH_KS8695 ||\
		ARCH_LOKI ||\
		ARCH_MMP ||\
		ARCH_MV78XX0 ||\
		ARCH_NOMADIK ||\
		ARCH_NUC93X ||\
		ARCH_NS9XXX ||\
		ARCH_ORION5X ||\
		ARCH_SPEAR3XX ||\
		ARCH_SPEAR6XX ||\
		ARCH_U8500 ||\
		ARCH_VERSATILE ||\
		ARCH_W90X900
	default 0x08008000 if ARCH_MX1 ||\
		ARCH_SHARK
	default 0x10008000 if ARCH_MSM ||\
		ARCH_OMAP1 ||\
		ARCH_RPC
	default 0x20008000 if ARCH_S5P6440 ||\
		ARCH_S5P6442 ||\
		ARCH_S5PC100 ||\
		ARCH_S5PV210
	default 0x30008000 if ARCH_S3C2410 ||\
		ARCH_S3C2400 ||\
		ARCH_S3C2412 ||\
		ARCH_S3C2416 ||\
		ARCH_S3C2440 ||\
		ARCH_S3C2443
	default 0x40008000 if ARCH_STMP378X ||\
		ARCH_STMP37XX ||\
		ARCH_SH7372 ||\
		ARCH_SH7377
	default 0x50008000 if ARCH_S3C64XX ||\
		ARCH_SH7367
	default 0x60008000 if ARCH_VEXPRESS
	default 0x80008000 if ARCH_MX25 ||\
		ARCH_MX3 ||\
		ARCH_NETX ||\
		ARCH_OMAP2PLUS ||\
		ARCH_PNX4008
	default 0x90008000 if ARCH_MX5 ||\
		ARCH_MX91231
	default 0xa0008000 if ARCH_IOP32X ||\
		ARCH_PXA ||\
		MACH_MX27
	default 0xc0008000 if ARCH_LH7A40X ||\
		MACH_MX21
	default 0xf0008000 if ARCH_AAEC2000 ||\
		ARCH_L7200
	default 0xc0028000 if ARCH_CLPS711X
	default 0x70008000 if ARCH_AT91 && (ARCH_AT91CAP9 || ARCH_AT91SAM9G45)
	default 0x20008000 if ARCH_AT91 && !(ARCH_AT91CAP9 || ARCH_AT91SAM9G45)
	default 0xc0008000 if ARCH_DAVINCI && ARCH_DAVINCI_DA8XX
	default 0x80008000 if ARCH_DAVINCI && !ARCH_DAVINCI_DA8XX
	default 0x00008000 if ARCH_EP93XX && EP93XX_SDCE3_SYNC_PHYS_OFFSET
	default 0xc0008000 if ARCH_EP93XX && EP93XX_SDCE0_PHYS_OFFSET
	default 0xd0008000 if ARCH_EP93XX && EP93XX_SDCE1_PHYS_OFFSET
	default 0xe0008000 if ARCH_EP93XX && EP93XX_SDCE2_PHYS_OFFSET
	default 0xf0008000 if ARCH_EP93XX && EP93XX_SDCE3_ASYNC_PHYS_OFFSET
	default 0x00008000 if ARCH_GEMINI && GEMINI_MEM_SWAP
	default 0x10008000 if ARCH_GEMINI && !GEMINI_MEM_SWAP
	default 0x70008000 if ARCH_REALVIEW && REALVIEW_HIGH_PHYS_OFFSET
	default 0x00008000 if ARCH_REALVIEW && !REALVIEW_HIGH_PHYS_OFFSET
	default 0xc0208000 if ARCH_SA1100 && SA1111
	default 0xc0008000 if ARCH_SA1100 && !SA1111
	default 0x30108000 if ARCH_S3C2410 && PM_H1940
	default 0x28E08000 if ARCH_U300 && MACH_U300_SINGLE_RAM
	default 0x48008000 if ARCH_U300 && !MACH_U300_SINGLE_RAM
	help
	  ZRELADDR is the physical address where the decompressed kernel
	  image will be placed. ZRELADDR has to be specified when the
	  assumption of AUTO_ZRELADDR is not valid, or when ZBOOT_ROM is
	  selected.

=======
>>>>>>> 062c1825
endmenu

menu "CPU Power Management"

if ARCH_HAS_CPUFREQ

source "drivers/cpufreq/Kconfig"

config CPU_FREQ_SA1100
	bool

config CPU_FREQ_SA1110
	bool

config CPU_FREQ_INTEGRATOR
	tristate "CPUfreq driver for ARM Integrator CPUs"
	depends on ARCH_INTEGRATOR && CPU_FREQ
	default y
	help
	  This enables the CPUfreq driver for ARM Integrator CPUs.

	  For details, take a look at <file:Documentation/cpu-freq>.

	  If in doubt, say Y.

config CPU_FREQ_PXA
	bool
	depends on CPU_FREQ && ARCH_PXA && PXA25x
	default y
	select CPU_FREQ_DEFAULT_GOV_USERSPACE

config CPU_FREQ_S3C64XX
	bool "CPUfreq support for Samsung S3C64XX CPUs"
	depends on CPU_FREQ && CPU_S3C6410

config CPU_FREQ_S3C
	bool
	help
	  Internal configuration node for common cpufreq on Samsung SoC

config CPU_FREQ_S3C24XX
	bool "CPUfreq driver for Samsung S3C24XX series CPUs"
	depends on ARCH_S3C2410 && CPU_FREQ && EXPERIMENTAL
	select CPU_FREQ_S3C
	help
	  This enables the CPUfreq driver for the Samsung S3C24XX family
	  of CPUs.

	  For details, take a look at <file:Documentation/cpu-freq>.

	  If in doubt, say N.

config CPU_FREQ_S3C24XX_PLL
	bool "Support CPUfreq changing of PLL frequency"
	depends on CPU_FREQ_S3C24XX && EXPERIMENTAL
	help
	  Compile in support for changing the PLL frequency from the
	  S3C24XX series CPUfreq driver. The PLL takes time to settle
	  after a frequency change, so by default it is not enabled.

	  This also means that the PLL tables for the selected CPU(s) will
	  be built which may increase the size of the kernel image.

config CPU_FREQ_S3C24XX_DEBUG
	bool "Debug CPUfreq Samsung driver core"
	depends on CPU_FREQ_S3C24XX
	help
	  Enable s3c_freq_dbg for the Samsung S3C CPUfreq core

config CPU_FREQ_S3C24XX_IODEBUG
	bool "Debug CPUfreq Samsung driver IO timing"
	depends on CPU_FREQ_S3C24XX
	help
	  Enable s3c_freq_iodbg for the Samsung S3C CPUfreq core

config CPU_FREQ_S3C24XX_DEBUGFS
	bool "Export debugfs for CPUFreq"
	depends on CPU_FREQ_S3C24XX && DEBUG_FS
	help
	  Export status information via debugfs.

endif

source "drivers/cpuidle/Kconfig"

endmenu

menu "Floating point emulation"

comment "At least one emulation must be selected"

config FPE_NWFPE
	bool "NWFPE math emulation"
	depends on !AEABI || OABI_COMPAT
	---help---
	  Say Y to include the NWFPE floating point emulator in the kernel.
	  This is necessary to run most binaries. Linux does not currently
	  support floating point hardware so you need to say Y here even if
	  your machine has an FPA or floating point co-processor podule.

	  You may say N here if you are going to load the Acorn FPEmulator
	  early in the bootup.

config FPE_NWFPE_XP
	bool "Support extended precision"
	depends on FPE_NWFPE
	help
	  Say Y to include 80-bit support in the kernel floating-point
	  emulator.  Otherwise, only 32 and 64-bit support is compiled in.
	  Note that gcc does not generate 80-bit operations by default,
	  so in most cases this option only enlarges the size of the
	  floating point emulator without any good reason.

	  You almost surely want to say N here.

config FPE_FASTFPE
	bool "FastFPE math emulation (EXPERIMENTAL)"
	depends on (!AEABI || OABI_COMPAT) && !CPU_32v3 && EXPERIMENTAL
	---help---
	  Say Y here to include the FAST floating point emulator in the kernel.
	  This is an experimental much faster emulator which now also has full
	  precision for the mantissa.  It does not support any exceptions.
	  It is very simple, and approximately 3-6 times faster than NWFPE.

	  It should be sufficient for most programs.  It may be not suitable
	  for scientific calculations, but you have to check this for yourself.
	  If you do not feel you need a faster FP emulation you should better
	  choose NWFPE.

config VFP
	bool "VFP-format floating point maths"
	depends on CPU_V6 || CPU_ARM926T || CPU_V7 || CPU_FEROCEON
	help
	  Say Y to include VFP support code in the kernel. This is needed
	  if your hardware includes a VFP unit.

	  Please see <file:Documentation/arm/VFP/release-notes.txt> for
	  release notes and additional status information.

	  Say N if your target does not have VFP hardware.

config VFPv3
	bool
	depends on VFP
	default y if CPU_V7

config NEON
	bool "Advanced SIMD (NEON) Extension support"
	depends on VFPv3 && CPU_V7
	help
	  Say Y to include support code for NEON, the ARMv7 Advanced SIMD
	  Extension.

endmenu

menu "Userspace binary formats"

source "fs/Kconfig.binfmt"

config ARTHUR
	tristate "RISC OS personality"
	depends on !AEABI
	help
	  Say Y here to include the kernel code necessary if you want to run
	  Acorn RISC OS/Arthur binaries under Linux. This code is still very
	  experimental; if this sounds frightening, say N and sleep in peace.
	  You can also say M here to compile this support as a module (which
	  will be called arthur).

endmenu

menu "Power management options"

source "kernel/power/Kconfig"

config ARCH_SUSPEND_POSSIBLE
	def_bool y

endmenu

source "net/Kconfig"

source "drivers/Kconfig"

source "fs/Kconfig"

source "arch/arm/Kconfig.debug"

source "security/Kconfig"

source "crypto/Kconfig"

source "lib/Kconfig"<|MERGE_RESOLUTION|>--- conflicted
+++ resolved
@@ -264,7 +264,6 @@
 	bool "Atmel AT91"
 	select ARCH_REQUIRE_GPIOLIB
 	select HAVE_CLK
-	select ARCH_USES_GETTIMEOFFSET
 	help
 	  This enables support for systems based on the Atmel AT91RM9200,
 	  AT91SAM9 and AT91CAP9 processors.
@@ -687,18 +686,6 @@
 config ARCH_S5P6442
 	bool "Samsung S5P6442"
 	select CPU_V6
-<<<<<<< HEAD
-=======
-	select GENERIC_GPIO
-	select HAVE_CLK
-	select ARCH_USES_GETTIMEOFFSET
-	select HAVE_S3C2410_WATCHDOG
-	help
-	  Samsung S5P6442 CPU based systems
-
-config ARCH_S5PC100
-	bool "Samsung S5PC100"
->>>>>>> 062c1825
 	select GENERIC_GPIO
 	select HAVE_CLK
 	select ARCH_USES_GETTIMEOFFSET
@@ -735,41 +722,10 @@
 config ARCH_S5PV310
 	bool "Samsung S5PV310/S5PC210"
 	select CPU_V7
-<<<<<<< HEAD
 	select GENERIC_GPIO
 	select HAVE_CLK
 	select GENERIC_CLOCKEVENTS
 	help
-=======
-	select ARM_L1_CACHE_SHIFT_6
-	select ARCH_USES_GETTIMEOFFSET
-	select HAVE_S3C2410_I2C
-	select HAVE_S3C_RTC
-	select HAVE_S3C2410_WATCHDOG
-	help
-	  Samsung S5PC100 series based systems
-
-config ARCH_S5PV210
-	bool "Samsung S5PV210/S5PC110"
-	select CPU_V7
-	select GENERIC_GPIO
-	select HAVE_CLK
-	select ARM_L1_CACHE_SHIFT_6
-	select ARCH_USES_GETTIMEOFFSET
-	select HAVE_S3C2410_I2C
-	select HAVE_S3C_RTC
-	select HAVE_S3C2410_WATCHDOG
-	help
-	  Samsung S5PV210/S5PC110 series based systems
-
-config ARCH_S5PV310
-	bool "Samsung S5PV310/S5PC210"
-	select CPU_V7
-	select GENERIC_GPIO
-	select HAVE_CLK
-	select GENERIC_CLOCKEVENTS
-	help
->>>>>>> 062c1825
 	  Samsung S5PV310 series based systems
 
 config ARCH_SHARK
@@ -1087,8 +1043,6 @@
 	  ACTLR register. Note that setting specific bits in the ACTLR register
 	  may not be available in non-secure mode.
 
-<<<<<<< HEAD
-=======
 config ARM_ERRATA_742230
 	bool "ARM errata: DMB operation may be faulty"
 	depends on CPU_V7 && SMP
@@ -1115,7 +1069,6 @@
 	  register of the Cortex-A9 which reduces the linefill issuing
 	  capabilities of the processor.
 
->>>>>>> 062c1825
 config PL310_ERRATA_588369
 	bool "Clean & Invalidate maintenance operations do not invalidate clean lines"
 	depends on CACHE_L2X0 && ARCH_OMAP4
@@ -1141,8 +1094,6 @@
 	  invalidated are not, resulting in an incoherency in the system page
 	  tables. The workaround changes the TLB flushing routines to invalidate
 	  entries regardless of the ASID.
-<<<<<<< HEAD
-=======
 
 config ARM_ERRATA_743622
 	bool "ARM errata: Faulty hazard checking in the Store Buffer may lead to data corruption"
@@ -1157,7 +1108,6 @@
 	  visible impact on the overall performance or power consumption of the
 	  processor.
 
->>>>>>> 062c1825
 endmenu
 
 source "arch/arm/common/Kconfig"
@@ -1658,98 +1608,6 @@
 	  0xf8000000. This assumes the zImage being placed in the first 128MB
 	  from start of memory.
 
-<<<<<<< HEAD
-config ZRELADDR
-	hex "Physical address of the decompressed kernel image"
-	depends on !AUTO_ZRELADDR
-	default 0x00008000 if ARCH_BCMRING ||\
-		ARCH_CNS3XXX ||\
-		ARCH_DOVE ||\
-		ARCH_EBSA110 ||\
-		ARCH_FOOTBRIDGE ||\
-		ARCH_INTEGRATOR ||\
-		ARCH_IOP13XX ||\
-		ARCH_IOP33X ||\
-		ARCH_IXP2000 ||\
-		ARCH_IXP23XX ||\
-		ARCH_IXP4XX ||\
-		ARCH_KIRKWOOD ||\
-		ARCH_KS8695 ||\
-		ARCH_LOKI ||\
-		ARCH_MMP ||\
-		ARCH_MV78XX0 ||\
-		ARCH_NOMADIK ||\
-		ARCH_NUC93X ||\
-		ARCH_NS9XXX ||\
-		ARCH_ORION5X ||\
-		ARCH_SPEAR3XX ||\
-		ARCH_SPEAR6XX ||\
-		ARCH_U8500 ||\
-		ARCH_VERSATILE ||\
-		ARCH_W90X900
-	default 0x08008000 if ARCH_MX1 ||\
-		ARCH_SHARK
-	default 0x10008000 if ARCH_MSM ||\
-		ARCH_OMAP1 ||\
-		ARCH_RPC
-	default 0x20008000 if ARCH_S5P6440 ||\
-		ARCH_S5P6442 ||\
-		ARCH_S5PC100 ||\
-		ARCH_S5PV210
-	default 0x30008000 if ARCH_S3C2410 ||\
-		ARCH_S3C2400 ||\
-		ARCH_S3C2412 ||\
-		ARCH_S3C2416 ||\
-		ARCH_S3C2440 ||\
-		ARCH_S3C2443
-	default 0x40008000 if ARCH_STMP378X ||\
-		ARCH_STMP37XX ||\
-		ARCH_SH7372 ||\
-		ARCH_SH7377
-	default 0x50008000 if ARCH_S3C64XX ||\
-		ARCH_SH7367
-	default 0x60008000 if ARCH_VEXPRESS
-	default 0x80008000 if ARCH_MX25 ||\
-		ARCH_MX3 ||\
-		ARCH_NETX ||\
-		ARCH_OMAP2PLUS ||\
-		ARCH_PNX4008
-	default 0x90008000 if ARCH_MX5 ||\
-		ARCH_MX91231
-	default 0xa0008000 if ARCH_IOP32X ||\
-		ARCH_PXA ||\
-		MACH_MX27
-	default 0xc0008000 if ARCH_LH7A40X ||\
-		MACH_MX21
-	default 0xf0008000 if ARCH_AAEC2000 ||\
-		ARCH_L7200
-	default 0xc0028000 if ARCH_CLPS711X
-	default 0x70008000 if ARCH_AT91 && (ARCH_AT91CAP9 || ARCH_AT91SAM9G45)
-	default 0x20008000 if ARCH_AT91 && !(ARCH_AT91CAP9 || ARCH_AT91SAM9G45)
-	default 0xc0008000 if ARCH_DAVINCI && ARCH_DAVINCI_DA8XX
-	default 0x80008000 if ARCH_DAVINCI && !ARCH_DAVINCI_DA8XX
-	default 0x00008000 if ARCH_EP93XX && EP93XX_SDCE3_SYNC_PHYS_OFFSET
-	default 0xc0008000 if ARCH_EP93XX && EP93XX_SDCE0_PHYS_OFFSET
-	default 0xd0008000 if ARCH_EP93XX && EP93XX_SDCE1_PHYS_OFFSET
-	default 0xe0008000 if ARCH_EP93XX && EP93XX_SDCE2_PHYS_OFFSET
-	default 0xf0008000 if ARCH_EP93XX && EP93XX_SDCE3_ASYNC_PHYS_OFFSET
-	default 0x00008000 if ARCH_GEMINI && GEMINI_MEM_SWAP
-	default 0x10008000 if ARCH_GEMINI && !GEMINI_MEM_SWAP
-	default 0x70008000 if ARCH_REALVIEW && REALVIEW_HIGH_PHYS_OFFSET
-	default 0x00008000 if ARCH_REALVIEW && !REALVIEW_HIGH_PHYS_OFFSET
-	default 0xc0208000 if ARCH_SA1100 && SA1111
-	default 0xc0008000 if ARCH_SA1100 && !SA1111
-	default 0x30108000 if ARCH_S3C2410 && PM_H1940
-	default 0x28E08000 if ARCH_U300 && MACH_U300_SINGLE_RAM
-	default 0x48008000 if ARCH_U300 && !MACH_U300_SINGLE_RAM
-	help
-	  ZRELADDR is the physical address where the decompressed kernel
-	  image will be placed. ZRELADDR has to be specified when the
-	  assumption of AUTO_ZRELADDR is not valid, or when ZBOOT_ROM is
-	  selected.
-
-=======
->>>>>>> 062c1825
 endmenu
 
 menu "CPU Power Management"
