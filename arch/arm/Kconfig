--- conflicted
+++ resolved
@@ -796,14 +796,11 @@
 
 endchoice
 
-<<<<<<< HEAD
-=======
 #
 # This is sorted alphabetically by mach-* pathname.  However, plat-*
 # Kconfigs may be included either alphabetically (according to the
 # plat- suffix) or along side the corresponding mach-* source.
 #
->>>>>>> 2da30e70
 source "arch/arm/mach-aaec2000/Kconfig"
 
 source "arch/arm/mach-at91/Kconfig"
@@ -812,11 +809,8 @@
 
 source "arch/arm/mach-clps711x/Kconfig"
 
-<<<<<<< HEAD
-=======
 source "arch/arm/mach-cns3xxx/Kconfig"
 
->>>>>>> 2da30e70
 source "arch/arm/mach-davinci/Kconfig"
 
 source "arch/arm/mach-dove/Kconfig"
@@ -863,11 +857,8 @@
 source "arch/arm/plat-nomadik/Kconfig"
 
 source "arch/arm/mach-ns9xxx/Kconfig"
-<<<<<<< HEAD
-=======
 
 source "arch/arm/mach-nuc93x/Kconfig"
->>>>>>> 2da30e70
 
 source "arch/arm/plat-omap/Kconfig"
 
@@ -905,8 +896,6 @@
 source "arch/arm/mach-s3c64xx/Kconfig"
 endif
 
-<<<<<<< HEAD
-=======
 source "arch/arm/mach-s5p6440/Kconfig"
 
 source "arch/arm/mach-s5p6442/Kconfig"
@@ -919,18 +908,14 @@
 
 source "arch/arm/plat-stmp3xxx/Kconfig"
 
->>>>>>> 2da30e70
 source "arch/arm/mach-u300/Kconfig"
 
 source "arch/arm/mach-ux500/Kconfig"
 
 source "arch/arm/mach-versatile/Kconfig"
 
-<<<<<<< HEAD
-=======
 source "arch/arm/mach-vexpress/Kconfig"
 
->>>>>>> 2da30e70
 source "arch/arm/mach-w90x900/Kconfig"
 
 # Definitions to make life easier
