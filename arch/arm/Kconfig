--- conflicted
+++ resolved
@@ -591,11 +591,7 @@
 	select GPIO_PXA
 	select IRQ_DOMAIN
 	select MULTI_IRQ_HANDLER
-<<<<<<< HEAD
-=======
-	select NEED_MACH_GPIO_H
 	select NEED_MACH_TIMEX_H
->>>>>>> 797d602d
 	select PINCTRL
 	select PLAT_PXA
 	select SPARSE_IRQ
@@ -659,11 +655,7 @@
 	select GPIO_PXA
 	select HAVE_IDE
 	select MULTI_IRQ_HANDLER
-<<<<<<< HEAD
-=======
-	select NEED_MACH_GPIO_H
 	select NEED_MACH_TIMEX_H
->>>>>>> 797d602d
 	select PLAT_PXA
 	select SPARSE_IRQ
 	help
