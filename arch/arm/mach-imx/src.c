/*
 * Copyright 2011 Freescale Semiconductor, Inc.
 * Copyright 2011 Linaro Ltd.
 *
 * The code contained herein is licensed under the GNU General Public
 * License. You may obtain a copy of the GNU General Public License
 * Version 2 or later at the following locations:
 *
 * http://www.opensource.org/licenses/gpl-license.html
 * http://www.gnu.org/copyleft/gpl.html
 */

#include <linux/init.h>
#include <linux/io.h>
#include <linux/of.h>
#include <linux/of_address.h>
#include <linux/smp.h>
<<<<<<< HEAD
=======
#include <asm/smp_plat.h>
>>>>>>> e2920638

#define SRC_SCR				0x000
#define SRC_GPR1			0x020
#define BP_SRC_SCR_WARM_RESET_ENABLE	0
#define BP_SRC_SCR_CORE1_RST		14
#define BP_SRC_SCR_CORE1_ENABLE		22

static void __iomem *src_base;

void imx_enable_cpu(int cpu, bool enable)
{
	u32 mask, val;

	cpu = cpu_logical_map(cpu);
	mask = 1 << (BP_SRC_SCR_CORE1_ENABLE + cpu - 1);
	val = readl_relaxed(src_base + SRC_SCR);
	val = enable ? val | mask : val & ~mask;
	writel_relaxed(val, src_base + SRC_SCR);
}

void imx_set_cpu_jump(int cpu, void *jump_addr)
{
	cpu = cpu_logical_map(cpu);
	writel_relaxed(virt_to_phys(jump_addr),
		       src_base + SRC_GPR1 + cpu * 8);
}

void imx_src_prepare_restart(void)
{
	u32 val;

	/* clear enable bits of secondary cores */
	val = readl_relaxed(src_base + SRC_SCR);
	val &= ~(0x7 << BP_SRC_SCR_CORE1_ENABLE);
	writel_relaxed(val, src_base + SRC_SCR);

	/* clear persistent entry register of primary core */
	writel_relaxed(0, src_base + SRC_GPR1);
}

void __init imx_src_init(void)
{
	struct device_node *np;
	u32 val;

	np = of_find_compatible_node(NULL, NULL, "fsl,imx6q-src");
	src_base = of_iomap(np, 0);
	WARN_ON(!src_base);

	/*
	 * force warm reset sources to generate cold reset
	 * for a more reliable restart
	 */
	val = readl_relaxed(src_base + SRC_SCR);
	val &= ~(1 << BP_SRC_SCR_WARM_RESET_ENABLE);
	writel_relaxed(val, src_base + SRC_SCR);
}<|MERGE_RESOLUTION|>--- conflicted
+++ resolved
@@ -15,10 +15,7 @@
 #include <linux/of.h>
 #include <linux/of_address.h>
 #include <linux/smp.h>
-<<<<<<< HEAD
-=======
 #include <asm/smp_plat.h>
->>>>>>> e2920638
 
 #define SRC_SCR				0x000
 #define SRC_GPR1			0x020
