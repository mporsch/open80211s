--- conflicted
+++ resolved
@@ -20,15 +20,10 @@
 
 static void __init imx27_dt_init(void)
 {
-<<<<<<< HEAD
-	of_platform_populate(NULL, of_default_bus_match_table, NULL, NULL);
-=======
 	struct platform_device_info devinfo = { .name = "cpufreq-cpu0", };
 
-	of_platform_populate(NULL, of_default_bus_match_table,
-			     imx27_auxdata_lookup, NULL);
+	of_platform_populate(NULL, of_default_bus_match_table, NULL, NULL);
 	platform_device_register_full(&devinfo);
->>>>>>> b6fb1314
 }
 
 static const char * const imx27_dt_board_compat[] __initconst = {
