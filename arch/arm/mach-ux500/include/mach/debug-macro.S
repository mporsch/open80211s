/*
 * Debugging macro include header
 *
 *  Copyright (C) 2009 ST-Ericsson
 *
 * This program is free software; you can redistribute it and/or modify
 * it under the terms of the GNU General Public License version 2 as
 * published by the Free Software Foundation.
 *
 */
#include <mach/hardware.h>

#if CONFIG_UX500_DEBUG_UART > 2
#error Invalid Ux500 debug UART
#endif

<<<<<<< HEAD
#define __UX500_UART(n)	UX500_UART##n##_BASE
=======
/*
 * DEBUG_LL only works if only one SOC is built in.  We don't use #else below
 * in order to get "__UX500_UART redefined" warnings if more than one SOC is
 * built, so that there's some hint during the build that something is wrong.
 */

#ifdef CONFIG_UX500_SOC_DB5500
#define __UX500_UART(n)	U5500_UART##n##_BASE
#endif

#ifdef CONFIG_UX500_SOC_DB8500
#define __UX500_UART(n)	U8500_UART##n##_BASE
#endif

#ifndef __UX500_UART
#error Unknown SOC
#endif

>>>>>>> 3cbea436
#define UX500_UART(n)	__UX500_UART(n)
#define UART_BASE	UX500_UART(CONFIG_UX500_DEBUG_UART)

	.macro	addruart, rp, rv
	ldr	\rp, =UART_BASE				@ no, physical address
	ldr	\rv, =IO_ADDRESS(UART_BASE)		@ yes, virtual address
	.endm

#include <asm/hardware/debug-pl01x.S><|MERGE_RESOLUTION|>--- conflicted
+++ resolved
@@ -14,9 +14,6 @@
 #error Invalid Ux500 debug UART
 #endif
 
-<<<<<<< HEAD
-#define __UX500_UART(n)	UX500_UART##n##_BASE
-=======
 /*
  * DEBUG_LL only works if only one SOC is built in.  We don't use #else below
  * in order to get "__UX500_UART redefined" warnings if more than one SOC is
@@ -35,7 +32,6 @@
 #error Unknown SOC
 #endif
 
->>>>>>> 3cbea436
 #define UX500_UART(n)	__UX500_UART(n)
 #define UART_BASE	UX500_UART(CONFIG_UX500_DEBUG_UART)
 
