--- conflicted
+++ resolved
@@ -7,21 +7,6 @@
 	select HAS_MTU
 	select NOMADIK_GPIO
 
-<<<<<<< HEAD
-config UX500_SOC_DB8500
-	bool
-
-config UX500_SOC_DB5500
-	bool
-
-choice
-	prompt "Ux500 target platform"
-	default MACH_U8500_MOP
-
-config MACH_U8500_MOP
-	bool "U8500 Development platform"
-	select UX500_SOC_DB8500
-=======
 menu "Ux500 SoC"
 
 config UX500_SOC_DB5500
@@ -37,23 +22,15 @@
 config MACH_U8500
 	bool "U8500 Development platform"
 	depends on UX500_SOC_DB8500
->>>>>>> 3cbea436
 	help
 	  Include support for the mop500 development platform.
 
 config MACH_U5500
 	bool "U5500 Development platform"
-<<<<<<< HEAD
-	select UX500_SOC_DB5500
-	help
-	  Include support for the U5500 development platform.
-endchoice
-=======
 	depends on UX500_SOC_DB5500
 	help
 	  Include support for the U5500 development platform.
 endmenu
->>>>>>> 3cbea436
 
 config UX500_DEBUG_UART
 	int "Ux500 UART to use for low-level debug"
@@ -64,22 +41,14 @@
 
 config U5500_MODEM_IRQ
 	bool "Modem IRQ support"
-<<<<<<< HEAD
-	depends on MACH_U5500
-=======
 	depends on UX500_SOC_DB5500
->>>>>>> 3cbea436
 	default y
 	help
 	  Add support for handling IRQ:s from modem side
 
 config U5500_MBOX
 	bool "Mailbox support"
-<<<<<<< HEAD
-	depends on MACH_U5500 && U5500_MODEM_IRQ
-=======
 	depends on U5500_MODEM_IRQ
->>>>>>> 3cbea436
 	default y
 	help
 	  Add support for U5500 mailbox communication with modem side
