/*
 * Copyright (C) 2002 ARM Ltd.
 * Copyright (C) 2008 STMicroelctronics.
 * Copyright (C) 2009 ST-Ericsson.
 * Author: Srinidhi Kasagar <srinidhi.kasagar@stericsson.com>
 *
 * This file is based on arm realview platform
 *
 * This program is free software; you can redistribute it and/or modify
 * it under the terms of the GNU General Public License version 2 as
 * published by the Free Software Foundation.
 */
#include <linux/init.h>
#include <linux/errno.h>
#include <linux/delay.h>
#include <linux/device.h>
#include <linux/smp.h>
#include <linux/io.h>

#include <asm/cacheflush.h>
#include <asm/smp_scu.h>
#include <mach/hardware.h>
#include <mach/setup.h>

/*
 * control for which core is the next to come out of the secondary
 * boot "holding pen"
 */
volatile int pen_release = -1;

/*
 * Write pen_release in a way that is guaranteed to be visible to all
 * observers, irrespective of whether they're taking part in coherency
 * or not.  This is necessary for the hotplug code to work reliably.
 */
static void write_pen_release(int val)
{
	pen_release = val;
	smp_wmb();
	__cpuc_flush_dcache_area((void *)&pen_release, sizeof(pen_release));
	outer_clean_range(__pa(&pen_release), __pa(&pen_release + 1));
}

static void __iomem *scu_base_addr(void)
{
<<<<<<< HEAD
	return scu_get_core_count(__io_address(UX500_SCU_BASE));
=======
	if (cpu_is_u5500())
		return __io_address(U5500_SCU_BASE);
	else if (cpu_is_u8500())
		return __io_address(U8500_SCU_BASE);
	else
		ux500_unknown_soc();

	return NULL;
>>>>>>> 3cbea436
}

static DEFINE_SPINLOCK(boot_lock);

void __cpuinit platform_secondary_init(unsigned int cpu)
{
	/*
	 * if any interrupts are already enabled for the primary
	 * core (e.g. timer irq), then they will not have been enabled
	 * for us: do so
	 */
<<<<<<< HEAD
	gic_cpu_init(0, __io_address(UX500_GIC_CPU_BASE));
=======
	gic_secondary_init(0);
>>>>>>> 3cbea436

	/*
	 * let the primary processor know we're out of the
	 * pen, then head off into the C entry point
	 */
	write_pen_release(-1);

	/*
	 * Synchronise with the boot thread.
	 */
	spin_lock(&boot_lock);
	spin_unlock(&boot_lock);
}

int __cpuinit boot_secondary(unsigned int cpu, struct task_struct *idle)
{
	unsigned long timeout;

	/*
	 * set synchronisation state between this boot processor
	 * and the secondary one
	 */
	spin_lock(&boot_lock);

	/*
	 * The secondary processor is waiting to be released from
	 * the holding pen - release it, then wait for it to flag
	 * that it has been released by resetting pen_release.
	 */
<<<<<<< HEAD
	pen_release = cpu;
	__cpuc_flush_dcache_area((void *)&pen_release, sizeof(pen_release));
	outer_clean_range(__pa(&pen_release), __pa(&pen_release) + 1);

	smp_cross_call(cpumask_of(cpu));
=======
	write_pen_release(cpu);

	smp_cross_call(cpumask_of(cpu), 1);
>>>>>>> 3cbea436

	timeout = jiffies + (1 * HZ);
	while (time_before(jiffies, timeout)) {
		if (pen_release == -1)
			break;
	}

	/*
	 * now the secondary core is starting up let it run its
	 * calibrations, then wait for it to finish
	 */
	spin_unlock(&boot_lock);

	return pen_release != -1 ? -ENOSYS : 0;
}

static void __init wakeup_secondary(void)
{
	void __iomem *backupram;

	if (cpu_is_u5500())
		backupram = __io_address(U5500_BACKUPRAM0_BASE);
	else if (cpu_is_u8500())
		backupram = __io_address(U8500_BACKUPRAM0_BASE);
	else
		ux500_unknown_soc();

	/*
	 * write the address of secondary startup into the backup ram register
	 * at offset 0x1FF4, then write the magic number 0xA1FEED01 to the
	 * backup ram register at offset 0x1FF0, which is what boot rom code
	 * is waiting for. This would wake up the secondary core from WFE
	 */
#define UX500_CPU1_JUMPADDR_OFFSET 0x1FF4
	__raw_writel(virt_to_phys(u8500_secondary_startup),
<<<<<<< HEAD
		__io_address(UX500_BACKUPRAM0_BASE) +
		U8500_CPU1_JUMPADDR_OFFSET);
=======
		     backupram + UX500_CPU1_JUMPADDR_OFFSET);
>>>>>>> 3cbea436

#define UX500_CPU1_WAKEMAGIC_OFFSET 0x1FF0
	__raw_writel(0xA1FEED01,
<<<<<<< HEAD
		__io_address(UX500_BACKUPRAM0_BASE) +
		U8500_CPU1_WAKEMAGIC_OFFSET);
=======
		     backupram + UX500_CPU1_WAKEMAGIC_OFFSET);
>>>>>>> 3cbea436

	/* make sure write buffer is drained */
	mb();
}

/*
 * Initialise the CPU possible map early - this describes the CPUs
 * which may be present or become present in the system.
 */
void __init smp_init_cpus(void)
{
	void __iomem *scu_base = scu_base_addr();
	unsigned int i, ncores;

	ncores = scu_base ? scu_get_core_count(scu_base) : 1;

	/* sanity check */
	if (ncores > NR_CPUS) {
		printk(KERN_WARNING
		       "U8500: no. of cores (%d) greater than configured "
		       "maximum of %d - clipping\n",
		       ncores, NR_CPUS);
		ncores = NR_CPUS;
	}

	for (i = 0; i < ncores; i++)
		set_cpu_possible(i, true);
}

void __init platform_smp_prepare_cpus(unsigned int max_cpus)
{
	int i;

	/*
	 * Initialise the present map, which describes the set of CPUs
	 * actually populated at the present time.
	 */
	for (i = 0; i < max_cpus; i++)
		set_cpu_present(i, true);

<<<<<<< HEAD
	if (max_cpus > 1) {
		/*
		 * Enable the local timer or broadcast device for the
		 * boot CPU, but only if we have more than one CPU.
		 */
		percpu_timer_setup();
		scu_enable(__io_address(UX500_SCU_BASE));
		wakeup_secondary();
	}
=======
	scu_enable(scu_base_addr());
	wakeup_secondary();
>>>>>>> 3cbea436
}<|MERGE_RESOLUTION|>--- conflicted
+++ resolved
@@ -43,9 +43,6 @@
 
 static void __iomem *scu_base_addr(void)
 {
-<<<<<<< HEAD
-	return scu_get_core_count(__io_address(UX500_SCU_BASE));
-=======
 	if (cpu_is_u5500())
 		return __io_address(U5500_SCU_BASE);
 	else if (cpu_is_u8500())
@@ -54,7 +51,6 @@
 		ux500_unknown_soc();
 
 	return NULL;
->>>>>>> 3cbea436
 }
 
 static DEFINE_SPINLOCK(boot_lock);
@@ -66,11 +62,7 @@
 	 * core (e.g. timer irq), then they will not have been enabled
 	 * for us: do so
 	 */
-<<<<<<< HEAD
-	gic_cpu_init(0, __io_address(UX500_GIC_CPU_BASE));
-=======
 	gic_secondary_init(0);
->>>>>>> 3cbea436
 
 	/*
 	 * let the primary processor know we're out of the
@@ -100,17 +92,9 @@
 	 * the holding pen - release it, then wait for it to flag
 	 * that it has been released by resetting pen_release.
 	 */
-<<<<<<< HEAD
-	pen_release = cpu;
-	__cpuc_flush_dcache_area((void *)&pen_release, sizeof(pen_release));
-	outer_clean_range(__pa(&pen_release), __pa(&pen_release) + 1);
-
-	smp_cross_call(cpumask_of(cpu));
-=======
 	write_pen_release(cpu);
 
 	smp_cross_call(cpumask_of(cpu), 1);
->>>>>>> 3cbea436
 
 	timeout = jiffies + (1 * HZ);
 	while (time_before(jiffies, timeout)) {
@@ -146,21 +130,11 @@
 	 */
 #define UX500_CPU1_JUMPADDR_OFFSET 0x1FF4
 	__raw_writel(virt_to_phys(u8500_secondary_startup),
-<<<<<<< HEAD
-		__io_address(UX500_BACKUPRAM0_BASE) +
-		U8500_CPU1_JUMPADDR_OFFSET);
-=======
 		     backupram + UX500_CPU1_JUMPADDR_OFFSET);
->>>>>>> 3cbea436
 
 #define UX500_CPU1_WAKEMAGIC_OFFSET 0x1FF0
 	__raw_writel(0xA1FEED01,
-<<<<<<< HEAD
-		__io_address(UX500_BACKUPRAM0_BASE) +
-		U8500_CPU1_WAKEMAGIC_OFFSET);
-=======
 		     backupram + UX500_CPU1_WAKEMAGIC_OFFSET);
->>>>>>> 3cbea436
 
 	/* make sure write buffer is drained */
 	mb();
@@ -201,18 +175,6 @@
 	for (i = 0; i < max_cpus; i++)
 		set_cpu_present(i, true);
 
-<<<<<<< HEAD
-	if (max_cpus > 1) {
-		/*
-		 * Enable the local timer or broadcast device for the
-		 * boot CPU, but only if we have more than one CPU.
-		 */
-		percpu_timer_setup();
-		scu_enable(__io_address(UX500_SCU_BASE));
-		wakeup_secondary();
-	}
-=======
 	scu_enable(scu_base_addr());
 	wakeup_secondary();
->>>>>>> 3cbea436
 }