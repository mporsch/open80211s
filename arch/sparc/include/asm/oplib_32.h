--- conflicted
+++ resolved
@@ -148,25 +148,11 @@
 
 /* Acquire a string property, null string on error. */
 extern void prom_getstring(phandle node, char *prop, char *buf, int bufsize);
-<<<<<<< HEAD
-
-/* Does the passed node have the given "name"? YES=1 NO=0 */
-extern int prom_nodematch(phandle thisnode, char *name);
-=======
->>>>>>> 3cbea436
 
 /* Search all siblings starting at the passed node for "name" matching
  * the given string.  Returns the node on success, zero on failure.
  */
 extern phandle prom_searchsiblings(phandle node_start, char *name);
-<<<<<<< HEAD
-
-/* Return the first property type, as a string, for the given node.
- * Returns a null string on error.
- */
-extern char *prom_firstprop(phandle node, char *buffer);
-=======
->>>>>>> 3cbea436
 
 /* Returns the next property after the passed property for the given
  * node.  Returns null string on failure.
@@ -175,12 +161,6 @@
 
 /* Returns phandle of the path specified */
 extern phandle prom_finddevice(char *name);
-<<<<<<< HEAD
-
-/* Returns 1 if the specified node has given property. */
-extern int prom_node_has_property(phandle node, char *property);
-=======
->>>>>>> 3cbea436
 
 /* Set the indicated property at the given node with the passed value.
  * Returns the number of bytes of your value that the prom took.
@@ -188,10 +168,6 @@
 extern int prom_setprop(phandle node, const char *prop_name, char *prop_value,
 			int value_size);
 
-<<<<<<< HEAD
-extern phandle prom_pathtoinode(char *path);
-=======
->>>>>>> 3cbea436
 extern phandle prom_inst2pkg(int);
 
 /* Dorking with Bus ranges... */
