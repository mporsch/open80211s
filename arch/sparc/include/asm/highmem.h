--- conflicted
+++ resolved
@@ -70,13 +70,8 @@
 	kunmap_high(page);
 }
 
-<<<<<<< HEAD
-extern void *kmap_atomic(struct page *page, enum km_type type);
-extern void kunmap_atomic_notypecheck(void *kvaddr, enum km_type type);
-=======
 extern void *__kmap_atomic(struct page *page);
 extern void __kunmap_atomic(void *kvaddr);
->>>>>>> 45f53cc9
 extern struct page *kmap_atomic_to_page(void *vaddr);
 
 #define flush_cache_kmaps()	flush_cache_all()
