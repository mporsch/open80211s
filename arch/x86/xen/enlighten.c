/*
 * Core of Xen paravirt_ops implementation.
 *
 * This file contains the xen_paravirt_ops structure itself, and the
 * implementations for:
 * - privileged instructions
 * - interrupt flags
 * - segment operations
 * - booting and setup
 *
 * Jeremy Fitzhardinge <jeremy@xensource.com>, XenSource Inc, 2007
 */

#include <linux/cpu.h>
#include <linux/kernel.h>
#include <linux/init.h>
#include <linux/smp.h>
#include <linux/preempt.h>
#include <linux/hardirq.h>
#include <linux/percpu.h>
#include <linux/delay.h>
#include <linux/start_kernel.h>
#include <linux/sched.h>
#include <linux/kprobes.h>
#include <linux/bootmem.h>
#include <linux/module.h>
#include <linux/mm.h>
#include <linux/page-flags.h>
#include <linux/highmem.h>
#include <linux/console.h>
#include <linux/pci.h>
#include <linux/gfp.h>
#include <linux/memblock.h>

#include <xen/xen.h>
#include <xen/interface/xen.h>
#include <xen/interface/version.h>
#include <xen/interface/physdev.h>
#include <xen/interface/vcpu.h>
#include <xen/interface/memory.h>
#include <xen/features.h>
#include <xen/page.h>
#include <xen/hvm.h>
#include <xen/hvc-console.h>

#include <asm/paravirt.h>
#include <asm/apic.h>
#include <asm/page.h>
#include <asm/xen/pci.h>
#include <asm/xen/hypercall.h>
#include <asm/xen/hypervisor.h>
#include <asm/fixmap.h>
#include <asm/processor.h>
#include <asm/proto.h>
#include <asm/msr-index.h>
#include <asm/traps.h>
#include <asm/setup.h>
#include <asm/desc.h>
#include <asm/pgalloc.h>
#include <asm/pgtable.h>
#include <asm/tlbflush.h>
#include <asm/reboot.h>
#include <asm/stackprotector.h>
#include <asm/hypervisor.h>

#include "xen-ops.h"
#include "mmu.h"
#include "multicalls.h"

EXPORT_SYMBOL_GPL(hypercall_page);

DEFINE_PER_CPU(struct vcpu_info *, xen_vcpu);
DEFINE_PER_CPU(struct vcpu_info, xen_vcpu_info);

enum xen_domain_type xen_domain_type = XEN_NATIVE;
EXPORT_SYMBOL_GPL(xen_domain_type);

unsigned long *machine_to_phys_mapping = (void *)MACH2PHYS_VIRT_START;
EXPORT_SYMBOL(machine_to_phys_mapping);
unsigned int   machine_to_phys_order;
EXPORT_SYMBOL(machine_to_phys_order);

struct start_info *xen_start_info;
EXPORT_SYMBOL_GPL(xen_start_info);

struct shared_info xen_dummy_shared_info;

void *xen_initial_gdt;

RESERVE_BRK(shared_info_page_brk, PAGE_SIZE);
__read_mostly int xen_have_vector_callback;
EXPORT_SYMBOL_GPL(xen_have_vector_callback);

/*
 * Point at some empty memory to start with. We map the real shared_info
 * page as soon as fixmap is up and running.
 */
struct shared_info *HYPERVISOR_shared_info = (void *)&xen_dummy_shared_info;

/*
 * Flag to determine whether vcpu info placement is available on all
 * VCPUs.  We assume it is to start with, and then set it to zero on
 * the first failure.  This is because it can succeed on some VCPUs
 * and not others, since it can involve hypervisor memory allocation,
 * or because the guest failed to guarantee all the appropriate
 * constraints on all VCPUs (ie buffer can't cross a page boundary).
 *
 * Note that any particular CPU may be using a placed vcpu structure,
 * but we can only optimise if the all are.
 *
 * 0: not available, 1: available
 */
static int have_vcpu_info_placement = 1;

static void clamp_max_cpus(void)
{
#ifdef CONFIG_SMP
	if (setup_max_cpus > MAX_VIRT_CPUS)
		setup_max_cpus = MAX_VIRT_CPUS;
#endif
}

static void xen_vcpu_setup(int cpu)
{
	struct vcpu_register_vcpu_info info;
	int err;
	struct vcpu_info *vcpup;

	BUG_ON(HYPERVISOR_shared_info == &xen_dummy_shared_info);

	if (cpu < MAX_VIRT_CPUS)
		per_cpu(xen_vcpu,cpu) = &HYPERVISOR_shared_info->vcpu_info[cpu];

	if (!have_vcpu_info_placement) {
		if (cpu >= MAX_VIRT_CPUS)
			clamp_max_cpus();
		return;
	}

	vcpup = &per_cpu(xen_vcpu_info, cpu);
	info.mfn = arbitrary_virt_to_mfn(vcpup);
	info.offset = offset_in_page(vcpup);

	/* Check to see if the hypervisor will put the vcpu_info
	   structure where we want it, which allows direct access via
	   a percpu-variable. */
	err = HYPERVISOR_vcpu_op(VCPUOP_register_vcpu_info, cpu, &info);

	if (err) {
		printk(KERN_DEBUG "register_vcpu_info failed: err=%d\n", err);
		have_vcpu_info_placement = 0;
		clamp_max_cpus();
	} else {
		/* This cpu is using the registered vcpu info, even if
		   later ones fail to. */
		per_cpu(xen_vcpu, cpu) = vcpup;
	}
}

/*
 * On restore, set the vcpu placement up again.
 * If it fails, then we're in a bad state, since
 * we can't back out from using it...
 */
void xen_vcpu_restore(void)
{
	int cpu;

	for_each_online_cpu(cpu) {
		bool other_cpu = (cpu != smp_processor_id());

		if (other_cpu &&
		    HYPERVISOR_vcpu_op(VCPUOP_down, cpu, NULL))
			BUG();

		xen_setup_runstate_info(cpu);

		if (have_vcpu_info_placement)
			xen_vcpu_setup(cpu);

		if (other_cpu &&
		    HYPERVISOR_vcpu_op(VCPUOP_up, cpu, NULL))
			BUG();
	}
}

static void __init xen_banner(void)
{
	unsigned version = HYPERVISOR_xen_version(XENVER_version, NULL);
	struct xen_extraversion extra;
	HYPERVISOR_xen_version(XENVER_extraversion, &extra);

	printk(KERN_INFO "Booting paravirtualized kernel on %s\n",
	       pv_info.name);
	printk(KERN_INFO "Xen version: %d.%d%s%s\n",
	       version >> 16, version & 0xffff, extra.extraversion,
	       xen_feature(XENFEAT_mmu_pt_update_preserve_ad) ? " (preserve-AD)" : "");
}

static __read_mostly unsigned int cpuid_leaf1_edx_mask = ~0;
static __read_mostly unsigned int cpuid_leaf1_ecx_mask = ~0;

static void xen_cpuid(unsigned int *ax, unsigned int *bx,
		      unsigned int *cx, unsigned int *dx)
{
	unsigned maskebx = ~0;
	unsigned maskecx = ~0;
	unsigned maskedx = ~0;

	/*
	 * Mask out inconvenient features, to try and disable as many
	 * unsupported kernel subsystems as possible.
	 */
	switch (*ax) {
	case 1:
		maskecx = cpuid_leaf1_ecx_mask;
		maskedx = cpuid_leaf1_edx_mask;
		break;

	case 0xb:
		/* Suppress extended topology stuff */
		maskebx = 0;
		break;
	}

	asm(XEN_EMULATE_PREFIX "cpuid"
		: "=a" (*ax),
		  "=b" (*bx),
		  "=c" (*cx),
		  "=d" (*dx)
		: "0" (*ax), "2" (*cx));

	*bx &= maskebx;
	*cx &= maskecx;
	*dx &= maskedx;
}

static __init void xen_init_cpuid_mask(void)
{
	unsigned int ax, bx, cx, dx;

	cpuid_leaf1_edx_mask =
		~((1 << X86_FEATURE_MCE)  |  /* disable MCE */
		  (1 << X86_FEATURE_MCA)  |  /* disable MCA */
		  (1 << X86_FEATURE_MTRR) |  /* disable MTRR */
		  (1 << X86_FEATURE_ACC));   /* thermal monitoring */

	if (!xen_initial_domain())
		cpuid_leaf1_edx_mask &=
			~((1 << X86_FEATURE_APIC) |  /* disable local APIC */
			  (1 << X86_FEATURE_ACPI));  /* disable ACPI */

	ax = 1;
	cx = 0;
	xen_cpuid(&ax, &bx, &cx, &dx);

	/* cpuid claims we support xsave; try enabling it to see what happens */
	if (cx & (1 << (X86_FEATURE_XSAVE % 32))) {
		unsigned long cr4;

		set_in_cr4(X86_CR4_OSXSAVE);
		
		cr4 = read_cr4();

		if ((cr4 & X86_CR4_OSXSAVE) == 0)
			cpuid_leaf1_ecx_mask &= ~(1 << (X86_FEATURE_XSAVE % 32));

		clear_in_cr4(X86_CR4_OSXSAVE);
	}
}

static void xen_set_debugreg(int reg, unsigned long val)
{
	HYPERVISOR_set_debugreg(reg, val);
}

static unsigned long xen_get_debugreg(int reg)
{
	return HYPERVISOR_get_debugreg(reg);
}

static void xen_end_context_switch(struct task_struct *next)
{
	xen_mc_flush();
	paravirt_end_context_switch(next);
}

static unsigned long xen_store_tr(void)
{
	return 0;
}

/*
 * Set the page permissions for a particular virtual address.  If the
 * address is a vmalloc mapping (or other non-linear mapping), then
 * find the linear mapping of the page and also set its protections to
 * match.
 */
static void set_aliased_prot(void *v, pgprot_t prot)
{
	int level;
	pte_t *ptep;
	pte_t pte;
	unsigned long pfn;
	struct page *page;

	ptep = lookup_address((unsigned long)v, &level);
	BUG_ON(ptep == NULL);

	pfn = pte_pfn(*ptep);
	page = pfn_to_page(pfn);

	pte = pfn_pte(pfn, prot);

	if (HYPERVISOR_update_va_mapping((unsigned long)v, pte, 0))
		BUG();

	if (!PageHighMem(page)) {
		void *av = __va(PFN_PHYS(pfn));

		if (av != v)
			if (HYPERVISOR_update_va_mapping((unsigned long)av, pte, 0))
				BUG();
	} else
		kmap_flush_unused();
}

static void xen_alloc_ldt(struct desc_struct *ldt, unsigned entries)
{
	const unsigned entries_per_page = PAGE_SIZE / LDT_ENTRY_SIZE;
	int i;

	for(i = 0; i < entries; i += entries_per_page)
		set_aliased_prot(ldt + i, PAGE_KERNEL_RO);
}

static void xen_free_ldt(struct desc_struct *ldt, unsigned entries)
{
	const unsigned entries_per_page = PAGE_SIZE / LDT_ENTRY_SIZE;
	int i;

	for(i = 0; i < entries; i += entries_per_page)
		set_aliased_prot(ldt + i, PAGE_KERNEL);
}

static void xen_set_ldt(const void *addr, unsigned entries)
{
	struct mmuext_op *op;
	struct multicall_space mcs = xen_mc_entry(sizeof(*op));

	op = mcs.args;
	op->cmd = MMUEXT_SET_LDT;
	op->arg1.linear_addr = (unsigned long)addr;
	op->arg2.nr_ents = entries;

	MULTI_mmuext_op(mcs.mc, op, 1, NULL, DOMID_SELF);

	xen_mc_issue(PARAVIRT_LAZY_CPU);
}

static void xen_load_gdt(const struct desc_ptr *dtr)
{
	unsigned long va = dtr->address;
	unsigned int size = dtr->size + 1;
	unsigned pages = (size + PAGE_SIZE - 1) / PAGE_SIZE;
	unsigned long frames[pages];
	int f;

	/*
	 * A GDT can be up to 64k in size, which corresponds to 8192
	 * 8-byte entries, or 16 4k pages..
	 */

	BUG_ON(size > 65536);
	BUG_ON(va & ~PAGE_MASK);

	for (f = 0; va < dtr->address + size; va += PAGE_SIZE, f++) {
		int level;
		pte_t *ptep;
		unsigned long pfn, mfn;
		void *virt;

		/*
		 * The GDT is per-cpu and is in the percpu data area.
		 * That can be virtually mapped, so we need to do a
		 * page-walk to get the underlying MFN for the
		 * hypercall.  The page can also be in the kernel's
		 * linear range, so we need to RO that mapping too.
		 */
		ptep = lookup_address(va, &level);
		BUG_ON(ptep == NULL);

		pfn = pte_pfn(*ptep);
		mfn = pfn_to_mfn(pfn);
		virt = __va(PFN_PHYS(pfn));

		frames[f] = mfn;

		make_lowmem_page_readonly((void *)va);
		make_lowmem_page_readonly(virt);
	}

	if (HYPERVISOR_set_gdt(frames, size / sizeof(struct desc_struct)))
		BUG();
}

/*
 * load_gdt for early boot, when the gdt is only mapped once
 */
static __init void xen_load_gdt_boot(const struct desc_ptr *dtr)
{
	unsigned long va = dtr->address;
	unsigned int size = dtr->size + 1;
	unsigned pages = (size + PAGE_SIZE - 1) / PAGE_SIZE;
	unsigned long frames[pages];
	int f;

	/*
	 * A GDT can be up to 64k in size, which corresponds to 8192
	 * 8-byte entries, or 16 4k pages..
	 */

	BUG_ON(size > 65536);
	BUG_ON(va & ~PAGE_MASK);

	for (f = 0; va < dtr->address + size; va += PAGE_SIZE, f++) {
		pte_t pte;
		unsigned long pfn, mfn;

		pfn = virt_to_pfn(va);
		mfn = pfn_to_mfn(pfn);

		pte = pfn_pte(pfn, PAGE_KERNEL_RO);

		if (HYPERVISOR_update_va_mapping((unsigned long)va, pte, 0))
			BUG();

		frames[f] = mfn;
	}

	if (HYPERVISOR_set_gdt(frames, size / sizeof(struct desc_struct)))
		BUG();
}

static void load_TLS_descriptor(struct thread_struct *t,
				unsigned int cpu, unsigned int i)
{
	struct desc_struct *gdt = get_cpu_gdt_table(cpu);
	xmaddr_t maddr = arbitrary_virt_to_machine(&gdt[GDT_ENTRY_TLS_MIN+i]);
	struct multicall_space mc = __xen_mc_entry(0);

	MULTI_update_descriptor(mc.mc, maddr.maddr, t->tls_array[i]);
}

static void xen_load_tls(struct thread_struct *t, unsigned int cpu)
{
	/*
	 * XXX sleazy hack: If we're being called in a lazy-cpu zone
	 * and lazy gs handling is enabled, it means we're in a
	 * context switch, and %gs has just been saved.  This means we
	 * can zero it out to prevent faults on exit from the
	 * hypervisor if the next process has no %gs.  Either way, it
	 * has been saved, and the new value will get loaded properly.
	 * This will go away as soon as Xen has been modified to not
	 * save/restore %gs for normal hypercalls.
	 *
	 * On x86_64, this hack is not used for %gs, because gs points
	 * to KERNEL_GS_BASE (and uses it for PDA references), so we
	 * must not zero %gs on x86_64
	 *
	 * For x86_64, we need to zero %fs, otherwise we may get an
	 * exception between the new %fs descriptor being loaded and
	 * %fs being effectively cleared at __switch_to().
	 */
	if (paravirt_get_lazy_mode() == PARAVIRT_LAZY_CPU) {
#ifdef CONFIG_X86_32
		lazy_load_gs(0);
#else
		loadsegment(fs, 0);
#endif
	}

	xen_mc_batch();

	load_TLS_descriptor(t, cpu, 0);
	load_TLS_descriptor(t, cpu, 1);
	load_TLS_descriptor(t, cpu, 2);

	xen_mc_issue(PARAVIRT_LAZY_CPU);
}

#ifdef CONFIG_X86_64
static void xen_load_gs_index(unsigned int idx)
{
	if (HYPERVISOR_set_segment_base(SEGBASE_GS_USER_SEL, idx))
		BUG();
}
#endif

static void xen_write_ldt_entry(struct desc_struct *dt, int entrynum,
				const void *ptr)
{
	xmaddr_t mach_lp = arbitrary_virt_to_machine(&dt[entrynum]);
	u64 entry = *(u64 *)ptr;

	preempt_disable();

	xen_mc_flush();
	if (HYPERVISOR_update_descriptor(mach_lp.maddr, entry))
		BUG();

	preempt_enable();
}

static int cvt_gate_to_trap(int vector, const gate_desc *val,
			    struct trap_info *info)
{
	unsigned long addr;

	if (val->type != GATE_TRAP && val->type != GATE_INTERRUPT)
		return 0;

	info->vector = vector;

	addr = gate_offset(*val);
#ifdef CONFIG_X86_64
	/*
	 * Look for known traps using IST, and substitute them
	 * appropriately.  The debugger ones are the only ones we care
	 * about.  Xen will handle faults like double_fault and
	 * machine_check, so we should never see them.  Warn if
	 * there's an unexpected IST-using fault handler.
	 */
	if (addr == (unsigned long)debug)
		addr = (unsigned long)xen_debug;
	else if (addr == (unsigned long)int3)
		addr = (unsigned long)xen_int3;
	else if (addr == (unsigned long)stack_segment)
		addr = (unsigned long)xen_stack_segment;
	else if (addr == (unsigned long)double_fault ||
		 addr == (unsigned long)nmi) {
		/* Don't need to handle these */
		return 0;
#ifdef CONFIG_X86_MCE
	} else if (addr == (unsigned long)machine_check) {
		return 0;
#endif
	} else {
		/* Some other trap using IST? */
		if (WARN_ON(val->ist != 0))
			return 0;
	}
#endif	/* CONFIG_X86_64 */
	info->address = addr;

	info->cs = gate_segment(*val);
	info->flags = val->dpl;
	/* interrupt gates clear IF */
	if (val->type == GATE_INTERRUPT)
		info->flags |= 1 << 2;

	return 1;
}

/* Locations of each CPU's IDT */
static DEFINE_PER_CPU(struct desc_ptr, idt_desc);

/* Set an IDT entry.  If the entry is part of the current IDT, then
   also update Xen. */
static void xen_write_idt_entry(gate_desc *dt, int entrynum, const gate_desc *g)
{
	unsigned long p = (unsigned long)&dt[entrynum];
	unsigned long start, end;

	preempt_disable();

	start = __this_cpu_read(idt_desc.address);
	end = start + __this_cpu_read(idt_desc.size) + 1;

	xen_mc_flush();

	native_write_idt_entry(dt, entrynum, g);

	if (p >= start && (p + 8) <= end) {
		struct trap_info info[2];

		info[1].address = 0;

		if (cvt_gate_to_trap(entrynum, g, &info[0]))
			if (HYPERVISOR_set_trap_table(info))
				BUG();
	}

	preempt_enable();
}

static void xen_convert_trap_info(const struct desc_ptr *desc,
				  struct trap_info *traps)
{
	unsigned in, out, count;

	count = (desc->size+1) / sizeof(gate_desc);
	BUG_ON(count > 256);

	for (in = out = 0; in < count; in++) {
		gate_desc *entry = (gate_desc*)(desc->address) + in;

		if (cvt_gate_to_trap(in, entry, &traps[out]))
			out++;
	}
	traps[out].address = 0;
}

void xen_copy_trap_info(struct trap_info *traps)
{
	const struct desc_ptr *desc = &__get_cpu_var(idt_desc);

	xen_convert_trap_info(desc, traps);
}

/* Load a new IDT into Xen.  In principle this can be per-CPU, so we
   hold a spinlock to protect the static traps[] array (static because
   it avoids allocation, and saves stack space). */
static void xen_load_idt(const struct desc_ptr *desc)
{
	static DEFINE_SPINLOCK(lock);
	static struct trap_info traps[257];

	spin_lock(&lock);

	__get_cpu_var(idt_desc) = *desc;

	xen_convert_trap_info(desc, traps);

	xen_mc_flush();
	if (HYPERVISOR_set_trap_table(traps))
		BUG();

	spin_unlock(&lock);
}

/* Write a GDT descriptor entry.  Ignore LDT descriptors, since
   they're handled differently. */
static void xen_write_gdt_entry(struct desc_struct *dt, int entry,
				const void *desc, int type)
{
	preempt_disable();

	switch (type) {
	case DESC_LDT:
	case DESC_TSS:
		/* ignore */
		break;

	default: {
		xmaddr_t maddr = arbitrary_virt_to_machine(&dt[entry]);

		xen_mc_flush();
		if (HYPERVISOR_update_descriptor(maddr.maddr, *(u64 *)desc))
			BUG();
	}

	}

	preempt_enable();
}

/*
 * Version of write_gdt_entry for use at early boot-time needed to
 * update an entry as simply as possible.
 */
static __init void xen_write_gdt_entry_boot(struct desc_struct *dt, int entry,
					    const void *desc, int type)
{
	switch (type) {
	case DESC_LDT:
	case DESC_TSS:
		/* ignore */
		break;

	default: {
		xmaddr_t maddr = virt_to_machine(&dt[entry]);

		if (HYPERVISOR_update_descriptor(maddr.maddr, *(u64 *)desc))
			dt[entry] = *(struct desc_struct *)desc;
	}

	}
}

static void xen_load_sp0(struct tss_struct *tss,
			 struct thread_struct *thread)
{
	struct multicall_space mcs = xen_mc_entry(0);
	MULTI_stack_switch(mcs.mc, __KERNEL_DS, thread->sp0);
	xen_mc_issue(PARAVIRT_LAZY_CPU);
}

static void xen_set_iopl_mask(unsigned mask)
{
	struct physdev_set_iopl set_iopl;

	/* Force the change at ring 0. */
	set_iopl.iopl = (mask == 0) ? 1 : (mask >> 12) & 3;
	HYPERVISOR_physdev_op(PHYSDEVOP_set_iopl, &set_iopl);
}

static void xen_io_delay(void)
{
}

#ifdef CONFIG_X86_LOCAL_APIC
static u32 xen_apic_read(u32 reg)
{
	return 0;
}

static void xen_apic_write(u32 reg, u32 val)
{
	/* Warn to see if there's any stray references */
	WARN_ON(1);
}

static u64 xen_apic_icr_read(void)
{
	return 0;
}

static void xen_apic_icr_write(u32 low, u32 id)
{
	/* Warn to see if there's any stray references */
	WARN_ON(1);
}

static void xen_apic_wait_icr_idle(void)
{
        return;
}

static u32 xen_safe_apic_wait_icr_idle(void)
{
        return 0;
}

static void set_xen_basic_apic_ops(void)
{
	apic->read = xen_apic_read;
	apic->write = xen_apic_write;
	apic->icr_read = xen_apic_icr_read;
	apic->icr_write = xen_apic_icr_write;
	apic->wait_icr_idle = xen_apic_wait_icr_idle;
	apic->safe_wait_icr_idle = xen_safe_apic_wait_icr_idle;
}

#endif

static void xen_clts(void)
{
	struct multicall_space mcs;

	mcs = xen_mc_entry(0);

	MULTI_fpu_taskswitch(mcs.mc, 0);

	xen_mc_issue(PARAVIRT_LAZY_CPU);
}

static DEFINE_PER_CPU(unsigned long, xen_cr0_value);

static unsigned long xen_read_cr0(void)
{
	unsigned long cr0 = percpu_read(xen_cr0_value);

	if (unlikely(cr0 == 0)) {
		cr0 = native_read_cr0();
		percpu_write(xen_cr0_value, cr0);
	}

	return cr0;
}

static void xen_write_cr0(unsigned long cr0)
{
	struct multicall_space mcs;

	percpu_write(xen_cr0_value, cr0);

	/* Only pay attention to cr0.TS; everything else is
	   ignored. */
	mcs = xen_mc_entry(0);

	MULTI_fpu_taskswitch(mcs.mc, (cr0 & X86_CR0_TS) != 0);

	xen_mc_issue(PARAVIRT_LAZY_CPU);
}

static void xen_write_cr4(unsigned long cr4)
{
	cr4 &= ~X86_CR4_PGE;
	cr4 &= ~X86_CR4_PSE;

	native_write_cr4(cr4);
}

static int xen_write_msr_safe(unsigned int msr, unsigned low, unsigned high)
{
	int ret;

	ret = 0;

	switch (msr) {
#ifdef CONFIG_X86_64
		unsigned which;
		u64 base;

	case MSR_FS_BASE:		which = SEGBASE_FS; goto set;
	case MSR_KERNEL_GS_BASE:	which = SEGBASE_GS_USER; goto set;
	case MSR_GS_BASE:		which = SEGBASE_GS_KERNEL; goto set;

	set:
		base = ((u64)high << 32) | low;
		if (HYPERVISOR_set_segment_base(which, base) != 0)
			ret = -EIO;
		break;
#endif

	case MSR_STAR:
	case MSR_CSTAR:
	case MSR_LSTAR:
	case MSR_SYSCALL_MASK:
	case MSR_IA32_SYSENTER_CS:
	case MSR_IA32_SYSENTER_ESP:
	case MSR_IA32_SYSENTER_EIP:
		/* Fast syscall setup is all done in hypercalls, so
		   these are all ignored.  Stub them out here to stop
		   Xen console noise. */
		break;

	case MSR_IA32_CR_PAT:
		if (smp_processor_id() == 0)
			xen_set_pat(((u64)high << 32) | low);
		break;

	default:
		ret = native_write_msr_safe(msr, low, high);
	}

	return ret;
}

void xen_setup_shared_info(void)
{
	if (!xen_feature(XENFEAT_auto_translated_physmap)) {
		set_fixmap(FIX_PARAVIRT_BOOTMAP,
			   xen_start_info->shared_info);

		HYPERVISOR_shared_info =
			(struct shared_info *)fix_to_virt(FIX_PARAVIRT_BOOTMAP);
	} else
		HYPERVISOR_shared_info =
			(struct shared_info *)__va(xen_start_info->shared_info);

#ifndef CONFIG_SMP
	/* In UP this is as good a place as any to set up shared info */
	xen_setup_vcpu_info_placement();
#endif

	xen_setup_mfn_list_list();
}

/* This is called once we have the cpu_possible_map */
void xen_setup_vcpu_info_placement(void)
{
	int cpu;

	for_each_possible_cpu(cpu)
		xen_vcpu_setup(cpu);

	/* xen_vcpu_setup managed to place the vcpu_info within the
	   percpu area for all cpus, so make use of it */
	if (have_vcpu_info_placement) {
		pv_irq_ops.save_fl = __PV_IS_CALLEE_SAVE(xen_save_fl_direct);
		pv_irq_ops.restore_fl = __PV_IS_CALLEE_SAVE(xen_restore_fl_direct);
		pv_irq_ops.irq_disable = __PV_IS_CALLEE_SAVE(xen_irq_disable_direct);
		pv_irq_ops.irq_enable = __PV_IS_CALLEE_SAVE(xen_irq_enable_direct);
		pv_mmu_ops.read_cr2 = xen_read_cr2_direct;
	}
}

static unsigned xen_patch(u8 type, u16 clobbers, void *insnbuf,
			  unsigned long addr, unsigned len)
{
	char *start, *end, *reloc;
	unsigned ret;

	start = end = reloc = NULL;

#define SITE(op, x)							\
	case PARAVIRT_PATCH(op.x):					\
	if (have_vcpu_info_placement) {					\
		start = (char *)xen_##x##_direct;			\
		end = xen_##x##_direct_end;				\
		reloc = xen_##x##_direct_reloc;				\
	}								\
	goto patch_site

	switch (type) {
		SITE(pv_irq_ops, irq_enable);
		SITE(pv_irq_ops, irq_disable);
		SITE(pv_irq_ops, save_fl);
		SITE(pv_irq_ops, restore_fl);
#undef SITE

	patch_site:
		if (start == NULL || (end-start) > len)
			goto default_patch;

		ret = paravirt_patch_insns(insnbuf, len, start, end);

		/* Note: because reloc is assigned from something that
		   appears to be an array, gcc assumes it's non-null,
		   but doesn't know its relationship with start and
		   end. */
		if (reloc > start && reloc < end) {
			int reloc_off = reloc - start;
			long *relocp = (long *)(insnbuf + reloc_off);
			long delta = start - (char *)addr;

			*relocp += delta;
		}
		break;

	default_patch:
	default:
		ret = paravirt_patch_default(type, clobbers, insnbuf,
					     addr, len);
		break;
	}

	return ret;
}

static const struct pv_info xen_info __initdata = {
	.paravirt_enabled = 1,
	.shared_kernel_pmd = 0,

	.name = "Xen",
};

static const struct pv_init_ops xen_init_ops __initdata = {
	.patch = xen_patch,
};

static const struct pv_cpu_ops xen_cpu_ops __initdata = {
	.cpuid = xen_cpuid,

	.set_debugreg = xen_set_debugreg,
	.get_debugreg = xen_get_debugreg,

	.clts = xen_clts,

	.read_cr0 = xen_read_cr0,
	.write_cr0 = xen_write_cr0,

	.read_cr4 = native_read_cr4,
	.read_cr4_safe = native_read_cr4_safe,
	.write_cr4 = xen_write_cr4,

	.wbinvd = native_wbinvd,

	.read_msr = native_read_msr_safe,
	.write_msr = xen_write_msr_safe,
	.read_tsc = native_read_tsc,
	.read_pmc = native_read_pmc,

	.iret = xen_iret,
	.irq_enable_sysexit = xen_sysexit,
#ifdef CONFIG_X86_64
	.usergs_sysret32 = xen_sysret32,
	.usergs_sysret64 = xen_sysret64,
#endif

	.load_tr_desc = paravirt_nop,
	.set_ldt = xen_set_ldt,
	.load_gdt = xen_load_gdt,
	.load_idt = xen_load_idt,
	.load_tls = xen_load_tls,
#ifdef CONFIG_X86_64
	.load_gs_index = xen_load_gs_index,
#endif

	.alloc_ldt = xen_alloc_ldt,
	.free_ldt = xen_free_ldt,

	.store_gdt = native_store_gdt,
	.store_idt = native_store_idt,
	.store_tr = xen_store_tr,

	.write_ldt_entry = xen_write_ldt_entry,
	.write_gdt_entry = xen_write_gdt_entry,
	.write_idt_entry = xen_write_idt_entry,
	.load_sp0 = xen_load_sp0,

	.set_iopl_mask = xen_set_iopl_mask,
	.io_delay = xen_io_delay,

	/* Xen takes care of %gs when switching to usermode for us */
	.swapgs = paravirt_nop,

	.start_context_switch = paravirt_start_context_switch,
	.end_context_switch = xen_end_context_switch,
};

static const struct pv_apic_ops xen_apic_ops __initdata = {
#ifdef CONFIG_X86_LOCAL_APIC
	.startup_ipi_hook = paravirt_nop,
#endif
};

static void xen_reboot(int reason)
{
	struct sched_shutdown r = { .reason = reason };

<<<<<<< HEAD
#ifdef CONFIG_SMP
	stop_other_cpus();
#endif

=======
>>>>>>> 3cbea436
	if (HYPERVISOR_sched_op(SCHEDOP_shutdown, &r))
		BUG();
}

static void xen_restart(char *msg)
{
	xen_reboot(SHUTDOWN_reboot);
}

static void xen_emergency_restart(void)
{
	xen_reboot(SHUTDOWN_reboot);
}

static void xen_machine_halt(void)
{
	xen_reboot(SHUTDOWN_poweroff);
}

static void xen_crash_shutdown(struct pt_regs *regs)
{
	xen_reboot(SHUTDOWN_crash);
}

static int
xen_panic_event(struct notifier_block *this, unsigned long event, void *ptr)
{
	xen_reboot(SHUTDOWN_crash);
	return NOTIFY_DONE;
}

static struct notifier_block xen_panic_block = {
	.notifier_call= xen_panic_event,
};

int xen_panic_handler_init(void)
{
	atomic_notifier_chain_register(&panic_notifier_list, &xen_panic_block);
	return 0;
}

static const struct machine_ops __initdata xen_machine_ops = {
	.restart = xen_restart,
	.halt = xen_machine_halt,
	.power_off = xen_machine_halt,
	.shutdown = xen_machine_halt,
	.crash_shutdown = xen_crash_shutdown,
	.emergency_restart = xen_emergency_restart,
};

/*
 * Set up the GDT and segment registers for -fstack-protector.  Until
 * we do this, we have to be careful not to call any stack-protected
 * function, which is most of the kernel.
 */
static void __init xen_setup_stackprotector(void)
{
	pv_cpu_ops.write_gdt_entry = xen_write_gdt_entry_boot;
	pv_cpu_ops.load_gdt = xen_load_gdt_boot;

	setup_stack_canary_segment(0);
	switch_to_new_gdt(0);

	pv_cpu_ops.write_gdt_entry = xen_write_gdt_entry;
	pv_cpu_ops.load_gdt = xen_load_gdt;
}

/* First C function to be called on Xen boot */
asmlinkage void __init xen_start_kernel(void)
{
	struct physdev_set_iopl set_iopl;
	int rc;
	pgd_t *pgd;

	if (!xen_start_info)
		return;

	xen_domain_type = XEN_PV_DOMAIN;

	xen_setup_machphys_mapping();

	/* Install Xen paravirt ops */
	pv_info = xen_info;
	pv_init_ops = xen_init_ops;
	pv_cpu_ops = xen_cpu_ops;
	pv_apic_ops = xen_apic_ops;

	x86_init.resources.memory_setup = xen_memory_setup;
	x86_init.oem.arch_setup = xen_arch_setup;
	x86_init.oem.banner = xen_banner;

	xen_init_time_ops();

	/*
	 * Set up some pagetable state before starting to set any ptes.
	 */

	xen_init_mmu_ops();

	/* Prevent unwanted bits from being set in PTEs. */
	__supported_pte_mask &= ~_PAGE_GLOBAL;
	if (!xen_initial_domain())
		__supported_pte_mask &= ~(_PAGE_PWT | _PAGE_PCD);

	__supported_pte_mask |= _PAGE_IOMAP;

	/*
	 * Prevent page tables from being allocated in highmem, even
	 * if CONFIG_HIGHPTE is enabled.
	 */
	__userpte_alloc_gfp &= ~__GFP_HIGHMEM;

	/* Work out if we support NX */
	x86_configure_nx();

	xen_setup_features();

	/* Get mfn list */
	if (!xen_feature(XENFEAT_auto_translated_physmap))
		xen_build_dynamic_phys_to_machine();

	/*
	 * Set up kernel GDT and segment registers, mainly so that
	 * -fstack-protector code can be executed.
	 */
	xen_setup_stackprotector();

	xen_init_irq_ops();
	xen_init_cpuid_mask();

#ifdef CONFIG_X86_LOCAL_APIC
	/*
	 * set up the basic apic ops.
	 */
	set_xen_basic_apic_ops();
#endif

	if (xen_feature(XENFEAT_mmu_pt_update_preserve_ad)) {
		pv_mmu_ops.ptep_modify_prot_start = xen_ptep_modify_prot_start;
		pv_mmu_ops.ptep_modify_prot_commit = xen_ptep_modify_prot_commit;
	}

	machine_ops = xen_machine_ops;

	/*
	 * The only reliable way to retain the initial address of the
	 * percpu gdt_page is to remember it here, so we can go and
	 * mark it RW later, when the initial percpu area is freed.
	 */
	xen_initial_gdt = &per_cpu(gdt_page, 0);

	xen_smp_init();

#ifdef CONFIG_ACPI_NUMA
	/*
	 * The pages we from Xen are not related to machine pages, so
	 * any NUMA information the kernel tries to get from ACPI will
	 * be meaningless.  Prevent it from trying.
	 */
	acpi_numa = -1;
#endif

	pgd = (pgd_t *)xen_start_info->pt_base;

	if (!xen_initial_domain())
		__supported_pte_mask &= ~(_PAGE_PWT | _PAGE_PCD);

	__supported_pte_mask |= _PAGE_IOMAP;
	/* Don't do the full vcpu_info placement stuff until we have a
	   possible map and a non-dummy shared_info. */
	per_cpu(xen_vcpu, 0) = &HYPERVISOR_shared_info->vcpu_info[0];

	local_irq_disable();
	early_boot_irqs_off();

	memblock_init();

	xen_raw_console_write("mapping kernel into physical memory\n");
	pgd = xen_setup_kernel_pagetable(pgd, xen_start_info->nr_pages);
	xen_ident_map_ISA();
<<<<<<< HEAD

	/* Allocate and initialize top and mid mfn levels for p2m structure */
	xen_build_mfn_list_list();
=======
>>>>>>> 3cbea436

	/* Allocate and initialize top and mid mfn levels for p2m structure */
	xen_build_mfn_list_list();

	/* keep using Xen gdt for now; no urgent need to change it */

#ifdef CONFIG_X86_32
	pv_info.kernel_rpl = 1;
	if (xen_feature(XENFEAT_supervisor_mode_kernel))
		pv_info.kernel_rpl = 0;
#else
	pv_info.kernel_rpl = 0;
#endif
	/* set the limit of our address space */
	xen_reserve_top();

	/* We used to do this in xen_arch_setup, but that is too late on AMD
	 * were early_cpu_init (run before ->arch_setup()) calls early_amd_init
	 * which pokes 0xcf8 port.
	 */
	set_iopl.iopl = 1;
	rc = HYPERVISOR_physdev_op(PHYSDEVOP_set_iopl, &set_iopl);
	if (rc != 0)
		xen_raw_printk("physdev_op failed %d\n", rc);

#ifdef CONFIG_X86_32
	/* set up basic CPUID stuff */
	cpu_detect(&new_cpu_data);
	new_cpu_data.hard_math = 1;
	new_cpu_data.wp_works_ok = 1;
	new_cpu_data.x86_capability[0] = cpuid_edx(1);
#endif

	/* Poke various useful things into boot_params */
	boot_params.hdr.type_of_loader = (9 << 4) | 0;
	boot_params.hdr.ramdisk_image = xen_start_info->mod_start
		? __pa(xen_start_info->mod_start) : 0;
	boot_params.hdr.ramdisk_size = xen_start_info->mod_len;
	boot_params.hdr.cmd_line_ptr = __pa(xen_start_info->cmd_line);

	if (!xen_initial_domain()) {
		add_preferred_console("xenboot", 0, NULL);
		add_preferred_console("tty", 0, NULL);
		add_preferred_console("hvc", 0, NULL);
		if (pci_xen)
			x86_init.pci.arch_init = pci_xen_init;
	} else {
		/* Make sure ACS will be enabled */
		pci_request_acs();
	}
		

	xen_raw_console_write("about to get started...\n");

	xen_setup_runstate_info(0);

	/* Start the world */
#ifdef CONFIG_X86_32
	i386_start_kernel();
#else
	x86_64_start_reservations((char *)__pa_symbol(&boot_params));
#endif
}

<<<<<<< HEAD
static uint32_t xen_cpuid_base(void)
{
	uint32_t base, eax, ebx, ecx, edx;
	char signature[13];

	for (base = 0x40000000; base < 0x40010000; base += 0x100) {
		cpuid(base, &eax, &ebx, &ecx, &edx);
		*(uint32_t *)(signature + 0) = ebx;
		*(uint32_t *)(signature + 4) = ecx;
		*(uint32_t *)(signature + 8) = edx;
		signature[12] = 0;

		if (!strcmp("XenVMMXenVMM", signature) && ((eax - base) >= 2))
			return base;
	}

	return 0;
}

=======
>>>>>>> 3cbea436
static int init_hvm_pv_info(int *major, int *minor)
{
	uint32_t eax, ebx, ecx, edx, pages, msr, base;
	u64 pfn;

	base = xen_cpuid_base();
	cpuid(base + 1, &eax, &ebx, &ecx, &edx);

	*major = eax >> 16;
	*minor = eax & 0xffff;
	printk(KERN_INFO "Xen version %d.%d.\n", *major, *minor);

	cpuid(base + 2, &pages, &msr, &ecx, &edx);

	pfn = __pa(hypercall_page);
	wrmsr_safe(msr, (u32)pfn, (u32)(pfn >> 32));

	xen_setup_features();

	pv_info = xen_info;
	pv_info.kernel_rpl = 0;

	xen_domain_type = XEN_HVM_DOMAIN;

	return 0;
}

void xen_hvm_init_shared_info(void)
{
	int cpu;
	struct xen_add_to_physmap xatp;
	static struct shared_info *shared_info_page = 0;

	if (!shared_info_page)
		shared_info_page = (struct shared_info *)
			extend_brk(PAGE_SIZE, PAGE_SIZE);
	xatp.domid = DOMID_SELF;
	xatp.idx = 0;
	xatp.space = XENMAPSPACE_shared_info;
	xatp.gpfn = __pa(shared_info_page) >> PAGE_SHIFT;
	if (HYPERVISOR_memory_op(XENMEM_add_to_physmap, &xatp))
		BUG();

	HYPERVISOR_shared_info = (struct shared_info *)shared_info_page;

	/* xen_vcpu is a pointer to the vcpu_info struct in the shared_info
	 * page, we use it in the event channel upcall and in some pvclock
	 * related functions. We don't need the vcpu_info placement
	 * optimizations because we don't use any pv_mmu or pv_irq op on
	 * HVM.
	 * When xen_hvm_init_shared_info is run at boot time only vcpu 0 is
	 * online but xen_hvm_init_shared_info is run at resume time too and
	 * in that case multiple vcpus might be online. */
	for_each_online_cpu(cpu) {
		per_cpu(xen_vcpu, cpu) = &HYPERVISOR_shared_info->vcpu_info[cpu];
	}
}

#ifdef CONFIG_XEN_PVHVM
static int __cpuinit xen_hvm_cpu_notify(struct notifier_block *self,
				    unsigned long action, void *hcpu)
{
	int cpu = (long)hcpu;
	switch (action) {
	case CPU_UP_PREPARE:
		per_cpu(xen_vcpu, cpu) = &HYPERVISOR_shared_info->vcpu_info[cpu];
		break;
	default:
		break;
	}
	return NOTIFY_OK;
}

static struct notifier_block __cpuinitdata xen_hvm_cpu_notifier = {
	.notifier_call	= xen_hvm_cpu_notify,
};

static void __init xen_hvm_guest_init(void)
{
	int r;
	int major, minor;

	r = init_hvm_pv_info(&major, &minor);
	if (r < 0)
		return;

	xen_hvm_init_shared_info();

	if (xen_feature(XENFEAT_hvm_callback_vector))
		xen_have_vector_callback = 1;
	register_cpu_notifier(&xen_hvm_cpu_notifier);
	xen_unplug_emulated_devices();
	have_vcpu_info_placement = 0;
	x86_init.irqs.intr_init = xen_init_IRQ;
	xen_hvm_init_time_ops();
	xen_hvm_init_mmu_ops();
}

static bool __init xen_hvm_platform(void)
{
	if (xen_pv_domain())
		return false;

	if (!xen_cpuid_base())
		return false;

	return true;
}

<<<<<<< HEAD
=======
bool xen_hvm_need_lapic(void)
{
	if (xen_pv_domain())
		return false;
	if (!xen_hvm_domain())
		return false;
	if (xen_feature(XENFEAT_hvm_pirqs) && xen_have_vector_callback)
		return false;
	return true;
}
EXPORT_SYMBOL_GPL(xen_hvm_need_lapic);

>>>>>>> 3cbea436
const __refconst struct hypervisor_x86 x86_hyper_xen_hvm = {
	.name			= "Xen HVM",
	.detect			= xen_hvm_platform,
	.init_platform		= xen_hvm_guest_init,
};
EXPORT_SYMBOL(x86_hyper_xen_hvm);
#endif<|MERGE_RESOLUTION|>--- conflicted
+++ resolved
@@ -1021,13 +1021,6 @@
 {
 	struct sched_shutdown r = { .reason = reason };
 
-<<<<<<< HEAD
-#ifdef CONFIG_SMP
-	stop_other_cpus();
-#endif
-
-=======
->>>>>>> 3cbea436
 	if (HYPERVISOR_sched_op(SCHEDOP_shutdown, &r))
 		BUG();
 }
@@ -1208,12 +1201,6 @@
 	xen_raw_console_write("mapping kernel into physical memory\n");
 	pgd = xen_setup_kernel_pagetable(pgd, xen_start_info->nr_pages);
 	xen_ident_map_ISA();
-<<<<<<< HEAD
-
-	/* Allocate and initialize top and mid mfn levels for p2m structure */
-	xen_build_mfn_list_list();
-=======
->>>>>>> 3cbea436
 
 	/* Allocate and initialize top and mid mfn levels for p2m structure */
 	xen_build_mfn_list_list();
@@ -1278,28 +1265,6 @@
 #endif
 }
 
-<<<<<<< HEAD
-static uint32_t xen_cpuid_base(void)
-{
-	uint32_t base, eax, ebx, ecx, edx;
-	char signature[13];
-
-	for (base = 0x40000000; base < 0x40010000; base += 0x100) {
-		cpuid(base, &eax, &ebx, &ecx, &edx);
-		*(uint32_t *)(signature + 0) = ebx;
-		*(uint32_t *)(signature + 4) = ecx;
-		*(uint32_t *)(signature + 8) = edx;
-		signature[12] = 0;
-
-		if (!strcmp("XenVMMXenVMM", signature) && ((eax - base) >= 2))
-			return base;
-	}
-
-	return 0;
-}
-
-=======
->>>>>>> 3cbea436
 static int init_hvm_pv_info(int *major, int *minor)
 {
 	uint32_t eax, ebx, ecx, edx, pages, msr, base;
@@ -1409,8 +1374,6 @@
 	return true;
 }
 
-<<<<<<< HEAD
-=======
 bool xen_hvm_need_lapic(void)
 {
 	if (xen_pv_domain())
@@ -1423,7 +1386,6 @@
 }
 EXPORT_SYMBOL_GPL(xen_hvm_need_lapic);
 
->>>>>>> 3cbea436
 const __refconst struct hypervisor_x86 x86_hyper_xen_hvm = {
 	.name			= "Xen HVM",
 	.detect			= xen_hvm_platform,
