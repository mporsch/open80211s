--- conflicted
+++ resolved
@@ -251,7 +251,6 @@
 		pevent = per_cpu_ptr(breakinfo[breakno].pev, cpu);
 		if (dbg_reserve_bp_slot(*pevent))
 			goto fail;
-<<<<<<< HEAD
 	}
 
 	return 0;
@@ -284,40 +283,6 @@
 			 */
 			return -1;
 	}
-=======
-	}
-
-	return 0;
-
-fail:
-	for_each_online_cpu(cpu) {
-		cnt--;
-		if (!cnt)
-			break;
-		pevent = per_cpu_ptr(breakinfo[breakno].pev, cpu);
-		dbg_release_bp_slot(*pevent);
-	}
-	return -1;
-}
-
-static int hw_break_release_slot(int breakno)
-{
-	struct perf_event **pevent;
-	int cpu;
-
-	if (dbg_is_early)
-		return 0;
-
-	for_each_online_cpu(cpu) {
-		pevent = per_cpu_ptr(breakinfo[breakno].pev, cpu);
-		if (dbg_release_bp_slot(*pevent))
-			/*
-			 * The debugger is responisble for handing the retry on
-			 * remove failure.
-			 */
-			return -1;
-	}
->>>>>>> 3cbea436
 	return 0;
 }
 
@@ -351,16 +316,6 @@
 		if (!breakinfo[i].enabled)
 			continue;
 		bp = *per_cpu_ptr(breakinfo[i].pev, cpu);
-<<<<<<< HEAD
-		if (bp->attr.disabled == 1)
-			continue;
-		if (dbg_is_early)
-			early_dr7 &= ~encode_dr7(i, breakinfo[i].len,
-						 breakinfo[i].type);
-		else
-			arch_uninstall_hw_breakpoint(bp);
-		bp->attr.disabled = 1;
-=======
 		if (!bp->attr.disabled) {
 			arch_uninstall_hw_breakpoint(bp);
 			bp->attr.disabled = 1;
@@ -373,7 +328,6 @@
 			printk(KERN_ERR "KGDB: hw bpt remove failed %lx\n",
 			       breakinfo[i].addr);
 		breakinfo[i].enabled = 0;
->>>>>>> 3cbea436
 	}
 }
 
