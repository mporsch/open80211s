--- conflicted
+++ resolved
@@ -1,11 +1,6 @@
 config LGUEST_GUEST
 	bool "Lguest guest support"
-<<<<<<< HEAD
-	select PARAVIRT
-	depends on X86_32
-=======
 	depends on X86_32 && PARAVIRT
->>>>>>> a2d66a37
 	select TTY
 	select VIRTUALIZATION
 	select VIRTIO
