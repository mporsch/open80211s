--- conflicted
+++ resolved
@@ -731,11 +731,7 @@
 static struct intc_mask_reg mask_registers[] __initdata = {
 	{ 0xa4080080, 0xa40800c0, 8, /* IMR0 / IMCR0 */
 	  { 0, TMU1_TUNI2, TMU1_TUNI1, TMU1_TUNI0,
-<<<<<<< HEAD
-	    0, DISABLED, ENABLED, ENABLED } },
-=======
 	    0, ENABLED, ENABLED, ENABLED } },
->>>>>>> 3cbea436
 	{ 0xa4080084, 0xa40800c4, 8, /* IMR1 / IMCR1 */
 	  { VIO_VOUI, VIO_VEU2HI,VIO_BEUI,VIO_CEUI,DMAC0A_DEI3,DMAC0A_DEI2,DMAC0A_DEI1,DMAC0A_DEI0 } },
 	{ 0xa4080088, 0xa40800c8, 8, /* IMR2 / IMCR2 */
@@ -752,11 +748,7 @@
 	  { I2C_DTEI, I2C_WAITI, I2C_TACKI, I2C_ALI,
 	    FLCTL_FLTREQ1I, FLCTL_FLTREQ0I, FLCTL_FLTENDI, FLCTL_FLSTEI } },
 	{ 0xa40800a0, 0xa40800e0, 8, /* IMR8 / IMCR8 */
-<<<<<<< HEAD
-	  { 0, DISABLED, ENABLED, ENABLED,
-=======
 	  { 0, ENABLED, ENABLED, ENABLED,
->>>>>>> 3cbea436
 	    0, 0, SCIFA_SCIFA2, SIU_SIUI } },
 	{ 0xa40800a4, 0xa40800e4, 8, /* IMR9 / IMCR9 */
 	  { 0, 0, 0, CMT_CMTI, 0, 0, USB_USI0,0 } },
