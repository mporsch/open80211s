--- conflicted
+++ resolved
@@ -465,7 +465,6 @@
 static int find_biggest_section_pfn(int nid, struct zone *zone,
 				    unsigned long start_pfn,
 				    unsigned long end_pfn)
-<<<<<<< HEAD
 {
 	struct mem_section *ms;
 	unsigned long pfn;
@@ -493,35 +492,6 @@
 static void shrink_zone_span(struct zone *zone, unsigned long start_pfn,
 			     unsigned long end_pfn)
 {
-=======
-{
-	struct mem_section *ms;
-	unsigned long pfn;
-
-	/* pfn is the end pfn of a memory section. */
-	pfn = end_pfn - 1;
-	for (; pfn >= start_pfn; pfn -= PAGES_PER_SECTION) {
-		ms = __pfn_to_section(pfn);
-
-		if (unlikely(!valid_section(ms)))
-			continue;
-
-		if (unlikely(pfn_to_nid(pfn) != nid))
-			continue;
-
-		if (zone && zone != page_zone(pfn_to_page(pfn)))
-			continue;
-
-		return pfn;
-	}
-
-	return 0;
-}
-
-static void shrink_zone_span(struct zone *zone, unsigned long start_pfn,
-			     unsigned long end_pfn)
-{
->>>>>>> a937536b
 	unsigned long zone_start_pfn =  zone->zone_start_pfn;
 	unsigned long zone_end_pfn = zone->zone_start_pfn + zone->spanned_pages;
 	unsigned long pfn;
@@ -1831,11 +1801,7 @@
 	int retry = 1;
 
 	start_pfn = PFN_DOWN(start);
-<<<<<<< HEAD
-	end_pfn = start_pfn + PFN_DOWN(size);
-=======
 	end_pfn = PFN_UP(start + size - 1);
->>>>>>> a937536b
 
 	/*
 	 * When CONFIG_MEMCG is on, one memory block may be used by other
