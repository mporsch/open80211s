/*
 * C-Media CMI8788 driver for C-Media's reference design and similar models
 *
 * Copyright (c) Clemens Ladisch <clemens@ladisch.de>
 *
 *
 *  This driver is free software; you can redistribute it and/or modify
 *  it under the terms of the GNU General Public License, version 2.
 *
 *  This driver is distributed in the hope that it will be useful,
 *  but WITHOUT ANY WARRANTY; without even the implied warranty of
 *  MERCHANTABILITY or FITNESS FOR A PARTICULAR PURPOSE.  See the
 *  GNU General Public License for more details.
 *
 *  You should have received a copy of the GNU General Public License
 *  along with this driver; if not, write to the Free Software
 *  Foundation, Inc., 59 Temple Place, Suite 330, Boston, MA  02111-1307 USA
 */

/*
 * CMI8788:
 *
 *   SPI 0 -> 1st AK4396 (front)
 *   SPI 1 -> 2nd AK4396 (surround)
 *   SPI 2 -> 3rd AK4396 (center/LFE)
 *   SPI 3 -> WM8785
 *   SPI 4 -> 4th AK4396 (back)
 *
 *   GPIO 0 -> DFS0 of AK5385
 *   GPIO 1 -> DFS1 of AK5385
 *
 * X-Meridian models:
 *   GPIO 4 -> enable extension S/PDIF input
 *   GPIO 6 -> enable on-board S/PDIF input
 *
 * Claro models:
 *   GPIO 6 -> S/PDIF from optical (0) or coaxial (1) input
 *   GPIO 8 -> enable headphone amplifier
 *
 * CM9780:
 *
 *   LINE_OUT -> input of ADC
 *
 *   AUX_IN <- aux
 *   CD_IN  <- CD
 *   MIC_IN <- mic
 *
 *   GPO 0 -> route line-in (0) or AC97 output (1) to ADC input
 */

#include <linux/delay.h>
#include <linux/mutex.h>
#include <linux/pci.h>
#include <sound/ac97_codec.h>
#include <sound/control.h>
#include <sound/core.h>
#include <sound/info.h>
#include <sound/initval.h>
#include <sound/pcm.h>
#include <sound/pcm_params.h>
#include <sound/tlv.h>
#include "oxygen.h"
#include "xonar_dg.h"
#include "ak4396.h"
#include "wm8785.h"

MODULE_AUTHOR("Clemens Ladisch <clemens@ladisch.de>");
MODULE_DESCRIPTION("C-Media CMI8788 driver");
MODULE_LICENSE("GPL v2");
MODULE_SUPPORTED_DEVICE("{{C-Media,CMI8786}"
			",{C-Media,CMI8787}"
			",{C-Media,CMI8788}}");

static int index[SNDRV_CARDS] = SNDRV_DEFAULT_IDX;
static char *id[SNDRV_CARDS] = SNDRV_DEFAULT_STR;
static int enable[SNDRV_CARDS] = SNDRV_DEFAULT_ENABLE_PNP;

module_param_array(index, int, NULL, 0444);
MODULE_PARM_DESC(index, "card index");
module_param_array(id, charp, NULL, 0444);
MODULE_PARM_DESC(id, "ID string");
module_param_array(enable, bool, NULL, 0444);
MODULE_PARM_DESC(enable, "enable card");

enum {
	MODEL_CMEDIA_REF,
	MODEL_MERIDIAN,
	MODEL_MERIDIAN_2G,
	MODEL_CLARO,
	MODEL_CLARO_HALO,
	MODEL_FANTASIA,
	MODEL_SERENADE,
	MODEL_2CH_OUTPUT,
	MODEL_HG2PCI,
	MODEL_XONAR_DG,
};

static DEFINE_PCI_DEVICE_TABLE(oxygen_ids) = {
<<<<<<< HEAD
=======
	/* C-Media's reference design */
>>>>>>> 3cbea436
	{ OXYGEN_PCI_SUBID(0x10b0, 0x0216), .driver_data = MODEL_CMEDIA_REF },
	{ OXYGEN_PCI_SUBID(0x10b0, 0x0217), .driver_data = MODEL_CMEDIA_REF },
	{ OXYGEN_PCI_SUBID(0x10b0, 0x0218), .driver_data = MODEL_CMEDIA_REF },
	{ OXYGEN_PCI_SUBID(0x10b0, 0x0219), .driver_data = MODEL_CMEDIA_REF },
	{ OXYGEN_PCI_SUBID(0x13f6, 0x0001), .driver_data = MODEL_CMEDIA_REF },
	{ OXYGEN_PCI_SUBID(0x13f6, 0x0010), .driver_data = MODEL_CMEDIA_REF },
	{ OXYGEN_PCI_SUBID(0x13f6, 0x8788), .driver_data = MODEL_CMEDIA_REF },
	{ OXYGEN_PCI_SUBID(0x13f6, 0xffff), .driver_data = MODEL_CMEDIA_REF },
	{ OXYGEN_PCI_SUBID(0x147a, 0xa017), .driver_data = MODEL_CMEDIA_REF },
	{ OXYGEN_PCI_SUBID(0x1a58, 0x0910), .driver_data = MODEL_CMEDIA_REF },
	/* Asus Xonar DG */
	{ OXYGEN_PCI_SUBID(0x1043, 0x8467), .driver_data = MODEL_XONAR_DG },
	/* PCI 2.0 HD Audio */
	{ OXYGEN_PCI_SUBID(0x13f6, 0x8782), .driver_data = MODEL_2CH_OUTPUT },
	/* Kuroutoshikou CMI8787-HG2PCI */
	{ OXYGEN_PCI_SUBID(0x13f6, 0xffff), .driver_data = MODEL_HG2PCI },
	/* TempoTec HiFier Fantasia */
	{ OXYGEN_PCI_SUBID(0x14c3, 0x1710), .driver_data = MODEL_FANTASIA },
	/* TempoTec HiFier Serenade */
	{ OXYGEN_PCI_SUBID(0x14c3, 0x1711), .driver_data = MODEL_SERENADE },
	/* AuzenTech X-Meridian */
	{ OXYGEN_PCI_SUBID(0x415a, 0x5431), .driver_data = MODEL_MERIDIAN },
	/* AuzenTech X-Meridian 2G */
	{ OXYGEN_PCI_SUBID(0x5431, 0x017a), .driver_data = MODEL_MERIDIAN_2G },
	/* HT-Omega Claro */
	{ OXYGEN_PCI_SUBID(0x7284, 0x9761), .driver_data = MODEL_CLARO },
	/* HT-Omega Claro halo */
	{ OXYGEN_PCI_SUBID(0x7284, 0x9781), .driver_data = MODEL_CLARO_HALO },
	{ }
};
MODULE_DEVICE_TABLE(pci, oxygen_ids);


#define GPIO_AK5385_DFS_MASK	0x0003
#define GPIO_AK5385_DFS_NORMAL	0x0000
#define GPIO_AK5385_DFS_DOUBLE	0x0001
#define GPIO_AK5385_DFS_QUAD	0x0002

#define GPIO_MERIDIAN_DIG_MASK	0x0050
#define GPIO_MERIDIAN_DIG_EXT	0x0010
#define GPIO_MERIDIAN_DIG_BOARD	0x0040

#define GPIO_CLARO_DIG_COAX	0x0040
#define GPIO_CLARO_HP		0x0100

struct generic_data {
	unsigned int dacs;
	u8 ak4396_regs[4][5];
	u16 wm8785_regs[3];
};

static void ak4396_write(struct oxygen *chip, unsigned int codec,
			 u8 reg, u8 value)
{
	/* maps ALSA channel pair number to SPI output */
	static const u8 codec_spi_map[4] = {
		0, 1, 2, 4
	};
	struct generic_data *data = chip->model_data;

	oxygen_write_spi(chip, OXYGEN_SPI_TRIGGER |
			 OXYGEN_SPI_DATA_LENGTH_2 |
			 OXYGEN_SPI_CLOCK_160 |
			 (codec_spi_map[codec] << OXYGEN_SPI_CODEC_SHIFT) |
			 OXYGEN_SPI_CEN_LATCH_CLOCK_HI,
			 AK4396_WRITE | (reg << 8) | value);
	data->ak4396_regs[codec][reg] = value;
}

static void ak4396_write_cached(struct oxygen *chip, unsigned int codec,
				u8 reg, u8 value)
{
	struct generic_data *data = chip->model_data;

	if (value != data->ak4396_regs[codec][reg])
		ak4396_write(chip, codec, reg, value);
}

static void wm8785_write(struct oxygen *chip, u8 reg, unsigned int value)
{
	struct generic_data *data = chip->model_data;

	oxygen_write_spi(chip, OXYGEN_SPI_TRIGGER |
			 OXYGEN_SPI_DATA_LENGTH_2 |
			 OXYGEN_SPI_CLOCK_160 |
			 (3 << OXYGEN_SPI_CODEC_SHIFT) |
			 OXYGEN_SPI_CEN_LATCH_CLOCK_LO,
			 (reg << 9) | value);
	if (reg < ARRAY_SIZE(data->wm8785_regs))
		data->wm8785_regs[reg] = value;
}

static void ak4396_registers_init(struct oxygen *chip)
{
	struct generic_data *data = chip->model_data;
	unsigned int i;

	for (i = 0; i < data->dacs; ++i) {
		ak4396_write(chip, i, AK4396_CONTROL_1,
			     AK4396_DIF_24_MSB | AK4396_RSTN);
		ak4396_write(chip, i, AK4396_CONTROL_2,
			     data->ak4396_regs[0][AK4396_CONTROL_2]);
		ak4396_write(chip, i, AK4396_CONTROL_3,
			     AK4396_PCM);
		ak4396_write(chip, i, AK4396_LCH_ATT,
			     chip->dac_volume[i * 2]);
		ak4396_write(chip, i, AK4396_RCH_ATT,
			     chip->dac_volume[i * 2 + 1]);
	}
}

static void ak4396_init(struct oxygen *chip)
{
	struct generic_data *data = chip->model_data;

	data->dacs = chip->model.dac_channels_pcm / 2;
	data->ak4396_regs[0][AK4396_CONTROL_2] =
		AK4396_SMUTE | AK4396_DEM_OFF | AK4396_DFS_NORMAL;
	ak4396_registers_init(chip);
	snd_component_add(chip->card, "AK4396");
}

static void ak5385_init(struct oxygen *chip)
{
	oxygen_set_bits16(chip, OXYGEN_GPIO_CONTROL, GPIO_AK5385_DFS_MASK);
	oxygen_clear_bits16(chip, OXYGEN_GPIO_DATA, GPIO_AK5385_DFS_MASK);
	snd_component_add(chip->card, "AK5385");
}

static void wm8785_registers_init(struct oxygen *chip)
{
	struct generic_data *data = chip->model_data;

	wm8785_write(chip, WM8785_R7, 0);
	wm8785_write(chip, WM8785_R0, data->wm8785_regs[0]);
	wm8785_write(chip, WM8785_R2, data->wm8785_regs[2]);
}

static void wm8785_init(struct oxygen *chip)
{
	struct generic_data *data = chip->model_data;

	data->wm8785_regs[0] =
		WM8785_MCR_SLAVE | WM8785_OSR_SINGLE | WM8785_FORMAT_LJUST;
	data->wm8785_regs[2] = WM8785_HPFR | WM8785_HPFL;
	wm8785_registers_init(chip);
	snd_component_add(chip->card, "WM8785");
}

static void generic_init(struct oxygen *chip)
{
	ak4396_init(chip);
	wm8785_init(chip);
}

static void meridian_init(struct oxygen *chip)
{
	oxygen_set_bits16(chip, OXYGEN_GPIO_CONTROL,
			  GPIO_MERIDIAN_DIG_MASK);
	oxygen_write16_masked(chip, OXYGEN_GPIO_DATA,
			      GPIO_MERIDIAN_DIG_BOARD, GPIO_MERIDIAN_DIG_MASK);
	ak4396_init(chip);
	ak5385_init(chip);
}

static void claro_enable_hp(struct oxygen *chip)
{
	msleep(300);
	oxygen_set_bits16(chip, OXYGEN_GPIO_CONTROL, GPIO_CLARO_HP);
	oxygen_set_bits16(chip, OXYGEN_GPIO_DATA, GPIO_CLARO_HP);
}

static void claro_init(struct oxygen *chip)
{
	oxygen_set_bits16(chip, OXYGEN_GPIO_CONTROL, GPIO_CLARO_DIG_COAX);
	oxygen_clear_bits16(chip, OXYGEN_GPIO_DATA, GPIO_CLARO_DIG_COAX);
	ak4396_init(chip);
	wm8785_init(chip);
	claro_enable_hp(chip);
}

static void claro_halo_init(struct oxygen *chip)
{
	oxygen_set_bits16(chip, OXYGEN_GPIO_CONTROL, GPIO_CLARO_DIG_COAX);
	oxygen_clear_bits16(chip, OXYGEN_GPIO_DATA, GPIO_CLARO_DIG_COAX);
	ak4396_init(chip);
	ak5385_init(chip);
	claro_enable_hp(chip);
}

static void fantasia_init(struct oxygen *chip)
{
	ak4396_init(chip);
	snd_component_add(chip->card, "CS5340");
}

static void stereo_output_init(struct oxygen *chip)
{
	ak4396_init(chip);
}

static void generic_cleanup(struct oxygen *chip)
{
}

static void claro_disable_hp(struct oxygen *chip)
{
	oxygen_clear_bits16(chip, OXYGEN_GPIO_DATA, GPIO_CLARO_HP);
}

static void claro_cleanup(struct oxygen *chip)
{
	claro_disable_hp(chip);
}

static void claro_suspend(struct oxygen *chip)
{
	claro_disable_hp(chip);
}

static void generic_resume(struct oxygen *chip)
{
	ak4396_registers_init(chip);
	wm8785_registers_init(chip);
}

static void meridian_resume(struct oxygen *chip)
{
	ak4396_registers_init(chip);
}

static void claro_resume(struct oxygen *chip)
{
	ak4396_registers_init(chip);
	claro_enable_hp(chip);
}

static void stereo_resume(struct oxygen *chip)
{
	ak4396_registers_init(chip);
}

static void set_ak4396_params(struct oxygen *chip,
			      struct snd_pcm_hw_params *params)
{
	struct generic_data *data = chip->model_data;
	unsigned int i;
	u8 value;

	value = data->ak4396_regs[0][AK4396_CONTROL_2] & ~AK4396_DFS_MASK;
	if (params_rate(params) <= 54000)
		value |= AK4396_DFS_NORMAL;
	else if (params_rate(params) <= 108000)
		value |= AK4396_DFS_DOUBLE;
	else
		value |= AK4396_DFS_QUAD;

	msleep(1); /* wait for the new MCLK to become stable */

	if (value != data->ak4396_regs[0][AK4396_CONTROL_2]) {
		for (i = 0; i < data->dacs; ++i) {
			ak4396_write(chip, i, AK4396_CONTROL_1,
				     AK4396_DIF_24_MSB);
			ak4396_write(chip, i, AK4396_CONTROL_2, value);
			ak4396_write(chip, i, AK4396_CONTROL_1,
				     AK4396_DIF_24_MSB | AK4396_RSTN);
		}
	}
}

static void update_ak4396_volume(struct oxygen *chip)
{
	struct generic_data *data = chip->model_data;
	unsigned int i;

	for (i = 0; i < data->dacs; ++i) {
		ak4396_write_cached(chip, i, AK4396_LCH_ATT,
				    chip->dac_volume[i * 2]);
		ak4396_write_cached(chip, i, AK4396_RCH_ATT,
				    chip->dac_volume[i * 2 + 1]);
	}
}

static void update_ak4396_mute(struct oxygen *chip)
{
	struct generic_data *data = chip->model_data;
	unsigned int i;
	u8 value;

	value = data->ak4396_regs[0][AK4396_CONTROL_2] & ~AK4396_SMUTE;
	if (chip->dac_mute)
		value |= AK4396_SMUTE;
	for (i = 0; i < data->dacs; ++i)
		ak4396_write_cached(chip, i, AK4396_CONTROL_2, value);
}

static void set_wm8785_params(struct oxygen *chip,
			      struct snd_pcm_hw_params *params)
{
	struct generic_data *data = chip->model_data;
	unsigned int value;

	value = WM8785_MCR_SLAVE | WM8785_FORMAT_LJUST;
	if (params_rate(params) <= 48000)
		value |= WM8785_OSR_SINGLE;
	else if (params_rate(params) <= 96000)
		value |= WM8785_OSR_DOUBLE;
	else
		value |= WM8785_OSR_QUAD;
	if (value != data->wm8785_regs[0]) {
		wm8785_write(chip, WM8785_R7, 0);
		wm8785_write(chip, WM8785_R0, value);
		wm8785_write(chip, WM8785_R2, data->wm8785_regs[2]);
	}
}

static void set_ak5385_params(struct oxygen *chip,
			      struct snd_pcm_hw_params *params)
{
	unsigned int value;

	if (params_rate(params) <= 54000)
		value = GPIO_AK5385_DFS_NORMAL;
	else if (params_rate(params) <= 108000)
		value = GPIO_AK5385_DFS_DOUBLE;
	else
		value = GPIO_AK5385_DFS_QUAD;
	oxygen_write16_masked(chip, OXYGEN_GPIO_DATA,
			      value, GPIO_AK5385_DFS_MASK);
}

static void set_no_params(struct oxygen *chip, struct snd_pcm_hw_params *params)
{
}

static int rolloff_info(struct snd_kcontrol *ctl,
			struct snd_ctl_elem_info *info)
{
	static const char *const names[2] = {
		"Sharp Roll-off", "Slow Roll-off"
	};

	return snd_ctl_enum_info(info, 1, 2, names);
}

static int rolloff_get(struct snd_kcontrol *ctl,
		       struct snd_ctl_elem_value *value)
{
	struct oxygen *chip = ctl->private_data;
	struct generic_data *data = chip->model_data;

	value->value.enumerated.item[0] =
		(data->ak4396_regs[0][AK4396_CONTROL_2] & AK4396_SLOW) != 0;
	return 0;
}

static int rolloff_put(struct snd_kcontrol *ctl,
		       struct snd_ctl_elem_value *value)
{
	struct oxygen *chip = ctl->private_data;
	struct generic_data *data = chip->model_data;
	unsigned int i;
	int changed;
	u8 reg;

	mutex_lock(&chip->mutex);
	reg = data->ak4396_regs[0][AK4396_CONTROL_2];
	if (value->value.enumerated.item[0])
		reg |= AK4396_SLOW;
	else
		reg &= ~AK4396_SLOW;
	changed = reg != data->ak4396_regs[0][AK4396_CONTROL_2];
	if (changed) {
		for (i = 0; i < data->dacs; ++i)
			ak4396_write(chip, i, AK4396_CONTROL_2, reg);
	}
	mutex_unlock(&chip->mutex);
	return changed;
}

static const struct snd_kcontrol_new rolloff_control = {
	.iface = SNDRV_CTL_ELEM_IFACE_MIXER,
	.name = "DAC Filter Playback Enum",
	.info = rolloff_info,
	.get = rolloff_get,
	.put = rolloff_put,
};

static int hpf_info(struct snd_kcontrol *ctl, struct snd_ctl_elem_info *info)
{
	static const char *const names[2] = {
		"None", "High-pass Filter"
	};

	return snd_ctl_enum_info(info, 1, 2, names);
}

static int hpf_get(struct snd_kcontrol *ctl, struct snd_ctl_elem_value *value)
{
	struct oxygen *chip = ctl->private_data;
	struct generic_data *data = chip->model_data;

	value->value.enumerated.item[0] =
		(data->wm8785_regs[WM8785_R2] & WM8785_HPFR) != 0;
	return 0;
}

static int hpf_put(struct snd_kcontrol *ctl, struct snd_ctl_elem_value *value)
{
	struct oxygen *chip = ctl->private_data;
	struct generic_data *data = chip->model_data;
	unsigned int reg;
	int changed;

	mutex_lock(&chip->mutex);
	reg = data->wm8785_regs[WM8785_R2] & ~(WM8785_HPFR | WM8785_HPFL);
	if (value->value.enumerated.item[0])
		reg |= WM8785_HPFR | WM8785_HPFL;
	changed = reg != data->wm8785_regs[WM8785_R2];
	if (changed)
		wm8785_write(chip, WM8785_R2, reg);
	mutex_unlock(&chip->mutex);
	return changed;
}

static const struct snd_kcontrol_new hpf_control = {
	.iface = SNDRV_CTL_ELEM_IFACE_MIXER,
	.name = "ADC Filter Capture Enum",
	.info = hpf_info,
	.get = hpf_get,
	.put = hpf_put,
};

static int meridian_dig_source_info(struct snd_kcontrol *ctl,
				    struct snd_ctl_elem_info *info)
{
	static const char *const names[2] = { "On-board", "Extension" };

	return snd_ctl_enum_info(info, 1, 2, names);
}

static int claro_dig_source_info(struct snd_kcontrol *ctl,
				 struct snd_ctl_elem_info *info)
{
	static const char *const names[2] = { "Optical", "Coaxial" };

	return snd_ctl_enum_info(info, 1, 2, names);
}

static int meridian_dig_source_get(struct snd_kcontrol *ctl,
				   struct snd_ctl_elem_value *value)
{
	struct oxygen *chip = ctl->private_data;

	value->value.enumerated.item[0] =
		!!(oxygen_read16(chip, OXYGEN_GPIO_DATA) &
		   GPIO_MERIDIAN_DIG_EXT);
	return 0;
}

static int claro_dig_source_get(struct snd_kcontrol *ctl,
				struct snd_ctl_elem_value *value)
{
	struct oxygen *chip = ctl->private_data;

	value->value.enumerated.item[0] =
		!!(oxygen_read16(chip, OXYGEN_GPIO_DATA) &
		   GPIO_CLARO_DIG_COAX);
	return 0;
}

static int meridian_dig_source_put(struct snd_kcontrol *ctl,
				   struct snd_ctl_elem_value *value)
{
	struct oxygen *chip = ctl->private_data;
	u16 old_reg, new_reg;
	int changed;

	mutex_lock(&chip->mutex);
	old_reg = oxygen_read16(chip, OXYGEN_GPIO_DATA);
	new_reg = old_reg & ~GPIO_MERIDIAN_DIG_MASK;
	if (value->value.enumerated.item[0] == 0)
		new_reg |= GPIO_MERIDIAN_DIG_BOARD;
	else
		new_reg |= GPIO_MERIDIAN_DIG_EXT;
	changed = new_reg != old_reg;
	if (changed)
		oxygen_write16(chip, OXYGEN_GPIO_DATA, new_reg);
	mutex_unlock(&chip->mutex);
	return changed;
}

static int claro_dig_source_put(struct snd_kcontrol *ctl,
				struct snd_ctl_elem_value *value)
{
	struct oxygen *chip = ctl->private_data;
	u16 old_reg, new_reg;
	int changed;

	mutex_lock(&chip->mutex);
	old_reg = oxygen_read16(chip, OXYGEN_GPIO_DATA);
	new_reg = old_reg & ~GPIO_CLARO_DIG_COAX;
	if (value->value.enumerated.item[0])
		new_reg |= GPIO_CLARO_DIG_COAX;
	changed = new_reg != old_reg;
	if (changed)
		oxygen_write16(chip, OXYGEN_GPIO_DATA, new_reg);
	mutex_unlock(&chip->mutex);
	return changed;
}

static const struct snd_kcontrol_new meridian_dig_source_control = {
	.iface = SNDRV_CTL_ELEM_IFACE_MIXER,
	.name = "IEC958 Source Capture Enum",
	.info = meridian_dig_source_info,
	.get = meridian_dig_source_get,
	.put = meridian_dig_source_put,
};

static const struct snd_kcontrol_new claro_dig_source_control = {
	.iface = SNDRV_CTL_ELEM_IFACE_MIXER,
	.name = "IEC958 Source Capture Enum",
	.info = claro_dig_source_info,
	.get = claro_dig_source_get,
	.put = claro_dig_source_put,
};

static int generic_mixer_init(struct oxygen *chip)
{
	return snd_ctl_add(chip->card, snd_ctl_new1(&rolloff_control, chip));
}

static int generic_wm8785_mixer_init(struct oxygen *chip)
{
	int err;

	err = generic_mixer_init(chip);
	if (err < 0)
		return err;
	err = snd_ctl_add(chip->card, snd_ctl_new1(&hpf_control, chip));
	if (err < 0)
		return err;
	return 0;
}

static int meridian_mixer_init(struct oxygen *chip)
{
	int err;

	err = generic_mixer_init(chip);
	if (err < 0)
		return err;
	err = snd_ctl_add(chip->card,
			  snd_ctl_new1(&meridian_dig_source_control, chip));
	if (err < 0)
		return err;
	return 0;
}

static int claro_mixer_init(struct oxygen *chip)
{
	int err;

	err = generic_wm8785_mixer_init(chip);
	if (err < 0)
		return err;
	err = snd_ctl_add(chip->card,
			  snd_ctl_new1(&claro_dig_source_control, chip));
	if (err < 0)
		return err;
	return 0;
}

static int claro_halo_mixer_init(struct oxygen *chip)
{
	int err;

	err = generic_mixer_init(chip);
	if (err < 0)
		return err;
	err = snd_ctl_add(chip->card,
			  snd_ctl_new1(&claro_dig_source_control, chip));
	if (err < 0)
		return err;
	return 0;
}

static void dump_ak4396_registers(struct oxygen *chip,
				  struct snd_info_buffer *buffer)
{
	struct generic_data *data = chip->model_data;
	unsigned int dac, i;

	for (dac = 0; dac < data->dacs; ++dac) {
		snd_iprintf(buffer, "\nAK4396 %u:", dac + 1);
		for (i = 0; i < 5; ++i)
			snd_iprintf(buffer, " %02x", data->ak4396_regs[dac][i]);
	}
	snd_iprintf(buffer, "\n");
}

static void dump_wm8785_registers(struct oxygen *chip,
				  struct snd_info_buffer *buffer)
{
	struct generic_data *data = chip->model_data;
	unsigned int i;

	snd_iprintf(buffer, "\nWM8785:");
	for (i = 0; i < 3; ++i)
		snd_iprintf(buffer, " %03x", data->wm8785_regs[i]);
	snd_iprintf(buffer, "\n");
}

static void dump_oxygen_registers(struct oxygen *chip,
				  struct snd_info_buffer *buffer)
{
	dump_ak4396_registers(chip, buffer);
	dump_wm8785_registers(chip, buffer);
}

static const DECLARE_TLV_DB_LINEAR(ak4396_db_scale, TLV_DB_GAIN_MUTE, 0);

static const struct oxygen_model model_generic = {
	.shortname = "C-Media CMI8788",
	.longname = "C-Media Oxygen HD Audio",
	.chip = "CMI8788",
	.init = generic_init,
	.mixer_init = generic_wm8785_mixer_init,
	.cleanup = generic_cleanup,
	.resume = generic_resume,
	.set_dac_params = set_ak4396_params,
	.set_adc_params = set_wm8785_params,
	.update_dac_volume = update_ak4396_volume,
	.update_dac_mute = update_ak4396_mute,
	.dump_registers = dump_oxygen_registers,
	.dac_tlv = ak4396_db_scale,
	.model_data_size = sizeof(struct generic_data),
	.device_config = PLAYBACK_0_TO_I2S |
			 PLAYBACK_1_TO_SPDIF |
			 PLAYBACK_2_TO_AC97_1 |
			 CAPTURE_0_FROM_I2S_1 |
			 CAPTURE_1_FROM_SPDIF |
			 CAPTURE_2_FROM_AC97_1 |
			 AC97_CD_INPUT,
<<<<<<< HEAD
	.dac_channels = 8,
=======
	.dac_channels_pcm = 8,
	.dac_channels_mixer = 8,
>>>>>>> 3cbea436
	.dac_volume_min = 0,
	.dac_volume_max = 255,
	.function_flags = OXYGEN_FUNCTION_SPI |
			  OXYGEN_FUNCTION_ENABLE_SPI_4_5,
	.dac_mclks = OXYGEN_MCLKS(256, 128, 128),
	.adc_mclks = OXYGEN_MCLKS(256, 256, 128),
	.dac_i2s_format = OXYGEN_I2S_FORMAT_LJUST,
	.adc_i2s_format = OXYGEN_I2S_FORMAT_LJUST,
};

static int __devinit get_oxygen_model(struct oxygen *chip,
				      const struct pci_device_id *id)
{
	static const char *const names[] = {
		[MODEL_MERIDIAN]	= "AuzenTech X-Meridian",
		[MODEL_MERIDIAN_2G]	= "AuzenTech X-Meridian 2G",
		[MODEL_CLARO]		= "HT-Omega Claro",
		[MODEL_CLARO_HALO]	= "HT-Omega Claro halo",
		[MODEL_FANTASIA]	= "TempoTec HiFier Fantasia",
		[MODEL_SERENADE]	= "TempoTec HiFier Serenade",
		[MODEL_HG2PCI]		= "CMI8787-HG2PCI",
	};

	chip->model = model_generic;
	switch (id->driver_data) {
	case MODEL_MERIDIAN:
	case MODEL_MERIDIAN_2G:
		chip->model.init = meridian_init;
		chip->model.mixer_init = meridian_mixer_init;
		chip->model.resume = meridian_resume;
		chip->model.set_adc_params = set_ak5385_params;
		chip->model.dump_registers = dump_ak4396_registers;
		chip->model.device_config = PLAYBACK_0_TO_I2S |
					    PLAYBACK_1_TO_SPDIF |
					    CAPTURE_0_FROM_I2S_2 |
					    CAPTURE_1_FROM_SPDIF;
		if (id->driver_data == MODEL_MERIDIAN)
			chip->model.device_config |= AC97_CD_INPUT;
		break;
	case MODEL_CLARO:
		chip->model.init = claro_init;
		chip->model.mixer_init = claro_mixer_init;
		chip->model.cleanup = claro_cleanup;
		chip->model.suspend = claro_suspend;
		chip->model.resume = claro_resume;
		break;
	case MODEL_CLARO_HALO:
		chip->model.init = claro_halo_init;
		chip->model.mixer_init = claro_halo_mixer_init;
		chip->model.cleanup = claro_cleanup;
		chip->model.suspend = claro_suspend;
		chip->model.resume = claro_resume;
		chip->model.set_adc_params = set_ak5385_params;
<<<<<<< HEAD
=======
		chip->model.dump_registers = dump_ak4396_registers;
>>>>>>> 3cbea436
		chip->model.device_config = PLAYBACK_0_TO_I2S |
					    PLAYBACK_1_TO_SPDIF |
					    CAPTURE_0_FROM_I2S_2 |
					    CAPTURE_1_FROM_SPDIF;
<<<<<<< HEAD
=======
		break;
	case MODEL_FANTASIA:
	case MODEL_SERENADE:
	case MODEL_2CH_OUTPUT:
	case MODEL_HG2PCI:
		chip->model.shortname = "C-Media CMI8787";
		chip->model.chip = "CMI8787";
		if (id->driver_data == MODEL_FANTASIA)
			chip->model.init = fantasia_init;
		else
			chip->model.init = stereo_output_init;
		chip->model.resume = stereo_resume;
		chip->model.mixer_init = generic_mixer_init;
		chip->model.set_adc_params = set_no_params;
		chip->model.dump_registers = dump_ak4396_registers;
		chip->model.device_config = PLAYBACK_0_TO_I2S |
					    PLAYBACK_1_TO_SPDIF;
		if (id->driver_data == MODEL_FANTASIA) {
			chip->model.device_config |= CAPTURE_0_FROM_I2S_1;
			chip->model.adc_mclks = OXYGEN_MCLKS(256, 128, 128);
		}
		chip->model.dac_channels_pcm = 2;
		chip->model.dac_channels_mixer = 2;
		break;
	case MODEL_XONAR_DG:
		chip->model = model_xonar_dg;
>>>>>>> 3cbea436
		break;
	}
	if (id->driver_data == MODEL_MERIDIAN ||
	    id->driver_data == MODEL_MERIDIAN_2G ||
	    id->driver_data == MODEL_CLARO_HALO) {
		chip->model.misc_flags = OXYGEN_MISC_MIDI;
		chip->model.device_config |= MIDI_OUTPUT | MIDI_INPUT;
	}
	if (id->driver_data < ARRAY_SIZE(names) && names[id->driver_data])
		chip->model.shortname = names[id->driver_data];
	return 0;
}

static int __devinit generic_oxygen_probe(struct pci_dev *pci,
					  const struct pci_device_id *pci_id)
{
	static int dev;
	int err;

	if (dev >= SNDRV_CARDS)
		return -ENODEV;
	if (!enable[dev]) {
		++dev;
		return -ENOENT;
	}
	err = oxygen_pci_probe(pci, index[dev], id[dev], THIS_MODULE,
			       oxygen_ids, get_oxygen_model);
	if (err >= 0)
		++dev;
	return err;
}

static struct pci_driver oxygen_driver = {
	.name = "CMI8788",
	.id_table = oxygen_ids,
	.probe = generic_oxygen_probe,
	.remove = __devexit_p(oxygen_pci_remove),
#ifdef CONFIG_PM
	.suspend = oxygen_pci_suspend,
	.resume = oxygen_pci_resume,
#endif
};

static int __init alsa_card_oxygen_init(void)
{
	return pci_register_driver(&oxygen_driver);
}

static void __exit alsa_card_oxygen_exit(void)
{
	pci_unregister_driver(&oxygen_driver);
}

module_init(alsa_card_oxygen_init)
module_exit(alsa_card_oxygen_exit)<|MERGE_RESOLUTION|>--- conflicted
+++ resolved
@@ -96,10 +96,7 @@
 };
 
 static DEFINE_PCI_DEVICE_TABLE(oxygen_ids) = {
-<<<<<<< HEAD
-=======
 	/* C-Media's reference design */
->>>>>>> 3cbea436
 	{ OXYGEN_PCI_SUBID(0x10b0, 0x0216), .driver_data = MODEL_CMEDIA_REF },
 	{ OXYGEN_PCI_SUBID(0x10b0, 0x0217), .driver_data = MODEL_CMEDIA_REF },
 	{ OXYGEN_PCI_SUBID(0x10b0, 0x0218), .driver_data = MODEL_CMEDIA_REF },
@@ -107,7 +104,6 @@
 	{ OXYGEN_PCI_SUBID(0x13f6, 0x0001), .driver_data = MODEL_CMEDIA_REF },
 	{ OXYGEN_PCI_SUBID(0x13f6, 0x0010), .driver_data = MODEL_CMEDIA_REF },
 	{ OXYGEN_PCI_SUBID(0x13f6, 0x8788), .driver_data = MODEL_CMEDIA_REF },
-	{ OXYGEN_PCI_SUBID(0x13f6, 0xffff), .driver_data = MODEL_CMEDIA_REF },
 	{ OXYGEN_PCI_SUBID(0x147a, 0xa017), .driver_data = MODEL_CMEDIA_REF },
 	{ OXYGEN_PCI_SUBID(0x1a58, 0x0910), .driver_data = MODEL_CMEDIA_REF },
 	/* Asus Xonar DG */
@@ -744,12 +740,8 @@
 			 CAPTURE_1_FROM_SPDIF |
 			 CAPTURE_2_FROM_AC97_1 |
 			 AC97_CD_INPUT,
-<<<<<<< HEAD
-	.dac_channels = 8,
-=======
 	.dac_channels_pcm = 8,
 	.dac_channels_mixer = 8,
->>>>>>> 3cbea436
 	.dac_volume_min = 0,
 	.dac_volume_max = 255,
 	.function_flags = OXYGEN_FUNCTION_SPI |
@@ -803,16 +795,11 @@
 		chip->model.suspend = claro_suspend;
 		chip->model.resume = claro_resume;
 		chip->model.set_adc_params = set_ak5385_params;
-<<<<<<< HEAD
-=======
 		chip->model.dump_registers = dump_ak4396_registers;
->>>>>>> 3cbea436
 		chip->model.device_config = PLAYBACK_0_TO_I2S |
 					    PLAYBACK_1_TO_SPDIF |
 					    CAPTURE_0_FROM_I2S_2 |
 					    CAPTURE_1_FROM_SPDIF;
-<<<<<<< HEAD
-=======
 		break;
 	case MODEL_FANTASIA:
 	case MODEL_SERENADE:
@@ -839,7 +826,6 @@
 		break;
 	case MODEL_XONAR_DG:
 		chip->model = model_xonar_dg;
->>>>>>> 3cbea436
 		break;
 	}
 	if (id->driver_data == MODEL_MERIDIAN ||
