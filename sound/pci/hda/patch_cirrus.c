--- conflicted
+++ resolved
@@ -484,8 +484,6 @@
 };
 
 static struct cs_spec *cs_alloc_spec(struct hda_codec *codec, int vendor_nid)
-<<<<<<< HEAD
-=======
 {
 	struct cs_spec *spec;
 
@@ -500,22 +498,6 @@
 }
 
 static int patch_cs420x(struct hda_codec *codec)
->>>>>>> a937536b
-{
-	struct cs_spec *spec;
-
-	spec = cs_alloc_spec(codec, CS420X_VENDOR_NID);
-	if (!spec)
-<<<<<<< HEAD
-		return NULL;
-	codec->spec = spec;
-	spec->vendor_nid = vendor_nid;
-	snd_hda_gen_spec_init(&spec->gen);
-
-	return spec;
-}
-
-static int patch_cs420x(struct hda_codec *codec)
 {
 	struct cs_spec *spec;
 	int err;
@@ -523,11 +505,8 @@
 	spec = cs_alloc_spec(codec, CS420X_VENDOR_NID);
 	if (!spec)
 		return -ENOMEM;
-=======
-		return -ENOMEM;
 
 	spec->gen.automute_hook = cs_automute;
->>>>>>> a937536b
 
 	snd_hda_pick_fixup(codec, cs420x_models, cs420x_fixup_tbl,
 			   cs420x_fixups);
@@ -763,7 +742,6 @@
 	spdif_present = snd_hda_jack_detect(codec, spdif_pin);
 	if (spdif_present == spec->spdif_present)
 		return;
-<<<<<<< HEAD
 
 	spec->spdif_present = spdif_present;
 	/* SPDIF TX on/off */
@@ -771,15 +749,6 @@
 		snd_hda_set_pin_ctl(codec, spdif_pin,
 				    spdif_present ? PIN_OUT : 0);
 
-=======
-
-	spec->spdif_present = spdif_present;
-	/* SPDIF TX on/off */
-	if (spdif_present)
-		snd_hda_set_pin_ctl(codec, spdif_pin,
-				    spdif_present ? PIN_OUT : 0);
-
->>>>>>> a937536b
 	cs_automute(codec);
 }
 
@@ -832,19 +801,11 @@
 {
 	struct cs_spec *spec = codec->spec;
 	int err;
-<<<<<<< HEAD
 
 	err = snd_hda_gen_build_controls(codec);
 	if (err < 0)
 		return err;
 
-=======
-
-	err = snd_hda_gen_build_controls(codec);
-	if (err < 0)
-		return err;
-
->>>>>>> a937536b
 	if (spec->gen.autocfg.speaker_outs &&
 	    spec->vendor_nid == CS4210_VENDOR_NID) {
 		err = snd_hda_ctl_add(codec, 0,
@@ -933,11 +894,8 @@
 	spec = cs_alloc_spec(codec, CS4210_VENDOR_NID);
 	if (!spec)
 		return -ENOMEM;
-<<<<<<< HEAD
-=======
 
 	spec->gen.automute_hook = cs_automute;
->>>>>>> a937536b
 
 	snd_hda_pick_fixup(codec, cs421x_models, cs421x_fixup_tbl,
 			   cs421x_fixups);
