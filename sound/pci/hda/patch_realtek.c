/*
 * Universal Interface for Intel High Definition Audio Codec
 *
 * HD audio interface patch for Realtek ALC codecs
 *
 * Copyright (c) 2004 Kailang Yang <kailang@realtek.com.tw>
 *                    PeiSen Hou <pshou@realtek.com.tw>
 *                    Takashi Iwai <tiwai@suse.de>
 *                    Jonathan Woithe <jwoithe@just42.net>
 *
 *  This driver is free software; you can redistribute it and/or modify
 *  it under the terms of the GNU General Public License as published by
 *  the Free Software Foundation; either version 2 of the License, or
 *  (at your option) any later version.
 *
 *  This driver is distributed in the hope that it will be useful,
 *  but WITHOUT ANY WARRANTY; without even the implied warranty of
 *  MERCHANTABILITY or FITNESS FOR A PARTICULAR PURPOSE.  See the
 *  GNU General Public License for more details.
 *
 *  You should have received a copy of the GNU General Public License
 *  along with this program; if not, write to the Free Software
 *  Foundation, Inc., 59 Temple Place, Suite 330, Boston, MA  02111-1307 USA
 */

#include <linux/init.h>
#include <linux/delay.h>
#include <linux/slab.h>
#include <linux/pci.h>
#include <linux/dmi.h>
#include <linux/module.h>
#include <sound/core.h>
#include <sound/jack.h>
#include "hda_codec.h"
#include "hda_local.h"
#include "hda_auto_parser.h"
#include "hda_beep.h"
#include "hda_jack.h"
#include "hda_generic.h"

/* unsol event tags */
#define ALC_DCVOL_EVENT		0x08

/* for GPIO Poll */
#define GPIO_MASK	0x03

/* extra amp-initialization sequence types */
enum {
	ALC_INIT_NONE,
	ALC_INIT_DEFAULT,
	ALC_INIT_GPIO1,
	ALC_INIT_GPIO2,
	ALC_INIT_GPIO3,
};

struct alc_customize_define {
	unsigned int  sku_cfg;
	unsigned char port_connectivity;
	unsigned char check_sum;
	unsigned char customization;
	unsigned char external_amp;
	unsigned int  enable_pcbeep:1;
	unsigned int  platform_type:1;
	unsigned int  swap:1;
	unsigned int  override:1;
	unsigned int  fixup:1; /* Means that this sku is set by driver, not read from hw */
};

struct alc_spec {
	struct hda_gen_spec gen; /* must be at head */

	/* codec parameterization */
	const struct snd_kcontrol_new *mixers[5];	/* mixer arrays */
	unsigned int num_mixers;
	unsigned int beep_amp;	/* beep amp value, set via set_beep_amp() */

	struct alc_customize_define cdefine;
	unsigned int parse_flags; /* flag for snd_hda_parse_pin_defcfg() */

	/* inverted dmic fix */
	unsigned int inv_dmic_fixup:1; /* has inverted digital-mic workaround */
	unsigned int inv_dmic_muted:1; /* R-ch of inv d-mic is muted? */
	hda_nid_t inv_dmic_pin;

	/* mute LED for HP laptops, see alc269_fixup_mic_mute_hook() */
	int mute_led_polarity;
	hda_nid_t mute_led_nid;

	/* hooks */
	void (*init_hook)(struct hda_codec *codec);
#ifdef CONFIG_PM
	void (*power_hook)(struct hda_codec *codec);
#endif
	void (*shutup)(struct hda_codec *codec);

	int init_amp;
	int codec_variant;	/* flag for other variants */

	/* for PLL fix */
	hda_nid_t pll_nid;
	unsigned int pll_coef_idx, pll_coef_bit;
	unsigned int coef0;
};

/*
 * Append the given mixer and verb elements for the later use
 * The mixer array is referred in build_controls(), and init_verbs are
 * called in init().
 */
static void add_mixer(struct alc_spec *spec, const struct snd_kcontrol_new *mix)
{
	if (snd_BUG_ON(spec->num_mixers >= ARRAY_SIZE(spec->mixers)))
		return;
	spec->mixers[spec->num_mixers++] = mix;
}

/*
 * GPIO setup tables, used in initialization
 */
/* Enable GPIO mask and set output */
static const struct hda_verb alc_gpio1_init_verbs[] = {
	{0x01, AC_VERB_SET_GPIO_MASK, 0x01},
	{0x01, AC_VERB_SET_GPIO_DIRECTION, 0x01},
	{0x01, AC_VERB_SET_GPIO_DATA, 0x01},
	{ }
};

static const struct hda_verb alc_gpio2_init_verbs[] = {
	{0x01, AC_VERB_SET_GPIO_MASK, 0x02},
	{0x01, AC_VERB_SET_GPIO_DIRECTION, 0x02},
	{0x01, AC_VERB_SET_GPIO_DATA, 0x02},
	{ }
};

static const struct hda_verb alc_gpio3_init_verbs[] = {
	{0x01, AC_VERB_SET_GPIO_MASK, 0x03},
	{0x01, AC_VERB_SET_GPIO_DIRECTION, 0x03},
	{0x01, AC_VERB_SET_GPIO_DATA, 0x03},
	{ }
};

/*
 * Fix hardware PLL issue
 * On some codecs, the analog PLL gating control must be off while
 * the default value is 1.
 */
static void alc_fix_pll(struct hda_codec *codec)
{
	struct alc_spec *spec = codec->spec;
	unsigned int val;

	if (!spec->pll_nid)
		return;
	snd_hda_codec_write(codec, spec->pll_nid, 0, AC_VERB_SET_COEF_INDEX,
			    spec->pll_coef_idx);
	val = snd_hda_codec_read(codec, spec->pll_nid, 0,
				 AC_VERB_GET_PROC_COEF, 0);
	snd_hda_codec_write(codec, spec->pll_nid, 0, AC_VERB_SET_COEF_INDEX,
			    spec->pll_coef_idx);
	snd_hda_codec_write(codec, spec->pll_nid, 0, AC_VERB_SET_PROC_COEF,
			    val & ~(1 << spec->pll_coef_bit));
}

static void alc_fix_pll_init(struct hda_codec *codec, hda_nid_t nid,
			     unsigned int coef_idx, unsigned int coef_bit)
{
	struct alc_spec *spec = codec->spec;
	spec->pll_nid = nid;
	spec->pll_coef_idx = coef_idx;
	spec->pll_coef_bit = coef_bit;
	alc_fix_pll(codec);
}

/* update the master volume per volume-knob's unsol event */
static void alc_update_knob_master(struct hda_codec *codec, struct hda_jack_tbl *jack)
{
	unsigned int val;
	struct snd_kcontrol *kctl;
	struct snd_ctl_elem_value *uctl;

	kctl = snd_hda_find_mixer_ctl(codec, "Master Playback Volume");
	if (!kctl)
		return;
	uctl = kzalloc(sizeof(*uctl), GFP_KERNEL);
	if (!uctl)
		return;
	val = snd_hda_codec_read(codec, jack->nid, 0,
				 AC_VERB_GET_VOLUME_KNOB_CONTROL, 0);
	val &= HDA_AMP_VOLMASK;
	uctl->value.integer.value[0] = val;
	uctl->value.integer.value[1] = val;
	kctl->put(kctl, uctl);
	kfree(uctl);
}

static void alc880_unsol_event(struct hda_codec *codec, unsigned int res)
{
	/* For some reason, the res given from ALC880 is broken.
	   Here we adjust it properly. */
	snd_hda_jack_unsol_event(codec, res >> 2);
}

/* additional initialization for ALC888 variants */
static void alc888_coef_init(struct hda_codec *codec)
{
	unsigned int tmp;

	snd_hda_codec_write(codec, 0x20, 0, AC_VERB_SET_COEF_INDEX, 0);
	tmp = snd_hda_codec_read(codec, 0x20, 0, AC_VERB_GET_PROC_COEF, 0);
	snd_hda_codec_write(codec, 0x20, 0, AC_VERB_SET_COEF_INDEX, 7);
	if ((tmp & 0xf0) == 0x20)
		/* alc888S-VC */
		snd_hda_codec_read(codec, 0x20, 0,
				   AC_VERB_SET_PROC_COEF, 0x830);
	 else
		 /* alc888-VB */
		 snd_hda_codec_read(codec, 0x20, 0,
				    AC_VERB_SET_PROC_COEF, 0x3030);
}

/* additional initialization for ALC889 variants */
static void alc889_coef_init(struct hda_codec *codec)
{
	unsigned int tmp;

	snd_hda_codec_write(codec, 0x20, 0, AC_VERB_SET_COEF_INDEX, 7);
	tmp = snd_hda_codec_read(codec, 0x20, 0, AC_VERB_GET_PROC_COEF, 0);
	snd_hda_codec_write(codec, 0x20, 0, AC_VERB_SET_COEF_INDEX, 7);
	snd_hda_codec_write(codec, 0x20, 0, AC_VERB_SET_PROC_COEF, tmp|0x2010);
}

/* turn on/off EAPD control (only if available) */
static void set_eapd(struct hda_codec *codec, hda_nid_t nid, int on)
{
	if (get_wcaps_type(get_wcaps(codec, nid)) != AC_WID_PIN)
		return;
	if (snd_hda_query_pin_caps(codec, nid) & AC_PINCAP_EAPD)
		snd_hda_codec_write(codec, nid, 0, AC_VERB_SET_EAPD_BTLENABLE,
				    on ? 2 : 0);
}

/* turn on/off EAPD controls of the codec */
static void alc_auto_setup_eapd(struct hda_codec *codec, bool on)
{
	/* We currently only handle front, HP */
	static hda_nid_t pins[] = {
		0x0f, 0x10, 0x14, 0x15, 0
	};
	hda_nid_t *p;
	for (p = pins; *p; p++)
		set_eapd(codec, *p, on);
}

/* generic shutup callback;
 * just turning off EPAD and a little pause for avoiding pop-noise
 */
static void alc_eapd_shutup(struct hda_codec *codec)
{
	alc_auto_setup_eapd(codec, false);
	msleep(200);
}

/* generic EAPD initialization */
static void alc_auto_init_amp(struct hda_codec *codec, int type)
{
	unsigned int tmp;

	alc_auto_setup_eapd(codec, true);
	switch (type) {
	case ALC_INIT_GPIO1:
		snd_hda_sequence_write(codec, alc_gpio1_init_verbs);
		break;
	case ALC_INIT_GPIO2:
		snd_hda_sequence_write(codec, alc_gpio2_init_verbs);
		break;
	case ALC_INIT_GPIO3:
		snd_hda_sequence_write(codec, alc_gpio3_init_verbs);
		break;
	case ALC_INIT_DEFAULT:
		switch (codec->vendor_id) {
		case 0x10ec0260:
			snd_hda_codec_write(codec, 0x1a, 0,
					    AC_VERB_SET_COEF_INDEX, 7);
			tmp = snd_hda_codec_read(codec, 0x1a, 0,
						 AC_VERB_GET_PROC_COEF, 0);
			snd_hda_codec_write(codec, 0x1a, 0,
					    AC_VERB_SET_COEF_INDEX, 7);
			snd_hda_codec_write(codec, 0x1a, 0,
					    AC_VERB_SET_PROC_COEF,
					    tmp | 0x2010);
			break;
		case 0x10ec0262:
		case 0x10ec0880:
		case 0x10ec0882:
		case 0x10ec0883:
		case 0x10ec0885:
		case 0x10ec0887:
		/*case 0x10ec0889:*/ /* this causes an SPDIF problem */
			alc889_coef_init(codec);
			break;
		case 0x10ec0888:
			alc888_coef_init(codec);
			break;
#if 0 /* XXX: This may cause the silent output on speaker on some machines */
		case 0x10ec0267:
		case 0x10ec0268:
			snd_hda_codec_write(codec, 0x20, 0,
					    AC_VERB_SET_COEF_INDEX, 7);
			tmp = snd_hda_codec_read(codec, 0x20, 0,
						 AC_VERB_GET_PROC_COEF, 0);
			snd_hda_codec_write(codec, 0x20, 0,
					    AC_VERB_SET_COEF_INDEX, 7);
			snd_hda_codec_write(codec, 0x20, 0,
					    AC_VERB_SET_PROC_COEF,
					    tmp | 0x3000);
			break;
#endif /* XXX */
		}
		break;
	}
}


/*
 * Realtek SSID verification
 */

/* Could be any non-zero and even value. When used as fixup, tells
 * the driver to ignore any present sku defines.
 */
#define ALC_FIXUP_SKU_IGNORE (2)

static void alc_fixup_sku_ignore(struct hda_codec *codec,
				 const struct hda_fixup *fix, int action)
{
	struct alc_spec *spec = codec->spec;
	if (action == HDA_FIXUP_ACT_PRE_PROBE) {
		spec->cdefine.fixup = 1;
		spec->cdefine.sku_cfg = ALC_FIXUP_SKU_IGNORE;
	}
}

static int alc_auto_parse_customize_define(struct hda_codec *codec)
{
	unsigned int ass, tmp, i;
	unsigned nid = 0;
	struct alc_spec *spec = codec->spec;

	spec->cdefine.enable_pcbeep = 1; /* assume always enabled */

	if (spec->cdefine.fixup) {
		ass = spec->cdefine.sku_cfg;
		if (ass == ALC_FIXUP_SKU_IGNORE)
			return -1;
		goto do_sku;
	}

	ass = codec->subsystem_id & 0xffff;
	if (ass != codec->bus->pci->subsystem_device && (ass & 1))
		goto do_sku;

	nid = 0x1d;
	if (codec->vendor_id == 0x10ec0260)
		nid = 0x17;
	ass = snd_hda_codec_get_pincfg(codec, nid);

	if (!(ass & 1)) {
		printk(KERN_INFO "hda_codec: %s: SKU not ready 0x%08x\n",
		       codec->chip_name, ass);
		return -1;
	}

	/* check sum */
	tmp = 0;
	for (i = 1; i < 16; i++) {
		if ((ass >> i) & 1)
			tmp++;
	}
	if (((ass >> 16) & 0xf) != tmp)
		return -1;

	spec->cdefine.port_connectivity = ass >> 30;
	spec->cdefine.enable_pcbeep = (ass & 0x100000) >> 20;
	spec->cdefine.check_sum = (ass >> 16) & 0xf;
	spec->cdefine.customization = ass >> 8;
do_sku:
	spec->cdefine.sku_cfg = ass;
	spec->cdefine.external_amp = (ass & 0x38) >> 3;
	spec->cdefine.platform_type = (ass & 0x4) >> 2;
	spec->cdefine.swap = (ass & 0x2) >> 1;
	spec->cdefine.override = ass & 0x1;

	snd_printd("SKU: Nid=0x%x sku_cfg=0x%08x\n",
		   nid, spec->cdefine.sku_cfg);
	snd_printd("SKU: port_connectivity=0x%x\n",
		   spec->cdefine.port_connectivity);
	snd_printd("SKU: enable_pcbeep=0x%x\n", spec->cdefine.enable_pcbeep);
	snd_printd("SKU: check_sum=0x%08x\n", spec->cdefine.check_sum);
	snd_printd("SKU: customization=0x%08x\n", spec->cdefine.customization);
	snd_printd("SKU: external_amp=0x%x\n", spec->cdefine.external_amp);
	snd_printd("SKU: platform_type=0x%x\n", spec->cdefine.platform_type);
	snd_printd("SKU: swap=0x%x\n", spec->cdefine.swap);
	snd_printd("SKU: override=0x%x\n", spec->cdefine.override);

	return 0;
}

/* return the position of NID in the list, or -1 if not found */
static int find_idx_in_nid_list(hda_nid_t nid, const hda_nid_t *list, int nums)
{
	int i;
	for (i = 0; i < nums; i++)
		if (list[i] == nid)
			return i;
	return -1;
}
/* return true if the given NID is found in the list */
static bool found_in_nid_list(hda_nid_t nid, const hda_nid_t *list, int nums)
{
	return find_idx_in_nid_list(nid, list, nums) >= 0;
}

/* check subsystem ID and set up device-specific initialization;
 * return 1 if initialized, 0 if invalid SSID
 */
/* 32-bit subsystem ID for BIOS loading in HD Audio codec.
 *	31 ~ 16 :	Manufacture ID
 *	15 ~ 8	:	SKU ID
 *	7  ~ 0	:	Assembly ID
 *	port-A --> pin 39/41, port-E --> pin 14/15, port-D --> pin 35/36
 */
static int alc_subsystem_id(struct hda_codec *codec,
			    hda_nid_t porta, hda_nid_t porte,
			    hda_nid_t portd, hda_nid_t porti)
{
	unsigned int ass, tmp, i;
	unsigned nid;
	struct alc_spec *spec = codec->spec;

	if (spec->cdefine.fixup) {
		ass = spec->cdefine.sku_cfg;
		if (ass == ALC_FIXUP_SKU_IGNORE)
			return 0;
		goto do_sku;
	}

	ass = codec->subsystem_id & 0xffff;
	if ((ass != codec->bus->pci->subsystem_device) && (ass & 1))
		goto do_sku;

	/* invalid SSID, check the special NID pin defcfg instead */
	/*
	 * 31~30	: port connectivity
	 * 29~21	: reserve
	 * 20		: PCBEEP input
	 * 19~16	: Check sum (15:1)
	 * 15~1		: Custom
	 * 0		: override
	*/
	nid = 0x1d;
	if (codec->vendor_id == 0x10ec0260)
		nid = 0x17;
	ass = snd_hda_codec_get_pincfg(codec, nid);
	snd_printd("realtek: No valid SSID, "
		   "checking pincfg 0x%08x for NID 0x%x\n",
		   ass, nid);
	if (!(ass & 1))
		return 0;
	if ((ass >> 30) != 1)	/* no physical connection */
		return 0;

	/* check sum */
	tmp = 0;
	for (i = 1; i < 16; i++) {
		if ((ass >> i) & 1)
			tmp++;
	}
	if (((ass >> 16) & 0xf) != tmp)
		return 0;
do_sku:
	snd_printd("realtek: Enabling init ASM_ID=0x%04x CODEC_ID=%08x\n",
		   ass & 0xffff, codec->vendor_id);
	/*
	 * 0 : override
	 * 1 :	Swap Jack
	 * 2 : 0 --> Desktop, 1 --> Laptop
	 * 3~5 : External Amplifier control
	 * 7~6 : Reserved
	*/
	tmp = (ass & 0x38) >> 3;	/* external Amp control */
	switch (tmp) {
	case 1:
		spec->init_amp = ALC_INIT_GPIO1;
		break;
	case 3:
		spec->init_amp = ALC_INIT_GPIO2;
		break;
	case 7:
		spec->init_amp = ALC_INIT_GPIO3;
		break;
	case 5:
	default:
		spec->init_amp = ALC_INIT_DEFAULT;
		break;
	}

	/* is laptop or Desktop and enable the function "Mute internal speaker
	 * when the external headphone out jack is plugged"
	 */
	if (!(ass & 0x8000))
		return 1;
	/*
	 * 10~8 : Jack location
	 * 12~11: Headphone out -> 00: PortA, 01: PortE, 02: PortD, 03: Resvered
	 * 14~13: Resvered
	 * 15   : 1 --> enable the function "Mute internal speaker
	 *	        when the external headphone out jack is plugged"
	 */
	if (!spec->gen.autocfg.hp_pins[0] &&
	    !(spec->gen.autocfg.line_out_pins[0] &&
	      spec->gen.autocfg.line_out_type == AUTO_PIN_HP_OUT)) {
		hda_nid_t nid;
		tmp = (ass >> 11) & 0x3;	/* HP to chassis */
		if (tmp == 0)
			nid = porta;
		else if (tmp == 1)
			nid = porte;
		else if (tmp == 2)
			nid = portd;
		else if (tmp == 3)
			nid = porti;
		else
			return 1;
		if (found_in_nid_list(nid, spec->gen.autocfg.line_out_pins,
				      spec->gen.autocfg.line_outs))
			return 1;
		spec->gen.autocfg.hp_pins[0] = nid;
	}
	return 1;
}

/* Check the validity of ALC subsystem-id
 * ports contains an array of 4 pin NIDs for port-A, E, D and I */
static void alc_ssid_check(struct hda_codec *codec, const hda_nid_t *ports)
{
	if (!alc_subsystem_id(codec, ports[0], ports[1], ports[2], ports[3])) {
		struct alc_spec *spec = codec->spec;
		snd_printd("realtek: "
			   "Enable default setup for auto mode as fallback\n");
		spec->init_amp = ALC_INIT_DEFAULT;
	}
}

/*
 * COEF access helper functions
 */
static int alc_read_coef_idx(struct hda_codec *codec,
			unsigned int coef_idx)
{
	unsigned int val;
	snd_hda_codec_write(codec, 0x20, 0, AC_VERB_SET_COEF_INDEX,
		    		coef_idx);
	val = snd_hda_codec_read(codec, 0x20, 0,
			 	AC_VERB_GET_PROC_COEF, 0);
	return val;
}

static void alc_write_coef_idx(struct hda_codec *codec, unsigned int coef_idx,
							unsigned int coef_val)
{
	snd_hda_codec_write(codec, 0x20, 0, AC_VERB_SET_COEF_INDEX,
			    coef_idx);
	snd_hda_codec_write(codec, 0x20, 0, AC_VERB_SET_PROC_COEF,
			    coef_val);
}

/* a special bypass for COEF 0; read the cached value at the second time */
static unsigned int alc_get_coef0(struct hda_codec *codec)
{
	struct alc_spec *spec = codec->spec;
	if (!spec->coef0)
		spec->coef0 = alc_read_coef_idx(codec, 0);
	return spec->coef0;
}

/*
 */

static hda_nid_t get_adc_nid(struct hda_codec *codec, int adc_idx, int imux_idx)
{
	struct hda_gen_spec *spec = codec->spec;
	if (spec->dyn_adc_switch)
		adc_idx = spec->dyn_adc_idx[imux_idx];
	return spec->adc_nids[adc_idx];
}

static void alc_inv_dmic_sync_adc(struct hda_codec *codec, int adc_idx)
{
	struct alc_spec *spec = codec->spec;
	struct hda_input_mux *imux = &spec->gen.input_mux;
	struct nid_path *path;
	hda_nid_t nid;
	int i, dir, parm;
	unsigned int val;

	for (i = 0; i < imux->num_items; i++) {
		if (spec->gen.imux_pins[i] == spec->inv_dmic_pin)
			break;
	}
	if (i >= imux->num_items)
		return;

	path = snd_hda_get_nid_path(codec, spec->inv_dmic_pin,
				    get_adc_nid(codec, adc_idx, i));
	val = path->ctls[NID_PATH_MUTE_CTL];
	if (!val)
		return;
	nid = get_amp_nid_(val);
	dir = get_amp_direction_(val);
	parm = AC_AMP_SET_RIGHT |
		(dir == HDA_OUTPUT ? AC_AMP_SET_OUTPUT : AC_AMP_SET_INPUT);

	/* flush all cached amps at first */
	snd_hda_codec_flush_cache(codec);

	/* we care only right channel */
	val = snd_hda_codec_amp_read(codec, nid, 1, dir, 0);
	if (val & 0x80) /* if already muted, we don't need to touch */
		return;
	val |= 0x80;
	snd_hda_codec_write(codec, nid, 0, AC_VERB_SET_AMP_GAIN_MUTE,
			    parm | val);
}

/*
 * Inverted digital-mic handling
 *
 * First off, it's a bit tricky.  The "Inverted Internal Mic Capture Switch"
 * gives the additional mute only to the right channel of the digital mic
 * capture stream.  This is a workaround for avoiding the almost silence
 * by summing the stereo stream from some (known to be ForteMedia)
 * digital mic unit.
 *
 * The logic is to call alc_inv_dmic_sync() after each action (possibly)
 * modifying ADC amp.  When the mute flag is set, it mutes the R-channel
 * without caching so that the cache can still keep the original value.
 * The cached value is then restored when the flag is set off or any other
 * than d-mic is used as the current input source.
 */
static void alc_inv_dmic_sync(struct hda_codec *codec, bool force)
{
	struct alc_spec *spec = codec->spec;
	int src, nums;

	if (!spec->inv_dmic_fixup)
		return;
	if (!spec->inv_dmic_muted && !force)
		return;
	nums = spec->gen.dyn_adc_switch ? 1 : spec->gen.num_adc_nids;
	for (src = 0; src < nums; src++) {
		bool dmic_fixup = false;

		if (spec->inv_dmic_muted &&
		    spec->gen.imux_pins[spec->gen.cur_mux[src]] == spec->inv_dmic_pin)
			dmic_fixup = true;
		if (!dmic_fixup && !force)
			continue;
		alc_inv_dmic_sync_adc(codec, src);
	}
}

static void alc_inv_dmic_hook(struct hda_codec *codec,
			     struct snd_ctl_elem_value *ucontrol)
{
	alc_inv_dmic_sync(codec, false);
}

static int alc_inv_dmic_sw_get(struct snd_kcontrol *kcontrol,
			       struct snd_ctl_elem_value *ucontrol)
{
	struct hda_codec *codec = snd_kcontrol_chip(kcontrol);
	struct alc_spec *spec = codec->spec;

	ucontrol->value.integer.value[0] = !spec->inv_dmic_muted;
	return 0;
}

static int alc_inv_dmic_sw_put(struct snd_kcontrol *kcontrol,
			       struct snd_ctl_elem_value *ucontrol)
{
	struct hda_codec *codec = snd_kcontrol_chip(kcontrol);
	struct alc_spec *spec = codec->spec;
	unsigned int val = !ucontrol->value.integer.value[0];

	if (val == spec->inv_dmic_muted)
		return 0;
	spec->inv_dmic_muted = val;
	alc_inv_dmic_sync(codec, true);
	return 0;
}

static const struct snd_kcontrol_new alc_inv_dmic_sw = {
	.iface = SNDRV_CTL_ELEM_IFACE_MIXER,
	.name = "Inverted Internal Mic Capture Switch",
	.info = snd_ctl_boolean_mono_info,
	.get = alc_inv_dmic_sw_get,
	.put = alc_inv_dmic_sw_put,
};

static int alc_add_inv_dmic_mixer(struct hda_codec *codec, hda_nid_t nid)
{
	struct alc_spec *spec = codec->spec;

	if (!snd_hda_gen_add_kctl(&spec->gen, NULL, &alc_inv_dmic_sw))
		return -ENOMEM;
	spec->inv_dmic_fixup = 1;
	spec->inv_dmic_muted = 0;
	spec->inv_dmic_pin = nid;
	spec->gen.cap_sync_hook = alc_inv_dmic_hook;
	return 0;
}

/* typically the digital mic is put at node 0x12 */
static void alc_fixup_inv_dmic_0x12(struct hda_codec *codec,
				    const struct hda_fixup *fix, int action)
{
	if (action == HDA_FIXUP_ACT_PROBE)
		alc_add_inv_dmic_mixer(codec, 0x12);
}


#ifdef CONFIG_SND_HDA_INPUT_BEEP
/* additional beep mixers; the actual parameters are overwritten at build */
static const struct snd_kcontrol_new alc_beep_mixer[] = {
	HDA_CODEC_VOLUME("Beep Playback Volume", 0, 0, HDA_INPUT),
	HDA_CODEC_MUTE_BEEP("Beep Playback Switch", 0, 0, HDA_INPUT),
	{ } /* end */
};
#endif

static int alc_build_controls(struct hda_codec *codec)
{
	struct alc_spec *spec = codec->spec;
	int i, err;

	err = snd_hda_gen_build_controls(codec);
	if (err < 0)
		return err;

	for (i = 0; i < spec->num_mixers; i++) {
		err = snd_hda_add_new_ctls(codec, spec->mixers[i]);
		if (err < 0)
			return err;
	}

#ifdef CONFIG_SND_HDA_INPUT_BEEP
	/* create beep controls if needed */
	if (spec->beep_amp) {
		const struct snd_kcontrol_new *knew;
		for (knew = alc_beep_mixer; knew->name; knew++) {
			struct snd_kcontrol *kctl;
			kctl = snd_ctl_new1(knew, codec);
			if (!kctl)
				return -ENOMEM;
			kctl->private_value = spec->beep_amp;
			err = snd_hda_ctl_add(codec, 0, kctl);
			if (err < 0)
				return err;
		}
	}
#endif

	snd_hda_apply_fixup(codec, HDA_FIXUP_ACT_BUILD);
	return 0;
}


/*
 * Common callbacks
 */

static int alc_init(struct hda_codec *codec)
{
	struct alc_spec *spec = codec->spec;

	if (spec->init_hook)
		spec->init_hook(codec);

	alc_fix_pll(codec);
	alc_auto_init_amp(codec, spec->init_amp);

	snd_hda_gen_init(codec);

	snd_hda_apply_fixup(codec, HDA_FIXUP_ACT_INIT);

	return 0;
}

static inline void alc_shutup(struct hda_codec *codec)
{
	struct alc_spec *spec = codec->spec;

	if (spec && spec->shutup)
		spec->shutup(codec);
	snd_hda_shutup_pins(codec);
}

static void alc_free(struct hda_codec *codec)
{
	struct alc_spec *spec = codec->spec;

	if (!spec)
		return;

	snd_hda_gen_spec_free(&spec->gen);
	snd_hda_detach_beep_device(codec);
	kfree(spec);
}

#ifdef CONFIG_PM
static void alc_power_eapd(struct hda_codec *codec)
{
	alc_auto_setup_eapd(codec, false);
}

static int alc_suspend(struct hda_codec *codec)
{
	struct alc_spec *spec = codec->spec;
	alc_shutup(codec);
	if (spec && spec->power_hook)
		spec->power_hook(codec);
	return 0;
}
#endif

#ifdef CONFIG_PM
static int alc_resume(struct hda_codec *codec)
{
	msleep(150); /* to avoid pop noise */
	codec->patch_ops.init(codec);
	snd_hda_codec_resume_amp(codec);
	snd_hda_codec_resume_cache(codec);
	alc_inv_dmic_sync(codec, true);
	hda_call_check_power_status(codec, 0x01);
	return 0;
}
#endif

/*
 */
static const struct hda_codec_ops alc_patch_ops = {
	.build_controls = alc_build_controls,
	.build_pcms = snd_hda_gen_build_pcms,
	.init = alc_init,
	.free = alc_free,
	.unsol_event = snd_hda_jack_unsol_event,
#ifdef CONFIG_PM
	.resume = alc_resume,
	.suspend = alc_suspend,
	.check_power_status = snd_hda_gen_check_power_status,
#endif
	.reboot_notify = alc_shutup,
};


/* replace the codec chip_name with the given string */
static int alc_codec_rename(struct hda_codec *codec, const char *name)
{
	kfree(codec->chip_name);
	codec->chip_name = kstrdup(name, GFP_KERNEL);
	if (!codec->chip_name) {
		alc_free(codec);
		return -ENOMEM;
	}
	return 0;
}

/*
 * Rename codecs appropriately from COEF value
 */
struct alc_codec_rename_table {
	unsigned int vendor_id;
	unsigned short coef_mask;
	unsigned short coef_bits;
	const char *name;
};

static struct alc_codec_rename_table rename_tbl[] = {
	{ 0x10ec0269, 0xfff0, 0x3010, "ALC277" },
	{ 0x10ec0269, 0xf0f0, 0x2010, "ALC259" },
	{ 0x10ec0269, 0xf0f0, 0x3010, "ALC258" },
	{ 0x10ec0269, 0x00f0, 0x0010, "ALC269VB" },
	{ 0x10ec0269, 0xffff, 0xa023, "ALC259" },
	{ 0x10ec0269, 0xffff, 0x6023, "ALC281X" },
	{ 0x10ec0269, 0x00f0, 0x0020, "ALC269VC" },
	{ 0x10ec0269, 0x00f0, 0x0030, "ALC269VD" },
	{ 0x10ec0887, 0x00f0, 0x0030, "ALC887-VD" },
	{ 0x10ec0888, 0x00f0, 0x0030, "ALC888-VD" },
	{ 0x10ec0888, 0xf0f0, 0x3020, "ALC886" },
	{ 0x10ec0899, 0x2000, 0x2000, "ALC899" },
	{ 0x10ec0892, 0xffff, 0x8020, "ALC661" },
	{ 0x10ec0892, 0xffff, 0x8011, "ALC661" },
	{ 0x10ec0892, 0xffff, 0x4011, "ALC656" },
	{ } /* terminator */
};

static int alc_codec_rename_from_preset(struct hda_codec *codec)
{
	const struct alc_codec_rename_table *p;

	for (p = rename_tbl; p->vendor_id; p++) {
		if (p->vendor_id != codec->vendor_id)
			continue;
		if ((alc_get_coef0(codec) & p->coef_mask) == p->coef_bits)
			return alc_codec_rename(codec, p->name);
	}
	return 0;
}


/*
 * Digital-beep handlers
 */
#ifdef CONFIG_SND_HDA_INPUT_BEEP
#define set_beep_amp(spec, nid, idx, dir) \
	((spec)->beep_amp = HDA_COMPOSE_AMP_VAL(nid, 3, idx, dir))

static const struct snd_pci_quirk beep_white_list[] = {
	SND_PCI_QUIRK(0x1043, 0x103c, "ASUS", 1),
	SND_PCI_QUIRK(0x1043, 0x829f, "ASUS", 1),
	SND_PCI_QUIRK(0x1043, 0x8376, "EeePC", 1),
	SND_PCI_QUIRK(0x1043, 0x83ce, "EeePC", 1),
	SND_PCI_QUIRK(0x1043, 0x831a, "EeePC", 1),
	SND_PCI_QUIRK(0x1043, 0x834a, "EeePC", 1),
	SND_PCI_QUIRK(0x1458, 0xa002, "GA-MA790X", 1),
	SND_PCI_QUIRK(0x8086, 0xd613, "Intel", 1),
	{}
};

static inline int has_cdefine_beep(struct hda_codec *codec)
{
	struct alc_spec *spec = codec->spec;
	const struct snd_pci_quirk *q;
	q = snd_pci_quirk_lookup(codec->bus->pci, beep_white_list);
	if (q)
		return q->value;
	return spec->cdefine.enable_pcbeep;
}
#else
#define set_beep_amp(spec, nid, idx, dir) /* NOP */
#define has_cdefine_beep(codec)		0
#endif

/* parse the BIOS configuration and set up the alc_spec */
/* return 1 if successful, 0 if the proper config is not found,
 * or a negative error code
 */
static int alc_parse_auto_config(struct hda_codec *codec,
				 const hda_nid_t *ignore_nids,
				 const hda_nid_t *ssid_nids)
{
	struct alc_spec *spec = codec->spec;
	struct auto_pin_cfg *cfg = &spec->gen.autocfg;
	int err;

	err = snd_hda_parse_pin_defcfg(codec, cfg, ignore_nids,
				       spec->parse_flags);
	if (err < 0)
		return err;

	if (ssid_nids)
		alc_ssid_check(codec, ssid_nids);

	err = snd_hda_gen_parse_auto_config(codec, cfg);
	if (err < 0)
		return err;

	return 1;
}

/* common preparation job for alc_spec */
static int alc_alloc_spec(struct hda_codec *codec, hda_nid_t mixer_nid)
{
	struct alc_spec *spec = kzalloc(sizeof(*spec), GFP_KERNEL);
	int err;

	if (!spec)
		return -ENOMEM;
	codec->spec = spec;
	snd_hda_gen_spec_init(&spec->gen);
	spec->gen.mixer_nid = mixer_nid;
	spec->gen.own_eapd_ctl = 1;
	codec->single_adc_amp = 1;
	/* FIXME: do we need this for all Realtek codec models? */
	codec->spdif_status_reset = 1;

	err = alc_codec_rename_from_preset(codec);
	if (err < 0) {
		kfree(spec);
		return err;
	}
	return 0;
}

static int alc880_parse_auto_config(struct hda_codec *codec)
{
	static const hda_nid_t alc880_ignore[] = { 0x1d, 0 };
	static const hda_nid_t alc880_ssids[] = { 0x15, 0x1b, 0x14, 0 };
	return alc_parse_auto_config(codec, alc880_ignore, alc880_ssids);
}

/*
 * ALC880 fix-ups
 */
enum {
	ALC880_FIXUP_GPIO1,
	ALC880_FIXUP_GPIO2,
	ALC880_FIXUP_MEDION_RIM,
	ALC880_FIXUP_LG,
	ALC880_FIXUP_W810,
	ALC880_FIXUP_EAPD_COEF,
	ALC880_FIXUP_TCL_S700,
	ALC880_FIXUP_VOL_KNOB,
	ALC880_FIXUP_FUJITSU,
	ALC880_FIXUP_F1734,
	ALC880_FIXUP_UNIWILL,
	ALC880_FIXUP_UNIWILL_DIG,
	ALC880_FIXUP_Z71V,
	ALC880_FIXUP_3ST_BASE,
	ALC880_FIXUP_3ST,
	ALC880_FIXUP_3ST_DIG,
	ALC880_FIXUP_5ST_BASE,
	ALC880_FIXUP_5ST,
	ALC880_FIXUP_5ST_DIG,
	ALC880_FIXUP_6ST_BASE,
	ALC880_FIXUP_6ST,
	ALC880_FIXUP_6ST_DIG,
	ALC880_FIXUP_6ST_AUTOMUTE,
};

/* enable the volume-knob widget support on NID 0x21 */
static void alc880_fixup_vol_knob(struct hda_codec *codec,
				  const struct hda_fixup *fix, int action)
{
	if (action == HDA_FIXUP_ACT_PROBE)
		snd_hda_jack_detect_enable_callback(codec, 0x21, ALC_DCVOL_EVENT, alc_update_knob_master);
}

static const struct hda_fixup alc880_fixups[] = {
	[ALC880_FIXUP_GPIO1] = {
		.type = HDA_FIXUP_VERBS,
		.v.verbs = alc_gpio1_init_verbs,
	},
	[ALC880_FIXUP_GPIO2] = {
		.type = HDA_FIXUP_VERBS,
		.v.verbs = alc_gpio2_init_verbs,
	},
	[ALC880_FIXUP_MEDION_RIM] = {
		.type = HDA_FIXUP_VERBS,
		.v.verbs = (const struct hda_verb[]) {
			{ 0x20, AC_VERB_SET_COEF_INDEX, 0x07 },
			{ 0x20, AC_VERB_SET_PROC_COEF,  0x3060 },
			{ }
		},
		.chained = true,
		.chain_id = ALC880_FIXUP_GPIO2,
	},
	[ALC880_FIXUP_LG] = {
		.type = HDA_FIXUP_PINS,
		.v.pins = (const struct hda_pintbl[]) {
			/* disable bogus unused pins */
			{ 0x16, 0x411111f0 },
			{ 0x18, 0x411111f0 },
			{ 0x1a, 0x411111f0 },
			{ }
		}
	},
	[ALC880_FIXUP_W810] = {
		.type = HDA_FIXUP_PINS,
		.v.pins = (const struct hda_pintbl[]) {
			/* disable bogus unused pins */
			{ 0x17, 0x411111f0 },
			{ }
		},
		.chained = true,
		.chain_id = ALC880_FIXUP_GPIO2,
	},
	[ALC880_FIXUP_EAPD_COEF] = {
		.type = HDA_FIXUP_VERBS,
		.v.verbs = (const struct hda_verb[]) {
			/* change to EAPD mode */
			{ 0x20, AC_VERB_SET_COEF_INDEX, 0x07 },
			{ 0x20, AC_VERB_SET_PROC_COEF,  0x3060 },
			{}
		},
	},
	[ALC880_FIXUP_TCL_S700] = {
		.type = HDA_FIXUP_VERBS,
		.v.verbs = (const struct hda_verb[]) {
			/* change to EAPD mode */
			{ 0x20, AC_VERB_SET_COEF_INDEX, 0x07 },
			{ 0x20, AC_VERB_SET_PROC_COEF,  0x3070 },
			{}
		},
		.chained = true,
		.chain_id = ALC880_FIXUP_GPIO2,
	},
	[ALC880_FIXUP_VOL_KNOB] = {
		.type = HDA_FIXUP_FUNC,
		.v.func = alc880_fixup_vol_knob,
	},
	[ALC880_FIXUP_FUJITSU] = {
		/* override all pins as BIOS on old Amilo is broken */
		.type = HDA_FIXUP_PINS,
		.v.pins = (const struct hda_pintbl[]) {
			{ 0x14, 0x0121411f }, /* HP */
			{ 0x15, 0x99030120 }, /* speaker */
			{ 0x16, 0x99030130 }, /* bass speaker */
			{ 0x17, 0x411111f0 }, /* N/A */
			{ 0x18, 0x411111f0 }, /* N/A */
			{ 0x19, 0x01a19950 }, /* mic-in */
			{ 0x1a, 0x411111f0 }, /* N/A */
			{ 0x1b, 0x411111f0 }, /* N/A */
			{ 0x1c, 0x411111f0 }, /* N/A */
			{ 0x1d, 0x411111f0 }, /* N/A */
			{ 0x1e, 0x01454140 }, /* SPDIF out */
			{ }
		},
		.chained = true,
		.chain_id = ALC880_FIXUP_VOL_KNOB,
	},
	[ALC880_FIXUP_F1734] = {
		/* almost compatible with FUJITSU, but no bass and SPDIF */
		.type = HDA_FIXUP_PINS,
		.v.pins = (const struct hda_pintbl[]) {
			{ 0x14, 0x0121411f }, /* HP */
			{ 0x15, 0x99030120 }, /* speaker */
			{ 0x16, 0x411111f0 }, /* N/A */
			{ 0x17, 0x411111f0 }, /* N/A */
			{ 0x18, 0x411111f0 }, /* N/A */
			{ 0x19, 0x01a19950 }, /* mic-in */
			{ 0x1a, 0x411111f0 }, /* N/A */
			{ 0x1b, 0x411111f0 }, /* N/A */
			{ 0x1c, 0x411111f0 }, /* N/A */
			{ 0x1d, 0x411111f0 }, /* N/A */
			{ 0x1e, 0x411111f0 }, /* N/A */
			{ }
		},
		.chained = true,
		.chain_id = ALC880_FIXUP_VOL_KNOB,
	},
	[ALC880_FIXUP_UNIWILL] = {
		/* need to fix HP and speaker pins to be parsed correctly */
		.type = HDA_FIXUP_PINS,
		.v.pins = (const struct hda_pintbl[]) {
			{ 0x14, 0x0121411f }, /* HP */
			{ 0x15, 0x99030120 }, /* speaker */
			{ 0x16, 0x99030130 }, /* bass speaker */
			{ }
		},
	},
	[ALC880_FIXUP_UNIWILL_DIG] = {
		.type = HDA_FIXUP_PINS,
		.v.pins = (const struct hda_pintbl[]) {
			/* disable bogus unused pins */
			{ 0x17, 0x411111f0 },
			{ 0x19, 0x411111f0 },
			{ 0x1b, 0x411111f0 },
			{ 0x1f, 0x411111f0 },
			{ }
		}
	},
	[ALC880_FIXUP_Z71V] = {
		.type = HDA_FIXUP_PINS,
		.v.pins = (const struct hda_pintbl[]) {
			/* set up the whole pins as BIOS is utterly broken */
			{ 0x14, 0x99030120 }, /* speaker */
			{ 0x15, 0x0121411f }, /* HP */
			{ 0x16, 0x411111f0 }, /* N/A */
			{ 0x17, 0x411111f0 }, /* N/A */
			{ 0x18, 0x01a19950 }, /* mic-in */
			{ 0x19, 0x411111f0 }, /* N/A */
			{ 0x1a, 0x01813031 }, /* line-in */
			{ 0x1b, 0x411111f0 }, /* N/A */
			{ 0x1c, 0x411111f0 }, /* N/A */
			{ 0x1d, 0x411111f0 }, /* N/A */
			{ 0x1e, 0x0144111e }, /* SPDIF */
			{ }
		}
	},
	[ALC880_FIXUP_3ST_BASE] = {
		.type = HDA_FIXUP_PINS,
		.v.pins = (const struct hda_pintbl[]) {
			{ 0x14, 0x01014010 }, /* line-out */
			{ 0x15, 0x411111f0 }, /* N/A */
			{ 0x16, 0x411111f0 }, /* N/A */
			{ 0x17, 0x411111f0 }, /* N/A */
			{ 0x18, 0x01a19c30 }, /* mic-in */
			{ 0x19, 0x0121411f }, /* HP */
			{ 0x1a, 0x01813031 }, /* line-in */
			{ 0x1b, 0x02a19c40 }, /* front-mic */
			{ 0x1c, 0x411111f0 }, /* N/A */
			{ 0x1d, 0x411111f0 }, /* N/A */
			/* 0x1e is filled in below */
			{ 0x1f, 0x411111f0 }, /* N/A */
			{ }
		}
	},
	[ALC880_FIXUP_3ST] = {
		.type = HDA_FIXUP_PINS,
		.v.pins = (const struct hda_pintbl[]) {
			{ 0x1e, 0x411111f0 }, /* N/A */
			{ }
		},
		.chained = true,
		.chain_id = ALC880_FIXUP_3ST_BASE,
	},
	[ALC880_FIXUP_3ST_DIG] = {
		.type = HDA_FIXUP_PINS,
		.v.pins = (const struct hda_pintbl[]) {
			{ 0x1e, 0x0144111e }, /* SPDIF */
			{ }
		},
		.chained = true,
		.chain_id = ALC880_FIXUP_3ST_BASE,
	},
	[ALC880_FIXUP_5ST_BASE] = {
		.type = HDA_FIXUP_PINS,
		.v.pins = (const struct hda_pintbl[]) {
			{ 0x14, 0x01014010 }, /* front */
			{ 0x15, 0x411111f0 }, /* N/A */
			{ 0x16, 0x01011411 }, /* CLFE */
			{ 0x17, 0x01016412 }, /* surr */
			{ 0x18, 0x01a19c30 }, /* mic-in */
			{ 0x19, 0x0121411f }, /* HP */
			{ 0x1a, 0x01813031 }, /* line-in */
			{ 0x1b, 0x02a19c40 }, /* front-mic */
			{ 0x1c, 0x411111f0 }, /* N/A */
			{ 0x1d, 0x411111f0 }, /* N/A */
			/* 0x1e is filled in below */
			{ 0x1f, 0x411111f0 }, /* N/A */
			{ }
		}
	},
	[ALC880_FIXUP_5ST] = {
		.type = HDA_FIXUP_PINS,
		.v.pins = (const struct hda_pintbl[]) {
			{ 0x1e, 0x411111f0 }, /* N/A */
			{ }
		},
		.chained = true,
		.chain_id = ALC880_FIXUP_5ST_BASE,
	},
	[ALC880_FIXUP_5ST_DIG] = {
		.type = HDA_FIXUP_PINS,
		.v.pins = (const struct hda_pintbl[]) {
			{ 0x1e, 0x0144111e }, /* SPDIF */
			{ }
		},
		.chained = true,
		.chain_id = ALC880_FIXUP_5ST_BASE,
	},
	[ALC880_FIXUP_6ST_BASE] = {
		.type = HDA_FIXUP_PINS,
		.v.pins = (const struct hda_pintbl[]) {
			{ 0x14, 0x01014010 }, /* front */
			{ 0x15, 0x01016412 }, /* surr */
			{ 0x16, 0x01011411 }, /* CLFE */
			{ 0x17, 0x01012414 }, /* side */
			{ 0x18, 0x01a19c30 }, /* mic-in */
			{ 0x19, 0x02a19c40 }, /* front-mic */
			{ 0x1a, 0x01813031 }, /* line-in */
			{ 0x1b, 0x0121411f }, /* HP */
			{ 0x1c, 0x411111f0 }, /* N/A */
			{ 0x1d, 0x411111f0 }, /* N/A */
			/* 0x1e is filled in below */
			{ 0x1f, 0x411111f0 }, /* N/A */
			{ }
		}
	},
	[ALC880_FIXUP_6ST] = {
		.type = HDA_FIXUP_PINS,
		.v.pins = (const struct hda_pintbl[]) {
			{ 0x1e, 0x411111f0 }, /* N/A */
			{ }
		},
		.chained = true,
		.chain_id = ALC880_FIXUP_6ST_BASE,
	},
	[ALC880_FIXUP_6ST_DIG] = {
		.type = HDA_FIXUP_PINS,
		.v.pins = (const struct hda_pintbl[]) {
			{ 0x1e, 0x0144111e }, /* SPDIF */
			{ }
		},
		.chained = true,
		.chain_id = ALC880_FIXUP_6ST_BASE,
	},
	[ALC880_FIXUP_6ST_AUTOMUTE] = {
		.type = HDA_FIXUP_PINS,
		.v.pins = (const struct hda_pintbl[]) {
			{ 0x1b, 0x0121401f }, /* HP with jack detect */
			{ }
		},
		.chained_before = true,
		.chain_id = ALC880_FIXUP_6ST_BASE,
	},
};

static const struct snd_pci_quirk alc880_fixup_tbl[] = {
	SND_PCI_QUIRK(0x1019, 0x0f69, "Coeus G610P", ALC880_FIXUP_W810),
	SND_PCI_QUIRK(0x1043, 0x1964, "ASUS Z71V", ALC880_FIXUP_Z71V),
	SND_PCI_QUIRK_VENDOR(0x1043, "ASUS", ALC880_FIXUP_GPIO1),
	SND_PCI_QUIRK(0x1558, 0x5401, "Clevo GPIO2", ALC880_FIXUP_GPIO2),
	SND_PCI_QUIRK_VENDOR(0x1558, "Clevo", ALC880_FIXUP_EAPD_COEF),
	SND_PCI_QUIRK(0x1584, 0x9050, "Uniwill", ALC880_FIXUP_UNIWILL_DIG),
	SND_PCI_QUIRK(0x1584, 0x9054, "Uniwill", ALC880_FIXUP_F1734),
	SND_PCI_QUIRK(0x1584, 0x9070, "Uniwill", ALC880_FIXUP_UNIWILL),
	SND_PCI_QUIRK(0x1584, 0x9077, "Uniwill P53", ALC880_FIXUP_VOL_KNOB),
	SND_PCI_QUIRK(0x161f, 0x203d, "W810", ALC880_FIXUP_W810),
	SND_PCI_QUIRK(0x161f, 0x205d, "Medion Rim 2150", ALC880_FIXUP_MEDION_RIM),
	SND_PCI_QUIRK(0x1631, 0xe011, "PB 13201056", ALC880_FIXUP_6ST_AUTOMUTE),
	SND_PCI_QUIRK(0x1734, 0x107c, "FSC F1734", ALC880_FIXUP_F1734),
	SND_PCI_QUIRK(0x1734, 0x1094, "FSC Amilo M1451G", ALC880_FIXUP_FUJITSU),
	SND_PCI_QUIRK(0x1734, 0x10ac, "FSC AMILO Xi 1526", ALC880_FIXUP_F1734),
	SND_PCI_QUIRK(0x1734, 0x10b0, "FSC Amilo Pi1556", ALC880_FIXUP_FUJITSU),
	SND_PCI_QUIRK(0x1854, 0x003b, "LG", ALC880_FIXUP_LG),
	SND_PCI_QUIRK(0x1854, 0x005f, "LG P1 Express", ALC880_FIXUP_LG),
	SND_PCI_QUIRK(0x1854, 0x0068, "LG w1", ALC880_FIXUP_LG),
	SND_PCI_QUIRK(0x19db, 0x4188, "TCL S700", ALC880_FIXUP_TCL_S700),

	/* Below is the copied entries from alc880_quirks.c.
	 * It's not quite sure whether BIOS sets the correct pin-config table
	 * on these machines, thus they are kept to be compatible with
	 * the old static quirks.  Once when it's confirmed to work without
	 * these overrides, it'd be better to remove.
	 */
	SND_PCI_QUIRK(0x1019, 0xa880, "ECS", ALC880_FIXUP_5ST_DIG),
	SND_PCI_QUIRK(0x1019, 0xa884, "Acer APFV", ALC880_FIXUP_6ST),
	SND_PCI_QUIRK(0x1025, 0x0070, "ULI", ALC880_FIXUP_3ST_DIG),
	SND_PCI_QUIRK(0x1025, 0x0077, "ULI", ALC880_FIXUP_6ST_DIG),
	SND_PCI_QUIRK(0x1025, 0x0078, "ULI", ALC880_FIXUP_6ST_DIG),
	SND_PCI_QUIRK(0x1025, 0x0087, "ULI", ALC880_FIXUP_6ST_DIG),
	SND_PCI_QUIRK(0x1025, 0xe309, "ULI", ALC880_FIXUP_3ST_DIG),
	SND_PCI_QUIRK(0x1025, 0xe310, "ULI", ALC880_FIXUP_3ST),
	SND_PCI_QUIRK(0x1039, 0x1234, NULL, ALC880_FIXUP_6ST_DIG),
	SND_PCI_QUIRK(0x104d, 0x81a0, "Sony", ALC880_FIXUP_3ST),
	SND_PCI_QUIRK(0x104d, 0x81d6, "Sony", ALC880_FIXUP_3ST),
	SND_PCI_QUIRK(0x107b, 0x3032, "Gateway", ALC880_FIXUP_5ST),
	SND_PCI_QUIRK(0x107b, 0x3033, "Gateway", ALC880_FIXUP_5ST),
	SND_PCI_QUIRK(0x107b, 0x4039, "Gateway", ALC880_FIXUP_5ST),
	SND_PCI_QUIRK(0x1297, 0xc790, "Shuttle ST20G5", ALC880_FIXUP_6ST_DIG),
	SND_PCI_QUIRK(0x1458, 0xa102, "Gigabyte K8", ALC880_FIXUP_6ST_DIG),
	SND_PCI_QUIRK(0x1462, 0x1150, "MSI", ALC880_FIXUP_6ST_DIG),
	SND_PCI_QUIRK(0x1509, 0x925d, "FIC P4M", ALC880_FIXUP_6ST_DIG),
	SND_PCI_QUIRK(0x1565, 0x8202, "Biostar", ALC880_FIXUP_5ST_DIG),
	SND_PCI_QUIRK(0x1695, 0x400d, "EPoX", ALC880_FIXUP_5ST_DIG),
	SND_PCI_QUIRK(0x1695, 0x4012, "EPox EP-5LDA", ALC880_FIXUP_5ST_DIG),
	SND_PCI_QUIRK(0x2668, 0x8086, NULL, ALC880_FIXUP_6ST_DIG), /* broken BIOS */
	SND_PCI_QUIRK(0x8086, 0x2668, NULL, ALC880_FIXUP_6ST_DIG),
	SND_PCI_QUIRK(0x8086, 0xa100, "Intel mobo", ALC880_FIXUP_5ST_DIG),
	SND_PCI_QUIRK(0x8086, 0xd400, "Intel mobo", ALC880_FIXUP_5ST_DIG),
	SND_PCI_QUIRK(0x8086, 0xd401, "Intel mobo", ALC880_FIXUP_5ST_DIG),
	SND_PCI_QUIRK(0x8086, 0xd402, "Intel mobo", ALC880_FIXUP_3ST_DIG),
	SND_PCI_QUIRK(0x8086, 0xe224, "Intel mobo", ALC880_FIXUP_5ST_DIG),
	SND_PCI_QUIRK(0x8086, 0xe305, "Intel mobo", ALC880_FIXUP_3ST_DIG),
	SND_PCI_QUIRK(0x8086, 0xe308, "Intel mobo", ALC880_FIXUP_3ST_DIG),
	SND_PCI_QUIRK(0x8086, 0xe400, "Intel mobo", ALC880_FIXUP_5ST_DIG),
	SND_PCI_QUIRK(0x8086, 0xe401, "Intel mobo", ALC880_FIXUP_5ST_DIG),
	SND_PCI_QUIRK(0x8086, 0xe402, "Intel mobo", ALC880_FIXUP_5ST_DIG),
	/* default Intel */
	SND_PCI_QUIRK_VENDOR(0x8086, "Intel mobo", ALC880_FIXUP_3ST),
	SND_PCI_QUIRK(0xa0a0, 0x0560, "AOpen i915GMm-HFS", ALC880_FIXUP_5ST_DIG),
	SND_PCI_QUIRK(0xe803, 0x1019, NULL, ALC880_FIXUP_6ST_DIG),
	{}
};

static const struct hda_model_fixup alc880_fixup_models[] = {
	{.id = ALC880_FIXUP_3ST, .name = "3stack"},
	{.id = ALC880_FIXUP_3ST_DIG, .name = "3stack-digout"},
	{.id = ALC880_FIXUP_5ST, .name = "5stack"},
	{.id = ALC880_FIXUP_5ST_DIG, .name = "5stack-digout"},
	{.id = ALC880_FIXUP_6ST, .name = "6stack"},
	{.id = ALC880_FIXUP_6ST_DIG, .name = "6stack-digout"},
	{.id = ALC880_FIXUP_6ST_AUTOMUTE, .name = "6stack-automute"},
	{}
};


/*
 * OK, here we have finally the patch for ALC880
 */
static int patch_alc880(struct hda_codec *codec)
{
	struct alc_spec *spec;
	int err;

	err = alc_alloc_spec(codec, 0x0b);
	if (err < 0)
		return err;

	spec = codec->spec;
	spec->gen.need_dac_fix = 1;

	snd_hda_pick_fixup(codec, alc880_fixup_models, alc880_fixup_tbl,
		       alc880_fixups);
	snd_hda_apply_fixup(codec, HDA_FIXUP_ACT_PRE_PROBE);

	/* automatic parse from the BIOS config */
	err = alc880_parse_auto_config(codec);
	if (err < 0)
		goto error;

	if (!spec->gen.no_analog) {
		err = snd_hda_attach_beep_device(codec, 0x1);
		if (err < 0)
			goto error;
		set_beep_amp(spec, 0x0b, 0x05, HDA_INPUT);
	}

	codec->patch_ops = alc_patch_ops;
	codec->patch_ops.unsol_event = alc880_unsol_event;


	snd_hda_apply_fixup(codec, HDA_FIXUP_ACT_PROBE);

	return 0;

 error:
	alc_free(codec);
	return err;
}


/*
 * ALC260 support
 */
static int alc260_parse_auto_config(struct hda_codec *codec)
{
	static const hda_nid_t alc260_ignore[] = { 0x17, 0 };
	static const hda_nid_t alc260_ssids[] = { 0x10, 0x15, 0x0f, 0 };
	return alc_parse_auto_config(codec, alc260_ignore, alc260_ssids);
}

/*
 * Pin config fixes
 */
enum {
	ALC260_FIXUP_HP_DC5750,
	ALC260_FIXUP_HP_PIN_0F,
	ALC260_FIXUP_COEF,
	ALC260_FIXUP_GPIO1,
	ALC260_FIXUP_GPIO1_TOGGLE,
	ALC260_FIXUP_REPLACER,
	ALC260_FIXUP_HP_B1900,
	ALC260_FIXUP_KN1,
	ALC260_FIXUP_FSC_S7020,
};

static void alc260_gpio1_automute(struct hda_codec *codec)
{
	struct alc_spec *spec = codec->spec;
	snd_hda_codec_write(codec, 0x01, 0, AC_VERB_SET_GPIO_DATA,
			    spec->gen.hp_jack_present);
}

static void alc260_fixup_gpio1_toggle(struct hda_codec *codec,
				      const struct hda_fixup *fix, int action)
{
	struct alc_spec *spec = codec->spec;
	if (action == HDA_FIXUP_ACT_PROBE) {
		/* although the machine has only one output pin, we need to
		 * toggle GPIO1 according to the jack state
		 */
		spec->gen.automute_hook = alc260_gpio1_automute;
		spec->gen.detect_hp = 1;
		spec->gen.automute_speaker = 1;
		spec->gen.autocfg.hp_pins[0] = 0x0f; /* copy it for automute */
		snd_hda_jack_detect_enable_callback(codec, 0x0f, HDA_GEN_HP_EVENT,
						    snd_hda_gen_hp_automute);
		snd_hda_add_verbs(codec, alc_gpio1_init_verbs);
	}
}

static void alc260_fixup_kn1(struct hda_codec *codec,
			     const struct hda_fixup *fix, int action)
{
	struct alc_spec *spec = codec->spec;
	static const struct hda_pintbl pincfgs[] = {
		{ 0x0f, 0x02214000 }, /* HP/speaker */
		{ 0x12, 0x90a60160 }, /* int mic */
		{ 0x13, 0x02a19000 }, /* ext mic */
		{ 0x18, 0x01446000 }, /* SPDIF out */
		/* disable bogus I/O pins */
		{ 0x10, 0x411111f0 },
		{ 0x11, 0x411111f0 },
		{ 0x14, 0x411111f0 },
		{ 0x15, 0x411111f0 },
		{ 0x16, 0x411111f0 },
		{ 0x17, 0x411111f0 },
		{ 0x19, 0x411111f0 },
		{ }
	};

	switch (action) {
	case HDA_FIXUP_ACT_PRE_PROBE:
		snd_hda_apply_pincfgs(codec, pincfgs);
		break;
	case HDA_FIXUP_ACT_PROBE:
		spec->init_amp = ALC_INIT_NONE;
		break;
	}
}

static void alc260_fixup_fsc_s7020(struct hda_codec *codec,
				   const struct hda_fixup *fix, int action)
{
	struct alc_spec *spec = codec->spec;

	switch (action) {
	case HDA_FIXUP_ACT_PRE_PROBE:
		spec->gen.add_out_jack_modes = 1;
		break;
	case HDA_FIXUP_ACT_PROBE:
		spec->init_amp = ALC_INIT_NONE;
		break;
	}
}

static const struct hda_fixup alc260_fixups[] = {
	[ALC260_FIXUP_HP_DC5750] = {
		.type = HDA_FIXUP_PINS,
		.v.pins = (const struct hda_pintbl[]) {
			{ 0x11, 0x90130110 }, /* speaker */
			{ }
		}
	},
	[ALC260_FIXUP_HP_PIN_0F] = {
		.type = HDA_FIXUP_PINS,
		.v.pins = (const struct hda_pintbl[]) {
			{ 0x0f, 0x01214000 }, /* HP */
			{ }
		}
	},
	[ALC260_FIXUP_COEF] = {
		.type = HDA_FIXUP_VERBS,
		.v.verbs = (const struct hda_verb[]) {
			{ 0x20, AC_VERB_SET_COEF_INDEX, 0x07 },
			{ 0x20, AC_VERB_SET_PROC_COEF,  0x3040 },
			{ }
		},
		.chained = true,
		.chain_id = ALC260_FIXUP_HP_PIN_0F,
	},
	[ALC260_FIXUP_GPIO1] = {
		.type = HDA_FIXUP_VERBS,
		.v.verbs = alc_gpio1_init_verbs,
	},
	[ALC260_FIXUP_GPIO1_TOGGLE] = {
		.type = HDA_FIXUP_FUNC,
		.v.func = alc260_fixup_gpio1_toggle,
		.chained = true,
		.chain_id = ALC260_FIXUP_HP_PIN_0F,
	},
	[ALC260_FIXUP_REPLACER] = {
		.type = HDA_FIXUP_VERBS,
		.v.verbs = (const struct hda_verb[]) {
			{ 0x20, AC_VERB_SET_COEF_INDEX, 0x07 },
			{ 0x20, AC_VERB_SET_PROC_COEF,  0x3050 },
			{ }
		},
		.chained = true,
		.chain_id = ALC260_FIXUP_GPIO1_TOGGLE,
	},
	[ALC260_FIXUP_HP_B1900] = {
		.type = HDA_FIXUP_FUNC,
		.v.func = alc260_fixup_gpio1_toggle,
		.chained = true,
		.chain_id = ALC260_FIXUP_COEF,
	},
	[ALC260_FIXUP_KN1] = {
		.type = HDA_FIXUP_FUNC,
		.v.func = alc260_fixup_kn1,
	},
	[ALC260_FIXUP_FSC_S7020] = {
		.type = HDA_FIXUP_FUNC,
		.v.func = alc260_fixup_fsc_s7020,
	},
};

static const struct snd_pci_quirk alc260_fixup_tbl[] = {
	SND_PCI_QUIRK(0x1025, 0x007b, "Acer C20x", ALC260_FIXUP_GPIO1),
	SND_PCI_QUIRK(0x1025, 0x007f, "Acer Aspire 9500", ALC260_FIXUP_COEF),
	SND_PCI_QUIRK(0x1025, 0x008f, "Acer", ALC260_FIXUP_GPIO1),
	SND_PCI_QUIRK(0x103c, 0x280a, "HP dc5750", ALC260_FIXUP_HP_DC5750),
	SND_PCI_QUIRK(0x103c, 0x30ba, "HP Presario B1900", ALC260_FIXUP_HP_B1900),
	SND_PCI_QUIRK(0x10cf, 0x1326, "FSC LifeBook S7020", ALC260_FIXUP_FSC_S7020),
	SND_PCI_QUIRK(0x1509, 0x4540, "Favorit 100XS", ALC260_FIXUP_GPIO1),
	SND_PCI_QUIRK(0x152d, 0x0729, "Quanta KN1", ALC260_FIXUP_KN1),
	SND_PCI_QUIRK(0x161f, 0x2057, "Replacer 672V", ALC260_FIXUP_REPLACER),
	SND_PCI_QUIRK(0x1631, 0xc017, "PB V7900", ALC260_FIXUP_COEF),
	{}
};

/*
 */
static int patch_alc260(struct hda_codec *codec)
{
	struct alc_spec *spec;
	int err;

	err = alc_alloc_spec(codec, 0x07);
	if (err < 0)
		return err;

	spec = codec->spec;
	/* as quite a few machines require HP amp for speaker outputs,
	 * it's easier to enable it unconditionally; even if it's unneeded,
	 * it's almost harmless.
	 */
	spec->gen.prefer_hp_amp = 1;

	snd_hda_pick_fixup(codec, NULL, alc260_fixup_tbl, alc260_fixups);
	snd_hda_apply_fixup(codec, HDA_FIXUP_ACT_PRE_PROBE);

	/* automatic parse from the BIOS config */
	err = alc260_parse_auto_config(codec);
	if (err < 0)
		goto error;

	if (!spec->gen.no_analog) {
		err = snd_hda_attach_beep_device(codec, 0x1);
		if (err < 0)
			goto error;
		set_beep_amp(spec, 0x07, 0x05, HDA_INPUT);
	}

	codec->patch_ops = alc_patch_ops;
	spec->shutup = alc_eapd_shutup;

	snd_hda_apply_fixup(codec, HDA_FIXUP_ACT_PROBE);

	return 0;

 error:
	alc_free(codec);
	return err;
}


/*
 * ALC882/883/885/888/889 support
 *
 * ALC882 is almost identical with ALC880 but has cleaner and more flexible
 * configuration.  Each pin widget can choose any input DACs and a mixer.
 * Each ADC is connected from a mixer of all inputs.  This makes possible
 * 6-channel independent captures.
 *
 * In addition, an independent DAC for the multi-playback (not used in this
 * driver yet).
 */

/*
 * Pin config fixes
 */
enum {
	ALC882_FIXUP_ABIT_AW9D_MAX,
	ALC882_FIXUP_LENOVO_Y530,
	ALC882_FIXUP_PB_M5210,
	ALC882_FIXUP_ACER_ASPIRE_7736,
	ALC882_FIXUP_ASUS_W90V,
	ALC889_FIXUP_CD,
	ALC889_FIXUP_VAIO_TT,
	ALC888_FIXUP_EEE1601,
	ALC882_FIXUP_EAPD,
	ALC883_FIXUP_EAPD,
	ALC883_FIXUP_ACER_EAPD,
	ALC882_FIXUP_GPIO1,
	ALC882_FIXUP_GPIO2,
	ALC882_FIXUP_GPIO3,
	ALC889_FIXUP_COEF,
	ALC882_FIXUP_ASUS_W2JC,
	ALC882_FIXUP_ACER_ASPIRE_4930G,
	ALC882_FIXUP_ACER_ASPIRE_8930G,
	ALC882_FIXUP_ASPIRE_8930G_VERBS,
	ALC885_FIXUP_MACPRO_GPIO,
	ALC889_FIXUP_DAC_ROUTE,
	ALC889_FIXUP_MBP_VREF,
	ALC889_FIXUP_IMAC91_VREF,
	ALC882_FIXUP_INV_DMIC,
	ALC882_FIXUP_NO_PRIMARY_HP,
};

static void alc889_fixup_coef(struct hda_codec *codec,
			      const struct hda_fixup *fix, int action)
{
	if (action != HDA_FIXUP_ACT_INIT)
		return;
	alc889_coef_init(codec);
}

/* toggle speaker-output according to the hp-jack state */
static void alc882_gpio_mute(struct hda_codec *codec, int pin, int muted)
{
	unsigned int gpiostate, gpiomask, gpiodir;

	gpiostate = snd_hda_codec_read(codec, codec->afg, 0,
				       AC_VERB_GET_GPIO_DATA, 0);

	if (!muted)
		gpiostate |= (1 << pin);
	else
		gpiostate &= ~(1 << pin);

	gpiomask = snd_hda_codec_read(codec, codec->afg, 0,
				      AC_VERB_GET_GPIO_MASK, 0);
	gpiomask |= (1 << pin);

	gpiodir = snd_hda_codec_read(codec, codec->afg, 0,
				     AC_VERB_GET_GPIO_DIRECTION, 0);
	gpiodir |= (1 << pin);


	snd_hda_codec_write(codec, codec->afg, 0,
			    AC_VERB_SET_GPIO_MASK, gpiomask);
	snd_hda_codec_write(codec, codec->afg, 0,
			    AC_VERB_SET_GPIO_DIRECTION, gpiodir);

	msleep(1);

	snd_hda_codec_write(codec, codec->afg, 0,
			    AC_VERB_SET_GPIO_DATA, gpiostate);
}

/* set up GPIO at initialization */
static void alc885_fixup_macpro_gpio(struct hda_codec *codec,
				     const struct hda_fixup *fix, int action)
{
	if (action != HDA_FIXUP_ACT_INIT)
		return;
	alc882_gpio_mute(codec, 0, 0);
	alc882_gpio_mute(codec, 1, 0);
}

/* Fix the connection of some pins for ALC889:
 * At least, Acer Aspire 5935 shows the connections to DAC3/4 don't
 * work correctly (bko#42740)
 */
static void alc889_fixup_dac_route(struct hda_codec *codec,
				   const struct hda_fixup *fix, int action)
{
	if (action == HDA_FIXUP_ACT_PRE_PROBE) {
		/* fake the connections during parsing the tree */
		hda_nid_t conn1[2] = { 0x0c, 0x0d };
		hda_nid_t conn2[2] = { 0x0e, 0x0f };
		snd_hda_override_conn_list(codec, 0x14, 2, conn1);
		snd_hda_override_conn_list(codec, 0x15, 2, conn1);
		snd_hda_override_conn_list(codec, 0x18, 2, conn2);
		snd_hda_override_conn_list(codec, 0x1a, 2, conn2);
	} else if (action == HDA_FIXUP_ACT_PROBE) {
		/* restore the connections */
		hda_nid_t conn[5] = { 0x0c, 0x0d, 0x0e, 0x0f, 0x26 };
		snd_hda_override_conn_list(codec, 0x14, 5, conn);
		snd_hda_override_conn_list(codec, 0x15, 5, conn);
		snd_hda_override_conn_list(codec, 0x18, 5, conn);
		snd_hda_override_conn_list(codec, 0x1a, 5, conn);
	}
}

/* Set VREF on HP pin */
static void alc889_fixup_mbp_vref(struct hda_codec *codec,
				  const struct hda_fixup *fix, int action)
{
	struct alc_spec *spec = codec->spec;
	static hda_nid_t nids[2] = { 0x14, 0x15 };
	int i;

	if (action != HDA_FIXUP_ACT_INIT)
		return;
	for (i = 0; i < ARRAY_SIZE(nids); i++) {
		unsigned int val = snd_hda_codec_get_pincfg(codec, nids[i]);
		if (get_defcfg_device(val) != AC_JACK_HP_OUT)
			continue;
		val = snd_hda_codec_get_pin_target(codec, nids[i]);
		val |= AC_PINCTL_VREF_80;
		snd_hda_set_pin_ctl(codec, nids[i], val);
		spec->gen.keep_vref_in_automute = 1;
		break;
	}
}

/* Set VREF on speaker pins on imac91 */
static void alc889_fixup_imac91_vref(struct hda_codec *codec,
				     const struct hda_fixup *fix, int action)
{
	struct alc_spec *spec = codec->spec;
	static hda_nid_t nids[2] = { 0x18, 0x1a };
	int i;

	if (action != HDA_FIXUP_ACT_INIT)
		return;
	for (i = 0; i < ARRAY_SIZE(nids); i++) {
		unsigned int val;
		val = snd_hda_codec_get_pin_target(codec, nids[i]);
		val |= AC_PINCTL_VREF_50;
		snd_hda_set_pin_ctl(codec, nids[i], val);
	}
	spec->gen.keep_vref_in_automute = 1;
}

/* Don't take HP output as primary
 * Strangely, the speaker output doesn't work on Vaio Z and some Vaio
 * all-in-one desktop PCs (for example VGC-LN51JGB) through DAC 0x05
 */
static void alc882_fixup_no_primary_hp(struct hda_codec *codec,
				       const struct hda_fixup *fix, int action)
{
	struct alc_spec *spec = codec->spec;
	if (action == HDA_FIXUP_ACT_PRE_PROBE)
		spec->gen.no_primary_hp = 1;
}

static const struct hda_fixup alc882_fixups[] = {
	[ALC882_FIXUP_ABIT_AW9D_MAX] = {
		.type = HDA_FIXUP_PINS,
		.v.pins = (const struct hda_pintbl[]) {
			{ 0x15, 0x01080104 }, /* side */
			{ 0x16, 0x01011012 }, /* rear */
			{ 0x17, 0x01016011 }, /* clfe */
			{ }
		}
	},
	[ALC882_FIXUP_LENOVO_Y530] = {
		.type = HDA_FIXUP_PINS,
		.v.pins = (const struct hda_pintbl[]) {
			{ 0x15, 0x99130112 }, /* rear int speakers */
			{ 0x16, 0x99130111 }, /* subwoofer */
			{ }
		}
	},
	[ALC882_FIXUP_PB_M5210] = {
		.type = HDA_FIXUP_PINCTLS,
		.v.pins = (const struct hda_pintbl[]) {
			{ 0x19, PIN_VREF50 },
			{}
		}
	},
	[ALC882_FIXUP_ACER_ASPIRE_7736] = {
		.type = HDA_FIXUP_FUNC,
		.v.func = alc_fixup_sku_ignore,
	},
	[ALC882_FIXUP_ASUS_W90V] = {
		.type = HDA_FIXUP_PINS,
		.v.pins = (const struct hda_pintbl[]) {
			{ 0x16, 0x99130110 }, /* fix sequence for CLFE */
			{ }
		}
	},
	[ALC889_FIXUP_CD] = {
		.type = HDA_FIXUP_PINS,
		.v.pins = (const struct hda_pintbl[]) {
			{ 0x1c, 0x993301f0 }, /* CD */
			{ }
		}
	},
	[ALC889_FIXUP_VAIO_TT] = {
		.type = HDA_FIXUP_PINS,
		.v.pins = (const struct hda_pintbl[]) {
			{ 0x17, 0x90170111 }, /* hidden surround speaker */
			{ }
		}
	},
	[ALC888_FIXUP_EEE1601] = {
		.type = HDA_FIXUP_VERBS,
		.v.verbs = (const struct hda_verb[]) {
			{ 0x20, AC_VERB_SET_COEF_INDEX, 0x0b },
			{ 0x20, AC_VERB_SET_PROC_COEF,  0x0838 },
			{ }
		}
	},
	[ALC882_FIXUP_EAPD] = {
		.type = HDA_FIXUP_VERBS,
		.v.verbs = (const struct hda_verb[]) {
			/* change to EAPD mode */
			{ 0x20, AC_VERB_SET_COEF_INDEX, 0x07 },
			{ 0x20, AC_VERB_SET_PROC_COEF, 0x3060 },
			{ }
		}
	},
	[ALC883_FIXUP_EAPD] = {
		.type = HDA_FIXUP_VERBS,
		.v.verbs = (const struct hda_verb[]) {
			/* change to EAPD mode */
			{ 0x20, AC_VERB_SET_COEF_INDEX, 0x07 },
			{ 0x20, AC_VERB_SET_PROC_COEF, 0x3070 },
			{ }
		}
	},
	[ALC883_FIXUP_ACER_EAPD] = {
		.type = HDA_FIXUP_VERBS,
		.v.verbs = (const struct hda_verb[]) {
			/* eanable EAPD on Acer laptops */
			{ 0x20, AC_VERB_SET_COEF_INDEX, 0x07 },
			{ 0x20, AC_VERB_SET_PROC_COEF, 0x3050 },
			{ }
		}
	},
	[ALC882_FIXUP_GPIO1] = {
		.type = HDA_FIXUP_VERBS,
		.v.verbs = alc_gpio1_init_verbs,
	},
	[ALC882_FIXUP_GPIO2] = {
		.type = HDA_FIXUP_VERBS,
		.v.verbs = alc_gpio2_init_verbs,
	},
	[ALC882_FIXUP_GPIO3] = {
		.type = HDA_FIXUP_VERBS,
		.v.verbs = alc_gpio3_init_verbs,
	},
	[ALC882_FIXUP_ASUS_W2JC] = {
		.type = HDA_FIXUP_VERBS,
		.v.verbs = alc_gpio1_init_verbs,
		.chained = true,
		.chain_id = ALC882_FIXUP_EAPD,
	},
	[ALC889_FIXUP_COEF] = {
		.type = HDA_FIXUP_FUNC,
		.v.func = alc889_fixup_coef,
	},
	[ALC882_FIXUP_ACER_ASPIRE_4930G] = {
		.type = HDA_FIXUP_PINS,
		.v.pins = (const struct hda_pintbl[]) {
			{ 0x16, 0x99130111 }, /* CLFE speaker */
			{ 0x17, 0x99130112 }, /* surround speaker */
			{ }
		},
		.chained = true,
		.chain_id = ALC882_FIXUP_GPIO1,
	},
	[ALC882_FIXUP_ACER_ASPIRE_8930G] = {
		.type = HDA_FIXUP_PINS,
		.v.pins = (const struct hda_pintbl[]) {
			{ 0x16, 0x99130111 }, /* CLFE speaker */
			{ 0x1b, 0x99130112 }, /* surround speaker */
			{ }
		},
		.chained = true,
		.chain_id = ALC882_FIXUP_ASPIRE_8930G_VERBS,
	},
	[ALC882_FIXUP_ASPIRE_8930G_VERBS] = {
		/* additional init verbs for Acer Aspire 8930G */
		.type = HDA_FIXUP_VERBS,
		.v.verbs = (const struct hda_verb[]) {
			/* Enable all DACs */
			/* DAC DISABLE/MUTE 1? */
			/*  setting bits 1-5 disables DAC nids 0x02-0x06
			 *  apparently. Init=0x38 */
			{ 0x20, AC_VERB_SET_COEF_INDEX, 0x03 },
			{ 0x20, AC_VERB_SET_PROC_COEF, 0x0000 },
			/* DAC DISABLE/MUTE 2? */
			/*  some bit here disables the other DACs.
			 *  Init=0x4900 */
			{ 0x20, AC_VERB_SET_COEF_INDEX, 0x08 },
			{ 0x20, AC_VERB_SET_PROC_COEF, 0x0000 },
			/* DMIC fix
			 * This laptop has a stereo digital microphone.
			 * The mics are only 1cm apart which makes the stereo
			 * useless. However, either the mic or the ALC889
			 * makes the signal become a difference/sum signal
			 * instead of standard stereo, which is annoying.
			 * So instead we flip this bit which makes the
			 * codec replicate the sum signal to both channels,
			 * turning it into a normal mono mic.
			 */
			/* DMIC_CONTROL? Init value = 0x0001 */
			{ 0x20, AC_VERB_SET_COEF_INDEX, 0x0b },
			{ 0x20, AC_VERB_SET_PROC_COEF, 0x0003 },
			{ 0x20, AC_VERB_SET_COEF_INDEX, 0x07 },
			{ 0x20, AC_VERB_SET_PROC_COEF, 0x3050 },
			{ }
		},
		.chained = true,
		.chain_id = ALC882_FIXUP_GPIO1,
	},
	[ALC885_FIXUP_MACPRO_GPIO] = {
		.type = HDA_FIXUP_FUNC,
		.v.func = alc885_fixup_macpro_gpio,
	},
	[ALC889_FIXUP_DAC_ROUTE] = {
		.type = HDA_FIXUP_FUNC,
		.v.func = alc889_fixup_dac_route,
	},
	[ALC889_FIXUP_MBP_VREF] = {
		.type = HDA_FIXUP_FUNC,
		.v.func = alc889_fixup_mbp_vref,
		.chained = true,
		.chain_id = ALC882_FIXUP_GPIO1,
	},
	[ALC889_FIXUP_IMAC91_VREF] = {
		.type = HDA_FIXUP_FUNC,
		.v.func = alc889_fixup_imac91_vref,
		.chained = true,
		.chain_id = ALC882_FIXUP_GPIO1,
	},
	[ALC882_FIXUP_INV_DMIC] = {
		.type = HDA_FIXUP_FUNC,
		.v.func = alc_fixup_inv_dmic_0x12,
	},
	[ALC882_FIXUP_NO_PRIMARY_HP] = {
		.type = HDA_FIXUP_FUNC,
		.v.func = alc882_fixup_no_primary_hp,
	},
};

static const struct snd_pci_quirk alc882_fixup_tbl[] = {
	SND_PCI_QUIRK(0x1025, 0x006c, "Acer Aspire 9810", ALC883_FIXUP_ACER_EAPD),
	SND_PCI_QUIRK(0x1025, 0x0090, "Acer Aspire", ALC883_FIXUP_ACER_EAPD),
	SND_PCI_QUIRK(0x1025, 0x010a, "Acer Ferrari 5000", ALC883_FIXUP_ACER_EAPD),
	SND_PCI_QUIRK(0x1025, 0x0110, "Acer Aspire", ALC883_FIXUP_ACER_EAPD),
	SND_PCI_QUIRK(0x1025, 0x0112, "Acer Aspire 9303", ALC883_FIXUP_ACER_EAPD),
	SND_PCI_QUIRK(0x1025, 0x0121, "Acer Aspire 5920G", ALC883_FIXUP_ACER_EAPD),
	SND_PCI_QUIRK(0x1025, 0x013e, "Acer Aspire 4930G",
		      ALC882_FIXUP_ACER_ASPIRE_4930G),
	SND_PCI_QUIRK(0x1025, 0x013f, "Acer Aspire 5930G",
		      ALC882_FIXUP_ACER_ASPIRE_4930G),
	SND_PCI_QUIRK(0x1025, 0x0145, "Acer Aspire 8930G",
		      ALC882_FIXUP_ACER_ASPIRE_8930G),
	SND_PCI_QUIRK(0x1025, 0x0146, "Acer Aspire 6935G",
		      ALC882_FIXUP_ACER_ASPIRE_8930G),
	SND_PCI_QUIRK(0x1025, 0x015e, "Acer Aspire 6930G",
		      ALC882_FIXUP_ACER_ASPIRE_4930G),
	SND_PCI_QUIRK(0x1025, 0x0166, "Acer Aspire 6530G",
		      ALC882_FIXUP_ACER_ASPIRE_4930G),
	SND_PCI_QUIRK(0x1025, 0x0142, "Acer Aspire 7730G",
		      ALC882_FIXUP_ACER_ASPIRE_4930G),
	SND_PCI_QUIRK(0x1025, 0x0155, "Packard-Bell M5120", ALC882_FIXUP_PB_M5210),
	SND_PCI_QUIRK(0x1025, 0x021e, "Acer Aspire 5739G",
		      ALC882_FIXUP_ACER_ASPIRE_4930G),
	SND_PCI_QUIRK(0x1025, 0x0259, "Acer Aspire 5935", ALC889_FIXUP_DAC_ROUTE),
	SND_PCI_QUIRK(0x1025, 0x026b, "Acer Aspire 8940G", ALC882_FIXUP_ACER_ASPIRE_8930G),
	SND_PCI_QUIRK(0x1025, 0x0296, "Acer Aspire 7736z", ALC882_FIXUP_ACER_ASPIRE_7736),
	SND_PCI_QUIRK(0x1043, 0x13c2, "Asus A7M", ALC882_FIXUP_EAPD),
	SND_PCI_QUIRK(0x1043, 0x1873, "ASUS W90V", ALC882_FIXUP_ASUS_W90V),
	SND_PCI_QUIRK(0x1043, 0x1971, "Asus W2JC", ALC882_FIXUP_ASUS_W2JC),
	SND_PCI_QUIRK(0x1043, 0x835f, "Asus Eee 1601", ALC888_FIXUP_EEE1601),
	SND_PCI_QUIRK(0x104d, 0x9047, "Sony Vaio TT", ALC889_FIXUP_VAIO_TT),
	SND_PCI_QUIRK(0x104d, 0x905a, "Sony Vaio Z", ALC882_FIXUP_NO_PRIMARY_HP),
	SND_PCI_QUIRK(0x104d, 0x9043, "Sony Vaio VGC-LN51JGB", ALC882_FIXUP_NO_PRIMARY_HP),

	/* All Apple entries are in codec SSIDs */
	SND_PCI_QUIRK(0x106b, 0x00a0, "MacBookPro 3,1", ALC889_FIXUP_MBP_VREF),
	SND_PCI_QUIRK(0x106b, 0x00a1, "Macbook", ALC889_FIXUP_MBP_VREF),
	SND_PCI_QUIRK(0x106b, 0x00a4, "MacbookPro 4,1", ALC889_FIXUP_MBP_VREF),
	SND_PCI_QUIRK(0x106b, 0x0c00, "Mac Pro", ALC885_FIXUP_MACPRO_GPIO),
	SND_PCI_QUIRK(0x106b, 0x1000, "iMac 24", ALC885_FIXUP_MACPRO_GPIO),
	SND_PCI_QUIRK(0x106b, 0x2800, "AppleTV", ALC885_FIXUP_MACPRO_GPIO),
	SND_PCI_QUIRK(0x106b, 0x2c00, "MacbookPro rev3", ALC889_FIXUP_MBP_VREF),
	SND_PCI_QUIRK(0x106b, 0x3000, "iMac", ALC889_FIXUP_MBP_VREF),
	SND_PCI_QUIRK(0x106b, 0x3200, "iMac 7,1 Aluminum", ALC882_FIXUP_EAPD),
	SND_PCI_QUIRK(0x106b, 0x3400, "MacBookAir 1,1", ALC889_FIXUP_MBP_VREF),
	SND_PCI_QUIRK(0x106b, 0x3500, "MacBookAir 2,1", ALC889_FIXUP_MBP_VREF),
	SND_PCI_QUIRK(0x106b, 0x3600, "Macbook 3,1", ALC889_FIXUP_MBP_VREF),
	SND_PCI_QUIRK(0x106b, 0x3800, "MacbookPro 4,1", ALC889_FIXUP_MBP_VREF),
	SND_PCI_QUIRK(0x106b, 0x3e00, "iMac 24 Aluminum", ALC885_FIXUP_MACPRO_GPIO),
	SND_PCI_QUIRK(0x106b, 0x3f00, "Macbook 5,1", ALC889_FIXUP_IMAC91_VREF),
	SND_PCI_QUIRK(0x106b, 0x4000, "MacbookPro 5,1", ALC889_FIXUP_IMAC91_VREF),
	SND_PCI_QUIRK(0x106b, 0x4100, "Macmini 3,1", ALC889_FIXUP_IMAC91_VREF),
	SND_PCI_QUIRK(0x106b, 0x4200, "Mac Pro 5,1", ALC885_FIXUP_MACPRO_GPIO),
	SND_PCI_QUIRK(0x106b, 0x4300, "iMac 9,1", ALC889_FIXUP_IMAC91_VREF),
	SND_PCI_QUIRK(0x106b, 0x4600, "MacbookPro 5,2", ALC889_FIXUP_IMAC91_VREF),
	SND_PCI_QUIRK(0x106b, 0x4900, "iMac 9,1 Aluminum", ALC889_FIXUP_IMAC91_VREF),
	SND_PCI_QUIRK(0x106b, 0x4a00, "Macbook 5,2", ALC889_FIXUP_IMAC91_VREF),

	SND_PCI_QUIRK(0x1071, 0x8258, "Evesham Voyaeger", ALC882_FIXUP_EAPD),
	SND_PCI_QUIRK(0x1462, 0x7350, "MSI-7350", ALC889_FIXUP_CD),
	SND_PCI_QUIRK_VENDOR(0x1462, "MSI", ALC882_FIXUP_GPIO3),
	SND_PCI_QUIRK(0x1458, 0xa002, "Gigabyte EP45-DS3", ALC889_FIXUP_CD),
	SND_PCI_QUIRK(0x147b, 0x107a, "Abit AW9D-MAX", ALC882_FIXUP_ABIT_AW9D_MAX),
	SND_PCI_QUIRK_VENDOR(0x1558, "Clevo laptop", ALC882_FIXUP_EAPD),
	SND_PCI_QUIRK(0x161f, 0x2054, "Medion laptop", ALC883_FIXUP_EAPD),
	SND_PCI_QUIRK(0x17aa, 0x3a0d, "Lenovo Y530", ALC882_FIXUP_LENOVO_Y530),
	SND_PCI_QUIRK(0x8086, 0x0022, "DX58SO", ALC889_FIXUP_COEF),
	{}
};

static const struct hda_model_fixup alc882_fixup_models[] = {
	{.id = ALC882_FIXUP_ACER_ASPIRE_4930G, .name = "acer-aspire-4930g"},
	{.id = ALC882_FIXUP_ACER_ASPIRE_8930G, .name = "acer-aspire-8930g"},
	{.id = ALC883_FIXUP_ACER_EAPD, .name = "acer-aspire"},
	{.id = ALC882_FIXUP_INV_DMIC, .name = "inv-dmic"},
	{.id = ALC882_FIXUP_NO_PRIMARY_HP, .name = "no-primary-hp"},
	{}
};

/*
 * BIOS auto configuration
 */
/* almost identical with ALC880 parser... */
static int alc882_parse_auto_config(struct hda_codec *codec)
{
	static const hda_nid_t alc882_ignore[] = { 0x1d, 0 };
	static const hda_nid_t alc882_ssids[] = { 0x15, 0x1b, 0x14, 0 };
	return alc_parse_auto_config(codec, alc882_ignore, alc882_ssids);
}

/*
 */
static int patch_alc882(struct hda_codec *codec)
{
	struct alc_spec *spec;
	int err;

	err = alc_alloc_spec(codec, 0x0b);
	if (err < 0)
		return err;

	spec = codec->spec;

	switch (codec->vendor_id) {
	case 0x10ec0882:
	case 0x10ec0885:
		break;
	default:
		/* ALC883 and variants */
		alc_fix_pll_init(codec, 0x20, 0x0a, 10);
		break;
	}

	snd_hda_pick_fixup(codec, alc882_fixup_models, alc882_fixup_tbl,
		       alc882_fixups);
	snd_hda_apply_fixup(codec, HDA_FIXUP_ACT_PRE_PROBE);

	alc_auto_parse_customize_define(codec);

	/* automatic parse from the BIOS config */
	err = alc882_parse_auto_config(codec);
	if (err < 0)
		goto error;

	if (!spec->gen.no_analog && has_cdefine_beep(codec)) {
		err = snd_hda_attach_beep_device(codec, 0x1);
		if (err < 0)
			goto error;
		set_beep_amp(spec, 0x0b, 0x05, HDA_INPUT);
	}

	codec->patch_ops = alc_patch_ops;

	snd_hda_apply_fixup(codec, HDA_FIXUP_ACT_PROBE);

	return 0;

 error:
	alc_free(codec);
	return err;
}


/*
 * ALC262 support
 */
static int alc262_parse_auto_config(struct hda_codec *codec)
{
	static const hda_nid_t alc262_ignore[] = { 0x1d, 0 };
	static const hda_nid_t alc262_ssids[] = { 0x15, 0x1b, 0x14, 0 };
	return alc_parse_auto_config(codec, alc262_ignore, alc262_ssids);
}

/*
 * Pin config fixes
 */
enum {
	ALC262_FIXUP_FSC_H270,
	ALC262_FIXUP_FSC_S7110,
	ALC262_FIXUP_HP_Z200,
	ALC262_FIXUP_TYAN,
	ALC262_FIXUP_LENOVO_3000,
	ALC262_FIXUP_BENQ,
	ALC262_FIXUP_BENQ_T31,
	ALC262_FIXUP_INV_DMIC,
};

static const struct hda_fixup alc262_fixups[] = {
	[ALC262_FIXUP_FSC_H270] = {
		.type = HDA_FIXUP_PINS,
		.v.pins = (const struct hda_pintbl[]) {
			{ 0x14, 0x99130110 }, /* speaker */
			{ 0x15, 0x0221142f }, /* front HP */
			{ 0x1b, 0x0121141f }, /* rear HP */
			{ }
		}
	},
	[ALC262_FIXUP_FSC_S7110] = {
		.type = HDA_FIXUP_PINS,
		.v.pins = (const struct hda_pintbl[]) {
			{ 0x15, 0x90170110 }, /* speaker */
			{ }
		},
		.chained = true,
		.chain_id = ALC262_FIXUP_BENQ,
	},
	[ALC262_FIXUP_HP_Z200] = {
		.type = HDA_FIXUP_PINS,
		.v.pins = (const struct hda_pintbl[]) {
			{ 0x16, 0x99130120 }, /* internal speaker */
			{ }
		}
	},
	[ALC262_FIXUP_TYAN] = {
		.type = HDA_FIXUP_PINS,
		.v.pins = (const struct hda_pintbl[]) {
			{ 0x14, 0x1993e1f0 }, /* int AUX */
			{ }
		}
	},
	[ALC262_FIXUP_LENOVO_3000] = {
		.type = HDA_FIXUP_PINCTLS,
		.v.pins = (const struct hda_pintbl[]) {
			{ 0x19, PIN_VREF50 },
			{}
		},
		.chained = true,
		.chain_id = ALC262_FIXUP_BENQ,
	},
	[ALC262_FIXUP_BENQ] = {
		.type = HDA_FIXUP_VERBS,
		.v.verbs = (const struct hda_verb[]) {
			{ 0x20, AC_VERB_SET_COEF_INDEX, 0x07 },
			{ 0x20, AC_VERB_SET_PROC_COEF, 0x3070 },
			{}
		}
	},
	[ALC262_FIXUP_BENQ_T31] = {
		.type = HDA_FIXUP_VERBS,
		.v.verbs = (const struct hda_verb[]) {
			{ 0x20, AC_VERB_SET_COEF_INDEX, 0x07 },
			{ 0x20, AC_VERB_SET_PROC_COEF, 0x3050 },
			{}
		}
	},
	[ALC262_FIXUP_INV_DMIC] = {
		.type = HDA_FIXUP_FUNC,
		.v.func = alc_fixup_inv_dmic_0x12,
	},
};

static const struct snd_pci_quirk alc262_fixup_tbl[] = {
	SND_PCI_QUIRK(0x103c, 0x170b, "HP Z200", ALC262_FIXUP_HP_Z200),
	SND_PCI_QUIRK(0x10cf, 0x1397, "Fujitsu Lifebook S7110", ALC262_FIXUP_FSC_S7110),
	SND_PCI_QUIRK(0x10cf, 0x142d, "Fujitsu Lifebook E8410", ALC262_FIXUP_BENQ),
	SND_PCI_QUIRK(0x10f1, 0x2915, "Tyan Thunder n6650W", ALC262_FIXUP_TYAN),
	SND_PCI_QUIRK(0x1734, 0x1147, "FSC Celsius H270", ALC262_FIXUP_FSC_H270),
	SND_PCI_QUIRK(0x17aa, 0x384e, "Lenovo 3000", ALC262_FIXUP_LENOVO_3000),
	SND_PCI_QUIRK(0x17ff, 0x0560, "Benq ED8", ALC262_FIXUP_BENQ),
	SND_PCI_QUIRK(0x17ff, 0x058d, "Benq T31-16", ALC262_FIXUP_BENQ_T31),
	{}
};

static const struct hda_model_fixup alc262_fixup_models[] = {
	{.id = ALC262_FIXUP_INV_DMIC, .name = "inv-dmic"},
	{}
};

/*
 */
static int patch_alc262(struct hda_codec *codec)
{
	struct alc_spec *spec;
	int err;

	err = alc_alloc_spec(codec, 0x0b);
	if (err < 0)
		return err;

	spec = codec->spec;
	spec->gen.shared_mic_vref_pin = 0x18;

#if 0
	/* pshou 07/11/05  set a zero PCM sample to DAC when FIFO is
	 * under-run
	 */
	{
	int tmp;
	snd_hda_codec_write(codec, 0x1a, 0, AC_VERB_SET_COEF_INDEX, 7);
	tmp = snd_hda_codec_read(codec, 0x20, 0, AC_VERB_GET_PROC_COEF, 0);
	snd_hda_codec_write(codec, 0x1a, 0, AC_VERB_SET_COEF_INDEX, 7);
	snd_hda_codec_write(codec, 0x1a, 0, AC_VERB_SET_PROC_COEF, tmp | 0x80);
	}
#endif
	alc_fix_pll_init(codec, 0x20, 0x0a, 10);

	snd_hda_pick_fixup(codec, alc262_fixup_models, alc262_fixup_tbl,
		       alc262_fixups);
	snd_hda_apply_fixup(codec, HDA_FIXUP_ACT_PRE_PROBE);

	alc_auto_parse_customize_define(codec);

	/* automatic parse from the BIOS config */
	err = alc262_parse_auto_config(codec);
	if (err < 0)
		goto error;

	if (!spec->gen.no_analog && has_cdefine_beep(codec)) {
		err = snd_hda_attach_beep_device(codec, 0x1);
		if (err < 0)
			goto error;
		set_beep_amp(spec, 0x0b, 0x05, HDA_INPUT);
	}

	codec->patch_ops = alc_patch_ops;
	spec->shutup = alc_eapd_shutup;

	snd_hda_apply_fixup(codec, HDA_FIXUP_ACT_PROBE);

	return 0;

 error:
	alc_free(codec);
	return err;
}

/*
 *  ALC268
 */
/* bind Beep switches of both NID 0x0f and 0x10 */
static const struct hda_bind_ctls alc268_bind_beep_sw = {
	.ops = &snd_hda_bind_sw,
	.values = {
		HDA_COMPOSE_AMP_VAL(0x0f, 3, 1, HDA_INPUT),
		HDA_COMPOSE_AMP_VAL(0x10, 3, 1, HDA_INPUT),
		0
	},
};

static const struct snd_kcontrol_new alc268_beep_mixer[] = {
	HDA_CODEC_VOLUME("Beep Playback Volume", 0x1d, 0x0, HDA_INPUT),
	HDA_BIND_SW("Beep Playback Switch", &alc268_bind_beep_sw),
	{ }
};

/* set PCBEEP vol = 0, mute connections */
static const struct hda_verb alc268_beep_init_verbs[] = {
	{0x1d, AC_VERB_SET_AMP_GAIN_MUTE, AMP_IN_UNMUTE(0)},
	{0x0f, AC_VERB_SET_AMP_GAIN_MUTE, AMP_IN_MUTE(1)},
	{0x10, AC_VERB_SET_AMP_GAIN_MUTE, AMP_IN_MUTE(1)},
	{ }
};

enum {
	ALC268_FIXUP_INV_DMIC,
	ALC268_FIXUP_HP_EAPD,
};

static const struct hda_fixup alc268_fixups[] = {
	[ALC268_FIXUP_INV_DMIC] = {
		.type = HDA_FIXUP_FUNC,
		.v.func = alc_fixup_inv_dmic_0x12,
	},
	[ALC268_FIXUP_HP_EAPD] = {
		.type = HDA_FIXUP_VERBS,
		.v.verbs = (const struct hda_verb[]) {
			{0x15, AC_VERB_SET_EAPD_BTLENABLE, 0},
			{}
		}
	},
};

static const struct hda_model_fixup alc268_fixup_models[] = {
	{.id = ALC268_FIXUP_INV_DMIC, .name = "inv-dmic"},
	{.id = ALC268_FIXUP_HP_EAPD, .name = "hp-eapd"},
	{}
};

static const struct snd_pci_quirk alc268_fixup_tbl[] = {
	SND_PCI_QUIRK(0x1025, 0x015b, "Acer AOA 150 (ZG5)", ALC268_FIXUP_INV_DMIC),
	/* below is codec SSID since multiple Toshiba laptops have the
	 * same PCI SSID 1179:ff00
	 */
	SND_PCI_QUIRK(0x1179, 0xff06, "Toshiba P200", ALC268_FIXUP_HP_EAPD),
	{}
};

/*
 * BIOS auto configuration
 */
static int alc268_parse_auto_config(struct hda_codec *codec)
{
	static const hda_nid_t alc268_ssids[] = { 0x15, 0x1b, 0x14, 0 };
	struct alc_spec *spec = codec->spec;
	int err = alc_parse_auto_config(codec, NULL, alc268_ssids);
	if (err > 0) {
		if (!spec->gen.no_analog &&
		    spec->gen.autocfg.speaker_pins[0] != 0x1d) {
			add_mixer(spec, alc268_beep_mixer);
			snd_hda_add_verbs(codec, alc268_beep_init_verbs);
		}
	}
	return err;
}

/*
 */
static int patch_alc268(struct hda_codec *codec)
{
	struct alc_spec *spec;
	int i, has_beep, err;

	/* ALC268 has no aa-loopback mixer */
	err = alc_alloc_spec(codec, 0);
	if (err < 0)
		return err;

	spec = codec->spec;

	snd_hda_pick_fixup(codec, alc268_fixup_models, alc268_fixup_tbl, alc268_fixups);
	snd_hda_apply_fixup(codec, HDA_FIXUP_ACT_PRE_PROBE);

	/* automatic parse from the BIOS config */
	err = alc268_parse_auto_config(codec);
	if (err < 0)
		goto error;

	has_beep = 0;
	for (i = 0; i < spec->num_mixers; i++) {
		if (spec->mixers[i] == alc268_beep_mixer) {
			has_beep = 1;
			break;
		}
	}

	if (has_beep) {
		err = snd_hda_attach_beep_device(codec, 0x1);
		if (err < 0)
			goto error;
		if (!query_amp_caps(codec, 0x1d, HDA_INPUT))
			/* override the amp caps for beep generator */
			snd_hda_override_amp_caps(codec, 0x1d, HDA_INPUT,
					  (0x0c << AC_AMPCAP_OFFSET_SHIFT) |
					  (0x0c << AC_AMPCAP_NUM_STEPS_SHIFT) |
					  (0x07 << AC_AMPCAP_STEP_SIZE_SHIFT) |
					  (0 << AC_AMPCAP_MUTE_SHIFT));
	}

	codec->patch_ops = alc_patch_ops;
	spec->shutup = alc_eapd_shutup;

	snd_hda_apply_fixup(codec, HDA_FIXUP_ACT_PROBE);

	return 0;

 error:
	alc_free(codec);
	return err;
}

/*
 * ALC269
 */

static int playback_pcm_open(struct hda_pcm_stream *hinfo,
			     struct hda_codec *codec,
			     struct snd_pcm_substream *substream)
{
	struct hda_gen_spec *spec = codec->spec;
	return snd_hda_multi_out_analog_open(codec, &spec->multiout, substream,
					     hinfo);
}

static int playback_pcm_prepare(struct hda_pcm_stream *hinfo,
				struct hda_codec *codec,
				unsigned int stream_tag,
				unsigned int format,
				struct snd_pcm_substream *substream)
{
	struct hda_gen_spec *spec = codec->spec;
	return snd_hda_multi_out_analog_prepare(codec, &spec->multiout,
						stream_tag, format, substream);
}

static int playback_pcm_cleanup(struct hda_pcm_stream *hinfo,
				struct hda_codec *codec,
				struct snd_pcm_substream *substream)
{
	struct hda_gen_spec *spec = codec->spec;
	return snd_hda_multi_out_analog_cleanup(codec, &spec->multiout);
}

static const struct hda_pcm_stream alc269_44k_pcm_analog_playback = {
	.substreams = 1,
	.channels_min = 2,
	.channels_max = 8,
	.rates = SNDRV_PCM_RATE_44100, /* fixed rate */
	/* NID is set in alc_build_pcms */
	.ops = {
		.open = playback_pcm_open,
		.prepare = playback_pcm_prepare,
		.cleanup = playback_pcm_cleanup
	},
};

static const struct hda_pcm_stream alc269_44k_pcm_analog_capture = {
	.substreams = 1,
	.channels_min = 2,
	.channels_max = 2,
	.rates = SNDRV_PCM_RATE_44100, /* fixed rate */
	/* NID is set in alc_build_pcms */
};

/* different alc269-variants */
enum {
	ALC269_TYPE_ALC269VA,
	ALC269_TYPE_ALC269VB,
	ALC269_TYPE_ALC269VC,
	ALC269_TYPE_ALC269VD,
	ALC269_TYPE_ALC280,
	ALC269_TYPE_ALC282,
	ALC269_TYPE_ALC284,
};

/*
 * BIOS auto configuration
 */
static int alc269_parse_auto_config(struct hda_codec *codec)
{
	static const hda_nid_t alc269_ignore[] = { 0x1d, 0 };
	static const hda_nid_t alc269_ssids[] = { 0, 0x1b, 0x14, 0x21 };
	static const hda_nid_t alc269va_ssids[] = { 0x15, 0x1b, 0x14, 0 };
	struct alc_spec *spec = codec->spec;
	const hda_nid_t *ssids;

	switch (spec->codec_variant) {
	case ALC269_TYPE_ALC269VA:
	case ALC269_TYPE_ALC269VC:
	case ALC269_TYPE_ALC280:
	case ALC269_TYPE_ALC284:
		ssids = alc269va_ssids;
		break;
	case ALC269_TYPE_ALC269VB:
	case ALC269_TYPE_ALC269VD:
	case ALC269_TYPE_ALC282:
		ssids = alc269_ssids;
		break;
	default:
		ssids = alc269_ssids;
		break;
	}

	return alc_parse_auto_config(codec, alc269_ignore, ssids);
}

static void alc269vb_toggle_power_output(struct hda_codec *codec, int power_up)
{
	int val = alc_read_coef_idx(codec, 0x04);
	if (power_up)
		val |= 1 << 11;
	else
		val &= ~(1 << 11);
	alc_write_coef_idx(codec, 0x04, val);
}

static void alc269_shutup(struct hda_codec *codec)
{
	struct alc_spec *spec = codec->spec;

	if (spec->codec_variant != ALC269_TYPE_ALC269VB)
		return;

	if (spec->codec_variant == ALC269_TYPE_ALC269VB)
		alc269vb_toggle_power_output(codec, 0);
	if (spec->codec_variant == ALC269_TYPE_ALC269VB &&
			(alc_get_coef0(codec) & 0x00ff) == 0x018) {
		msleep(150);
	}
}

#ifdef CONFIG_PM
static int alc269_resume(struct hda_codec *codec)
{
	struct alc_spec *spec = codec->spec;

	if (spec->codec_variant == ALC269_TYPE_ALC269VB)
		alc269vb_toggle_power_output(codec, 0);
	if (spec->codec_variant == ALC269_TYPE_ALC269VB &&
			(alc_get_coef0(codec) & 0x00ff) == 0x018) {
		msleep(150);
	}

	codec->patch_ops.init(codec);

	if (spec->codec_variant == ALC269_TYPE_ALC269VB)
		alc269vb_toggle_power_output(codec, 1);
	if (spec->codec_variant == ALC269_TYPE_ALC269VB &&
			(alc_get_coef0(codec) & 0x00ff) == 0x017) {
		msleep(200);
	}

	snd_hda_codec_resume_amp(codec);
	snd_hda_codec_resume_cache(codec);
	hda_call_check_power_status(codec, 0x01);
	return 0;
}
#endif /* CONFIG_PM */

static void alc269_fixup_pincfg_no_hp_to_lineout(struct hda_codec *codec,
						 const struct hda_fixup *fix, int action)
{
	struct alc_spec *spec = codec->spec;

	if (action == HDA_FIXUP_ACT_PRE_PROBE)
		spec->parse_flags = HDA_PINCFG_NO_HP_FIXUP;
}

static void alc269_fixup_hweq(struct hda_codec *codec,
			       const struct hda_fixup *fix, int action)
{
	int coef;

	if (action != HDA_FIXUP_ACT_INIT)
		return;
	coef = alc_read_coef_idx(codec, 0x1e);
	alc_write_coef_idx(codec, 0x1e, coef | 0x80);
}

static void alc271_fixup_dmic(struct hda_codec *codec,
			      const struct hda_fixup *fix, int action)
{
	static const struct hda_verb verbs[] = {
		{0x20, AC_VERB_SET_COEF_INDEX, 0x0d},
		{0x20, AC_VERB_SET_PROC_COEF, 0x4000},
		{}
	};
	unsigned int cfg;

	if (strcmp(codec->chip_name, "ALC271X"))
		return;
	cfg = snd_hda_codec_get_pincfg(codec, 0x12);
	if (get_defcfg_connect(cfg) == AC_JACK_PORT_FIXED)
		snd_hda_sequence_write(codec, verbs);
}

static void alc269_fixup_pcm_44k(struct hda_codec *codec,
				 const struct hda_fixup *fix, int action)
{
	struct alc_spec *spec = codec->spec;

	if (action != HDA_FIXUP_ACT_PROBE)
		return;

	/* Due to a hardware problem on Lenovo Ideadpad, we need to
	 * fix the sample rate of analog I/O to 44.1kHz
	 */
	spec->gen.stream_analog_playback = &alc269_44k_pcm_analog_playback;
	spec->gen.stream_analog_capture = &alc269_44k_pcm_analog_capture;
}

static void alc269_fixup_stereo_dmic(struct hda_codec *codec,
				     const struct hda_fixup *fix, int action)
{
	int coef;

	if (action != HDA_FIXUP_ACT_INIT)
		return;
	/* The digital-mic unit sends PDM (differential signal) instead of
	 * the standard PCM, thus you can't record a valid mono stream as is.
	 * Below is a workaround specific to ALC269 to control the dmic
	 * signal source as mono.
	 */
	coef = alc_read_coef_idx(codec, 0x07);
	alc_write_coef_idx(codec, 0x07, coef | 0x80);
}

static void alc269_quanta_automute(struct hda_codec *codec)
{
	snd_hda_gen_update_outputs(codec);

	snd_hda_codec_write(codec, 0x20, 0,
			AC_VERB_SET_COEF_INDEX, 0x0c);
	snd_hda_codec_write(codec, 0x20, 0,
			AC_VERB_SET_PROC_COEF, 0x680);

	snd_hda_codec_write(codec, 0x20, 0,
			AC_VERB_SET_COEF_INDEX, 0x0c);
	snd_hda_codec_write(codec, 0x20, 0,
			AC_VERB_SET_PROC_COEF, 0x480);
}

static void alc269_fixup_quanta_mute(struct hda_codec *codec,
				     const struct hda_fixup *fix, int action)
{
	struct alc_spec *spec = codec->spec;
	if (action != HDA_FIXUP_ACT_PROBE)
		return;
	spec->gen.automute_hook = alc269_quanta_automute;
}

/* update mute-LED according to the speaker mute state via mic VREF pin */
static void alc269_fixup_mic_mute_hook(void *private_data, int enabled)
{
	struct hda_codec *codec = private_data;
	struct alc_spec *spec = codec->spec;
	unsigned int pinval;

	if (spec->mute_led_polarity)
		enabled = !enabled;
	pinval = AC_PINCTL_IN_EN |
		(enabled ? AC_PINCTL_VREF_HIZ : AC_PINCTL_VREF_80);
	if (spec->mute_led_nid)
		snd_hda_set_pin_ctl_cache(codec, spec->mute_led_nid, pinval);
}

static void alc269_fixup_hp_mute_led(struct hda_codec *codec,
				     const struct hda_fixup *fix, int action)
{
	struct alc_spec *spec = codec->spec;
	const struct dmi_device *dev = NULL;

	if (action != HDA_FIXUP_ACT_PRE_PROBE)
		return;

	while ((dev = dmi_find_device(DMI_DEV_TYPE_OEM_STRING, NULL, dev))) {
		int pol, pin;
		if (sscanf(dev->name, "HP_Mute_LED_%d_%x", &pol, &pin) != 2)
			continue;
		if (pin < 0x0a || pin >= 0x10)
			break;
		spec->mute_led_polarity = pol;
		spec->mute_led_nid = pin - 0x0a + 0x18;
		spec->gen.vmaster_mute.hook = alc269_fixup_mic_mute_hook;
		spec->gen.vmaster_mute_enum = 1;
		snd_printd("Detected mute LED for %x:%d\n", spec->mute_led_nid,
			   spec->mute_led_polarity);
		break;
	}
}

static void alc269_fixup_hp_mute_led_mic1(struct hda_codec *codec,
				const struct hda_fixup *fix, int action)
{
	struct alc_spec *spec = codec->spec;
	if (action == HDA_FIXUP_ACT_PRE_PROBE) {
		spec->mute_led_polarity = 0;
		spec->mute_led_nid = 0x18;
		spec->gen.vmaster_mute.hook = alc269_fixup_mic_mute_hook;
		spec->gen.vmaster_mute_enum = 1;
	}
}

static void alc269_fixup_hp_mute_led_mic2(struct hda_codec *codec,
				const struct hda_fixup *fix, int action)
{
	struct alc_spec *spec = codec->spec;
	if (action == HDA_FIXUP_ACT_PRE_PROBE) {
		spec->mute_led_polarity = 0;
		spec->mute_led_nid = 0x19;
		spec->gen.vmaster_mute.hook = alc269_fixup_mic_mute_hook;
		spec->gen.vmaster_mute_enum = 1;
	}
}

static void alc271_hp_gate_mic_jack(struct hda_codec *codec,
				    const struct hda_fixup *fix,
				    int action)
{
	struct alc_spec *spec = codec->spec;

	if (action == HDA_FIXUP_ACT_PROBE) {
		if (snd_BUG_ON(!spec->gen.am_entry[1].pin ||
			       !spec->gen.autocfg.hp_pins[0]))
			return;
		snd_hda_jack_set_gating_jack(codec, spec->gen.am_entry[1].pin,
					     spec->gen.autocfg.hp_pins[0]);
	}
}

enum {
	ALC269_FIXUP_SONY_VAIO,
	ALC275_FIXUP_SONY_VAIO_GPIO2,
	ALC269_FIXUP_DELL_M101Z,
	ALC269_FIXUP_SKU_IGNORE,
	ALC269_FIXUP_ASUS_G73JW,
	ALC269_FIXUP_LENOVO_EAPD,
	ALC275_FIXUP_SONY_HWEQ,
	ALC271_FIXUP_DMIC,
	ALC269_FIXUP_PCM_44K,
	ALC269_FIXUP_STEREO_DMIC,
	ALC269_FIXUP_QUANTA_MUTE,
	ALC269_FIXUP_LIFEBOOK,
	ALC269_FIXUP_AMIC,
	ALC269_FIXUP_DMIC,
	ALC269VB_FIXUP_AMIC,
	ALC269VB_FIXUP_DMIC,
	ALC269_FIXUP_HP_MUTE_LED,
	ALC269_FIXUP_HP_MUTE_LED_MIC1,
	ALC269_FIXUP_HP_MUTE_LED_MIC2,
	ALC269_FIXUP_INV_DMIC,
	ALC269_FIXUP_LENOVO_DOCK,
	ALC269_FIXUP_PINCFG_NO_HP_TO_LINEOUT,
	ALC271_FIXUP_AMIC_MIC2,
	ALC271_FIXUP_HP_GATE_MIC_JACK,
};

static const struct hda_fixup alc269_fixups[] = {
	[ALC269_FIXUP_SONY_VAIO] = {
		.type = HDA_FIXUP_PINCTLS,
		.v.pins = (const struct hda_pintbl[]) {
			{0x19, PIN_VREFGRD},
			{}
		}
	},
	[ALC275_FIXUP_SONY_VAIO_GPIO2] = {
		.type = HDA_FIXUP_VERBS,
		.v.verbs = (const struct hda_verb[]) {
			{0x01, AC_VERB_SET_GPIO_MASK, 0x04},
			{0x01, AC_VERB_SET_GPIO_DIRECTION, 0x04},
			{0x01, AC_VERB_SET_GPIO_DATA, 0x00},
			{ }
		},
		.chained = true,
		.chain_id = ALC269_FIXUP_SONY_VAIO
	},
	[ALC269_FIXUP_DELL_M101Z] = {
		.type = HDA_FIXUP_VERBS,
		.v.verbs = (const struct hda_verb[]) {
			/* Enables internal speaker */
			{0x20, AC_VERB_SET_COEF_INDEX, 13},
			{0x20, AC_VERB_SET_PROC_COEF, 0x4040},
			{}
		}
	},
	[ALC269_FIXUP_SKU_IGNORE] = {
		.type = HDA_FIXUP_FUNC,
		.v.func = alc_fixup_sku_ignore,
	},
	[ALC269_FIXUP_ASUS_G73JW] = {
		.type = HDA_FIXUP_PINS,
		.v.pins = (const struct hda_pintbl[]) {
			{ 0x17, 0x99130111 }, /* subwoofer */
			{ }
		}
	},
	[ALC269_FIXUP_LENOVO_EAPD] = {
		.type = HDA_FIXUP_VERBS,
		.v.verbs = (const struct hda_verb[]) {
			{0x14, AC_VERB_SET_EAPD_BTLENABLE, 0},
			{}
		}
	},
	[ALC275_FIXUP_SONY_HWEQ] = {
		.type = HDA_FIXUP_FUNC,
		.v.func = alc269_fixup_hweq,
		.chained = true,
		.chain_id = ALC275_FIXUP_SONY_VAIO_GPIO2
	},
	[ALC271_FIXUP_DMIC] = {
		.type = HDA_FIXUP_FUNC,
		.v.func = alc271_fixup_dmic,
	},
	[ALC269_FIXUP_PCM_44K] = {
		.type = HDA_FIXUP_FUNC,
		.v.func = alc269_fixup_pcm_44k,
		.chained = true,
		.chain_id = ALC269_FIXUP_QUANTA_MUTE
	},
	[ALC269_FIXUP_STEREO_DMIC] = {
		.type = HDA_FIXUP_FUNC,
		.v.func = alc269_fixup_stereo_dmic,
	},
	[ALC269_FIXUP_QUANTA_MUTE] = {
		.type = HDA_FIXUP_FUNC,
		.v.func = alc269_fixup_quanta_mute,
	},
	[ALC269_FIXUP_LIFEBOOK] = {
		.type = HDA_FIXUP_PINS,
		.v.pins = (const struct hda_pintbl[]) {
			{ 0x1a, 0x2101103f }, /* dock line-out */
			{ 0x1b, 0x23a11040 }, /* dock mic-in */
			{ }
		},
		.chained = true,
		.chain_id = ALC269_FIXUP_QUANTA_MUTE
	},
	[ALC269_FIXUP_AMIC] = {
		.type = HDA_FIXUP_PINS,
		.v.pins = (const struct hda_pintbl[]) {
			{ 0x14, 0x99130110 }, /* speaker */
			{ 0x15, 0x0121401f }, /* HP out */
			{ 0x18, 0x01a19c20 }, /* mic */
			{ 0x19, 0x99a3092f }, /* int-mic */
			{ }
		},
	},
	[ALC269_FIXUP_DMIC] = {
		.type = HDA_FIXUP_PINS,
		.v.pins = (const struct hda_pintbl[]) {
			{ 0x12, 0x99a3092f }, /* int-mic */
			{ 0x14, 0x99130110 }, /* speaker */
			{ 0x15, 0x0121401f }, /* HP out */
			{ 0x18, 0x01a19c20 }, /* mic */
			{ }
		},
	},
	[ALC269VB_FIXUP_AMIC] = {
		.type = HDA_FIXUP_PINS,
		.v.pins = (const struct hda_pintbl[]) {
			{ 0x14, 0x99130110 }, /* speaker */
			{ 0x18, 0x01a19c20 }, /* mic */
			{ 0x19, 0x99a3092f }, /* int-mic */
			{ 0x21, 0x0121401f }, /* HP out */
			{ }
		},
	},
	[ALC269VB_FIXUP_DMIC] = {
		.type = HDA_FIXUP_PINS,
		.v.pins = (const struct hda_pintbl[]) {
			{ 0x12, 0x99a3092f }, /* int-mic */
			{ 0x14, 0x99130110 }, /* speaker */
			{ 0x18, 0x01a19c20 }, /* mic */
			{ 0x21, 0x0121401f }, /* HP out */
			{ }
		},
	},
	[ALC269_FIXUP_HP_MUTE_LED] = {
		.type = HDA_FIXUP_FUNC,
		.v.func = alc269_fixup_hp_mute_led,
	},
	[ALC269_FIXUP_HP_MUTE_LED_MIC1] = {
		.type = HDA_FIXUP_FUNC,
		.v.func = alc269_fixup_hp_mute_led_mic1,
	},
	[ALC269_FIXUP_HP_MUTE_LED_MIC2] = {
		.type = HDA_FIXUP_FUNC,
		.v.func = alc269_fixup_hp_mute_led_mic2,
	},
	[ALC269_FIXUP_INV_DMIC] = {
		.type = HDA_FIXUP_FUNC,
		.v.func = alc_fixup_inv_dmic_0x12,
	},
	[ALC269_FIXUP_LENOVO_DOCK] = {
		.type = HDA_FIXUP_PINS,
		.v.pins = (const struct hda_pintbl[]) {
			{ 0x19, 0x23a11040 }, /* dock mic */
			{ 0x1b, 0x2121103f }, /* dock headphone */
			{ }
		},
		.chained = true,
		.chain_id = ALC269_FIXUP_PINCFG_NO_HP_TO_LINEOUT
	},
	[ALC269_FIXUP_PINCFG_NO_HP_TO_LINEOUT] = {
		.type = HDA_FIXUP_FUNC,
		.v.func = alc269_fixup_pincfg_no_hp_to_lineout,
	},
	[ALC271_FIXUP_AMIC_MIC2] = {
		.type = HDA_FIXUP_PINS,
		.v.pins = (const struct hda_pintbl[]) {
			{ 0x14, 0x99130110 }, /* speaker */
			{ 0x19, 0x01a19c20 }, /* mic */
			{ 0x1b, 0x99a7012f }, /* int-mic */
			{ 0x21, 0x0121401f }, /* HP out */
			{ }
		},
	},
	[ALC271_FIXUP_HP_GATE_MIC_JACK] = {
		.type = HDA_FIXUP_FUNC,
		.v.func = alc271_hp_gate_mic_jack,
		.chained = true,
		.chain_id = ALC271_FIXUP_AMIC_MIC2,
	},
};

static const struct snd_pci_quirk alc269_fixup_tbl[] = {
	SND_PCI_QUIRK(0x1025, 0x029b, "Acer 1810TZ", ALC269_FIXUP_INV_DMIC),
	SND_PCI_QUIRK(0x1025, 0x0349, "Acer AOD260", ALC269_FIXUP_INV_DMIC),
	SND_PCI_QUIRK(0x103c, 0x1586, "HP", ALC269_FIXUP_HP_MUTE_LED_MIC2),
	SND_PCI_QUIRK(0x103c, 0x1973, "HP Pavilion", ALC269_FIXUP_HP_MUTE_LED_MIC1),
	SND_PCI_QUIRK(0x103c, 0x1983, "HP Pavilion", ALC269_FIXUP_HP_MUTE_LED_MIC1),
	SND_PCI_QUIRK_VENDOR(0x103c, "HP", ALC269_FIXUP_HP_MUTE_LED),
	SND_PCI_QUIRK(0x1043, 0x1427, "Asus Zenbook UX31E", ALC269VB_FIXUP_DMIC),
	SND_PCI_QUIRK(0x1043, 0x1517, "Asus Zenbook UX31A", ALC269VB_FIXUP_DMIC),
	SND_PCI_QUIRK(0x1043, 0x1a13, "Asus G73Jw", ALC269_FIXUP_ASUS_G73JW),
	SND_PCI_QUIRK(0x1043, 0x1b13, "Asus U41SV", ALC269_FIXUP_INV_DMIC),
	SND_PCI_QUIRK(0x1043, 0x16e3, "ASUS UX50", ALC269_FIXUP_STEREO_DMIC),
	SND_PCI_QUIRK(0x1043, 0x831a, "ASUS P901", ALC269_FIXUP_STEREO_DMIC),
	SND_PCI_QUIRK(0x1043, 0x834a, "ASUS S101", ALC269_FIXUP_STEREO_DMIC),
	SND_PCI_QUIRK(0x1043, 0x8398, "ASUS P1005", ALC269_FIXUP_STEREO_DMIC),
	SND_PCI_QUIRK(0x1043, 0x83ce, "ASUS P1005", ALC269_FIXUP_STEREO_DMIC),
	SND_PCI_QUIRK(0x104d, 0x9073, "Sony VAIO", ALC275_FIXUP_SONY_VAIO_GPIO2),
	SND_PCI_QUIRK(0x104d, 0x907b, "Sony VAIO", ALC275_FIXUP_SONY_HWEQ),
	SND_PCI_QUIRK(0x104d, 0x9084, "Sony VAIO", ALC275_FIXUP_SONY_HWEQ),
	SND_PCI_QUIRK_VENDOR(0x104d, "Sony VAIO", ALC269_FIXUP_SONY_VAIO),
	SND_PCI_QUIRK(0x1028, 0x0470, "Dell M101z", ALC269_FIXUP_DELL_M101Z),
	SND_PCI_QUIRK(0x1025, 0x0740, "Acer AO725", ALC271_FIXUP_HP_GATE_MIC_JACK),
	SND_PCI_QUIRK(0x1025, 0x0742, "Acer AO756", ALC271_FIXUP_HP_GATE_MIC_JACK),
	SND_PCI_QUIRK_VENDOR(0x1025, "Acer Aspire", ALC271_FIXUP_DMIC),
	SND_PCI_QUIRK(0x10cf, 0x1475, "Lifebook", ALC269_FIXUP_LIFEBOOK),
	SND_PCI_QUIRK(0x17aa, 0x20f2, "Thinkpad SL410/510", ALC269_FIXUP_SKU_IGNORE),
	SND_PCI_QUIRK(0x17aa, 0x215e, "Thinkpad L512", ALC269_FIXUP_SKU_IGNORE),
	SND_PCI_QUIRK(0x17aa, 0x21b8, "Thinkpad Edge 14", ALC269_FIXUP_SKU_IGNORE),
	SND_PCI_QUIRK(0x17aa, 0x21ca, "Thinkpad L412", ALC269_FIXUP_SKU_IGNORE),
	SND_PCI_QUIRK(0x17aa, 0x21e9, "Thinkpad Edge 15", ALC269_FIXUP_SKU_IGNORE),
	SND_PCI_QUIRK(0x17aa, 0x21f6, "Thinkpad T530", ALC269_FIXUP_LENOVO_DOCK),
	SND_PCI_QUIRK(0x17aa, 0x21fa, "Thinkpad X230", ALC269_FIXUP_LENOVO_DOCK),
	SND_PCI_QUIRK(0x17aa, 0x21f3, "Thinkpad T430", ALC269_FIXUP_LENOVO_DOCK),
	SND_PCI_QUIRK(0x17aa, 0x21fb, "Thinkpad T430s", ALC269_FIXUP_LENOVO_DOCK),
	SND_PCI_QUIRK(0x17aa, 0x2203, "Thinkpad X230 Tablet", ALC269_FIXUP_LENOVO_DOCK),
	SND_PCI_QUIRK(0x17aa, 0x3bf8, "Quanta FL1", ALC269_FIXUP_PCM_44K),
	SND_PCI_QUIRK(0x17aa, 0x9e54, "LENOVO NB", ALC269_FIXUP_LENOVO_EAPD),

#if 0
	/* Below is a quirk table taken from the old code.
	 * Basically the device should work as is without the fixup table.
	 * If BIOS doesn't give a proper info, enable the corresponding
	 * fixup entry.
	 */
	SND_PCI_QUIRK(0x1043, 0x8330, "ASUS Eeepc P703 P900A",
		      ALC269_FIXUP_AMIC),
	SND_PCI_QUIRK(0x1043, 0x1013, "ASUS N61Da", ALC269_FIXUP_AMIC),
	SND_PCI_QUIRK(0x1043, 0x1143, "ASUS B53f", ALC269_FIXUP_AMIC),
	SND_PCI_QUIRK(0x1043, 0x1133, "ASUS UJ20ft", ALC269_FIXUP_AMIC),
	SND_PCI_QUIRK(0x1043, 0x1183, "ASUS K72DR", ALC269_FIXUP_AMIC),
	SND_PCI_QUIRK(0x1043, 0x11b3, "ASUS K52DR", ALC269_FIXUP_AMIC),
	SND_PCI_QUIRK(0x1043, 0x11e3, "ASUS U33Jc", ALC269_FIXUP_AMIC),
	SND_PCI_QUIRK(0x1043, 0x1273, "ASUS UL80Jt", ALC269_FIXUP_AMIC),
	SND_PCI_QUIRK(0x1043, 0x1283, "ASUS U53Jc", ALC269_FIXUP_AMIC),
	SND_PCI_QUIRK(0x1043, 0x12b3, "ASUS N82JV", ALC269_FIXUP_AMIC),
	SND_PCI_QUIRK(0x1043, 0x12d3, "ASUS N61Jv", ALC269_FIXUP_AMIC),
	SND_PCI_QUIRK(0x1043, 0x13a3, "ASUS UL30Vt", ALC269_FIXUP_AMIC),
	SND_PCI_QUIRK(0x1043, 0x1373, "ASUS G73JX", ALC269_FIXUP_AMIC),
	SND_PCI_QUIRK(0x1043, 0x1383, "ASUS UJ30Jc", ALC269_FIXUP_AMIC),
	SND_PCI_QUIRK(0x1043, 0x13d3, "ASUS N61JA", ALC269_FIXUP_AMIC),
	SND_PCI_QUIRK(0x1043, 0x1413, "ASUS UL50", ALC269_FIXUP_AMIC),
	SND_PCI_QUIRK(0x1043, 0x1443, "ASUS UL30", ALC269_FIXUP_AMIC),
	SND_PCI_QUIRK(0x1043, 0x1453, "ASUS M60Jv", ALC269_FIXUP_AMIC),
	SND_PCI_QUIRK(0x1043, 0x1483, "ASUS UL80", ALC269_FIXUP_AMIC),
	SND_PCI_QUIRK(0x1043, 0x14f3, "ASUS F83Vf", ALC269_FIXUP_AMIC),
	SND_PCI_QUIRK(0x1043, 0x14e3, "ASUS UL20", ALC269_FIXUP_AMIC),
	SND_PCI_QUIRK(0x1043, 0x1513, "ASUS UX30", ALC269_FIXUP_AMIC),
	SND_PCI_QUIRK(0x1043, 0x1593, "ASUS N51Vn", ALC269_FIXUP_AMIC),
	SND_PCI_QUIRK(0x1043, 0x15a3, "ASUS N60Jv", ALC269_FIXUP_AMIC),
	SND_PCI_QUIRK(0x1043, 0x15b3, "ASUS N60Dp", ALC269_FIXUP_AMIC),
	SND_PCI_QUIRK(0x1043, 0x15c3, "ASUS N70De", ALC269_FIXUP_AMIC),
	SND_PCI_QUIRK(0x1043, 0x15e3, "ASUS F83T", ALC269_FIXUP_AMIC),
	SND_PCI_QUIRK(0x1043, 0x1643, "ASUS M60J", ALC269_FIXUP_AMIC),
	SND_PCI_QUIRK(0x1043, 0x1653, "ASUS U50", ALC269_FIXUP_AMIC),
	SND_PCI_QUIRK(0x1043, 0x1693, "ASUS F50N", ALC269_FIXUP_AMIC),
	SND_PCI_QUIRK(0x1043, 0x16a3, "ASUS F5Q", ALC269_FIXUP_AMIC),
	SND_PCI_QUIRK(0x1043, 0x1723, "ASUS P80", ALC269_FIXUP_AMIC),
	SND_PCI_QUIRK(0x1043, 0x1743, "ASUS U80", ALC269_FIXUP_AMIC),
	SND_PCI_QUIRK(0x1043, 0x1773, "ASUS U20A", ALC269_FIXUP_AMIC),
	SND_PCI_QUIRK(0x1043, 0x1883, "ASUS F81Se", ALC269_FIXUP_AMIC),
	SND_PCI_QUIRK(0x152d, 0x1778, "Quanta ON1", ALC269_FIXUP_DMIC),
	SND_PCI_QUIRK(0x17aa, 0x3be9, "Quanta Wistron", ALC269_FIXUP_AMIC),
	SND_PCI_QUIRK(0x17aa, 0x3bf8, "Quanta FL1", ALC269_FIXUP_AMIC),
	SND_PCI_QUIRK(0x17ff, 0x059a, "Quanta EL3", ALC269_FIXUP_DMIC),
	SND_PCI_QUIRK(0x17ff, 0x059b, "Quanta JR1", ALC269_FIXUP_DMIC),
#endif
	{}
};

static const struct hda_model_fixup alc269_fixup_models[] = {
	{.id = ALC269_FIXUP_AMIC, .name = "laptop-amic"},
	{.id = ALC269_FIXUP_DMIC, .name = "laptop-dmic"},
	{.id = ALC269_FIXUP_STEREO_DMIC, .name = "alc269-dmic"},
	{.id = ALC271_FIXUP_DMIC, .name = "alc271-dmic"},
	{.id = ALC269_FIXUP_INV_DMIC, .name = "inv-dmic"},
	{.id = ALC269_FIXUP_LENOVO_DOCK, .name = "lenovo-dock"},
	{}
};


static void alc269_fill_coef(struct hda_codec *codec)
{
	struct alc_spec *spec = codec->spec;
	int val;

	if (spec->codec_variant != ALC269_TYPE_ALC269VB)
		return;

	if ((alc_get_coef0(codec) & 0x00ff) < 0x015) {
		alc_write_coef_idx(codec, 0xf, 0x960b);
		alc_write_coef_idx(codec, 0xe, 0x8817);
	}

	if ((alc_get_coef0(codec) & 0x00ff) == 0x016) {
		alc_write_coef_idx(codec, 0xf, 0x960b);
		alc_write_coef_idx(codec, 0xe, 0x8814);
	}

	if ((alc_get_coef0(codec) & 0x00ff) == 0x017) {
		val = alc_read_coef_idx(codec, 0x04);
		/* Power up output pin */
		alc_write_coef_idx(codec, 0x04, val | (1<<11));
	}

	if ((alc_get_coef0(codec) & 0x00ff) == 0x018) {
		val = alc_read_coef_idx(codec, 0xd);
		if ((val & 0x0c00) >> 10 != 0x1) {
			/* Capless ramp up clock control */
			alc_write_coef_idx(codec, 0xd, val | (1<<10));
		}
		val = alc_read_coef_idx(codec, 0x17);
		if ((val & 0x01c0) >> 6 != 0x4) {
			/* Class D power on reset */
			alc_write_coef_idx(codec, 0x17, val | (1<<7));
		}
	}

	val = alc_read_coef_idx(codec, 0xd); /* Class D */
	alc_write_coef_idx(codec, 0xd, val | (1<<14));

	val = alc_read_coef_idx(codec, 0x4); /* HP */
	alc_write_coef_idx(codec, 0x4, val | (1<<11));
}

/*
 */
static int patch_alc269(struct hda_codec *codec)
{
	struct alc_spec *spec;
	int err;

	err = alc_alloc_spec(codec, 0x0b);
	if (err < 0)
		return err;

	spec = codec->spec;
	spec->gen.shared_mic_vref_pin = 0x18;

	snd_hda_pick_fixup(codec, alc269_fixup_models,
		       alc269_fixup_tbl, alc269_fixups);
	snd_hda_apply_fixup(codec, HDA_FIXUP_ACT_PRE_PROBE);

	alc_auto_parse_customize_define(codec);

	switch (codec->vendor_id) {
	case 0x10ec0269:
		spec->codec_variant = ALC269_TYPE_ALC269VA;
		switch (alc_get_coef0(codec) & 0x00f0) {
		case 0x0010:
			if (codec->bus->pci->subsystem_vendor == 0x1025 &&
			    spec->cdefine.platform_type == 1)
				err = alc_codec_rename(codec, "ALC271X");
			spec->codec_variant = ALC269_TYPE_ALC269VB;
			break;
		case 0x0020:
			if (codec->bus->pci->subsystem_vendor == 0x17aa &&
			    codec->bus->pci->subsystem_device == 0x21f3)
				err = alc_codec_rename(codec, "ALC3202");
			spec->codec_variant = ALC269_TYPE_ALC269VC;
			break;
		case 0x0030:
			spec->codec_variant = ALC269_TYPE_ALC269VD;
			break;
		default:
			alc_fix_pll_init(codec, 0x20, 0x04, 15);
		}
		if (err < 0)
			goto error;
		spec->init_hook = alc269_fill_coef;
		alc269_fill_coef(codec);
		break;

	case 0x10ec0280:
	case 0x10ec0290:
		spec->codec_variant = ALC269_TYPE_ALC280;
		break;
<<<<<<< HEAD
=======
	case 0x10ec0233:
>>>>>>> a937536b
	case 0x10ec0282:
	case 0x10ec0283:
		spec->codec_variant = ALC269_TYPE_ALC282;
		break;
	case 0x10ec0284:
	case 0x10ec0292:
		spec->codec_variant = ALC269_TYPE_ALC284;
		break;
	}

	/* automatic parse from the BIOS config */
	err = alc269_parse_auto_config(codec);
	if (err < 0)
		goto error;

	if (!spec->gen.no_analog && has_cdefine_beep(codec)) {
		err = snd_hda_attach_beep_device(codec, 0x1);
		if (err < 0)
			goto error;
		set_beep_amp(spec, 0x0b, 0x04, HDA_INPUT);
	}

	codec->patch_ops = alc_patch_ops;
#ifdef CONFIG_PM
	codec->patch_ops.resume = alc269_resume;
#endif
	spec->shutup = alc269_shutup;

	snd_hda_apply_fixup(codec, HDA_FIXUP_ACT_PROBE);

	return 0;

 error:
	alc_free(codec);
	return err;
}

/*
 * ALC861
 */

static int alc861_parse_auto_config(struct hda_codec *codec)
{
	static const hda_nid_t alc861_ignore[] = { 0x1d, 0 };
	static const hda_nid_t alc861_ssids[] = { 0x0e, 0x0f, 0x0b, 0 };
	return alc_parse_auto_config(codec, alc861_ignore, alc861_ssids);
}

/* Pin config fixes */
enum {
	ALC861_FIXUP_FSC_AMILO_PI1505,
	ALC861_FIXUP_AMP_VREF_0F,
	ALC861_FIXUP_NO_JACK_DETECT,
	ALC861_FIXUP_ASUS_A6RP,
};

/* On some laptops, VREF of pin 0x0f is abused for controlling the main amp */
static void alc861_fixup_asus_amp_vref_0f(struct hda_codec *codec,
			const struct hda_fixup *fix, int action)
{
	struct alc_spec *spec = codec->spec;
	unsigned int val;

	if (action != HDA_FIXUP_ACT_INIT)
		return;
	val = snd_hda_codec_get_pin_target(codec, 0x0f);
	if (!(val & (AC_PINCTL_IN_EN | AC_PINCTL_OUT_EN)))
		val |= AC_PINCTL_IN_EN;
	val |= AC_PINCTL_VREF_50;
	snd_hda_set_pin_ctl(codec, 0x0f, val);
	spec->gen.keep_vref_in_automute = 1;
}

/* suppress the jack-detection */
static void alc_fixup_no_jack_detect(struct hda_codec *codec,
				     const struct hda_fixup *fix, int action)
{
	if (action == HDA_FIXUP_ACT_PRE_PROBE)
		codec->no_jack_detect = 1;
}

static const struct hda_fixup alc861_fixups[] = {
	[ALC861_FIXUP_FSC_AMILO_PI1505] = {
		.type = HDA_FIXUP_PINS,
		.v.pins = (const struct hda_pintbl[]) {
			{ 0x0b, 0x0221101f }, /* HP */
			{ 0x0f, 0x90170310 }, /* speaker */
			{ }
		}
	},
	[ALC861_FIXUP_AMP_VREF_0F] = {
		.type = HDA_FIXUP_FUNC,
		.v.func = alc861_fixup_asus_amp_vref_0f,
	},
	[ALC861_FIXUP_NO_JACK_DETECT] = {
		.type = HDA_FIXUP_FUNC,
		.v.func = alc_fixup_no_jack_detect,
	},
	[ALC861_FIXUP_ASUS_A6RP] = {
		.type = HDA_FIXUP_FUNC,
		.v.func = alc861_fixup_asus_amp_vref_0f,
		.chained = true,
		.chain_id = ALC861_FIXUP_NO_JACK_DETECT,
	}
};

static const struct snd_pci_quirk alc861_fixup_tbl[] = {
	SND_PCI_QUIRK(0x1043, 0x1393, "ASUS A6Rp", ALC861_FIXUP_ASUS_A6RP),
	SND_PCI_QUIRK_VENDOR(0x1043, "ASUS laptop", ALC861_FIXUP_AMP_VREF_0F),
	SND_PCI_QUIRK(0x1462, 0x7254, "HP DX2200", ALC861_FIXUP_NO_JACK_DETECT),
	SND_PCI_QUIRK(0x1584, 0x2b01, "Haier W18", ALC861_FIXUP_AMP_VREF_0F),
	SND_PCI_QUIRK(0x1584, 0x0000, "Uniwill ECS M31EI", ALC861_FIXUP_AMP_VREF_0F),
	SND_PCI_QUIRK(0x1734, 0x10c7, "FSC Amilo Pi1505", ALC861_FIXUP_FSC_AMILO_PI1505),
	{}
};

/*
 */
static int patch_alc861(struct hda_codec *codec)
{
	struct alc_spec *spec;
	int err;

	err = alc_alloc_spec(codec, 0x15);
	if (err < 0)
		return err;

	spec = codec->spec;

	snd_hda_pick_fixup(codec, NULL, alc861_fixup_tbl, alc861_fixups);
	snd_hda_apply_fixup(codec, HDA_FIXUP_ACT_PRE_PROBE);

	/* automatic parse from the BIOS config */
	err = alc861_parse_auto_config(codec);
	if (err < 0)
		goto error;

	if (!spec->gen.no_analog) {
		err = snd_hda_attach_beep_device(codec, 0x23);
		if (err < 0)
			goto error;
		set_beep_amp(spec, 0x23, 0, HDA_OUTPUT);
	}

	codec->patch_ops = alc_patch_ops;
#ifdef CONFIG_PM
	spec->power_hook = alc_power_eapd;
#endif

	snd_hda_apply_fixup(codec, HDA_FIXUP_ACT_PROBE);

	return 0;

 error:
	alc_free(codec);
	return err;
}

/*
 * ALC861-VD support
 *
 * Based on ALC882
 *
 * In addition, an independent DAC
 */
static int alc861vd_parse_auto_config(struct hda_codec *codec)
{
	static const hda_nid_t alc861vd_ignore[] = { 0x1d, 0 };
	static const hda_nid_t alc861vd_ssids[] = { 0x15, 0x1b, 0x14, 0 };
	return alc_parse_auto_config(codec, alc861vd_ignore, alc861vd_ssids);
}

enum {
	ALC660VD_FIX_ASUS_GPIO1,
	ALC861VD_FIX_DALLAS,
};

/* exclude VREF80 */
static void alc861vd_fixup_dallas(struct hda_codec *codec,
				  const struct hda_fixup *fix, int action)
{
	if (action == HDA_FIXUP_ACT_PRE_PROBE) {
		snd_hda_override_pin_caps(codec, 0x18, 0x00000734);
		snd_hda_override_pin_caps(codec, 0x19, 0x0000073c);
	}
}

static const struct hda_fixup alc861vd_fixups[] = {
	[ALC660VD_FIX_ASUS_GPIO1] = {
		.type = HDA_FIXUP_VERBS,
		.v.verbs = (const struct hda_verb[]) {
			/* reset GPIO1 */
			{0x01, AC_VERB_SET_GPIO_MASK, 0x03},
			{0x01, AC_VERB_SET_GPIO_DIRECTION, 0x01},
			{0x01, AC_VERB_SET_GPIO_DATA, 0x01},
			{ }
		}
	},
	[ALC861VD_FIX_DALLAS] = {
		.type = HDA_FIXUP_FUNC,
		.v.func = alc861vd_fixup_dallas,
	},
};

static const struct snd_pci_quirk alc861vd_fixup_tbl[] = {
	SND_PCI_QUIRK(0x103c, 0x30bf, "HP TX1000", ALC861VD_FIX_DALLAS),
	SND_PCI_QUIRK(0x1043, 0x1339, "ASUS A7-K", ALC660VD_FIX_ASUS_GPIO1),
	SND_PCI_QUIRK(0x1179, 0xff31, "Toshiba L30-149", ALC861VD_FIX_DALLAS),
	{}
};

/*
 */
static int patch_alc861vd(struct hda_codec *codec)
{
	struct alc_spec *spec;
	int err;

	err = alc_alloc_spec(codec, 0x0b);
	if (err < 0)
		return err;

	spec = codec->spec;

	snd_hda_pick_fixup(codec, NULL, alc861vd_fixup_tbl, alc861vd_fixups);
	snd_hda_apply_fixup(codec, HDA_FIXUP_ACT_PRE_PROBE);

	/* automatic parse from the BIOS config */
	err = alc861vd_parse_auto_config(codec);
	if (err < 0)
		goto error;

	if (!spec->gen.no_analog) {
		err = snd_hda_attach_beep_device(codec, 0x23);
		if (err < 0)
			goto error;
		set_beep_amp(spec, 0x0b, 0x05, HDA_INPUT);
	}

	codec->patch_ops = alc_patch_ops;

	spec->shutup = alc_eapd_shutup;

	snd_hda_apply_fixup(codec, HDA_FIXUP_ACT_PROBE);

	return 0;

 error:
	alc_free(codec);
	return err;
}

/*
 * ALC662 support
 *
 * ALC662 is almost identical with ALC880 but has cleaner and more flexible
 * configuration.  Each pin widget can choose any input DACs and a mixer.
 * Each ADC is connected from a mixer of all inputs.  This makes possible
 * 6-channel independent captures.
 *
 * In addition, an independent DAC for the multi-playback (not used in this
 * driver yet).
 */

/*
 * BIOS auto configuration
 */

static int alc662_parse_auto_config(struct hda_codec *codec)
{
	static const hda_nid_t alc662_ignore[] = { 0x1d, 0 };
	static const hda_nid_t alc663_ssids[] = { 0x15, 0x1b, 0x14, 0x21 };
	static const hda_nid_t alc662_ssids[] = { 0x15, 0x1b, 0x14, 0 };
	const hda_nid_t *ssids;

	if (codec->vendor_id == 0x10ec0272 || codec->vendor_id == 0x10ec0663 ||
	    codec->vendor_id == 0x10ec0665 || codec->vendor_id == 0x10ec0670)
		ssids = alc663_ssids;
	else
		ssids = alc662_ssids;
	return alc_parse_auto_config(codec, alc662_ignore, ssids);
}

static void alc272_fixup_mario(struct hda_codec *codec,
			       const struct hda_fixup *fix, int action)
{
	if (action != HDA_FIXUP_ACT_PRE_PROBE)
		return;
	if (snd_hda_override_amp_caps(codec, 0x2, HDA_OUTPUT,
				      (0x3b << AC_AMPCAP_OFFSET_SHIFT) |
				      (0x3b << AC_AMPCAP_NUM_STEPS_SHIFT) |
				      (0x03 << AC_AMPCAP_STEP_SIZE_SHIFT) |
				      (0 << AC_AMPCAP_MUTE_SHIFT)))
		printk(KERN_WARNING
		       "hda_codec: failed to override amp caps for NID 0x2\n");
}

enum {
	ALC662_FIXUP_ASPIRE,
	ALC662_FIXUP_IDEAPAD,
	ALC272_FIXUP_MARIO,
	ALC662_FIXUP_CZC_P10T,
	ALC662_FIXUP_SKU_IGNORE,
	ALC662_FIXUP_HP_RP5800,
	ALC662_FIXUP_ASUS_MODE1,
	ALC662_FIXUP_ASUS_MODE2,
	ALC662_FIXUP_ASUS_MODE3,
	ALC662_FIXUP_ASUS_MODE4,
	ALC662_FIXUP_ASUS_MODE5,
	ALC662_FIXUP_ASUS_MODE6,
	ALC662_FIXUP_ASUS_MODE7,
	ALC662_FIXUP_ASUS_MODE8,
	ALC662_FIXUP_NO_JACK_DETECT,
	ALC662_FIXUP_ZOTAC_Z68,
	ALC662_FIXUP_INV_DMIC,
};

static const struct hda_fixup alc662_fixups[] = {
	[ALC662_FIXUP_ASPIRE] = {
		.type = HDA_FIXUP_PINS,
		.v.pins = (const struct hda_pintbl[]) {
			{ 0x15, 0x99130112 }, /* subwoofer */
			{ }
		}
	},
	[ALC662_FIXUP_IDEAPAD] = {
		.type = HDA_FIXUP_PINS,
		.v.pins = (const struct hda_pintbl[]) {
			{ 0x17, 0x99130112 }, /* subwoofer */
			{ }
		}
	},
	[ALC272_FIXUP_MARIO] = {
		.type = HDA_FIXUP_FUNC,
		.v.func = alc272_fixup_mario,
	},
	[ALC662_FIXUP_CZC_P10T] = {
		.type = HDA_FIXUP_VERBS,
		.v.verbs = (const struct hda_verb[]) {
			{0x14, AC_VERB_SET_EAPD_BTLENABLE, 0},
			{}
		}
	},
	[ALC662_FIXUP_SKU_IGNORE] = {
		.type = HDA_FIXUP_FUNC,
		.v.func = alc_fixup_sku_ignore,
	},
	[ALC662_FIXUP_HP_RP5800] = {
		.type = HDA_FIXUP_PINS,
		.v.pins = (const struct hda_pintbl[]) {
			{ 0x14, 0x0221201f }, /* HP out */
			{ }
		},
		.chained = true,
		.chain_id = ALC662_FIXUP_SKU_IGNORE
	},
	[ALC662_FIXUP_ASUS_MODE1] = {
		.type = HDA_FIXUP_PINS,
		.v.pins = (const struct hda_pintbl[]) {
			{ 0x14, 0x99130110 }, /* speaker */
			{ 0x18, 0x01a19c20 }, /* mic */
			{ 0x19, 0x99a3092f }, /* int-mic */
			{ 0x21, 0x0121401f }, /* HP out */
			{ }
		},
		.chained = true,
		.chain_id = ALC662_FIXUP_SKU_IGNORE
	},
	[ALC662_FIXUP_ASUS_MODE2] = {
		.type = HDA_FIXUP_PINS,
		.v.pins = (const struct hda_pintbl[]) {
			{ 0x14, 0x99130110 }, /* speaker */
			{ 0x18, 0x01a19820 }, /* mic */
			{ 0x19, 0x99a3092f }, /* int-mic */
			{ 0x1b, 0x0121401f }, /* HP out */
			{ }
		},
		.chained = true,
		.chain_id = ALC662_FIXUP_SKU_IGNORE
	},
	[ALC662_FIXUP_ASUS_MODE3] = {
		.type = HDA_FIXUP_PINS,
		.v.pins = (const struct hda_pintbl[]) {
			{ 0x14, 0x99130110 }, /* speaker */
			{ 0x15, 0x0121441f }, /* HP */
			{ 0x18, 0x01a19840 }, /* mic */
			{ 0x19, 0x99a3094f }, /* int-mic */
			{ 0x21, 0x01211420 }, /* HP2 */
			{ }
		},
		.chained = true,
		.chain_id = ALC662_FIXUP_SKU_IGNORE
	},
	[ALC662_FIXUP_ASUS_MODE4] = {
		.type = HDA_FIXUP_PINS,
		.v.pins = (const struct hda_pintbl[]) {
			{ 0x14, 0x99130110 }, /* speaker */
			{ 0x16, 0x99130111 }, /* speaker */
			{ 0x18, 0x01a19840 }, /* mic */
			{ 0x19, 0x99a3094f }, /* int-mic */
			{ 0x21, 0x0121441f }, /* HP */
			{ }
		},
		.chained = true,
		.chain_id = ALC662_FIXUP_SKU_IGNORE
	},
	[ALC662_FIXUP_ASUS_MODE5] = {
		.type = HDA_FIXUP_PINS,
		.v.pins = (const struct hda_pintbl[]) {
			{ 0x14, 0x99130110 }, /* speaker */
			{ 0x15, 0x0121441f }, /* HP */
			{ 0x16, 0x99130111 }, /* speaker */
			{ 0x18, 0x01a19840 }, /* mic */
			{ 0x19, 0x99a3094f }, /* int-mic */
			{ }
		},
		.chained = true,
		.chain_id = ALC662_FIXUP_SKU_IGNORE
	},
	[ALC662_FIXUP_ASUS_MODE6] = {
		.type = HDA_FIXUP_PINS,
		.v.pins = (const struct hda_pintbl[]) {
			{ 0x14, 0x99130110 }, /* speaker */
			{ 0x15, 0x01211420 }, /* HP2 */
			{ 0x18, 0x01a19840 }, /* mic */
			{ 0x19, 0x99a3094f }, /* int-mic */
			{ 0x1b, 0x0121441f }, /* HP */
			{ }
		},
		.chained = true,
		.chain_id = ALC662_FIXUP_SKU_IGNORE
	},
	[ALC662_FIXUP_ASUS_MODE7] = {
		.type = HDA_FIXUP_PINS,
		.v.pins = (const struct hda_pintbl[]) {
			{ 0x14, 0x99130110 }, /* speaker */
			{ 0x17, 0x99130111 }, /* speaker */
			{ 0x18, 0x01a19840 }, /* mic */
			{ 0x19, 0x99a3094f }, /* int-mic */
			{ 0x1b, 0x01214020 }, /* HP */
			{ 0x21, 0x0121401f }, /* HP */
			{ }
		},
		.chained = true,
		.chain_id = ALC662_FIXUP_SKU_IGNORE
	},
	[ALC662_FIXUP_ASUS_MODE8] = {
		.type = HDA_FIXUP_PINS,
		.v.pins = (const struct hda_pintbl[]) {
			{ 0x14, 0x99130110 }, /* speaker */
			{ 0x12, 0x99a30970 }, /* int-mic */
			{ 0x15, 0x01214020 }, /* HP */
			{ 0x17, 0x99130111 }, /* speaker */
			{ 0x18, 0x01a19840 }, /* mic */
			{ 0x21, 0x0121401f }, /* HP */
			{ }
		},
		.chained = true,
		.chain_id = ALC662_FIXUP_SKU_IGNORE
	},
	[ALC662_FIXUP_NO_JACK_DETECT] = {
		.type = HDA_FIXUP_FUNC,
		.v.func = alc_fixup_no_jack_detect,
	},
	[ALC662_FIXUP_ZOTAC_Z68] = {
		.type = HDA_FIXUP_PINS,
		.v.pins = (const struct hda_pintbl[]) {
			{ 0x1b, 0x02214020 }, /* Front HP */
			{ }
		}
	},
	[ALC662_FIXUP_INV_DMIC] = {
		.type = HDA_FIXUP_FUNC,
		.v.func = alc_fixup_inv_dmic_0x12,
	},
};

static const struct snd_pci_quirk alc662_fixup_tbl[] = {
	SND_PCI_QUIRK(0x1019, 0x9087, "ECS", ALC662_FIXUP_ASUS_MODE2),
	SND_PCI_QUIRK(0x1025, 0x0308, "Acer Aspire 8942G", ALC662_FIXUP_ASPIRE),
	SND_PCI_QUIRK(0x1025, 0x031c, "Gateway NV79", ALC662_FIXUP_SKU_IGNORE),
	SND_PCI_QUIRK(0x1025, 0x0349, "eMachines eM250", ALC662_FIXUP_INV_DMIC),
	SND_PCI_QUIRK(0x1025, 0x038b, "Acer Aspire 8943G", ALC662_FIXUP_ASPIRE),
	SND_PCI_QUIRK(0x103c, 0x1632, "HP RP5800", ALC662_FIXUP_HP_RP5800),
	SND_PCI_QUIRK(0x1043, 0x8469, "ASUS mobo", ALC662_FIXUP_NO_JACK_DETECT),
	SND_PCI_QUIRK(0x105b, 0x0cd6, "Foxconn", ALC662_FIXUP_ASUS_MODE2),
	SND_PCI_QUIRK(0x144d, 0xc051, "Samsung R720", ALC662_FIXUP_IDEAPAD),
	SND_PCI_QUIRK(0x17aa, 0x38af, "Lenovo Ideapad Y550P", ALC662_FIXUP_IDEAPAD),
	SND_PCI_QUIRK(0x17aa, 0x3a0d, "Lenovo Ideapad Y550", ALC662_FIXUP_IDEAPAD),
	SND_PCI_QUIRK(0x19da, 0xa130, "Zotac Z68", ALC662_FIXUP_ZOTAC_Z68),
	SND_PCI_QUIRK(0x1b35, 0x2206, "CZC P10T", ALC662_FIXUP_CZC_P10T),

#if 0
	/* Below is a quirk table taken from the old code.
	 * Basically the device should work as is without the fixup table.
	 * If BIOS doesn't give a proper info, enable the corresponding
	 * fixup entry.
	 */
	SND_PCI_QUIRK(0x1043, 0x1000, "ASUS N50Vm", ALC662_FIXUP_ASUS_MODE1),
	SND_PCI_QUIRK(0x1043, 0x1092, "ASUS NB", ALC662_FIXUP_ASUS_MODE3),
	SND_PCI_QUIRK(0x1043, 0x1173, "ASUS K73Jn", ALC662_FIXUP_ASUS_MODE1),
	SND_PCI_QUIRK(0x1043, 0x11c3, "ASUS M70V", ALC662_FIXUP_ASUS_MODE3),
	SND_PCI_QUIRK(0x1043, 0x11d3, "ASUS NB", ALC662_FIXUP_ASUS_MODE1),
	SND_PCI_QUIRK(0x1043, 0x11f3, "ASUS NB", ALC662_FIXUP_ASUS_MODE2),
	SND_PCI_QUIRK(0x1043, 0x1203, "ASUS NB", ALC662_FIXUP_ASUS_MODE1),
	SND_PCI_QUIRK(0x1043, 0x1303, "ASUS G60J", ALC662_FIXUP_ASUS_MODE1),
	SND_PCI_QUIRK(0x1043, 0x1333, "ASUS G60Jx", ALC662_FIXUP_ASUS_MODE1),
	SND_PCI_QUIRK(0x1043, 0x1339, "ASUS NB", ALC662_FIXUP_ASUS_MODE2),
	SND_PCI_QUIRK(0x1043, 0x13e3, "ASUS N71JA", ALC662_FIXUP_ASUS_MODE7),
	SND_PCI_QUIRK(0x1043, 0x1463, "ASUS N71", ALC662_FIXUP_ASUS_MODE7),
	SND_PCI_QUIRK(0x1043, 0x14d3, "ASUS G72", ALC662_FIXUP_ASUS_MODE8),
	SND_PCI_QUIRK(0x1043, 0x1563, "ASUS N90", ALC662_FIXUP_ASUS_MODE3),
	SND_PCI_QUIRK(0x1043, 0x15d3, "ASUS N50SF F50SF", ALC662_FIXUP_ASUS_MODE1),
	SND_PCI_QUIRK(0x1043, 0x16c3, "ASUS NB", ALC662_FIXUP_ASUS_MODE2),
	SND_PCI_QUIRK(0x1043, 0x16f3, "ASUS K40C K50C", ALC662_FIXUP_ASUS_MODE2),
	SND_PCI_QUIRK(0x1043, 0x1733, "ASUS N81De", ALC662_FIXUP_ASUS_MODE1),
	SND_PCI_QUIRK(0x1043, 0x1753, "ASUS NB", ALC662_FIXUP_ASUS_MODE2),
	SND_PCI_QUIRK(0x1043, 0x1763, "ASUS NB", ALC662_FIXUP_ASUS_MODE6),
	SND_PCI_QUIRK(0x1043, 0x1765, "ASUS NB", ALC662_FIXUP_ASUS_MODE6),
	SND_PCI_QUIRK(0x1043, 0x1783, "ASUS NB", ALC662_FIXUP_ASUS_MODE2),
	SND_PCI_QUIRK(0x1043, 0x1793, "ASUS F50GX", ALC662_FIXUP_ASUS_MODE1),
	SND_PCI_QUIRK(0x1043, 0x17b3, "ASUS F70SL", ALC662_FIXUP_ASUS_MODE3),
	SND_PCI_QUIRK(0x1043, 0x17f3, "ASUS X58LE", ALC662_FIXUP_ASUS_MODE2),
	SND_PCI_QUIRK(0x1043, 0x1813, "ASUS NB", ALC662_FIXUP_ASUS_MODE2),
	SND_PCI_QUIRK(0x1043, 0x1823, "ASUS NB", ALC662_FIXUP_ASUS_MODE5),
	SND_PCI_QUIRK(0x1043, 0x1833, "ASUS NB", ALC662_FIXUP_ASUS_MODE6),
	SND_PCI_QUIRK(0x1043, 0x1843, "ASUS NB", ALC662_FIXUP_ASUS_MODE2),
	SND_PCI_QUIRK(0x1043, 0x1853, "ASUS F50Z", ALC662_FIXUP_ASUS_MODE1),
	SND_PCI_QUIRK(0x1043, 0x1864, "ASUS NB", ALC662_FIXUP_ASUS_MODE2),
	SND_PCI_QUIRK(0x1043, 0x1876, "ASUS NB", ALC662_FIXUP_ASUS_MODE2),
	SND_PCI_QUIRK(0x1043, 0x1893, "ASUS M50Vm", ALC662_FIXUP_ASUS_MODE3),
	SND_PCI_QUIRK(0x1043, 0x1894, "ASUS X55", ALC662_FIXUP_ASUS_MODE3),
	SND_PCI_QUIRK(0x1043, 0x18b3, "ASUS N80Vc", ALC662_FIXUP_ASUS_MODE1),
	SND_PCI_QUIRK(0x1043, 0x18c3, "ASUS VX5", ALC662_FIXUP_ASUS_MODE1),
	SND_PCI_QUIRK(0x1043, 0x18d3, "ASUS N81Te", ALC662_FIXUP_ASUS_MODE1),
	SND_PCI_QUIRK(0x1043, 0x18f3, "ASUS N505Tp", ALC662_FIXUP_ASUS_MODE1),
	SND_PCI_QUIRK(0x1043, 0x1903, "ASUS F5GL", ALC662_FIXUP_ASUS_MODE1),
	SND_PCI_QUIRK(0x1043, 0x1913, "ASUS NB", ALC662_FIXUP_ASUS_MODE2),
	SND_PCI_QUIRK(0x1043, 0x1933, "ASUS F80Q", ALC662_FIXUP_ASUS_MODE2),
	SND_PCI_QUIRK(0x1043, 0x1943, "ASUS Vx3V", ALC662_FIXUP_ASUS_MODE1),
	SND_PCI_QUIRK(0x1043, 0x1953, "ASUS NB", ALC662_FIXUP_ASUS_MODE1),
	SND_PCI_QUIRK(0x1043, 0x1963, "ASUS X71C", ALC662_FIXUP_ASUS_MODE3),
	SND_PCI_QUIRK(0x1043, 0x1983, "ASUS N5051A", ALC662_FIXUP_ASUS_MODE1),
	SND_PCI_QUIRK(0x1043, 0x1993, "ASUS N20", ALC662_FIXUP_ASUS_MODE1),
	SND_PCI_QUIRK(0x1043, 0x19b3, "ASUS F7Z", ALC662_FIXUP_ASUS_MODE1),
	SND_PCI_QUIRK(0x1043, 0x19c3, "ASUS F5Z/F6x", ALC662_FIXUP_ASUS_MODE2),
	SND_PCI_QUIRK(0x1043, 0x19e3, "ASUS NB", ALC662_FIXUP_ASUS_MODE1),
	SND_PCI_QUIRK(0x1043, 0x19f3, "ASUS NB", ALC662_FIXUP_ASUS_MODE4),
#endif
	{}
};

static const struct hda_model_fixup alc662_fixup_models[] = {
	{.id = ALC272_FIXUP_MARIO, .name = "mario"},
	{.id = ALC662_FIXUP_ASUS_MODE1, .name = "asus-mode1"},
	{.id = ALC662_FIXUP_ASUS_MODE2, .name = "asus-mode2"},
	{.id = ALC662_FIXUP_ASUS_MODE3, .name = "asus-mode3"},
	{.id = ALC662_FIXUP_ASUS_MODE4, .name = "asus-mode4"},
	{.id = ALC662_FIXUP_ASUS_MODE5, .name = "asus-mode5"},
	{.id = ALC662_FIXUP_ASUS_MODE6, .name = "asus-mode6"},
	{.id = ALC662_FIXUP_ASUS_MODE7, .name = "asus-mode7"},
	{.id = ALC662_FIXUP_ASUS_MODE8, .name = "asus-mode8"},
	{.id = ALC662_FIXUP_INV_DMIC, .name = "inv-dmic"},
	{}
};

static void alc662_fill_coef(struct hda_codec *codec)
{
	int val, coef;

	coef = alc_get_coef0(codec);

	switch (codec->vendor_id) {
	case 0x10ec0662:
		if ((coef & 0x00f0) == 0x0030) {
			val = alc_read_coef_idx(codec, 0x4); /* EAPD Ctrl */
			alc_write_coef_idx(codec, 0x4, val & ~(1<<10));
		}
		break;
	case 0x10ec0272:
	case 0x10ec0273:
	case 0x10ec0663:
	case 0x10ec0665:
	case 0x10ec0670:
	case 0x10ec0671:
	case 0x10ec0672:
		val = alc_read_coef_idx(codec, 0xd); /* EAPD Ctrl */
		alc_write_coef_idx(codec, 0xd, val | (1<<14));
		break;
	}
}

/*
 */
static int patch_alc662(struct hda_codec *codec)
{
	struct alc_spec *spec;
	int err;

	err = alc_alloc_spec(codec, 0x0b);
	if (err < 0)
		return err;

	spec = codec->spec;

	/* handle multiple HPs as is */
	spec->parse_flags = HDA_PINCFG_NO_HP_FIXUP;

	alc_fix_pll_init(codec, 0x20, 0x04, 15);

	spec->init_hook = alc662_fill_coef;
	alc662_fill_coef(codec);

	snd_hda_pick_fixup(codec, alc662_fixup_models,
		       alc662_fixup_tbl, alc662_fixups);
	snd_hda_apply_fixup(codec, HDA_FIXUP_ACT_PRE_PROBE);

	alc_auto_parse_customize_define(codec);

	if ((alc_get_coef0(codec) & (1 << 14)) &&
	    codec->bus->pci->subsystem_vendor == 0x1025 &&
	    spec->cdefine.platform_type == 1) {
		if (alc_codec_rename(codec, "ALC272X") < 0)
			goto error;
	}

	/* automatic parse from the BIOS config */
	err = alc662_parse_auto_config(codec);
	if (err < 0)
		goto error;

	if (!spec->gen.no_analog && has_cdefine_beep(codec)) {
		err = snd_hda_attach_beep_device(codec, 0x1);
		if (err < 0)
			goto error;
		switch (codec->vendor_id) {
		case 0x10ec0662:
			set_beep_amp(spec, 0x0b, 0x05, HDA_INPUT);
			break;
		case 0x10ec0272:
		case 0x10ec0663:
		case 0x10ec0665:
			set_beep_amp(spec, 0x0b, 0x04, HDA_INPUT);
			break;
		case 0x10ec0273:
			set_beep_amp(spec, 0x0b, 0x03, HDA_INPUT);
			break;
		}
	}

	codec->patch_ops = alc_patch_ops;
	spec->shutup = alc_eapd_shutup;

	snd_hda_apply_fixup(codec, HDA_FIXUP_ACT_PROBE);

	return 0;

 error:
	alc_free(codec);
	return err;
}

/*
 * ALC680 support
 */

static int alc680_parse_auto_config(struct hda_codec *codec)
{
	return alc_parse_auto_config(codec, NULL, NULL);
}

/*
 */
static int patch_alc680(struct hda_codec *codec)
{
	int err;

	/* ALC680 has no aa-loopback mixer */
	err = alc_alloc_spec(codec, 0);
	if (err < 0)
		return err;

	/* automatic parse from the BIOS config */
	err = alc680_parse_auto_config(codec);
	if (err < 0) {
		alc_free(codec);
		return err;
	}

	codec->patch_ops = alc_patch_ops;

	return 0;
}

/*
 * patch entries
 */
static const struct hda_codec_preset snd_hda_preset_realtek[] = {
	{ .id = 0x10ec0221, .name = "ALC221", .patch = patch_alc269 },
	{ .id = 0x10ec0233, .name = "ALC233", .patch = patch_alc269 },
	{ .id = 0x10ec0260, .name = "ALC260", .patch = patch_alc260 },
	{ .id = 0x10ec0262, .name = "ALC262", .patch = patch_alc262 },
	{ .id = 0x10ec0267, .name = "ALC267", .patch = patch_alc268 },
	{ .id = 0x10ec0268, .name = "ALC268", .patch = patch_alc268 },
	{ .id = 0x10ec0269, .name = "ALC269", .patch = patch_alc269 },
	{ .id = 0x10ec0270, .name = "ALC270", .patch = patch_alc269 },
	{ .id = 0x10ec0272, .name = "ALC272", .patch = patch_alc662 },
	{ .id = 0x10ec0275, .name = "ALC275", .patch = patch_alc269 },
	{ .id = 0x10ec0276, .name = "ALC276", .patch = patch_alc269 },
	{ .id = 0x10ec0280, .name = "ALC280", .patch = patch_alc269 },
	{ .id = 0x10ec0282, .name = "ALC282", .patch = patch_alc269 },
	{ .id = 0x10ec0283, .name = "ALC283", .patch = patch_alc269 },
	{ .id = 0x10ec0284, .name = "ALC284", .patch = patch_alc269 },
	{ .id = 0x10ec0290, .name = "ALC290", .patch = patch_alc269 },
	{ .id = 0x10ec0292, .name = "ALC292", .patch = patch_alc269 },
	{ .id = 0x10ec0861, .rev = 0x100340, .name = "ALC660",
	  .patch = patch_alc861 },
	{ .id = 0x10ec0660, .name = "ALC660-VD", .patch = patch_alc861vd },
	{ .id = 0x10ec0861, .name = "ALC861", .patch = patch_alc861 },
	{ .id = 0x10ec0862, .name = "ALC861-VD", .patch = patch_alc861vd },
	{ .id = 0x10ec0662, .rev = 0x100002, .name = "ALC662 rev2",
	  .patch = patch_alc882 },
	{ .id = 0x10ec0662, .rev = 0x100101, .name = "ALC662 rev1",
	  .patch = patch_alc662 },
	{ .id = 0x10ec0662, .rev = 0x100300, .name = "ALC662 rev3",
	  .patch = patch_alc662 },
	{ .id = 0x10ec0663, .name = "ALC663", .patch = patch_alc662 },
	{ .id = 0x10ec0665, .name = "ALC665", .patch = patch_alc662 },
	{ .id = 0x10ec0668, .name = "ALC668", .patch = patch_alc662 },
	{ .id = 0x10ec0670, .name = "ALC670", .patch = patch_alc662 },
	{ .id = 0x10ec0680, .name = "ALC680", .patch = patch_alc680 },
	{ .id = 0x10ec0880, .name = "ALC880", .patch = patch_alc880 },
	{ .id = 0x10ec0882, .name = "ALC882", .patch = patch_alc882 },
	{ .id = 0x10ec0883, .name = "ALC883", .patch = patch_alc882 },
	{ .id = 0x10ec0885, .rev = 0x100101, .name = "ALC889A",
	  .patch = patch_alc882 },
	{ .id = 0x10ec0885, .rev = 0x100103, .name = "ALC889A",
	  .patch = patch_alc882 },
	{ .id = 0x10ec0885, .name = "ALC885", .patch = patch_alc882 },
	{ .id = 0x10ec0887, .name = "ALC887", .patch = patch_alc882 },
	{ .id = 0x10ec0888, .rev = 0x100101, .name = "ALC1200",
	  .patch = patch_alc882 },
	{ .id = 0x10ec0888, .name = "ALC888", .patch = patch_alc882 },
	{ .id = 0x10ec0889, .name = "ALC889", .patch = patch_alc882 },
	{ .id = 0x10ec0892, .name = "ALC892", .patch = patch_alc662 },
	{ .id = 0x10ec0899, .name = "ALC898", .patch = patch_alc882 },
	{ .id = 0x10ec0900, .name = "ALC1150", .patch = patch_alc882 },
	{} /* terminator */
};

MODULE_ALIAS("snd-hda-codec-id:10ec*");

MODULE_LICENSE("GPL");
MODULE_DESCRIPTION("Realtek HD-audio codec");

static struct hda_codec_preset_list realtek_list = {
	.preset = snd_hda_preset_realtek,
	.owner = THIS_MODULE,
};

static int __init patch_realtek_init(void)
{
	return snd_hda_add_codec_preset(&realtek_list);
}

static void __exit patch_realtek_exit(void)
{
	snd_hda_delete_codec_preset(&realtek_list);
}

module_init(patch_realtek_init)
module_exit(patch_realtek_exit)<|MERGE_RESOLUTION|>--- conflicted
+++ resolved
@@ -3163,10 +3163,7 @@
 	case 0x10ec0290:
 		spec->codec_variant = ALC269_TYPE_ALC280;
 		break;
-<<<<<<< HEAD
-=======
 	case 0x10ec0233:
->>>>>>> a937536b
 	case 0x10ec0282:
 	case 0x10ec0283:
 		spec->codec_variant = ALC269_TYPE_ALC282;
