--- conflicted
+++ resolved
@@ -403,11 +403,7 @@
 static int davinci_i2s_dai_set_clkdiv(struct snd_soc_dai *cpu_dai,
 				int div_id, int div)
 {
-<<<<<<< HEAD
-	struct davinci_mcbsp_dev *dev = cpu_dai->private_data;
-=======
 	struct davinci_mcbsp_dev *dev = snd_soc_dai_get_drvdata(cpu_dai);
->>>>>>> 45f53cc9
 
 	if (div_id != DAVINCI_MCBSP_CLKGDV)
 		return -ENODEV;
@@ -716,11 +712,8 @@
 	}
 	dev->dma_params[SNDRV_PCM_STREAM_CAPTURE].channel = res->start;
 	dev->dev = &pdev->dev;
-<<<<<<< HEAD
-=======
 
 	dev_set_drvdata(&pdev->dev, dev);
->>>>>>> 45f53cc9
 
 	ret = snd_soc_register_dai(&pdev->dev, &davinci_i2s_dai);
 	if (ret != 0)
