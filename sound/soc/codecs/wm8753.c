--- conflicted
+++ resolved
@@ -39,10 +39,6 @@
 #include <linux/pm.h>
 #include <linux/i2c.h>
 #include <linux/of_device.h>
-<<<<<<< HEAD
-#include <linux/platform_device.h>
-=======
->>>>>>> dcd6c922
 #include <linux/spi/spi.h>
 #include <linux/slab.h>
 #include <sound/core.h>
@@ -1495,12 +1491,6 @@
 };
 MODULE_DEVICE_TABLE(of, wm8753_of_match);
 
-static const struct of_device_id wm8753_of_match[] = {
-	{ .compatible = "wlf,wm8753", },
-	{ }
-};
-MODULE_DEVICE_TABLE(of, wm8753_of_match);
-
 #if defined(CONFIG_SPI_MASTER)
 static int __devinit wm8753_spi_probe(struct spi_device *spi)
 {
