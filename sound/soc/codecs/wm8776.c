--- conflicted
+++ resolved
@@ -19,10 +19,6 @@
 #include <linux/pm.h>
 #include <linux/i2c.h>
 #include <linux/of_device.h>
-<<<<<<< HEAD
-#include <linux/platform_device.h>
-=======
->>>>>>> dcd6c922
 #include <linux/spi/spi.h>
 #include <linux/slab.h>
 #include <sound/core.h>
@@ -238,10 +234,7 @@
 	switch (snd_pcm_format_width(params_format(params))) {
 	case 16:
 		iface = 0;
-<<<<<<< HEAD
-=======
-		break;
->>>>>>> dcd6c922
+		break;
 	case 20:
 		iface = 0x10;
 		break;
