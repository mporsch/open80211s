--- conflicted
+++ resolved
@@ -2370,19 +2370,7 @@
 {
 	struct wm8904_priv *wm8904 = snd_soc_codec_get_drvdata(codec);
 	struct wm8904_pdata *pdata = wm8904->pdata;
-<<<<<<< HEAD
-	int ret;
-	struct snd_soc_codec *codec = &wm8904->codec;
-	int i;
-
-	if (wm8904_codec) {
-		dev_err(codec->dev, "Another WM8904 is registered\n");
-		ret = -EINVAL;
-		goto err;
-	}
-=======
 	int ret, i;
->>>>>>> 45f53cc9
 
 	codec->cache_sync = 1;
 	codec->idle_bias_off = 1;
@@ -2396,8 +2384,7 @@
 	default:
 		dev_err(codec->dev, "Unknown device type %d\n",
 			wm8904->devtype);
-		ret = -EINVAL;
-		goto err;
+		return -EINVAL;
 	}
 
 	ret = snd_soc_codec_set_cache_io(codec, 8, 16, SND_SOC_I2C);
@@ -2494,26 +2481,10 @@
 
 	wm8904_handle_pdata(codec);
 
-<<<<<<< HEAD
-	ret = snd_soc_register_codec(codec);
-	if (ret != 0) {
-		dev_err(codec->dev, "Failed to register codec: %d\n", ret);
-		goto err_enable;
-	}
-
-	ret = snd_soc_register_dai(&wm8904_dai);
-	if (ret != 0) {
-		dev_err(codec->dev, "Failed to register DAI: %d\n", ret);
-		goto err_codec;
-	}
-=======
 	wm8904_add_widgets(codec);
->>>>>>> 45f53cc9
 
 	return 0;
 
-err_codec:
-	snd_soc_unregister_codec(codec);
 err_enable:
 	regulator_bulk_disable(ARRAY_SIZE(wm8904->supplies), wm8904->supplies);
 err_get:
