/*
 * wm8974.c  --  WM8974 ALSA Soc Audio driver
 *
 * Copyright 2006-2009 Wolfson Microelectronics PLC.
 *
 * Author: Liam Girdwood <linux@wolfsonmicro.com>
 *
 * This program is free software; you can redistribute it and/or modify
 * it under the terms of the GNU General Public License version 2 as
 * published by the Free Software Foundation.
 */

#include <linux/module.h>
#include <linux/moduleparam.h>
#include <linux/kernel.h>
#include <linux/init.h>
#include <linux/delay.h>
#include <linux/pm.h>
#include <linux/i2c.h>
#include <linux/platform_device.h>
#include <linux/slab.h>
#include <sound/core.h>
#include <sound/pcm.h>
#include <sound/pcm_params.h>
#include <sound/soc.h>
#include <sound/soc-dapm.h>
#include <sound/initval.h>
#include <sound/tlv.h>

#include "wm8974.h"

static const u16 wm8974_reg[WM8974_CACHEREGNUM] = {
	0x0000, 0x0000, 0x0000, 0x0000,
	0x0050, 0x0000, 0x0140, 0x0000,
	0x0000, 0x0000, 0x0000, 0x00ff,
	0x0000, 0x0000, 0x0100, 0x00ff,
	0x0000, 0x0000, 0x012c, 0x002c,
	0x002c, 0x002c, 0x002c, 0x0000,
	0x0032, 0x0000, 0x0000, 0x0000,
	0x0000, 0x0000, 0x0000, 0x0000,
	0x0038, 0x000b, 0x0032, 0x0000,
	0x0008, 0x000c, 0x0093, 0x00e9,
	0x0000, 0x0000, 0x0000, 0x0000,
	0x0003, 0x0010, 0x0000, 0x0000,
	0x0000, 0x0002, 0x0000, 0x0000,
	0x0000, 0x0000, 0x0039, 0x0000,
	0x0000,
};

#define WM8974_POWER1_BIASEN  0x08
#define WM8974_POWER1_BUFIOEN 0x04

struct wm8974_priv {
	enum snd_soc_control_type control_type;
	u16 reg_cache[WM8974_CACHEREGNUM];
};

#define wm8974_reset(c)	snd_soc_write(c, WM8974_RESET, 0)

static const char *wm8974_companding[] = {"Off", "NC", "u-law", "A-law" };
static const char *wm8974_deemp[] = {"None", "32kHz", "44.1kHz", "48kHz" };
static const char *wm8974_eqmode[] = {"Capture", "Playback" };
static const char *wm8974_bw[] = {"Narrow", "Wide" };
static const char *wm8974_eq1[] = {"80Hz", "105Hz", "135Hz", "175Hz" };
static const char *wm8974_eq2[] = {"230Hz", "300Hz", "385Hz", "500Hz" };
static const char *wm8974_eq3[] = {"650Hz", "850Hz", "1.1kHz", "1.4kHz" };
static const char *wm8974_eq4[] = {"1.8kHz", "2.4kHz", "3.2kHz", "4.1kHz" };
static const char *wm8974_eq5[] = {"5.3kHz", "6.9kHz", "9kHz", "11.7kHz" };
static const char *wm8974_alc[] = {"ALC", "Limiter" };

static const struct soc_enum wm8974_enum[] = {
	SOC_ENUM_SINGLE(WM8974_COMP, 1, 4, wm8974_companding), /* adc */
	SOC_ENUM_SINGLE(WM8974_COMP, 3, 4, wm8974_companding), /* dac */
	SOC_ENUM_SINGLE(WM8974_DAC,  4, 4, wm8974_deemp),
	SOC_ENUM_SINGLE(WM8974_EQ1,  8, 2, wm8974_eqmode),

	SOC_ENUM_SINGLE(WM8974_EQ1,  5, 4, wm8974_eq1),
	SOC_ENUM_SINGLE(WM8974_EQ2,  8, 2, wm8974_bw),
	SOC_ENUM_SINGLE(WM8974_EQ2,  5, 4, wm8974_eq2),
	SOC_ENUM_SINGLE(WM8974_EQ3,  8, 2, wm8974_bw),

	SOC_ENUM_SINGLE(WM8974_EQ3,  5, 4, wm8974_eq3),
	SOC_ENUM_SINGLE(WM8974_EQ4,  8, 2, wm8974_bw),
	SOC_ENUM_SINGLE(WM8974_EQ4,  5, 4, wm8974_eq4),
	SOC_ENUM_SINGLE(WM8974_EQ5,  8, 2, wm8974_bw),

	SOC_ENUM_SINGLE(WM8974_EQ5,  5, 4, wm8974_eq5),
	SOC_ENUM_SINGLE(WM8974_ALC3,  8, 2, wm8974_alc),
};

static const char *wm8974_auxmode_text[] = { "Buffer", "Mixer" };

static const struct soc_enum wm8974_auxmode =
	SOC_ENUM_SINGLE(WM8974_INPUT,  3, 2, wm8974_auxmode_text);

static const DECLARE_TLV_DB_SCALE(digital_tlv, -12750, 50, 1);
static const DECLARE_TLV_DB_SCALE(eq_tlv, -1200, 100, 0);
static const DECLARE_TLV_DB_SCALE(inpga_tlv, -1200, 75, 0);
static const DECLARE_TLV_DB_SCALE(spk_tlv, -5700, 100, 0);

static const struct snd_kcontrol_new wm8974_snd_controls[] = {

SOC_SINGLE("Digital Loopback Switch", WM8974_COMP, 0, 1, 0),

SOC_ENUM("DAC Companding", wm8974_enum[1]),
SOC_ENUM("ADC Companding", wm8974_enum[0]),

SOC_ENUM("Playback De-emphasis", wm8974_enum[2]),
SOC_SINGLE("DAC Inversion Switch", WM8974_DAC, 0, 1, 0),

SOC_SINGLE_TLV("PCM Volume", WM8974_DACVOL, 0, 255, 0, digital_tlv),

SOC_SINGLE("High Pass Filter Switch", WM8974_ADC, 8, 1, 0),
SOC_SINGLE("High Pass Cut Off", WM8974_ADC, 4, 7, 0),
SOC_SINGLE("ADC Inversion Switch", WM8974_ADC, 0, 1, 0),

SOC_SINGLE_TLV("Capture Volume", WM8974_ADCVOL,  0, 255, 0, digital_tlv),

SOC_ENUM("Equaliser Function", wm8974_enum[3]),
SOC_ENUM("EQ1 Cut Off", wm8974_enum[4]),
SOC_SINGLE_TLV("EQ1 Volume", WM8974_EQ1,  0, 24, 1, eq_tlv),

SOC_ENUM("Equaliser EQ2 Bandwith", wm8974_enum[5]),
SOC_ENUM("EQ2 Cut Off", wm8974_enum[6]),
SOC_SINGLE_TLV("EQ2 Volume", WM8974_EQ2,  0, 24, 1, eq_tlv),

SOC_ENUM("Equaliser EQ3 Bandwith", wm8974_enum[7]),
SOC_ENUM("EQ3 Cut Off", wm8974_enum[8]),
SOC_SINGLE_TLV("EQ3 Volume", WM8974_EQ3,  0, 24, 1, eq_tlv),

SOC_ENUM("Equaliser EQ4 Bandwith", wm8974_enum[9]),
SOC_ENUM("EQ4 Cut Off", wm8974_enum[10]),
SOC_SINGLE_TLV("EQ4 Volume", WM8974_EQ4,  0, 24, 1, eq_tlv),

SOC_ENUM("Equaliser EQ5 Bandwith", wm8974_enum[11]),
SOC_ENUM("EQ5 Cut Off", wm8974_enum[12]),
SOC_SINGLE_TLV("EQ5 Volume", WM8974_EQ5,  0, 24, 1, eq_tlv),

SOC_SINGLE("DAC Playback Limiter Switch", WM8974_DACLIM1,  8, 1, 0),
SOC_SINGLE("DAC Playback Limiter Decay", WM8974_DACLIM1,  4, 15, 0),
SOC_SINGLE("DAC Playback Limiter Attack", WM8974_DACLIM1,  0, 15, 0),

SOC_SINGLE("DAC Playback Limiter Threshold", WM8974_DACLIM2,  4, 7, 0),
SOC_SINGLE("DAC Playback Limiter Boost", WM8974_DACLIM2,  0, 15, 0),

SOC_SINGLE("ALC Enable Switch", WM8974_ALC1,  8, 1, 0),
SOC_SINGLE("ALC Capture Max Gain", WM8974_ALC1,  3, 7, 0),
SOC_SINGLE("ALC Capture Min Gain", WM8974_ALC1,  0, 7, 0),

SOC_SINGLE("ALC Capture ZC Switch", WM8974_ALC2,  8, 1, 0),
SOC_SINGLE("ALC Capture Hold", WM8974_ALC2,  4, 7, 0),
SOC_SINGLE("ALC Capture Target", WM8974_ALC2,  0, 15, 0),

SOC_ENUM("ALC Capture Mode", wm8974_enum[13]),
SOC_SINGLE("ALC Capture Decay", WM8974_ALC3,  4, 15, 0),
SOC_SINGLE("ALC Capture Attack", WM8974_ALC3,  0, 15, 0),

SOC_SINGLE("ALC Capture Noise Gate Switch", WM8974_NGATE,  3, 1, 0),
SOC_SINGLE("ALC Capture Noise Gate Threshold", WM8974_NGATE,  0, 7, 0),

SOC_SINGLE("Capture PGA ZC Switch", WM8974_INPPGA,  7, 1, 0),
SOC_SINGLE_TLV("Capture PGA Volume", WM8974_INPPGA,  0, 63, 0, inpga_tlv),

SOC_SINGLE("Speaker Playback ZC Switch", WM8974_SPKVOL,  7, 1, 0),
SOC_SINGLE("Speaker Playback Switch", WM8974_SPKVOL,  6, 1, 1),
SOC_SINGLE_TLV("Speaker Playback Volume", WM8974_SPKVOL,  0, 63, 0, spk_tlv),

SOC_ENUM("Aux Mode", wm8974_auxmode),

SOC_SINGLE("Capture Boost(+20dB)", WM8974_ADCBOOST,  8, 1, 0),
SOC_SINGLE("Mono Playback Switch", WM8974_MONOMIX, 6, 1, 1),

/* DAC / ADC oversampling */
SOC_SINGLE("DAC 128x Oversampling Switch", WM8974_DAC, 8, 1, 0),
SOC_SINGLE("ADC 128x Oversampling Switch", WM8974_ADC, 8, 1, 0),
};

/* Speaker Output Mixer */
static const struct snd_kcontrol_new wm8974_speaker_mixer_controls[] = {
SOC_DAPM_SINGLE("Line Bypass Switch", WM8974_SPKMIX, 1, 1, 0),
SOC_DAPM_SINGLE("Aux Playback Switch", WM8974_SPKMIX, 5, 1, 0),
SOC_DAPM_SINGLE("PCM Playback Switch", WM8974_SPKMIX, 0, 1, 0),
};

/* Mono Output Mixer */
static const struct snd_kcontrol_new wm8974_mono_mixer_controls[] = {
SOC_DAPM_SINGLE("Line Bypass Switch", WM8974_MONOMIX, 1, 1, 0),
SOC_DAPM_SINGLE("Aux Playback Switch", WM8974_MONOMIX, 2, 1, 0),
SOC_DAPM_SINGLE("PCM Playback Switch", WM8974_MONOMIX, 0, 1, 0),
};

/* Boost mixer */
static const struct snd_kcontrol_new wm8974_boost_mixer[] = {
SOC_DAPM_SINGLE("Aux Switch", WM8974_INPPGA, 6, 1, 0),
};

/* Input PGA */
static const struct snd_kcontrol_new wm8974_inpga[] = {
SOC_DAPM_SINGLE("Aux Switch", WM8974_INPUT, 2, 1, 0),
SOC_DAPM_SINGLE("MicN Switch", WM8974_INPUT, 1, 1, 0),
SOC_DAPM_SINGLE("MicP Switch", WM8974_INPUT, 0, 1, 0),
};

/* AUX Input boost vol */
static const struct snd_kcontrol_new wm8974_aux_boost_controls =
SOC_DAPM_SINGLE("Aux Volume", WM8974_ADCBOOST, 0, 7, 0);

/* Mic Input boost vol */
static const struct snd_kcontrol_new wm8974_mic_boost_controls =
SOC_DAPM_SINGLE("Mic Volume", WM8974_ADCBOOST, 4, 7, 0);

static const struct snd_soc_dapm_widget wm8974_dapm_widgets[] = {
SND_SOC_DAPM_MIXER("Speaker Mixer", WM8974_POWER3, 2, 0,
	&wm8974_speaker_mixer_controls[0],
	ARRAY_SIZE(wm8974_speaker_mixer_controls)),
SND_SOC_DAPM_MIXER("Mono Mixer", WM8974_POWER3, 3, 0,
	&wm8974_mono_mixer_controls[0],
	ARRAY_SIZE(wm8974_mono_mixer_controls)),
SND_SOC_DAPM_DAC("DAC", "HiFi Playback", WM8974_POWER3, 0, 0),
SND_SOC_DAPM_ADC("ADC", "HiFi Capture", WM8974_POWER2, 0, 0),
SND_SOC_DAPM_PGA("Aux Input", WM8974_POWER1, 6, 0, NULL, 0),
SND_SOC_DAPM_PGA("SpkN Out", WM8974_POWER3, 5, 0, NULL, 0),
SND_SOC_DAPM_PGA("SpkP Out", WM8974_POWER3, 6, 0, NULL, 0),
SND_SOC_DAPM_PGA("Mono Out", WM8974_POWER3, 7, 0, NULL, 0),

SND_SOC_DAPM_MIXER("Input PGA", WM8974_POWER2, 2, 0, wm8974_inpga,
		   ARRAY_SIZE(wm8974_inpga)),
SND_SOC_DAPM_MIXER("Boost Mixer", WM8974_POWER2, 4, 0,
		   wm8974_boost_mixer, ARRAY_SIZE(wm8974_boost_mixer)),

SND_SOC_DAPM_MICBIAS("Mic Bias", WM8974_POWER1, 4, 0),

SND_SOC_DAPM_INPUT("MICN"),
SND_SOC_DAPM_INPUT("MICP"),
SND_SOC_DAPM_INPUT("AUX"),
SND_SOC_DAPM_OUTPUT("MONOOUT"),
SND_SOC_DAPM_OUTPUT("SPKOUTP"),
SND_SOC_DAPM_OUTPUT("SPKOUTN"),
};

static const struct snd_soc_dapm_route audio_map[] = {
	/* Mono output mixer */
	{"Mono Mixer", "PCM Playback Switch", "DAC"},
	{"Mono Mixer", "Aux Playback Switch", "Aux Input"},
	{"Mono Mixer", "Line Bypass Switch", "Boost Mixer"},

	/* Speaker output mixer */
	{"Speaker Mixer", "PCM Playback Switch", "DAC"},
	{"Speaker Mixer", "Aux Playback Switch", "Aux Input"},
	{"Speaker Mixer", "Line Bypass Switch", "Boost Mixer"},

	/* Outputs */
	{"Mono Out", NULL, "Mono Mixer"},
	{"MONOOUT", NULL, "Mono Out"},
	{"SpkN Out", NULL, "Speaker Mixer"},
	{"SpkP Out", NULL, "Speaker Mixer"},
	{"SPKOUTN", NULL, "SpkN Out"},
	{"SPKOUTP", NULL, "SpkP Out"},

	/* Boost Mixer */
	{"ADC", NULL, "Boost Mixer"},
	{"Boost Mixer", "Aux Switch", "Aux Input"},
	{"Boost Mixer", NULL, "Input PGA"},
	{"Boost Mixer", NULL, "MICP"},

	/* Input PGA */
	{"Input PGA", "Aux Switch", "Aux Input"},
	{"Input PGA", "MicN Switch", "MICN"},
	{"Input PGA", "MicP Switch", "MICP"},

	/* Inputs */
	{"Aux Input", NULL, "AUX"},
};

static int wm8974_add_widgets(struct snd_soc_codec *codec)
{
	snd_soc_dapm_new_controls(codec, wm8974_dapm_widgets,
				  ARRAY_SIZE(wm8974_dapm_widgets));

	snd_soc_dapm_add_routes(codec, audio_map, ARRAY_SIZE(audio_map));

	return 0;
}

struct pll_ {
	unsigned int pre_div:1;
	unsigned int n:4;
	unsigned int k;
};

/* The size in bits of the pll divide multiplied by 10
 * to allow rounding later */
#define FIXED_PLL_SIZE ((1 << 24) * 10)

static void pll_factors(struct pll_ *pll_div,
			unsigned int target, unsigned int source)
{
	unsigned long long Kpart;
	unsigned int K, Ndiv, Nmod;

	/* There is a fixed divide by 4 in the output path */
	target *= 4;

	Ndiv = target / source;
	if (Ndiv < 6) {
		source /= 2;
		pll_div->pre_div = 1;
		Ndiv = target / source;
	} else
		pll_div->pre_div = 0;

	if ((Ndiv < 6) || (Ndiv > 12))
		printk(KERN_WARNING
			"WM8974 N value %u outwith recommended range!\n",
			Ndiv);

	pll_div->n = Ndiv;
	Nmod = target % source;
	Kpart = FIXED_PLL_SIZE * (long long)Nmod;

	do_div(Kpart, source);

	K = Kpart & 0xFFFFFFFF;

	/* Check if we need to round */
	if ((K % 10) >= 5)
		K += 5;

	/* Move down to proper range now rounding is done */
	K /= 10;

	pll_div->k = K;
}

static int wm8974_set_dai_pll(struct snd_soc_dai *codec_dai, int pll_id,
		int source, unsigned int freq_in, unsigned int freq_out)
{
	struct snd_soc_codec *codec = codec_dai->codec;
	struct pll_ pll_div;
	u16 reg;

	if (freq_in == 0 || freq_out == 0) {
		/* Clock CODEC directly from MCLK */
		reg = snd_soc_read(codec, WM8974_CLOCK);
		snd_soc_write(codec, WM8974_CLOCK, reg & 0x0ff);

		/* Turn off PLL */
		reg = snd_soc_read(codec, WM8974_POWER1);
		snd_soc_write(codec, WM8974_POWER1, reg & 0x1df);
		return 0;
	}

	pll_factors(&pll_div, freq_out, freq_in);

	snd_soc_write(codec, WM8974_PLLN, (pll_div.pre_div << 4) | pll_div.n);
	snd_soc_write(codec, WM8974_PLLK1, pll_div.k >> 18);
	snd_soc_write(codec, WM8974_PLLK2, (pll_div.k >> 9) & 0x1ff);
	snd_soc_write(codec, WM8974_PLLK3, pll_div.k & 0x1ff);
	reg = snd_soc_read(codec, WM8974_POWER1);
	snd_soc_write(codec, WM8974_POWER1, reg | 0x020);

	/* Run CODEC from PLL instead of MCLK */
	reg = snd_soc_read(codec, WM8974_CLOCK);
	snd_soc_write(codec, WM8974_CLOCK, reg | 0x100);

	return 0;
}

/*
 * Configure WM8974 clock dividers.
 */
static int wm8974_set_dai_clkdiv(struct snd_soc_dai *codec_dai,
		int div_id, int div)
{
	struct snd_soc_codec *codec = codec_dai->codec;
	u16 reg;

	switch (div_id) {
	case WM8974_OPCLKDIV:
		reg = snd_soc_read(codec, WM8974_GPIO) & 0x1cf;
		snd_soc_write(codec, WM8974_GPIO, reg | div);
		break;
	case WM8974_MCLKDIV:
		reg = snd_soc_read(codec, WM8974_CLOCK) & 0x11f;
		snd_soc_write(codec, WM8974_CLOCK, reg | div);
		break;
	case WM8974_BCLKDIV:
		reg = snd_soc_read(codec, WM8974_CLOCK) & 0x1e3;
		snd_soc_write(codec, WM8974_CLOCK, reg | div);
		break;
	default:
		return -EINVAL;
	}

	return 0;
}

static int wm8974_set_dai_fmt(struct snd_soc_dai *codec_dai,
		unsigned int fmt)
{
	struct snd_soc_codec *codec = codec_dai->codec;
	u16 iface = 0;
	u16 clk = snd_soc_read(codec, WM8974_CLOCK) & 0x1fe;

	/* set master/slave audio interface */
	switch (fmt & SND_SOC_DAIFMT_MASTER_MASK) {
	case SND_SOC_DAIFMT_CBM_CFM:
		clk |= 0x0001;
		break;
	case SND_SOC_DAIFMT_CBS_CFS:
		break;
	default:
		return -EINVAL;
	}

	/* interface format */
	switch (fmt & SND_SOC_DAIFMT_FORMAT_MASK) {
	case SND_SOC_DAIFMT_I2S:
		iface |= 0x0010;
		break;
	case SND_SOC_DAIFMT_RIGHT_J:
		break;
	case SND_SOC_DAIFMT_LEFT_J:
		iface |= 0x0008;
		break;
	case SND_SOC_DAIFMT_DSP_A:
		iface |= 0x00018;
		break;
	default:
		return -EINVAL;
	}

	/* clock inversion */
	switch (fmt & SND_SOC_DAIFMT_INV_MASK) {
	case SND_SOC_DAIFMT_NB_NF:
		break;
	case SND_SOC_DAIFMT_IB_IF:
		iface |= 0x0180;
		break;
	case SND_SOC_DAIFMT_IB_NF:
		iface |= 0x0100;
		break;
	case SND_SOC_DAIFMT_NB_IF:
		iface |= 0x0080;
		break;
	default:
		return -EINVAL;
	}

	snd_soc_write(codec, WM8974_IFACE, iface);
	snd_soc_write(codec, WM8974_CLOCK, clk);
	return 0;
}

static int wm8974_pcm_hw_params(struct snd_pcm_substream *substream,
				struct snd_pcm_hw_params *params,
				struct snd_soc_dai *dai)
{
	struct snd_soc_codec *codec = dai->codec;
	u16 iface = snd_soc_read(codec, WM8974_IFACE) & 0x19f;
	u16 adn = snd_soc_read(codec, WM8974_ADD) & 0x1f1;

	/* bit size */
	switch (params_format(params)) {
	case SNDRV_PCM_FORMAT_S16_LE:
		break;
	case SNDRV_PCM_FORMAT_S20_3LE:
		iface |= 0x0020;
		break;
	case SNDRV_PCM_FORMAT_S24_LE:
		iface |= 0x0040;
		break;
	case SNDRV_PCM_FORMAT_S32_LE:
		iface |= 0x0060;
		break;
	}

	/* filter coefficient */
	switch (params_rate(params)) {
	case 8000:
		adn |= 0x5 << 1;
		break;
	case 11025:
		adn |= 0x4 << 1;
		break;
	case 16000:
		adn |= 0x3 << 1;
		break;
	case 22050:
		adn |= 0x2 << 1;
		break;
	case 32000:
		adn |= 0x1 << 1;
		break;
	case 44100:
	case 48000:
		break;
	}

	snd_soc_write(codec, WM8974_IFACE, iface);
	snd_soc_write(codec, WM8974_ADD, adn);
	return 0;
}

static int wm8974_mute(struct snd_soc_dai *dai, int mute)
{
	struct snd_soc_codec *codec = dai->codec;
	u16 mute_reg = snd_soc_read(codec, WM8974_DAC) & 0xffbf;

	if (mute)
		snd_soc_write(codec, WM8974_DAC, mute_reg | 0x40);
	else
		snd_soc_write(codec, WM8974_DAC, mute_reg);
	return 0;
}

/* liam need to make this lower power with dapm */
static int wm8974_set_bias_level(struct snd_soc_codec *codec,
	enum snd_soc_bias_level level)
{
	u16 power1 = snd_soc_read(codec, WM8974_POWER1) & ~0x3;

	switch (level) {
	case SND_SOC_BIAS_ON:
	case SND_SOC_BIAS_PREPARE:
		power1 |= 0x1;  /* VMID 50k */
		snd_soc_write(codec, WM8974_POWER1, power1);
		break;

	case SND_SOC_BIAS_STANDBY:
		power1 |= WM8974_POWER1_BIASEN | WM8974_POWER1_BUFIOEN;

		if (codec->bias_level == SND_SOC_BIAS_OFF) {
			/* Initial cap charge at VMID 5k */
			snd_soc_write(codec, WM8974_POWER1, power1 | 0x3);
			mdelay(100);
		}

		power1 |= 0x2;  /* VMID 500k */
		snd_soc_write(codec, WM8974_POWER1, power1);
		break;

	case SND_SOC_BIAS_OFF:
		snd_soc_write(codec, WM8974_POWER1, 0);
		snd_soc_write(codec, WM8974_POWER2, 0);
		snd_soc_write(codec, WM8974_POWER3, 0);
		break;
	}

	codec->bias_level = level;
	return 0;
}

#define WM8974_RATES (SNDRV_PCM_RATE_8000_48000)

#define WM8974_FORMATS (SNDRV_PCM_FMTBIT_S16_LE | SNDRV_PCM_FMTBIT_S20_3LE |\
	SNDRV_PCM_FMTBIT_S24_LE)

static struct snd_soc_dai_ops wm8974_ops = {
	.hw_params = wm8974_pcm_hw_params,
	.digital_mute = wm8974_mute,
	.set_fmt = wm8974_set_dai_fmt,
	.set_clkdiv = wm8974_set_dai_clkdiv,
	.set_pll = wm8974_set_dai_pll,
};

static struct snd_soc_dai_driver wm8974_dai = {
	.name = "wm8974-hifi",
	.playback = {
		.stream_name = "Playback",
		.channels_min = 1,
		.channels_max = 2,   /* Only 1 channel of data */
		.rates = WM8974_RATES,
		.formats = WM8974_FORMATS,},
	.capture = {
		.stream_name = "Capture",
		.channels_min = 1,
		.channels_max = 2,   /* Only 1 channel of data */
		.rates = WM8974_RATES,
		.formats = WM8974_FORMATS,},
	.ops = &wm8974_ops,
	.symmetric_rates = 1,
};

static int wm8974_suspend(struct snd_soc_codec *codec, pm_message_t state)
{
	wm8974_set_bias_level(codec, SND_SOC_BIAS_OFF);
	return 0;
}

static int wm8974_resume(struct snd_soc_codec *codec)
{
	int i;
	u8 data[2];
	u16 *cache = codec->reg_cache;

	/* Sync reg_cache with the hardware */
	for (i = 0; i < ARRAY_SIZE(wm8974_reg); i++) {
		data[0] = (i << 1) | ((cache[i] >> 8) & 0x0001);
		data[1] = cache[i] & 0x00ff;
		codec->hw_write(codec->control_data, data, 2);
	}
	wm8974_set_bias_level(codec, SND_SOC_BIAS_STANDBY);

	return 0;
}

static int wm8974_probe(struct snd_soc_codec *codec)
{
	int ret = 0;

	ret = snd_soc_codec_set_cache_io(codec, 7, 9, SND_SOC_I2C);
	if (ret < 0) {
		dev_err(codec->dev, "Failed to set cache I/O: %d\n", ret);
		return ret;
	}

	ret = wm8974_reset(codec);
	if (ret < 0) {
		dev_err(codec->dev, "Failed to issue reset\n");
		return ret;
	}

	wm8974_set_bias_level(codec, SND_SOC_BIAS_STANDBY);
	snd_soc_add_controls(codec, wm8974_snd_controls,
			     ARRAY_SIZE(wm8974_snd_controls));
	wm8974_add_widgets(codec);

	return ret;
}

/* power down chip */
static int wm8974_remove(struct snd_soc_codec *codec)
{
	wm8974_set_bias_level(codec, SND_SOC_BIAS_OFF);
	return 0;
}

static struct snd_soc_codec_driver soc_codec_dev_wm8974 = {
	.probe = 	wm8974_probe,
	.remove = 	wm8974_remove,
	.suspend = 	wm8974_suspend,
	.resume =	wm8974_resume,
	.set_bias_level = wm8974_set_bias_level,
	.reg_cache_size = ARRAY_SIZE(wm8974_reg),
	.reg_word_size = sizeof(u16),
	.reg_cache_default = wm8974_reg,
};
<<<<<<< HEAD
EXPORT_SYMBOL_GPL(soc_codec_dev_wm8974);

static __devinit int wm8974_register(struct wm8974_priv *wm8974)
{
	int ret;
	struct snd_soc_codec *codec = &wm8974->codec;

	if (wm8974_codec) {
		dev_err(codec->dev, "Another WM8974 is registered\n");
		ret = -EINVAL;
		goto err;
	}

	mutex_init(&codec->mutex);
	INIT_LIST_HEAD(&codec->dapm_widgets);
	INIT_LIST_HEAD(&codec->dapm_paths);

	snd_soc_codec_set_drvdata(codec, wm8974);
	codec->name = "WM8974";
	codec->owner = THIS_MODULE;
	codec->bias_level = SND_SOC_BIAS_OFF;
	codec->set_bias_level = wm8974_set_bias_level;
	codec->dai = &wm8974_dai;
	codec->num_dai = 1;
	codec->reg_cache_size = WM8974_CACHEREGNUM;
	codec->reg_cache = &wm8974->reg_cache;

	ret = snd_soc_codec_set_cache_io(codec, 7, 9, SND_SOC_I2C);
	if (ret < 0) {
		dev_err(codec->dev, "Failed to set cache I/O: %d\n", ret);
		goto err;
	}

	memcpy(codec->reg_cache, wm8974_reg, sizeof(wm8974_reg));

	ret = wm8974_reset(codec);
	if (ret < 0) {
		dev_err(codec->dev, "Failed to issue reset\n");
		goto err;
	}

	wm8974_dai.dev = codec->dev;

	wm8974_set_bias_level(codec, SND_SOC_BIAS_STANDBY);

	wm8974_codec = codec;

	ret = snd_soc_register_codec(codec);
	if (ret != 0) {
		dev_err(codec->dev, "Failed to register codec: %d\n", ret);
		goto err;
	}

	ret = snd_soc_register_dai(&wm8974_dai);
	if (ret != 0) {
		dev_err(codec->dev, "Failed to register DAI: %d\n", ret);
		goto err_codec;
	}

	return 0;

err_codec:
	snd_soc_unregister_codec(codec);
err:
	kfree(wm8974);
	return ret;
}

static __devexit void wm8974_unregister(struct wm8974_priv *wm8974)
{
	wm8974_set_bias_level(&wm8974->codec, SND_SOC_BIAS_OFF);
	snd_soc_unregister_dai(&wm8974_dai);
	snd_soc_unregister_codec(&wm8974->codec);
	kfree(wm8974);
	wm8974_codec = NULL;
}
=======
>>>>>>> 45f53cc9

#if defined(CONFIG_I2C) || defined(CONFIG_I2C_MODULE)
static __devinit int wm8974_i2c_probe(struct i2c_client *i2c,
				      const struct i2c_device_id *id)
{
	struct wm8974_priv *wm8974;
	int ret;

	wm8974 = kzalloc(sizeof(struct wm8974_priv), GFP_KERNEL);
	if (wm8974 == NULL)
		return -ENOMEM;

	i2c_set_clientdata(i2c, wm8974);

	ret = snd_soc_register_codec(&i2c->dev,
			&soc_codec_dev_wm8974, &wm8974_dai, 1);
	if (ret < 0)
		kfree(wm8974);
	return ret;
}

static __devexit int wm8974_i2c_remove(struct i2c_client *client)
{
	snd_soc_unregister_codec(&client->dev);
	kfree(i2c_get_clientdata(client));
	return 0;
}

static const struct i2c_device_id wm8974_i2c_id[] = {
	{ "wm8974", 0 },
	{ }
};
MODULE_DEVICE_TABLE(i2c, wm8974_i2c_id);

static struct i2c_driver wm8974_i2c_driver = {
	.driver = {
		.name = "wm8974-codec",
		.owner = THIS_MODULE,
	},
	.probe =    wm8974_i2c_probe,
	.remove =   __devexit_p(wm8974_i2c_remove),
	.id_table = wm8974_i2c_id,
};
#endif

static int __init wm8974_modinit(void)
{
	int ret = 0;
#if defined(CONFIG_I2C) || defined(CONFIG_I2C_MODULE)
	ret = i2c_add_driver(&wm8974_i2c_driver);
	if (ret != 0) {
		printk(KERN_ERR "Failed to register wm8974 I2C driver: %d\n",
		       ret);
	}
#endif
	return ret;
}
module_init(wm8974_modinit);

static void __exit wm8974_exit(void)
{
#if defined(CONFIG_I2C) || defined(CONFIG_I2C_MODULE)
	i2c_del_driver(&wm8974_i2c_driver);
#endif
}
module_exit(wm8974_exit);

MODULE_DESCRIPTION("ASoC WM8974 driver");
MODULE_AUTHOR("Liam Girdwood");
MODULE_LICENSE("GPL");<|MERGE_RESOLUTION|>--- conflicted
+++ resolved
@@ -646,85 +646,6 @@
 	.reg_word_size = sizeof(u16),
 	.reg_cache_default = wm8974_reg,
 };
-<<<<<<< HEAD
-EXPORT_SYMBOL_GPL(soc_codec_dev_wm8974);
-
-static __devinit int wm8974_register(struct wm8974_priv *wm8974)
-{
-	int ret;
-	struct snd_soc_codec *codec = &wm8974->codec;
-
-	if (wm8974_codec) {
-		dev_err(codec->dev, "Another WM8974 is registered\n");
-		ret = -EINVAL;
-		goto err;
-	}
-
-	mutex_init(&codec->mutex);
-	INIT_LIST_HEAD(&codec->dapm_widgets);
-	INIT_LIST_HEAD(&codec->dapm_paths);
-
-	snd_soc_codec_set_drvdata(codec, wm8974);
-	codec->name = "WM8974";
-	codec->owner = THIS_MODULE;
-	codec->bias_level = SND_SOC_BIAS_OFF;
-	codec->set_bias_level = wm8974_set_bias_level;
-	codec->dai = &wm8974_dai;
-	codec->num_dai = 1;
-	codec->reg_cache_size = WM8974_CACHEREGNUM;
-	codec->reg_cache = &wm8974->reg_cache;
-
-	ret = snd_soc_codec_set_cache_io(codec, 7, 9, SND_SOC_I2C);
-	if (ret < 0) {
-		dev_err(codec->dev, "Failed to set cache I/O: %d\n", ret);
-		goto err;
-	}
-
-	memcpy(codec->reg_cache, wm8974_reg, sizeof(wm8974_reg));
-
-	ret = wm8974_reset(codec);
-	if (ret < 0) {
-		dev_err(codec->dev, "Failed to issue reset\n");
-		goto err;
-	}
-
-	wm8974_dai.dev = codec->dev;
-
-	wm8974_set_bias_level(codec, SND_SOC_BIAS_STANDBY);
-
-	wm8974_codec = codec;
-
-	ret = snd_soc_register_codec(codec);
-	if (ret != 0) {
-		dev_err(codec->dev, "Failed to register codec: %d\n", ret);
-		goto err;
-	}
-
-	ret = snd_soc_register_dai(&wm8974_dai);
-	if (ret != 0) {
-		dev_err(codec->dev, "Failed to register DAI: %d\n", ret);
-		goto err_codec;
-	}
-
-	return 0;
-
-err_codec:
-	snd_soc_unregister_codec(codec);
-err:
-	kfree(wm8974);
-	return ret;
-}
-
-static __devexit void wm8974_unregister(struct wm8974_priv *wm8974)
-{
-	wm8974_set_bias_level(&wm8974->codec, SND_SOC_BIAS_OFF);
-	snd_soc_unregister_dai(&wm8974_dai);
-	snd_soc_unregister_codec(&wm8974->codec);
-	kfree(wm8974);
-	wm8974_codec = NULL;
-}
-=======
->>>>>>> 45f53cc9
 
 #if defined(CONFIG_I2C) || defined(CONFIG_I2C_MODULE)
 static __devinit int wm8974_i2c_probe(struct i2c_client *i2c,
