/*
 * wm8955.c  --  WM8955 ALSA SoC Audio driver
 *
 * Copyright 2009 Wolfson Microelectronics plc
 *
 * Author: Mark Brown <broonie@opensource.wolfsonmicro.com>
 *
 * This program is free software; you can redistribute it and/or modify
 * it under the terms of the GNU General Public License version 2 as
 * published by the Free Software Foundation.
 */

#include <linux/module.h>
#include <linux/moduleparam.h>
#include <linux/init.h>
#include <linux/delay.h>
#include <linux/pm.h>
#include <linux/i2c.h>
#include <linux/platform_device.h>
#include <linux/regulator/consumer.h>
#include <linux/slab.h>
#include <sound/core.h>
#include <sound/pcm.h>
#include <sound/pcm_params.h>
#include <sound/soc.h>
#include <sound/soc-dapm.h>
#include <sound/initval.h>
#include <sound/tlv.h>
#include <sound/wm8955.h>

#include "wm8955.h"

#define WM8955_NUM_SUPPLIES 4
static const char *wm8955_supply_names[WM8955_NUM_SUPPLIES] = {
	"DCVDD",
	"DBVDD",
	"HPVDD",
	"AVDD",
};

/* codec private data */
struct wm8955_priv {
	enum snd_soc_control_type control_type;

	u16 reg_cache[WM8955_MAX_REGISTER + 1];

	unsigned int mclk_rate;

	int deemph;
	int fs;

	struct regulator_bulk_data supplies[WM8955_NUM_SUPPLIES];
};

static const u16 wm8955_reg[WM8955_MAX_REGISTER + 1] = {
	0x0000,     /* R0 */
	0x0000,     /* R1 */
	0x0079,     /* R2  - LOUT1 volume */
	0x0079,     /* R3  - ROUT1 volume */
	0x0000,     /* R4 */
	0x0008,     /* R5  - DAC Control */
	0x0000,     /* R6 */
	0x000A,     /* R7  - Audio Interface */
	0x0000,     /* R8  - Sample Rate */
	0x0000,     /* R9 */
	0x00FF,     /* R10 - Left DAC volume */
	0x00FF,     /* R11 - Right DAC volume */
	0x000F,     /* R12 - Bass control */
	0x000F,     /* R13 - Treble control */
	0x0000,     /* R14 */
	0x0000,     /* R15 - Reset */
	0x0000,     /* R16 */
	0x0000,     /* R17 */
	0x0000,     /* R18 */
	0x0000,     /* R19 */
	0x0000,     /* R20 */
	0x0000,     /* R21 */
	0x0000,     /* R22 */
	0x00C1,     /* R23 - Additional control (1) */
	0x0000,     /* R24 - Additional control (2) */
	0x0000,     /* R25 - Power Management (1) */
	0x0000,     /* R26 - Power Management (2) */
	0x0000,     /* R27 - Additional Control (3) */
	0x0000,     /* R28 */
	0x0000,     /* R29 */
	0x0000,     /* R30 */
	0x0000,     /* R31 */
	0x0000,     /* R32 */
	0x0000,     /* R33 */
	0x0050,     /* R34 - Left out Mix (1) */
	0x0050,     /* R35 - Left out Mix (2) */
	0x0050,     /* R36 - Right out Mix (1) */
	0x0050,     /* R37 - Right Out Mix (2) */
	0x0050,     /* R38 - Mono out Mix (1) */
	0x0050,     /* R39 - Mono out Mix (2) */
	0x0079,     /* R40 - LOUT2 volume */
	0x0079,     /* R41 - ROUT2 volume */
	0x0079,     /* R42 - MONOOUT volume */
	0x0000,     /* R43 - Clocking / PLL */
	0x0103,     /* R44 - PLL Control 1 */
	0x0024,     /* R45 - PLL Control 2 */
	0x01BA,     /* R46 - PLL Control 3 */
	0x0000,     /* R47 */
	0x0000,     /* R48 */
	0x0000,     /* R49 */
	0x0000,     /* R50 */
	0x0000,     /* R51 */
	0x0000,     /* R52 */
	0x0000,     /* R53 */
	0x0000,     /* R54 */
	0x0000,     /* R55 */
	0x0000,     /* R56 */
	0x0000,     /* R57 */
	0x0000,     /* R58 */
	0x0000,     /* R59 - PLL Control 4 */
};

static int wm8955_reset(struct snd_soc_codec *codec)
{
	return snd_soc_write(codec, WM8955_RESET, 0);
}

struct pll_factors {
	int n;
	int k;
	int outdiv;
};

/* The size in bits of the FLL divide multiplied by 10
 * to allow rounding later */
#define FIXED_FLL_SIZE ((1 << 22) * 10)

static int wm8995_pll_factors(struct device *dev,
			      int Fref, int Fout, struct pll_factors *pll)
{
	u64 Kpart;
	unsigned int K, Ndiv, Nmod, target;

	dev_dbg(dev, "Fref=%u Fout=%u\n", Fref, Fout);

	/* The oscilator should run at should be 90-100MHz, and
	 * there's a divide by 4 plus an optional divide by 2 in the
	 * output path to generate the system clock.  The clock table
	 * is sortd so we should always generate a suitable target. */
	target = Fout * 4;
	if (target < 90000000) {
		pll->outdiv = 1;
		target *= 2;
	} else {
		pll->outdiv = 0;
	}

	WARN_ON(target < 90000000 || target > 100000000);

	dev_dbg(dev, "Fvco=%dHz\n", target);

	/* Now, calculate N.K */
	Ndiv = target / Fref;

	pll->n = Ndiv;
	Nmod = target % Fref;
	dev_dbg(dev, "Nmod=%d\n", Nmod);

	/* Calculate fractional part - scale up so we can round. */
	Kpart = FIXED_FLL_SIZE * (long long)Nmod;

	do_div(Kpart, Fref);

	K = Kpart & 0xFFFFFFFF;

	if ((K % 10) >= 5)
		K += 5;

	/* Move down to proper range now rounding is done */
	pll->k = K / 10;

	dev_dbg(dev, "N=%x K=%x OUTDIV=%x\n", pll->n, pll->k, pll->outdiv);

	return 0;
}

/* Lookup table specifiying SRATE (table 25 in datasheet); some of the
 * output frequencies have been rounded to the standard frequencies
 * they are intended to match where the error is slight. */
static struct {
	int mclk;
	int fs;
	int usb;
	int sr;
} clock_cfgs[] = {
	{ 18432000,  8000, 0,  3, },
	{ 18432000, 12000, 0,  9, },
	{ 18432000, 16000, 0, 11, },
	{ 18432000, 24000, 0, 29, },
	{ 18432000, 32000, 0, 13, },
	{ 18432000, 48000, 0,  1, },
	{ 18432000, 96000, 0, 15, },

	{ 16934400,  8018, 0, 19, },
	{ 16934400, 11025, 0, 25, },
	{ 16934400, 22050, 0, 27, },
	{ 16934400, 44100, 0, 17, },
	{ 16934400, 88200, 0, 31, },

	{ 12000000,  8000, 1,  2, },
	{ 12000000, 11025, 1, 25, },
	{ 12000000, 12000, 1,  8, },
	{ 12000000, 16000, 1, 10, },
	{ 12000000, 22050, 1, 27, },
	{ 12000000, 24000, 1, 28, },
	{ 12000000, 32000, 1, 12, },
	{ 12000000, 44100, 1, 17, },
	{ 12000000, 48000, 1,  0, },
	{ 12000000, 88200, 1, 31, },
	{ 12000000, 96000, 1, 14, },

	{ 12288000,  8000, 0,  2, },
	{ 12288000, 12000, 0,  8, },
	{ 12288000, 16000, 0, 10, },
	{ 12288000, 24000, 0, 28, },
	{ 12288000, 32000, 0, 12, },
	{ 12288000, 48000, 0,  0, },
	{ 12288000, 96000, 0, 14, },

	{ 12289600,  8018, 0, 18, },
	{ 12289600, 11025, 0, 24, },
	{ 12289600, 22050, 0, 26, },
	{ 11289600, 44100, 0, 16, },
	{ 11289600, 88200, 0, 31, },
};

static int wm8955_configure_clocking(struct snd_soc_codec *codec)
{
	struct wm8955_priv *wm8955 = snd_soc_codec_get_drvdata(codec);
	int i, ret, val;
	int clocking = 0;
	int srate = 0;
	int sr = -1;
	struct pll_factors pll;

	/* If we're not running a sample rate currently just pick one */
	if (wm8955->fs == 0)
		wm8955->fs = 8000;

	/* Can we generate an exact output? */
	for (i = 0; i < ARRAY_SIZE(clock_cfgs); i++) {
		if (wm8955->fs != clock_cfgs[i].fs)
			continue;
		sr = i;

		if (wm8955->mclk_rate == clock_cfgs[i].mclk)
			break;
	}

	/* We should never get here with an unsupported sample rate */
	if (sr == -1) {
		dev_err(codec->dev, "Sample rate %dHz unsupported\n",
			wm8955->fs);
		WARN_ON(sr == -1);
		return -EINVAL;
	}

	if (i == ARRAY_SIZE(clock_cfgs)) {
		/* If we can't generate the right clock from MCLK then
		 * we should configure the PLL to supply us with an
		 * appropriate clock.
		 */
		clocking |= WM8955_MCLKSEL;

		/* Use the last divider configuration we saw for the
		 * sample rate. */
		ret = wm8995_pll_factors(codec->dev, wm8955->mclk_rate,
					 clock_cfgs[sr].mclk, &pll);
		if (ret != 0) {
			dev_err(codec->dev,
				"Unable to generate %dHz from %dHz MCLK\n",
				wm8955->fs, wm8955->mclk_rate);
			return -EINVAL;
		}

		snd_soc_update_bits(codec, WM8955_PLL_CONTROL_1,
				    WM8955_N_MASK | WM8955_K_21_18_MASK,
				    (pll.n << WM8955_N_SHIFT) |
				    pll.k >> 18);
		snd_soc_update_bits(codec, WM8955_PLL_CONTROL_2,
				    WM8955_K_17_9_MASK,
				    (pll.k >> 9) & WM8955_K_17_9_MASK);
		snd_soc_update_bits(codec, WM8955_PLL_CONTROL_2,
				    WM8955_K_8_0_MASK,
				    pll.k & WM8955_K_8_0_MASK);
		if (pll.k)
			snd_soc_update_bits(codec, WM8955_PLL_CONTROL_4,
					    WM8955_KEN, WM8955_KEN);
		else
			snd_soc_update_bits(codec, WM8955_PLL_CONTROL_4,
					    WM8955_KEN, 0);

		if (pll.outdiv)
			val = WM8955_PLL_RB | WM8955_PLLOUTDIV2;
		else
			val = WM8955_PLL_RB;

		/* Now start the PLL running */
		snd_soc_update_bits(codec, WM8955_CLOCKING_PLL,
				    WM8955_PLL_RB | WM8955_PLLOUTDIV2, val);
		snd_soc_update_bits(codec, WM8955_CLOCKING_PLL,
				    WM8955_PLLEN, WM8955_PLLEN);
	}

	srate = clock_cfgs[sr].usb | (clock_cfgs[sr].sr << WM8955_SR_SHIFT);

	snd_soc_update_bits(codec, WM8955_SAMPLE_RATE,
			    WM8955_USB | WM8955_SR_MASK, srate);
	snd_soc_update_bits(codec, WM8955_CLOCKING_PLL,
			    WM8955_MCLKSEL, clocking);

	return 0;
}

static int wm8955_sysclk(struct snd_soc_dapm_widget *w,
			 struct snd_kcontrol *kcontrol, int event)
{
	struct snd_soc_codec *codec = w->codec;
	int ret = 0;

	/* Always disable the clocks - if we're doing reconfiguration this
	 * avoids misclocking.
	 */
	snd_soc_update_bits(codec, WM8955_POWER_MANAGEMENT_1,
			    WM8955_DIGENB, 0);
	snd_soc_update_bits(codec, WM8955_CLOCKING_PLL,
			    WM8955_PLL_RB | WM8955_PLLEN, 0);

	switch (event) {
	case SND_SOC_DAPM_POST_PMD:
		break;
	case SND_SOC_DAPM_PRE_PMU:
		ret = wm8955_configure_clocking(codec);
		break;
	default:
		ret = -EINVAL;
		break;
	}

	return ret;
}

static int deemph_settings[] = { 0, 32000, 44100, 48000 };

static int wm8955_set_deemph(struct snd_soc_codec *codec)
{
	struct wm8955_priv *wm8955 = snd_soc_codec_get_drvdata(codec);
	int val, i, best;

	/* If we're using deemphasis select the nearest available sample
	 * rate.
	 */
	if (wm8955->deemph) {
		best = 1;
		for (i = 2; i < ARRAY_SIZE(deemph_settings); i++) {
			if (abs(deemph_settings[i] - wm8955->fs) <
			    abs(deemph_settings[best] - wm8955->fs))
				best = i;
		}

		val = best << WM8955_DEEMPH_SHIFT;
	} else {
		val = 0;
	}

	dev_dbg(codec->dev, "Set deemphasis %d\n", val);

	return snd_soc_update_bits(codec, WM8955_DAC_CONTROL,
				   WM8955_DEEMPH_MASK, val);
}

static int wm8955_get_deemph(struct snd_kcontrol *kcontrol,
			     struct snd_ctl_elem_value *ucontrol)
{
	struct snd_soc_codec *codec = snd_kcontrol_chip(kcontrol);
	struct wm8955_priv *wm8955 = snd_soc_codec_get_drvdata(codec);

	return wm8955->deemph;
}

static int wm8955_put_deemph(struct snd_kcontrol *kcontrol,
			     struct snd_ctl_elem_value *ucontrol)
{
	struct snd_soc_codec *codec = snd_kcontrol_chip(kcontrol);
	struct wm8955_priv *wm8955 = snd_soc_codec_get_drvdata(codec);
	int deemph = ucontrol->value.enumerated.item[0];

	if (deemph > 1)
		return -EINVAL;

	wm8955->deemph = deemph;

	return wm8955_set_deemph(codec);
}

static const char *bass_mode_text[] = {
	"Linear", "Adaptive",
};

static const struct soc_enum bass_mode =
	SOC_ENUM_SINGLE(WM8955_BASS_CONTROL, 7, 2, bass_mode_text);

static const char *bass_cutoff_text[] = {
	"Low", "High"
};

static const struct soc_enum bass_cutoff =
	SOC_ENUM_SINGLE(WM8955_BASS_CONTROL, 6, 2, bass_cutoff_text);

static const char *treble_cutoff_text[] = {
	"High", "Low"
};

static const struct soc_enum treble_cutoff =
	SOC_ENUM_SINGLE(WM8955_TREBLE_CONTROL, 6, 2, treble_cutoff_text);

static const DECLARE_TLV_DB_SCALE(digital_tlv, -12750, 50, 1);
static const DECLARE_TLV_DB_SCALE(atten_tlv, -600, 600, 0);
static const DECLARE_TLV_DB_SCALE(bypass_tlv, -1500, 300, 0);
static const DECLARE_TLV_DB_SCALE(mono_tlv, -2100, 300, 0);
static const DECLARE_TLV_DB_SCALE(out_tlv, -12100, 100, 1);
static const DECLARE_TLV_DB_SCALE(treble_tlv, -1200, 150, 1);

static const struct snd_kcontrol_new wm8955_snd_controls[] = {
SOC_DOUBLE_R_TLV("Digital Playback Volume", WM8955_LEFT_DAC_VOLUME,
		 WM8955_RIGHT_DAC_VOLUME, 0, 255, 0, digital_tlv),
SOC_SINGLE_TLV("Playback Attenuation Volume", WM8955_DAC_CONTROL, 7, 1, 1,
	       atten_tlv),
SOC_SINGLE_BOOL_EXT("DAC Deemphasis Switch", 0,
		    wm8955_get_deemph, wm8955_put_deemph),

SOC_ENUM("Bass Mode", bass_mode),
SOC_ENUM("Bass Cutoff", bass_cutoff),
SOC_SINGLE("Bass Volume", WM8955_BASS_CONTROL, 0, 15, 1),

SOC_ENUM("Treble Cutoff", treble_cutoff),
SOC_SINGLE_TLV("Treble Volume", WM8955_TREBLE_CONTROL, 0, 14, 1, treble_tlv),

SOC_SINGLE_TLV("Left Bypass Volume", WM8955_LEFT_OUT_MIX_1, 4, 7, 1,
	       bypass_tlv),
SOC_SINGLE_TLV("Left Mono Volume", WM8955_LEFT_OUT_MIX_2, 4, 7, 1,
	       bypass_tlv),

SOC_SINGLE_TLV("Right Mono Volume", WM8955_RIGHT_OUT_MIX_1, 4, 7, 1,
	       bypass_tlv),
SOC_SINGLE_TLV("Right Bypass Volume", WM8955_RIGHT_OUT_MIX_2, 4, 7, 1,
	       bypass_tlv),

/* Not a stereo pair so they line up with the DAPM switches */
SOC_SINGLE_TLV("Mono Left Bypass Volume", WM8955_MONO_OUT_MIX_1, 4, 7, 1,
	       mono_tlv),
SOC_SINGLE_TLV("Mono Right Bypass Volume", WM8955_MONO_OUT_MIX_2, 4, 7, 1,
	       mono_tlv),

SOC_DOUBLE_R_TLV("Headphone Volume", WM8955_LOUT1_VOLUME,
		 WM8955_ROUT1_VOLUME, 0, 127, 0, out_tlv),
SOC_DOUBLE_R("Headphone ZC Switch", WM8955_LOUT1_VOLUME,
	     WM8955_ROUT1_VOLUME, 7, 1, 0),

SOC_DOUBLE_R_TLV("Speaker Volume", WM8955_LOUT2_VOLUME,
		 WM8955_ROUT2_VOLUME, 0, 127, 0, out_tlv),
SOC_DOUBLE_R("Speaker ZC Switch", WM8955_LOUT2_VOLUME,
	     WM8955_ROUT2_VOLUME, 7, 1, 0),

SOC_SINGLE_TLV("Mono Volume", WM8955_MONOOUT_VOLUME, 0, 127, 0, out_tlv),
SOC_SINGLE("Mono ZC Switch", WM8955_MONOOUT_VOLUME, 7, 1, 0),
};

static const struct snd_kcontrol_new lmixer[] = {
SOC_DAPM_SINGLE("Playback Switch", WM8955_LEFT_OUT_MIX_1, 8, 1, 0),
SOC_DAPM_SINGLE("Bypass Switch", WM8955_LEFT_OUT_MIX_1, 7, 1, 0),
SOC_DAPM_SINGLE("Right Playback Switch", WM8955_LEFT_OUT_MIX_2, 8, 1, 0),
SOC_DAPM_SINGLE("Mono Switch", WM8955_LEFT_OUT_MIX_2, 7, 1, 0),
};

static const struct snd_kcontrol_new rmixer[] = {
SOC_DAPM_SINGLE("Left Playback Switch", WM8955_RIGHT_OUT_MIX_1, 8, 1, 0),
SOC_DAPM_SINGLE("Mono Switch", WM8955_RIGHT_OUT_MIX_1, 7, 1, 0),
SOC_DAPM_SINGLE("Playback Switch", WM8955_RIGHT_OUT_MIX_2, 8, 1, 0),
SOC_DAPM_SINGLE("Bypass Switch", WM8955_RIGHT_OUT_MIX_2, 7, 1, 0),
};

static const struct snd_kcontrol_new mmixer[] = {
SOC_DAPM_SINGLE("Left Playback Switch", WM8955_MONO_OUT_MIX_1, 8, 1, 0),
SOC_DAPM_SINGLE("Left Bypass Switch", WM8955_MONO_OUT_MIX_1, 7, 1, 0),
SOC_DAPM_SINGLE("Right Playback Switch", WM8955_MONO_OUT_MIX_2, 8, 1, 0),
SOC_DAPM_SINGLE("Right Bypass Switch", WM8955_MONO_OUT_MIX_2, 7, 1, 0),
};

static const struct snd_soc_dapm_widget wm8955_dapm_widgets[] = {
SND_SOC_DAPM_INPUT("MONOIN-"),
SND_SOC_DAPM_INPUT("MONOIN+"),
SND_SOC_DAPM_INPUT("LINEINR"),
SND_SOC_DAPM_INPUT("LINEINL"),

SND_SOC_DAPM_PGA("Mono Input", SND_SOC_NOPM, 0, 0, NULL, 0),

SND_SOC_DAPM_SUPPLY("SYSCLK", WM8955_POWER_MANAGEMENT_1, 0, 1, wm8955_sysclk,
		    SND_SOC_DAPM_PRE_PMU | SND_SOC_DAPM_POST_PMD),
SND_SOC_DAPM_SUPPLY("TSDEN", WM8955_ADDITIONAL_CONTROL_1, 8, 0, NULL, 0),

SND_SOC_DAPM_DAC("DACL", "Playback", WM8955_POWER_MANAGEMENT_2, 8, 0),
SND_SOC_DAPM_DAC("DACR", "Playback", WM8955_POWER_MANAGEMENT_2, 7, 0),

SND_SOC_DAPM_PGA("LOUT1 PGA", WM8955_POWER_MANAGEMENT_2, 6, 0, NULL, 0),
SND_SOC_DAPM_PGA("ROUT1 PGA", WM8955_POWER_MANAGEMENT_2, 5, 0, NULL, 0),
SND_SOC_DAPM_PGA("LOUT2 PGA", WM8955_POWER_MANAGEMENT_2, 4, 0, NULL, 0),
SND_SOC_DAPM_PGA("ROUT2 PGA", WM8955_POWER_MANAGEMENT_2, 3, 0, NULL, 0),
SND_SOC_DAPM_PGA("MOUT PGA", WM8955_POWER_MANAGEMENT_2, 2, 0, NULL, 0),
SND_SOC_DAPM_PGA("OUT3 PGA", WM8955_POWER_MANAGEMENT_2, 1, 0, NULL, 0),

/* The names are chosen to make the control names nice */
SND_SOC_DAPM_MIXER("Left", SND_SOC_NOPM, 0, 0,
		   lmixer, ARRAY_SIZE(lmixer)),
SND_SOC_DAPM_MIXER("Right", SND_SOC_NOPM, 0, 0,
		   rmixer, ARRAY_SIZE(rmixer)),
SND_SOC_DAPM_MIXER("Mono", SND_SOC_NOPM, 0, 0,
		   mmixer, ARRAY_SIZE(mmixer)),

SND_SOC_DAPM_OUTPUT("LOUT1"),
SND_SOC_DAPM_OUTPUT("ROUT1"),
SND_SOC_DAPM_OUTPUT("LOUT2"),
SND_SOC_DAPM_OUTPUT("ROUT2"),
SND_SOC_DAPM_OUTPUT("MONOOUT"),
SND_SOC_DAPM_OUTPUT("OUT3"),
};

static const struct snd_soc_dapm_route wm8955_intercon[] = {
	{ "DACL", NULL, "SYSCLK" },
	{ "DACR", NULL, "SYSCLK" },

	{ "Mono Input", NULL, "MONOIN-" },
	{ "Mono Input", NULL, "MONOIN+" },

	{ "Left", "Playback Switch", "DACL" },
	{ "Left", "Right Playback Switch", "DACR" },
	{ "Left", "Bypass Switch", "LINEINL" },
	{ "Left", "Mono Switch", "Mono Input" },

	{ "Right", "Playback Switch", "DACR" },
	{ "Right", "Left Playback Switch", "DACL" },
	{ "Right", "Bypass Switch", "LINEINR" },
	{ "Right", "Mono Switch", "Mono Input" },

	{ "Mono", "Left Playback Switch", "DACL" },
	{ "Mono", "Right Playback Switch", "DACR" },
	{ "Mono", "Left Bypass Switch", "LINEINL" },
	{ "Mono", "Right Bypass Switch", "LINEINR" },

	{ "LOUT1 PGA", NULL, "Left" },
	{ "LOUT1", NULL, "TSDEN" },
	{ "LOUT1", NULL, "LOUT1 PGA" },

	{ "ROUT1 PGA", NULL, "Right" },
	{ "ROUT1", NULL, "TSDEN" },
	{ "ROUT1", NULL, "ROUT1 PGA" },

	{ "LOUT2 PGA", NULL, "Left" },
	{ "LOUT2", NULL, "TSDEN" },
	{ "LOUT2", NULL, "LOUT2 PGA" },

	{ "ROUT2 PGA", NULL, "Right" },
	{ "ROUT2", NULL, "TSDEN" },
	{ "ROUT2", NULL, "ROUT2 PGA" },

	{ "MOUT PGA", NULL, "Mono" },
	{ "MONOOUT", NULL, "MOUT PGA" },

	/* OUT3 not currently implemented */
	{ "OUT3", NULL, "OUT3 PGA" },
};

static int wm8955_add_widgets(struct snd_soc_codec *codec)
{
	snd_soc_add_controls(codec, wm8955_snd_controls,
			     ARRAY_SIZE(wm8955_snd_controls));

	snd_soc_dapm_new_controls(codec, wm8955_dapm_widgets,
				  ARRAY_SIZE(wm8955_dapm_widgets));

	snd_soc_dapm_add_routes(codec, wm8955_intercon,
				ARRAY_SIZE(wm8955_intercon));

	return 0;
}

static int wm8955_hw_params(struct snd_pcm_substream *substream,
			    struct snd_pcm_hw_params *params,
			    struct snd_soc_dai *dai)
{
	struct snd_soc_codec *codec = dai->codec;
	struct wm8955_priv *wm8955 = snd_soc_codec_get_drvdata(codec);
	int ret;
	int wl;

	switch (params_format(params)) {
	case SNDRV_PCM_FORMAT_S16_LE:
		wl = 0;
		break;
	case SNDRV_PCM_FORMAT_S20_3LE:
		wl = 0x4;
		break;
	case SNDRV_PCM_FORMAT_S24_LE:
		wl = 0x8;
		break;
	case SNDRV_PCM_FORMAT_S32_LE:
		wl = 0xc;
		break;
	default:
		return -EINVAL;
	}
	snd_soc_update_bits(codec, WM8955_AUDIO_INTERFACE,
			    WM8955_WL_MASK, wl);

	wm8955->fs = params_rate(params);
	wm8955_set_deemph(codec);

	/* If the chip is clocked then disable the clocks and force a
	 * reconfiguration, otherwise DAPM will power up the
	 * clocks for us later. */
	ret = snd_soc_read(codec, WM8955_POWER_MANAGEMENT_1);
	if (ret < 0)
		return ret;
	if (ret & WM8955_DIGENB) {
		snd_soc_update_bits(codec, WM8955_POWER_MANAGEMENT_1,
				    WM8955_DIGENB, 0);
		snd_soc_update_bits(codec, WM8955_CLOCKING_PLL,
				    WM8955_PLL_RB | WM8955_PLLEN, 0);

		wm8955_configure_clocking(codec);
	}

	return 0;
}


static int wm8955_set_sysclk(struct snd_soc_dai *dai, int clk_id,
			     unsigned int freq, int dir)
{
	struct snd_soc_codec *codec = dai->codec;
	struct wm8955_priv *priv = snd_soc_codec_get_drvdata(codec);
	int div;

	switch (clk_id) {
	case WM8955_CLK_MCLK:
		if (freq > 15000000) {
			priv->mclk_rate = freq /= 2;
			div = WM8955_MCLKDIV2;
		} else {
			priv->mclk_rate = freq;
			div = 0;
		}

		snd_soc_update_bits(codec, WM8955_SAMPLE_RATE,
				    WM8955_MCLKDIV2, div);
		break;

	default:
		return -EINVAL;
	}

	dev_dbg(dai->dev, "Clock source is %d at %uHz\n", clk_id, freq);

	return 0;
}

static int wm8955_set_fmt(struct snd_soc_dai *dai, unsigned int fmt)
{
	struct snd_soc_codec *codec = dai->codec;
	u16 aif = 0;

	switch (fmt & SND_SOC_DAIFMT_MASTER_MASK) {
	case SND_SOC_DAIFMT_CBS_CFS:
		break;
	case SND_SOC_DAIFMT_CBM_CFM:
		aif |= WM8955_MS;
		break;
	default:
		return -EINVAL;
	}

	switch (fmt & SND_SOC_DAIFMT_FORMAT_MASK) {
	case SND_SOC_DAIFMT_DSP_B:
		aif |= WM8955_LRP;
	case SND_SOC_DAIFMT_DSP_A:
		aif |= 0x3;
		break;
	case SND_SOC_DAIFMT_I2S:
		aif |= 0x2;
		break;
	case SND_SOC_DAIFMT_RIGHT_J:
		break;
	case SND_SOC_DAIFMT_LEFT_J:
		aif |= 0x1;
		break;
	default:
		return -EINVAL;
	}

	switch (fmt & SND_SOC_DAIFMT_FORMAT_MASK) {
	case SND_SOC_DAIFMT_DSP_A:
	case SND_SOC_DAIFMT_DSP_B:
		/* frame inversion not valid for DSP modes */
		switch (fmt & SND_SOC_DAIFMT_INV_MASK) {
		case SND_SOC_DAIFMT_NB_NF:
			break;
		case SND_SOC_DAIFMT_IB_NF:
			aif |= WM8955_BCLKINV;
			break;
		default:
			return -EINVAL;
		}
		break;

	case SND_SOC_DAIFMT_I2S:
	case SND_SOC_DAIFMT_RIGHT_J:
	case SND_SOC_DAIFMT_LEFT_J:
		switch (fmt & SND_SOC_DAIFMT_INV_MASK) {
		case SND_SOC_DAIFMT_NB_NF:
			break;
		case SND_SOC_DAIFMT_IB_IF:
			aif |= WM8955_BCLKINV | WM8955_LRP;
			break;
		case SND_SOC_DAIFMT_IB_NF:
			aif |= WM8955_BCLKINV;
			break;
		case SND_SOC_DAIFMT_NB_IF:
			aif |= WM8955_LRP;
			break;
		default:
			return -EINVAL;
		}
		break;
	default:
		return -EINVAL;
	}

	snd_soc_update_bits(codec, WM8955_AUDIO_INTERFACE,
			    WM8955_MS | WM8955_FORMAT_MASK | WM8955_BCLKINV |
			    WM8955_LRP, aif);

	return 0;
}


static int wm8955_digital_mute(struct snd_soc_dai *codec_dai, int mute)
{
	struct snd_soc_codec *codec = codec_dai->codec;
	int val;

	if (mute)
		val = WM8955_DACMU;
	else
		val = 0;

	snd_soc_update_bits(codec, WM8955_DAC_CONTROL, WM8955_DACMU, val);

	return 0;
}

static int wm8955_set_bias_level(struct snd_soc_codec *codec,
				 enum snd_soc_bias_level level)
{
	struct wm8955_priv *wm8955 = snd_soc_codec_get_drvdata(codec);
	int ret, i;

	switch (level) {
	case SND_SOC_BIAS_ON:
		break;

	case SND_SOC_BIAS_PREPARE:
		/* VMID resistance 2*50k */
		snd_soc_update_bits(codec, WM8955_POWER_MANAGEMENT_1,
				    WM8955_VMIDSEL_MASK,
				    0x1 << WM8955_VMIDSEL_SHIFT);

		/* Default bias current */
		snd_soc_update_bits(codec, WM8955_ADDITIONAL_CONTROL_1,
				    WM8955_VSEL_MASK,
				    0x2 << WM8955_VSEL_SHIFT);
		break;

	case SND_SOC_BIAS_STANDBY:
		if (codec->bias_level == SND_SOC_BIAS_OFF) {
			ret = regulator_bulk_enable(ARRAY_SIZE(wm8955->supplies),
						    wm8955->supplies);
			if (ret != 0) {
				dev_err(codec->dev,
					"Failed to enable supplies: %d\n",
					ret);
				return ret;
			}

			/* Sync back cached values if they're
			 * different from the hardware default.
			 */
			for (i = 0; i < ARRAY_SIZE(wm8955->reg_cache); i++) {
				if (i == WM8955_RESET)
					continue;

				if (wm8955->reg_cache[i] == wm8955_reg[i])
					continue;

				snd_soc_write(codec, i, wm8955->reg_cache[i]);
			}

			/* Enable VREF and VMID */
			snd_soc_update_bits(codec, WM8955_POWER_MANAGEMENT_1,
					    WM8955_VREF |
					    WM8955_VMIDSEL_MASK,
					    WM8955_VREF |
					    0x3 << WM8955_VREF_SHIFT);

			/* Let VMID ramp */
			msleep(500);

			/* High resistance VROI to maintain outputs */
			snd_soc_update_bits(codec,
					    WM8955_ADDITIONAL_CONTROL_3,
					    WM8955_VROI, WM8955_VROI);
		}

		/* Maintain VMID with 2*250k */
		snd_soc_update_bits(codec, WM8955_POWER_MANAGEMENT_1,
				    WM8955_VMIDSEL_MASK,
				    0x2 << WM8955_VMIDSEL_SHIFT);

		/* Minimum bias current */
		snd_soc_update_bits(codec, WM8955_ADDITIONAL_CONTROL_1,
				    WM8955_VSEL_MASK, 0);
		break;

	case SND_SOC_BIAS_OFF:
		/* Low resistance VROI to help discharge */
		snd_soc_update_bits(codec,
				    WM8955_ADDITIONAL_CONTROL_3,
				    WM8955_VROI, 0);

		/* Turn off VMID and VREF */
		snd_soc_update_bits(codec, WM8955_POWER_MANAGEMENT_1,
				    WM8955_VREF |
				    WM8955_VMIDSEL_MASK, 0);

		regulator_bulk_disable(ARRAY_SIZE(wm8955->supplies),
				       wm8955->supplies);
		break;
	}
	codec->bias_level = level;
	return 0;
}

#define WM8955_RATES SNDRV_PCM_RATE_8000_96000

#define WM8955_FORMATS (SNDRV_PCM_FMTBIT_S16_LE | SNDRV_PCM_FMTBIT_S20_3LE |\
			SNDRV_PCM_FMTBIT_S24_LE | SNDRV_PCM_FMTBIT_S32_LE)

static struct snd_soc_dai_ops wm8955_dai_ops = {
	.set_sysclk = wm8955_set_sysclk,
	.set_fmt = wm8955_set_fmt,
	.hw_params = wm8955_hw_params,
	.digital_mute = wm8955_digital_mute,
};

static struct snd_soc_dai_driver wm8955_dai = {
	.name = "wm8955-hifi",
	.playback = {
		.stream_name = "Playback",
		.channels_min = 2,
		.channels_max = 2,
		.rates = WM8955_RATES,
		.formats = WM8955_FORMATS,
	},
	.ops = &wm8955_dai_ops,
};

#ifdef CONFIG_PM
static int wm8955_suspend(struct snd_soc_codec *codec, pm_message_t state)
{
	wm8955_set_bias_level(codec, SND_SOC_BIAS_OFF);

	return 0;
}

static int wm8955_resume(struct snd_soc_codec *codec)
{
	wm8955_set_bias_level(codec, SND_SOC_BIAS_STANDBY);

	return 0;
}
#else
#define wm8955_suspend NULL
#define wm8955_resume NULL
#endif

static int wm8955_probe(struct snd_soc_codec *codec)
{
<<<<<<< HEAD
	struct snd_soc_device *socdev = platform_get_drvdata(pdev);

	snd_soc_free_pcms(socdev);
	snd_soc_dapm_free(socdev);

	return 0;
}

struct snd_soc_codec_device soc_codec_dev_wm8955 = {
	.probe = 	wm8955_probe,
	.remove = 	wm8955_remove,
	.suspend = 	wm8955_suspend,
	.resume =	wm8955_resume,
};
EXPORT_SYMBOL_GPL(soc_codec_dev_wm8955);

static int wm8955_register(struct wm8955_priv *wm8955,
			   enum snd_soc_control_type control)
{
	int ret;
	struct snd_soc_codec *codec = &wm8955->codec;
	int i;

	if (wm8955_codec) {
		dev_err(codec->dev, "Another WM8955 is registered\n");
		ret = -EINVAL;
		goto err;
	}

	mutex_init(&codec->mutex);
	INIT_LIST_HEAD(&codec->dapm_widgets);
	INIT_LIST_HEAD(&codec->dapm_paths);

	snd_soc_codec_set_drvdata(codec, wm8955);
	codec->name = "WM8955";
	codec->owner = THIS_MODULE;
	codec->bias_level = SND_SOC_BIAS_OFF;
	codec->set_bias_level = wm8955_set_bias_level;
	codec->dai = &wm8955_dai;
	codec->num_dai = 1;
	codec->reg_cache_size = WM8955_MAX_REGISTER;
	codec->reg_cache = &wm8955->reg_cache;

	memcpy(codec->reg_cache, wm8955_reg, sizeof(wm8955_reg));
=======
	struct wm8955_priv *wm8955 = snd_soc_codec_get_drvdata(codec);
	struct wm8955_pdata *pdata = dev_get_platdata(codec->dev);
	int ret, i;
>>>>>>> 45f53cc9

	ret = snd_soc_codec_set_cache_io(codec, 7, 9, wm8955->control_type);
	if (ret != 0) {
		dev_err(codec->dev, "Failed to set cache I/O: %d\n", ret);
		return ret;
	}

	for (i = 0; i < ARRAY_SIZE(wm8955->supplies); i++)
		wm8955->supplies[i].supply = wm8955_supply_names[i];

	ret = regulator_bulk_get(codec->dev, ARRAY_SIZE(wm8955->supplies),
				 wm8955->supplies);
	if (ret != 0) {
		dev_err(codec->dev, "Failed to request supplies: %d\n", ret);
		return ret;
	}

	ret = regulator_bulk_enable(ARRAY_SIZE(wm8955->supplies),
				    wm8955->supplies);
	if (ret != 0) {
		dev_err(codec->dev, "Failed to enable supplies: %d\n", ret);
		goto err_get;
	}

	ret = wm8955_reset(codec);
	if (ret < 0) {
		dev_err(codec->dev, "Failed to issue reset: %d\n", ret);
		goto err_enable;
	}

	/* Change some default settings - latch VU and enable ZC */
	wm8955->reg_cache[WM8955_LEFT_DAC_VOLUME] |= WM8955_LDVU;
	wm8955->reg_cache[WM8955_RIGHT_DAC_VOLUME] |= WM8955_RDVU;
	wm8955->reg_cache[WM8955_LOUT1_VOLUME] |= WM8955_LO1VU | WM8955_LO1ZC;
	wm8955->reg_cache[WM8955_ROUT1_VOLUME] |= WM8955_RO1VU | WM8955_RO1ZC;
	wm8955->reg_cache[WM8955_LOUT2_VOLUME] |= WM8955_LO2VU | WM8955_LO2ZC;
	wm8955->reg_cache[WM8955_ROUT2_VOLUME] |= WM8955_RO2VU | WM8955_RO2ZC;
	wm8955->reg_cache[WM8955_MONOOUT_VOLUME] |= WM8955_MOZC;

	/* Also enable adaptive bass boost by default */
	wm8955->reg_cache[WM8955_BASS_CONTROL] |= WM8955_BB;

	/* Set platform data values */
	if (pdata) {
		if (pdata->out2_speaker)
			wm8955->reg_cache[WM8955_ADDITIONAL_CONTROL_2]
				|= WM8955_ROUT2INV;

		if (pdata->monoin_diff)
			wm8955->reg_cache[WM8955_MONO_OUT_MIX_1]
				|= WM8955_DMEN;
	}

	wm8955_set_bias_level(codec, SND_SOC_BIAS_STANDBY);

	/* Bias level configuration will have done an extra enable */
	regulator_bulk_disable(ARRAY_SIZE(wm8955->supplies), wm8955->supplies);

<<<<<<< HEAD
	wm8955_codec = codec;

	ret = snd_soc_register_codec(codec);
	if (ret != 0) {
		dev_err(codec->dev, "Failed to register codec: %d\n", ret);
		goto err_enable;
	}

	ret = snd_soc_register_dai(&wm8955_dai);
	if (ret != 0) {
		dev_err(codec->dev, "Failed to register DAI: %d\n", ret);
		goto err_codec;
	}

=======
	wm8955_add_widgets(codec);
>>>>>>> 45f53cc9
	return 0;

err_codec:
	snd_soc_unregister_codec(codec);
err_enable:
	regulator_bulk_disable(ARRAY_SIZE(wm8955->supplies), wm8955->supplies);
err_get:
	regulator_bulk_free(ARRAY_SIZE(wm8955->supplies), wm8955->supplies);
	return ret;
}

static int wm8955_remove(struct snd_soc_codec *codec)
{
	struct wm8955_priv *wm8955 = snd_soc_codec_get_drvdata(codec);

	wm8955_set_bias_level(codec, SND_SOC_BIAS_OFF);
	regulator_bulk_free(ARRAY_SIZE(wm8955->supplies), wm8955->supplies);
	return 0;
}

static struct snd_soc_codec_driver soc_codec_dev_wm8955 = {
	.probe =	wm8955_probe,
	.remove =	wm8955_remove,
	.suspend =	wm8955_suspend,
	.resume =	wm8955_resume,
	.set_bias_level = wm8955_set_bias_level,
	.reg_cache_size = ARRAY_SIZE(wm8955_reg),
	.reg_word_size = sizeof(u16),
	.reg_cache_default = wm8955_reg,
};

#if defined(CONFIG_I2C) || defined(CONFIG_I2C_MODULE)
static __devinit int wm8955_i2c_probe(struct i2c_client *i2c,
				      const struct i2c_device_id *id)
{
	struct wm8955_priv *wm8955;
	int ret;

	wm8955 = kzalloc(sizeof(struct wm8955_priv), GFP_KERNEL);
	if (wm8955 == NULL)
		return -ENOMEM;

	i2c_set_clientdata(i2c, wm8955);

	ret = snd_soc_register_codec(&i2c->dev,
			&soc_codec_dev_wm8955, &wm8955_dai, 1);
	if (ret < 0)
		kfree(wm8955);
	return ret;
}

static __devexit int wm8955_i2c_remove(struct i2c_client *client)
{
	snd_soc_unregister_codec(&client->dev);
	kfree(i2c_get_clientdata(client));
	return 0;
}

static const struct i2c_device_id wm8955_i2c_id[] = {
	{ "wm8955", 0 },
	{ }
};
MODULE_DEVICE_TABLE(i2c, wm8955_i2c_id);

static struct i2c_driver wm8955_i2c_driver = {
	.driver = {
		.name = "wm8955-codec",
		.owner = THIS_MODULE,
	},
	.probe =    wm8955_i2c_probe,
	.remove =   __devexit_p(wm8955_i2c_remove),
	.id_table = wm8955_i2c_id,
};
#endif

static int __init wm8955_modinit(void)
{
	int ret = 0;
#if defined(CONFIG_I2C) || defined(CONFIG_I2C_MODULE)
	ret = i2c_add_driver(&wm8955_i2c_driver);
	if (ret != 0) {
		printk(KERN_ERR "Failed to register WM8955 I2C driver: %d\n",
		       ret);
	}
#endif
	return ret;
}
module_init(wm8955_modinit);

static void __exit wm8955_exit(void)
{
#if defined(CONFIG_I2C) || defined(CONFIG_I2C_MODULE)
	i2c_del_driver(&wm8955_i2c_driver);
#endif
}
module_exit(wm8955_exit);

MODULE_DESCRIPTION("ASoC WM8955 driver");
MODULE_AUTHOR("Mark Brown <broonie@opensource.wolfsonmicro.com>");
MODULE_LICENSE("GPL");<|MERGE_RESOLUTION|>--- conflicted
+++ resolved
@@ -899,56 +899,9 @@
 
 static int wm8955_probe(struct snd_soc_codec *codec)
 {
-<<<<<<< HEAD
-	struct snd_soc_device *socdev = platform_get_drvdata(pdev);
-
-	snd_soc_free_pcms(socdev);
-	snd_soc_dapm_free(socdev);
-
-	return 0;
-}
-
-struct snd_soc_codec_device soc_codec_dev_wm8955 = {
-	.probe = 	wm8955_probe,
-	.remove = 	wm8955_remove,
-	.suspend = 	wm8955_suspend,
-	.resume =	wm8955_resume,
-};
-EXPORT_SYMBOL_GPL(soc_codec_dev_wm8955);
-
-static int wm8955_register(struct wm8955_priv *wm8955,
-			   enum snd_soc_control_type control)
-{
-	int ret;
-	struct snd_soc_codec *codec = &wm8955->codec;
-	int i;
-
-	if (wm8955_codec) {
-		dev_err(codec->dev, "Another WM8955 is registered\n");
-		ret = -EINVAL;
-		goto err;
-	}
-
-	mutex_init(&codec->mutex);
-	INIT_LIST_HEAD(&codec->dapm_widgets);
-	INIT_LIST_HEAD(&codec->dapm_paths);
-
-	snd_soc_codec_set_drvdata(codec, wm8955);
-	codec->name = "WM8955";
-	codec->owner = THIS_MODULE;
-	codec->bias_level = SND_SOC_BIAS_OFF;
-	codec->set_bias_level = wm8955_set_bias_level;
-	codec->dai = &wm8955_dai;
-	codec->num_dai = 1;
-	codec->reg_cache_size = WM8955_MAX_REGISTER;
-	codec->reg_cache = &wm8955->reg_cache;
-
-	memcpy(codec->reg_cache, wm8955_reg, sizeof(wm8955_reg));
-=======
 	struct wm8955_priv *wm8955 = snd_soc_codec_get_drvdata(codec);
 	struct wm8955_pdata *pdata = dev_get_platdata(codec->dev);
 	int ret, i;
->>>>>>> 45f53cc9
 
 	ret = snd_soc_codec_set_cache_io(codec, 7, 9, wm8955->control_type);
 	if (ret != 0) {
@@ -1007,28 +960,9 @@
 	/* Bias level configuration will have done an extra enable */
 	regulator_bulk_disable(ARRAY_SIZE(wm8955->supplies), wm8955->supplies);
 
-<<<<<<< HEAD
-	wm8955_codec = codec;
-
-	ret = snd_soc_register_codec(codec);
-	if (ret != 0) {
-		dev_err(codec->dev, "Failed to register codec: %d\n", ret);
-		goto err_enable;
-	}
-
-	ret = snd_soc_register_dai(&wm8955_dai);
-	if (ret != 0) {
-		dev_err(codec->dev, "Failed to register DAI: %d\n", ret);
-		goto err_codec;
-	}
-
-=======
 	wm8955_add_widgets(codec);
->>>>>>> 45f53cc9
-	return 0;
-
-err_codec:
-	snd_soc_unregister_codec(codec);
+	return 0;
+
 err_enable:
 	regulator_bulk_disable(ARRAY_SIZE(wm8955->supplies), wm8955->supplies);
 err_get:
