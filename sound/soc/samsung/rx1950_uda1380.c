--- conflicted
+++ resolved
@@ -114,10 +114,7 @@
 
 static struct snd_soc_card rx1950_asoc = {
 	.name = "rx1950",
-<<<<<<< HEAD
-=======
 	.owner = THIS_MODULE,
->>>>>>> dcd6c922
 	.dai_link = rx1950_uda1380_dai,
 	.num_links = ARRAY_SIZE(rx1950_uda1380_dai),
 
