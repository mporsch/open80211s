/*
 * SoC audio for EDB93xx
 *
 * Copyright (c) 2010 Alexander Sverdlin <subaparts@yandex.ru>
 *
 * This program is free software; you can redistribute it and/or
 * modify it under the terms of the GNU General Public License
 * as published by the Free Software Foundation; either version 2
 * of the License, or (at your option) any later version.
 *
 * This program is distributed in the hope that it will be useful,
 * but WITHOUT ANY WARRANTY; without even the implied warranty of
 * MERCHANTABILITY or FITNESS FOR A PARTICULAR PURPOSE.  See the
 * GNU General Public License for more details.
 *
 * This driver support CS4271 codec being master or slave, working
 * in control port mode, connected either via SPI or I2C.
 * The data format accepted is I2S or left-justified.
 * DAPM support not implemented.
 */

#include <linux/platform_device.h>
#include <linux/gpio.h>
#include <linux/module.h>
#include <sound/core.h>
#include <sound/pcm.h>
#include <sound/soc.h>
#include <asm/mach-types.h>
#include <mach/hardware.h>
#include "ep93xx-pcm.h"

static int edb93xx_hw_params(struct snd_pcm_substream *substream,
			     struct snd_pcm_hw_params *params)
{
	struct snd_soc_pcm_runtime *rtd = substream->private_data;
	struct snd_soc_dai *codec_dai = rtd->codec_dai;
	struct snd_soc_dai *cpu_dai = rtd->cpu_dai;
	int err;
	unsigned int mclk_rate;
	unsigned int rate = params_rate(params);

	/*
	 * According to CS4271 datasheet we use MCLK/LRCK=256 for
	 * rates below 50kHz and 128 for higher sample rates
	 */
	if (rate < 50000)
		mclk_rate = rate * 64 * 4;
	else
		mclk_rate = rate * 64 * 2;

	err = snd_soc_dai_set_sysclk(codec_dai, 0, mclk_rate,
				     SND_SOC_CLOCK_IN);
	if (err)
		return err;

	return snd_soc_dai_set_sysclk(cpu_dai, 0, mclk_rate,
				      SND_SOC_CLOCK_OUT);
}

static struct snd_soc_ops edb93xx_ops = {
	.hw_params	= edb93xx_hw_params,
};

static struct snd_soc_dai_link edb93xx_dai = {
	.name		= "CS4271",
	.stream_name	= "CS4271 HiFi",
	.platform_name	= "ep93xx-pcm-audio",
	.cpu_dai_name	= "ep93xx-i2s",
	.codec_name	= "spi0.0",
	.codec_dai_name	= "cs4271-hifi",
	.dai_fmt	= SND_SOC_DAIFMT_I2S | SND_SOC_DAIFMT_NB_IF |
			  SND_SOC_DAIFMT_CBS_CFS,
	.ops		= &edb93xx_ops,
};

static struct snd_soc_card snd_soc_edb93xx = {
	.name		= "EDB93XX",
	.owner		= THIS_MODULE,
	.dai_link	= &edb93xx_dai,
	.num_links	= 1,
};

static int __devinit edb93xx_probe(struct platform_device *pdev)
{
	struct snd_soc_card *card = &snd_soc_edb93xx;
	int ret;

	ret = ep93xx_i2s_acquire(EP93XX_SYSCON_DEVCFG_I2SONAC97,
				 EP93XX_SYSCON_I2SCLKDIV_ORIDE |
				 EP93XX_SYSCON_I2SCLKDIV_SPOL);
	if (ret)
		return ret;

	card->dev = &pdev->dev;
<<<<<<< HEAD

	ret = snd_soc_register_card(card);
	if (ret) {
		dev_err(&pdev->dev, "snd_soc_register_card() failed: %d\n",
			ret);
		ep93xx_i2s_release();
	}

	return ret;
}

static int __devexit edb93xx_remove(struct platform_device *pdev)
{
	struct snd_soc_card *card = platform_get_drvdata(pdev);

	snd_soc_unregister_card(card);
	ep93xx_i2s_release();

	return 0;
}

static struct platform_driver edb93xx_driver = {
	.driver		= {
		.name	= "edb93xx-audio",
		.owner	= THIS_MODULE,
	},
	.probe		= edb93xx_probe,
	.remove		= __devexit_p(edb93xx_remove),
};

static int __init edb93xx_init(void)
{
	return platform_driver_register(&edb93xx_driver);
=======

	ret = snd_soc_register_card(card);
	if (ret) {
		dev_err(&pdev->dev, "snd_soc_register_card() failed: %d\n",
			ret);
		ep93xx_i2s_release();
	}

	return ret;
>>>>>>> dcd6c922
}

static int __devexit edb93xx_remove(struct platform_device *pdev)
{
<<<<<<< HEAD
	platform_driver_unregister(&edb93xx_driver);
=======
	struct snd_soc_card *card = platform_get_drvdata(pdev);

	snd_soc_unregister_card(card);
	ep93xx_i2s_release();

	return 0;
>>>>>>> dcd6c922
}

static struct platform_driver edb93xx_driver = {
	.driver		= {
		.name	= "edb93xx-audio",
		.owner	= THIS_MODULE,
	},
	.probe		= edb93xx_probe,
	.remove		= __devexit_p(edb93xx_remove),
};

module_platform_driver(edb93xx_driver);

MODULE_AUTHOR("Alexander Sverdlin <subaparts@yandex.ru>");
MODULE_DESCRIPTION("ALSA SoC EDB93xx");
MODULE_LICENSE("GPL");
MODULE_ALIAS("platform:edb93xx-audio");<|MERGE_RESOLUTION|>--- conflicted
+++ resolved
@@ -92,7 +92,6 @@
 		return ret;
 
 	card->dev = &pdev->dev;
-<<<<<<< HEAD
 
 	ret = snd_soc_register_card(card);
 	if (ret) {
@@ -123,45 +122,6 @@
 	.remove		= __devexit_p(edb93xx_remove),
 };
 
-static int __init edb93xx_init(void)
-{
-	return platform_driver_register(&edb93xx_driver);
-=======
-
-	ret = snd_soc_register_card(card);
-	if (ret) {
-		dev_err(&pdev->dev, "snd_soc_register_card() failed: %d\n",
-			ret);
-		ep93xx_i2s_release();
-	}
-
-	return ret;
->>>>>>> dcd6c922
-}
-
-static int __devexit edb93xx_remove(struct platform_device *pdev)
-{
-<<<<<<< HEAD
-	platform_driver_unregister(&edb93xx_driver);
-=======
-	struct snd_soc_card *card = platform_get_drvdata(pdev);
-
-	snd_soc_unregister_card(card);
-	ep93xx_i2s_release();
-
-	return 0;
->>>>>>> dcd6c922
-}
-
-static struct platform_driver edb93xx_driver = {
-	.driver		= {
-		.name	= "edb93xx-audio",
-		.owner	= THIS_MODULE,
-	},
-	.probe		= edb93xx_probe,
-	.remove		= __devexit_p(edb93xx_remove),
-};
-
 module_platform_driver(edb93xx_driver);
 
 MODULE_AUTHOR("Alexander Sverdlin <subaparts@yandex.ru>");
