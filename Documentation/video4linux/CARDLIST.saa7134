--- conflicted
+++ resolved
@@ -179,10 +179,6 @@
 178 -> Beholder BeholdTV H7                     [5ace:7190]
 179 -> Beholder BeholdTV A7                     [5ace:7090]
 180 -> Avermedia PCI M733A                      [1461:4155,1461:4255]
-<<<<<<< HEAD
-181 -> TechoTrend TT-budget T-3000              [13c2:2804]
-=======
 181 -> TechoTrend TT-budget T-3000              [13c2:2804]
 182 -> Kworld PCI SBTVD/ISDB-T Full-Seg Hybrid  [17de:b136]
-183 -> Compro VideoMate Vista M1F               [185b:c900]
->>>>>>> 3cbea436
+183 -> Compro VideoMate Vista M1F               [185b:c900]