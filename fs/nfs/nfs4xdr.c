--- conflicted
+++ resolved
@@ -1110,24 +1110,6 @@
 		p = xdr_encode_opaque_fixed(p, label->label, label->len);
 	}
 
-<<<<<<< HEAD
-	/*
-	 * Now we backfill the bitmap and the attribute buffer length.
-	 */
-	if (len != ((char *)p - (char *)q) + 4) {
-		printk(KERN_ERR "NFS: Attr length error, %u != %Zu\n",
-				len, ((char *)p - (char *)q) + 4);
-		BUG();
-	}
-	*q++ = htonl(bmval0);
-	*q++ = htonl(bmval1);
-	if (bmval_len == 3)
-		*q++ = htonl(bmval2);
-	len = (char *)p - (char *)(q + 1);
-	*q = htonl(len);
-
-=======
->>>>>>> ffee9210
 /* out: */
 }
 
