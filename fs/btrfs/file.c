--- conflicted
+++ resolved
@@ -1081,11 +1081,7 @@
 again:
 	for (i = 0; i < num_pages; i++) {
 		pages[i] = find_or_create_page(inode->i_mapping, index + i,
-<<<<<<< HEAD
-					       mask);
-=======
 					       mask | __GFP_WRITE);
->>>>>>> dcd6c922
 		if (!pages[i]) {
 			faili = i - 1;
 			err = -ENOMEM;
