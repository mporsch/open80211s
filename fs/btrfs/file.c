--- conflicted
+++ resolved
@@ -1830,19 +1830,11 @@
 	}
 
 	if (offset < 0 && !(file->f_mode & FMODE_UNSIGNED_OFFSET)) {
-<<<<<<< HEAD
-		ret = -EINVAL;
-		goto out;
-	}
-	if (offset > inode->i_sb->s_maxbytes) {
-		ret = -EINVAL;
-=======
 		offset = -EINVAL;
 		goto out;
 	}
 	if (offset > inode->i_sb->s_maxbytes) {
 		offset = -EINVAL;
->>>>>>> d93dc5c4
 		goto out;
 	}
 
