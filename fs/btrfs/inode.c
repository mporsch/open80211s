--- conflicted
+++ resolved
@@ -7247,15 +7247,10 @@
 	 * call btrfs_wait_ordered_range to make absolutely sure that any
 	 * outstanding dirty pages are on disk.
 	 */
-<<<<<<< HEAD
-	count = iov_length(iov, nr_segs);
+	count = iov_iter_count(iter);
 	ret = btrfs_wait_ordered_range(inode, offset, count);
 	if (ret)
 		return ret;
-=======
-	count = iov_iter_count(iter);
-	btrfs_wait_ordered_range(inode, offset, count);
->>>>>>> bb6f7be4
 
 	if (rw & WRITE) {
 		/*
