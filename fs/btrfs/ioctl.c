--- conflicted
+++ resolved
@@ -292,11 +292,7 @@
 	struct fstrim_range range;
 	u64 minlen = ULLONG_MAX;
 	u64 num_devices = 0;
-<<<<<<< HEAD
-	u64 total_bytes = btrfs_super_total_bytes(root->fs_info->super_copy);
-=======
 	u64 total_bytes = btrfs_super_total_bytes(fs_info->super_copy);
->>>>>>> dcd6c922
 	int ret;
 
 	if (!capable(CAP_SYS_ADMIN))
@@ -2975,13 +2971,6 @@
 		goto out;
 
 	for (i = 0; i < ipath->fspath->elem_cnt; ++i) {
-<<<<<<< HEAD
-		rel_ptr = ipath->fspath->val[i] - (u64)ipath->fspath->val;
-		ipath->fspath->val[i] = rel_ptr;
-	}
-
-	ret = copy_to_user((void *)ipa->fspath, (void *)ipath->fspath, size);
-=======
 		rel_ptr = ipath->fspath->val[i] -
 			  (u64)(unsigned long)ipath->fspath->val;
 		ipath->fspath->val[i] = rel_ptr;
@@ -2989,7 +2978,6 @@
 
 	ret = copy_to_user((void *)(unsigned long)ipa->fspath,
 			   (void *)(unsigned long)ipath->fspath, size);
->>>>>>> dcd6c922
 	if (ret) {
 		ret = -EFAULT;
 		goto out;
@@ -3028,11 +3016,7 @@
 {
 	int ret = 0;
 	int size;
-<<<<<<< HEAD
-	u64 extent_offset;
-=======
 	u64 extent_item_pos;
->>>>>>> dcd6c922
 	struct btrfs_ioctl_logical_ino_args *loi;
 	struct btrfs_data_container *inodes = NULL;
 	struct btrfs_path *path = NULL;
@@ -3063,36 +3047,23 @@
 	}
 
 	ret = extent_from_logical(root->fs_info, loi->logical, path, &key);
-<<<<<<< HEAD
-=======
 	btrfs_release_path(path);
->>>>>>> dcd6c922
 
 	if (ret & BTRFS_EXTENT_FLAG_TREE_BLOCK)
 		ret = -ENOENT;
 	if (ret < 0)
 		goto out;
 
-<<<<<<< HEAD
-	extent_offset = loi->logical - key.objectid;
-	ret = iterate_extent_inodes(root->fs_info, path, key.objectid,
-					extent_offset, build_ino_list, inodes);
-=======
 	extent_item_pos = loi->logical - key.objectid;
 	ret = iterate_extent_inodes(root->fs_info, path, key.objectid,
 					extent_item_pos, build_ino_list,
 					inodes);
->>>>>>> dcd6c922
 
 	if (ret < 0)
 		goto out;
 
-<<<<<<< HEAD
-	ret = copy_to_user((void *)loi->inodes, (void *)inodes, size);
-=======
 	ret = copy_to_user((void *)(unsigned long)loi->inodes,
 			   (void *)(unsigned long)inodes, size);
->>>>>>> dcd6c922
 	if (ret)
 		ret = -EFAULT;
 
@@ -3104,8 +3075,6 @@
 	return ret;
 }
 
-<<<<<<< HEAD
-=======
 void update_ioctl_balance_args(struct btrfs_fs_info *fs_info, int lock,
 			       struct btrfs_ioctl_balance_args *bargs)
 {
@@ -3263,7 +3232,6 @@
 	return ret;
 }
 
->>>>>>> dcd6c922
 long btrfs_ioctl(struct file *file, unsigned int
 		cmd, unsigned long arg)
 {
