--- conflicted
+++ resolved
@@ -402,9 +402,6 @@
 				spin_lock(&ctl->tree_lock);
 				ret = link_free_space(ctl, e);
 				spin_unlock(&ctl->tree_lock);
-<<<<<<< HEAD
-				BUG_ON(ret);
-=======
 				if (ret) {
 					printk(KERN_ERR "Duplicate entries in "
 					       "free space cache, dumping\n");
@@ -413,7 +410,6 @@
 					page_cache_release(page);
 					goto free_cache;
 				}
->>>>>>> 59c5f46f
 			} else {
 				e->bitmap = kzalloc(PAGE_CACHE_SIZE, GFP_NOFS);
 				if (!e->bitmap) {
@@ -497,12 +493,7 @@
 	 * If we're unmounting then just return, since this does a search on the
 	 * normal root and not the commit root and we could deadlock.
 	 */
-<<<<<<< HEAD
-	smp_mb();
-	if (fs_info->closing)
-=======
 	if (btrfs_fs_closing(fs_info))
->>>>>>> 59c5f46f
 		return 0;
 
 	/*
@@ -889,13 +880,14 @@
 	ret = 1;
 
 out_free:
-<<<<<<< HEAD
+	kfree(checksums);
+	kfree(pages);
+
+out_update:
 	if (ret != 1) {
 		invalidate_inode_pages2_range(inode->i_mapping, 0, index);
 		BTRFS_I(inode)->generation = 0;
 	}
-	kfree(checksums);
-	kfree(pages);
 	btrfs_update_inode(trans, root, inode);
 	return ret;
 }
@@ -933,53 +925,6 @@
 		printk(KERN_ERR "btrfs: failed to write free space cace "
 		       "for block group %llu\n", block_group->key.objectid);
 	}
-=======
-	kfree(checksums);
-	kfree(pages);
-
-out_update:
-	if (ret != 1) {
-		invalidate_inode_pages2_range(inode->i_mapping, 0, index);
-		BTRFS_I(inode)->generation = 0;
-	}
-	btrfs_update_inode(trans, root, inode);
-	return ret;
-}
-
-int btrfs_write_out_cache(struct btrfs_root *root,
-			  struct btrfs_trans_handle *trans,
-			  struct btrfs_block_group_cache *block_group,
-			  struct btrfs_path *path)
-{
-	struct btrfs_free_space_ctl *ctl = block_group->free_space_ctl;
-	struct inode *inode;
-	int ret = 0;
-
-	root = root->fs_info->tree_root;
-
-	spin_lock(&block_group->lock);
-	if (block_group->disk_cache_state < BTRFS_DC_SETUP) {
-		spin_unlock(&block_group->lock);
-		return 0;
-	}
-	spin_unlock(&block_group->lock);
-
-	inode = lookup_free_space_inode(root, block_group, path);
-	if (IS_ERR(inode))
-		return 0;
-
-	ret = __btrfs_write_out_cache(root, inode, ctl, block_group, trans,
-				      path, block_group->key.objectid);
-	if (ret < 0) {
-		spin_lock(&block_group->lock);
-		block_group->disk_cache_state = BTRFS_DC_ERROR;
-		spin_unlock(&block_group->lock);
-		ret = 0;
-
-		printk(KERN_ERR "btrfs: failed to write free space cace "
-		       "for block group %llu\n", block_group->key.objectid);
-	}
->>>>>>> 59c5f46f
 
 	iput(inode);
 	return ret;
@@ -2567,11 +2512,7 @@
 		return inode;
 
 	spin_lock(&root->cache_lock);
-<<<<<<< HEAD
-	if (!root->fs_info->closing)
-=======
 	if (!btrfs_fs_closing(root->fs_info))
->>>>>>> 59c5f46f
 		root->cache_inode = igrab(inode);
 	spin_unlock(&root->cache_lock);
 
@@ -2594,22 +2535,14 @@
 	int ret = 0;
 	u64 root_gen = btrfs_root_generation(&root->root_item);
 
-<<<<<<< HEAD
-=======
 	if (!btrfs_test_opt(root, INODE_MAP_CACHE))
 		return 0;
 
->>>>>>> 59c5f46f
 	/*
 	 * If we're unmounting then just return, since this does a search on the
 	 * normal root and not the commit root and we could deadlock.
 	 */
-<<<<<<< HEAD
-	smp_mb();
-	if (fs_info->closing)
-=======
 	if (btrfs_fs_closing(fs_info))
->>>>>>> 59c5f46f
 		return 0;
 
 	path = btrfs_alloc_path();
@@ -2643,12 +2576,9 @@
 	struct inode *inode;
 	int ret;
 
-<<<<<<< HEAD
-=======
 	if (!btrfs_test_opt(root, INODE_MAP_CACHE))
 		return 0;
 
->>>>>>> 59c5f46f
 	inode = lookup_free_ino_inode(root, path);
 	if (IS_ERR(inode))
 		return 0;
