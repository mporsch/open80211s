/*
 * Copyright (C) 2007 Oracle.  All rights reserved.
 *
 * This program is free software; you can redistribute it and/or
 * modify it under the terms of the GNU General Public
 * License v2 as published by the Free Software Foundation.
 *
 * This program is distributed in the hope that it will be useful,
 * but WITHOUT ANY WARRANTY; without even the implied warranty of
 * MERCHANTABILITY or FITNESS FOR A PARTICULAR PURPOSE.  See the GNU
 * General Public License for more details.
 *
 * You should have received a copy of the GNU General Public
 * License along with this program; if not, write to the
 * Free Software Foundation, Inc., 59 Temple Place - Suite 330,
 * Boston, MA 021110-1307, USA.
 */
#include <linux/sched.h>
#include <linux/bio.h>
#include <linux/slab.h>
#include <linux/buffer_head.h>
#include <linux/blkdev.h>
#include <linux/random.h>
#include <linux/iocontext.h>
#include <linux/capability.h>
#include <asm/div64.h>
#include "compat.h"
#include "ctree.h"
#include "extent_map.h"
#include "disk-io.h"
#include "transaction.h"
#include "print-tree.h"
#include "volumes.h"
#include "async-thread.h"

static int init_first_rw_device(struct btrfs_trans_handle *trans,
				struct btrfs_root *root,
				struct btrfs_device *device);
static int btrfs_relocate_sys_chunks(struct btrfs_root *root);

static DEFINE_MUTEX(uuid_mutex);
static LIST_HEAD(fs_uuids);

static void lock_chunks(struct btrfs_root *root)
{
	mutex_lock(&root->fs_info->chunk_mutex);
}

static void unlock_chunks(struct btrfs_root *root)
{
	mutex_unlock(&root->fs_info->chunk_mutex);
}

static void free_fs_devices(struct btrfs_fs_devices *fs_devices)
{
	struct btrfs_device *device;
	WARN_ON(fs_devices->opened);
	while (!list_empty(&fs_devices->devices)) {
		device = list_entry(fs_devices->devices.next,
				    struct btrfs_device, dev_list);
		list_del(&device->dev_list);
		kfree(device->name);
		kfree(device);
	}
	kfree(fs_devices);
}

int btrfs_cleanup_fs_uuids(void)
{
	struct btrfs_fs_devices *fs_devices;

	while (!list_empty(&fs_uuids)) {
		fs_devices = list_entry(fs_uuids.next,
					struct btrfs_fs_devices, list);
		list_del(&fs_devices->list);
		free_fs_devices(fs_devices);
	}
	return 0;
}

static noinline struct btrfs_device *__find_device(struct list_head *head,
						   u64 devid, u8 *uuid)
{
	struct btrfs_device *dev;

	list_for_each_entry(dev, head, dev_list) {
		if (dev->devid == devid &&
		    (!uuid || !memcmp(dev->uuid, uuid, BTRFS_UUID_SIZE))) {
			return dev;
		}
	}
	return NULL;
}

static noinline struct btrfs_fs_devices *find_fsid(u8 *fsid)
{
	struct btrfs_fs_devices *fs_devices;

	list_for_each_entry(fs_devices, &fs_uuids, list) {
		if (memcmp(fsid, fs_devices->fsid, BTRFS_FSID_SIZE) == 0)
			return fs_devices;
	}
	return NULL;
}

static void requeue_list(struct btrfs_pending_bios *pending_bios,
			struct bio *head, struct bio *tail)
{

	struct bio *old_head;

	old_head = pending_bios->head;
	pending_bios->head = head;
	if (pending_bios->tail)
		tail->bi_next = old_head;
	else
		pending_bios->tail = tail;
}

/*
 * we try to collect pending bios for a device so we don't get a large
 * number of procs sending bios down to the same device.  This greatly
 * improves the schedulers ability to collect and merge the bios.
 *
 * But, it also turns into a long list of bios to process and that is sure
 * to eventually make the worker thread block.  The solution here is to
 * make some progress and then put this work struct back at the end of
 * the list if the block device is congested.  This way, multiple devices
 * can make progress from a single worker thread.
 */
static noinline int run_scheduled_bios(struct btrfs_device *device)
{
	struct bio *pending;
	struct backing_dev_info *bdi;
	struct btrfs_fs_info *fs_info;
	struct btrfs_pending_bios *pending_bios;
	struct bio *tail;
	struct bio *cur;
	int again = 0;
	unsigned long num_run;
	unsigned long batch_run = 0;
	unsigned long limit;
	unsigned long last_waited = 0;
	int force_reg = 0;
	struct blk_plug plug;

	/*
	 * this function runs all the bios we've collected for
	 * a particular device.  We don't want to wander off to
	 * another device without first sending all of these down.
	 * So, setup a plug here and finish it off before we return
	 */
	blk_start_plug(&plug);

	bdi = blk_get_backing_dev_info(device->bdev);
	fs_info = device->dev_root->fs_info;
	limit = btrfs_async_submit_limit(fs_info);
	limit = limit * 2 / 3;

loop:
	spin_lock(&device->io_lock);

loop_lock:
	num_run = 0;

	/* take all the bios off the list at once and process them
	 * later on (without the lock held).  But, remember the
	 * tail and other pointers so the bios can be properly reinserted
	 * into the list if we hit congestion
	 */
	if (!force_reg && device->pending_sync_bios.head) {
		pending_bios = &device->pending_sync_bios;
		force_reg = 1;
	} else {
		pending_bios = &device->pending_bios;
		force_reg = 0;
	}

	pending = pending_bios->head;
	tail = pending_bios->tail;
	WARN_ON(pending && !tail);

	/*
	 * if pending was null this time around, no bios need processing
	 * at all and we can stop.  Otherwise it'll loop back up again
	 * and do an additional check so no bios are missed.
	 *
	 * device->running_pending is used to synchronize with the
	 * schedule_bio code.
	 */
	if (device->pending_sync_bios.head == NULL &&
	    device->pending_bios.head == NULL) {
		again = 0;
		device->running_pending = 0;
	} else {
		again = 1;
		device->running_pending = 1;
	}

	pending_bios->head = NULL;
	pending_bios->tail = NULL;

	spin_unlock(&device->io_lock);

	while (pending) {

		rmb();
		/* we want to work on both lists, but do more bios on the
		 * sync list than the regular list
		 */
		if ((num_run > 32 &&
		    pending_bios != &device->pending_sync_bios &&
		    device->pending_sync_bios.head) ||
		   (num_run > 64 && pending_bios == &device->pending_sync_bios &&
		    device->pending_bios.head)) {
			spin_lock(&device->io_lock);
			requeue_list(pending_bios, pending, tail);
			goto loop_lock;
		}

		cur = pending;
		pending = pending->bi_next;
		cur->bi_next = NULL;
		atomic_dec(&fs_info->nr_async_bios);

		if (atomic_read(&fs_info->nr_async_bios) < limit &&
		    waitqueue_active(&fs_info->async_submit_wait))
			wake_up(&fs_info->async_submit_wait);

		BUG_ON(atomic_read(&cur->bi_cnt) == 0);

		submit_bio(cur->bi_rw, cur);
		num_run++;
		batch_run++;
		if (need_resched())
			cond_resched();

		/*
		 * we made progress, there is more work to do and the bdi
		 * is now congested.  Back off and let other work structs
		 * run instead
		 */
		if (pending && bdi_write_congested(bdi) && batch_run > 8 &&
		    fs_info->fs_devices->open_devices > 1) {
			struct io_context *ioc;

			ioc = current->io_context;

			/*
			 * the main goal here is that we don't want to
			 * block if we're going to be able to submit
			 * more requests without blocking.
			 *
			 * This code does two great things, it pokes into
			 * the elevator code from a filesystem _and_
			 * it makes assumptions about how batching works.
			 */
			if (ioc && ioc->nr_batch_requests > 0 &&
			    time_before(jiffies, ioc->last_waited + HZ/50UL) &&
			    (last_waited == 0 ||
			     ioc->last_waited == last_waited)) {
				/*
				 * we want to go through our batch of
				 * requests and stop.  So, we copy out
				 * the ioc->last_waited time and test
				 * against it before looping
				 */
				last_waited = ioc->last_waited;
				if (need_resched())
					cond_resched();
				continue;
			}
			spin_lock(&device->io_lock);
			requeue_list(pending_bios, pending, tail);
			device->running_pending = 1;

			spin_unlock(&device->io_lock);
			btrfs_requeue_work(&device->work);
			goto done;
		}
	}

	cond_resched();
	if (again)
		goto loop;

	spin_lock(&device->io_lock);
	if (device->pending_bios.head || device->pending_sync_bios.head)
		goto loop_lock;
	spin_unlock(&device->io_lock);

done:
	blk_finish_plug(&plug);
	return 0;
}

static void pending_bios_fn(struct btrfs_work *work)
{
	struct btrfs_device *device;

	device = container_of(work, struct btrfs_device, work);
	run_scheduled_bios(device);
}

static noinline int device_list_add(const char *path,
			   struct btrfs_super_block *disk_super,
			   u64 devid, struct btrfs_fs_devices **fs_devices_ret)
{
	struct btrfs_device *device;
	struct btrfs_fs_devices *fs_devices;
	u64 found_transid = btrfs_super_generation(disk_super);
	char *name;

	fs_devices = find_fsid(disk_super->fsid);
	if (!fs_devices) {
		fs_devices = kzalloc(sizeof(*fs_devices), GFP_NOFS);
		if (!fs_devices)
			return -ENOMEM;
		INIT_LIST_HEAD(&fs_devices->devices);
		INIT_LIST_HEAD(&fs_devices->alloc_list);
		list_add(&fs_devices->list, &fs_uuids);
		memcpy(fs_devices->fsid, disk_super->fsid, BTRFS_FSID_SIZE);
		fs_devices->latest_devid = devid;
		fs_devices->latest_trans = found_transid;
		mutex_init(&fs_devices->device_list_mutex);
		device = NULL;
	} else {
		device = __find_device(&fs_devices->devices, devid,
				       disk_super->dev_item.uuid);
	}
	if (!device) {
		if (fs_devices->opened)
			return -EBUSY;

		device = kzalloc(sizeof(*device), GFP_NOFS);
		if (!device) {
			/* we can safely leave the fs_devices entry around */
			return -ENOMEM;
		}
		device->devid = devid;
		device->work.func = pending_bios_fn;
		memcpy(device->uuid, disk_super->dev_item.uuid,
		       BTRFS_UUID_SIZE);
		spin_lock_init(&device->io_lock);
		device->name = kstrdup(path, GFP_NOFS);
		if (!device->name) {
			kfree(device);
			return -ENOMEM;
		}
		INIT_LIST_HEAD(&device->dev_alloc_list);

		mutex_lock(&fs_devices->device_list_mutex);
		list_add_rcu(&device->dev_list, &fs_devices->devices);
		mutex_unlock(&fs_devices->device_list_mutex);

		device->fs_devices = fs_devices;
		fs_devices->num_devices++;
	} else if (!device->name || strcmp(device->name, path)) {
		name = kstrdup(path, GFP_NOFS);
		if (!name)
			return -ENOMEM;
		kfree(device->name);
		device->name = name;
		if (device->missing) {
			fs_devices->missing_devices--;
			device->missing = 0;
		}
	}

	if (found_transid > fs_devices->latest_trans) {
		fs_devices->latest_devid = devid;
		fs_devices->latest_trans = found_transid;
	}
	*fs_devices_ret = fs_devices;
	return 0;
}

static struct btrfs_fs_devices *clone_fs_devices(struct btrfs_fs_devices *orig)
{
	struct btrfs_fs_devices *fs_devices;
	struct btrfs_device *device;
	struct btrfs_device *orig_dev;

	fs_devices = kzalloc(sizeof(*fs_devices), GFP_NOFS);
	if (!fs_devices)
		return ERR_PTR(-ENOMEM);

	INIT_LIST_HEAD(&fs_devices->devices);
	INIT_LIST_HEAD(&fs_devices->alloc_list);
	INIT_LIST_HEAD(&fs_devices->list);
	mutex_init(&fs_devices->device_list_mutex);
	fs_devices->latest_devid = orig->latest_devid;
	fs_devices->latest_trans = orig->latest_trans;
	memcpy(fs_devices->fsid, orig->fsid, sizeof(fs_devices->fsid));

	/* We have held the volume lock, it is safe to get the devices. */
	list_for_each_entry(orig_dev, &orig->devices, dev_list) {
		device = kzalloc(sizeof(*device), GFP_NOFS);
		if (!device)
			goto error;

		device->name = kstrdup(orig_dev->name, GFP_NOFS);
		if (!device->name) {
			kfree(device);
			goto error;
		}

		device->devid = orig_dev->devid;
		device->work.func = pending_bios_fn;
		memcpy(device->uuid, orig_dev->uuid, sizeof(device->uuid));
		spin_lock_init(&device->io_lock);
		INIT_LIST_HEAD(&device->dev_list);
		INIT_LIST_HEAD(&device->dev_alloc_list);

		list_add(&device->dev_list, &fs_devices->devices);
		device->fs_devices = fs_devices;
		fs_devices->num_devices++;
	}
	return fs_devices;
error:
	free_fs_devices(fs_devices);
	return ERR_PTR(-ENOMEM);
}

int btrfs_close_extra_devices(struct btrfs_fs_devices *fs_devices)
{
	struct btrfs_device *device, *next;

	mutex_lock(&uuid_mutex);
again:
	/* This is the initialized path, it is safe to release the devices. */
	list_for_each_entry_safe(device, next, &fs_devices->devices, dev_list) {
		if (device->in_fs_metadata)
			continue;

		if (device->bdev) {
			blkdev_put(device->bdev, device->mode);
			device->bdev = NULL;
			fs_devices->open_devices--;
		}
		if (device->writeable) {
			list_del_init(&device->dev_alloc_list);
			device->writeable = 0;
			fs_devices->rw_devices--;
		}
		list_del_init(&device->dev_list);
		fs_devices->num_devices--;
		kfree(device->name);
		kfree(device);
	}

	if (fs_devices->seed) {
		fs_devices = fs_devices->seed;
		goto again;
	}

	mutex_unlock(&uuid_mutex);
	return 0;
}

static void __free_device(struct work_struct *work)
{
	struct btrfs_device *device;

	device = container_of(work, struct btrfs_device, rcu_work);

	if (device->bdev)
		blkdev_put(device->bdev, device->mode);

	kfree(device->name);
	kfree(device);
}

static void free_device(struct rcu_head *head)
{
	struct btrfs_device *device;

	device = container_of(head, struct btrfs_device, rcu);

	INIT_WORK(&device->rcu_work, __free_device);
	schedule_work(&device->rcu_work);
}

static int __btrfs_close_devices(struct btrfs_fs_devices *fs_devices)
{
	struct btrfs_device *device;

	if (--fs_devices->opened > 0)
		return 0;

	mutex_lock(&fs_devices->device_list_mutex);
	list_for_each_entry(device, &fs_devices->devices, dev_list) {
		struct btrfs_device *new_device;

		if (device->bdev)
			fs_devices->open_devices--;

		if (device->writeable) {
			list_del_init(&device->dev_alloc_list);
			fs_devices->rw_devices--;
		}

		new_device = kmalloc(sizeof(*new_device), GFP_NOFS);
		BUG_ON(!new_device);
		memcpy(new_device, device, sizeof(*new_device));
		new_device->name = kstrdup(device->name, GFP_NOFS);
<<<<<<< HEAD
		BUG_ON(!new_device->name);
=======
		BUG_ON(device->name && !new_device->name);
>>>>>>> 59c5f46f
		new_device->bdev = NULL;
		new_device->writeable = 0;
		new_device->in_fs_metadata = 0;
		list_replace_rcu(&device->dev_list, &new_device->dev_list);

		call_rcu(&device->rcu, free_device);
	}
	mutex_unlock(&fs_devices->device_list_mutex);

	WARN_ON(fs_devices->open_devices);
	WARN_ON(fs_devices->rw_devices);
	fs_devices->opened = 0;
	fs_devices->seeding = 0;

	return 0;
}

int btrfs_close_devices(struct btrfs_fs_devices *fs_devices)
{
	struct btrfs_fs_devices *seed_devices = NULL;
	int ret;

	mutex_lock(&uuid_mutex);
	ret = __btrfs_close_devices(fs_devices);
	if (!fs_devices->opened) {
		seed_devices = fs_devices->seed;
		fs_devices->seed = NULL;
	}
	mutex_unlock(&uuid_mutex);

	while (seed_devices) {
		fs_devices = seed_devices;
		seed_devices = fs_devices->seed;
		__btrfs_close_devices(fs_devices);
		free_fs_devices(fs_devices);
	}
	return ret;
}

static int __btrfs_open_devices(struct btrfs_fs_devices *fs_devices,
				fmode_t flags, void *holder)
{
	struct block_device *bdev;
	struct list_head *head = &fs_devices->devices;
	struct btrfs_device *device;
	struct block_device *latest_bdev = NULL;
	struct buffer_head *bh;
	struct btrfs_super_block *disk_super;
	u64 latest_devid = 0;
	u64 latest_transid = 0;
	u64 devid;
	int seeding = 1;
	int ret = 0;

	flags |= FMODE_EXCL;

	list_for_each_entry(device, head, dev_list) {
		if (device->bdev)
			continue;
		if (!device->name)
			continue;

		bdev = blkdev_get_by_path(device->name, flags, holder);
		if (IS_ERR(bdev)) {
			printk(KERN_INFO "open %s failed\n", device->name);
			goto error;
		}
		set_blocksize(bdev, 4096);

		bh = btrfs_read_dev_super(bdev);
		if (!bh) {
			ret = -EINVAL;
			goto error_close;
		}

		disk_super = (struct btrfs_super_block *)bh->b_data;
		devid = btrfs_stack_device_id(&disk_super->dev_item);
		if (devid != device->devid)
			goto error_brelse;

		if (memcmp(device->uuid, disk_super->dev_item.uuid,
			   BTRFS_UUID_SIZE))
			goto error_brelse;

		device->generation = btrfs_super_generation(disk_super);
		if (!latest_transid || device->generation > latest_transid) {
			latest_devid = devid;
			latest_transid = device->generation;
			latest_bdev = bdev;
		}

		if (btrfs_super_flags(disk_super) & BTRFS_SUPER_FLAG_SEEDING) {
			device->writeable = 0;
		} else {
			device->writeable = !bdev_read_only(bdev);
			seeding = 0;
		}

		device->bdev = bdev;
		device->in_fs_metadata = 0;
		device->mode = flags;

		if (!blk_queue_nonrot(bdev_get_queue(bdev)))
			fs_devices->rotating = 1;

		fs_devices->open_devices++;
		if (device->writeable) {
			fs_devices->rw_devices++;
			list_add(&device->dev_alloc_list,
				 &fs_devices->alloc_list);
		}
		brelse(bh);
		continue;

error_brelse:
		brelse(bh);
error_close:
		blkdev_put(bdev, flags);
error:
		continue;
	}
	if (fs_devices->open_devices == 0) {
		ret = -EIO;
		goto out;
	}
	fs_devices->seeding = seeding;
	fs_devices->opened = 1;
	fs_devices->latest_bdev = latest_bdev;
	fs_devices->latest_devid = latest_devid;
	fs_devices->latest_trans = latest_transid;
	fs_devices->total_rw_bytes = 0;
out:
	return ret;
}

int btrfs_open_devices(struct btrfs_fs_devices *fs_devices,
		       fmode_t flags, void *holder)
{
	int ret;

	mutex_lock(&uuid_mutex);
	if (fs_devices->opened) {
		fs_devices->opened++;
		ret = 0;
	} else {
		ret = __btrfs_open_devices(fs_devices, flags, holder);
	}
	mutex_unlock(&uuid_mutex);
	return ret;
}

int btrfs_scan_one_device(const char *path, fmode_t flags, void *holder,
			  struct btrfs_fs_devices **fs_devices_ret)
{
	struct btrfs_super_block *disk_super;
	struct block_device *bdev;
	struct buffer_head *bh;
	int ret;
	u64 devid;
	u64 transid;

	mutex_lock(&uuid_mutex);

	flags |= FMODE_EXCL;
	bdev = blkdev_get_by_path(path, flags, holder);

	if (IS_ERR(bdev)) {
		ret = PTR_ERR(bdev);
		goto error;
	}

	ret = set_blocksize(bdev, 4096);
	if (ret)
		goto error_close;
	bh = btrfs_read_dev_super(bdev);
	if (!bh) {
		ret = -EINVAL;
		goto error_close;
	}
	disk_super = (struct btrfs_super_block *)bh->b_data;
	devid = btrfs_stack_device_id(&disk_super->dev_item);
	transid = btrfs_super_generation(disk_super);
	if (disk_super->label[0])
		printk(KERN_INFO "device label %s ", disk_super->label);
	else {
		/* FIXME, make a readl uuid parser */
		printk(KERN_INFO "device fsid %llx-%llx ",
		       *(unsigned long long *)disk_super->fsid,
		       *(unsigned long long *)(disk_super->fsid + 8));
	}
	printk(KERN_CONT "devid %llu transid %llu %s\n",
	       (unsigned long long)devid, (unsigned long long)transid, path);
	ret = device_list_add(path, disk_super, devid, fs_devices_ret);

	brelse(bh);
error_close:
	blkdev_put(bdev, flags);
error:
	mutex_unlock(&uuid_mutex);
	return ret;
}

/* helper to account the used device space in the range */
int btrfs_account_dev_extents_size(struct btrfs_device *device, u64 start,
				   u64 end, u64 *length)
{
	struct btrfs_key key;
	struct btrfs_root *root = device->dev_root;
	struct btrfs_dev_extent *dev_extent;
	struct btrfs_path *path;
	u64 extent_end;
	int ret;
	int slot;
	struct extent_buffer *l;

	*length = 0;

	if (start >= device->total_bytes)
		return 0;

	path = btrfs_alloc_path();
	if (!path)
		return -ENOMEM;
	path->reada = 2;

	key.objectid = device->devid;
	key.offset = start;
	key.type = BTRFS_DEV_EXTENT_KEY;

	ret = btrfs_search_slot(NULL, root, &key, path, 0, 0);
	if (ret < 0)
		goto out;
	if (ret > 0) {
		ret = btrfs_previous_item(root, path, key.objectid, key.type);
		if (ret < 0)
			goto out;
	}

	while (1) {
		l = path->nodes[0];
		slot = path->slots[0];
		if (slot >= btrfs_header_nritems(l)) {
			ret = btrfs_next_leaf(root, path);
			if (ret == 0)
				continue;
			if (ret < 0)
				goto out;

			break;
		}
		btrfs_item_key_to_cpu(l, &key, slot);

		if (key.objectid < device->devid)
			goto next;

		if (key.objectid > device->devid)
			break;

		if (btrfs_key_type(&key) != BTRFS_DEV_EXTENT_KEY)
			goto next;

		dev_extent = btrfs_item_ptr(l, slot, struct btrfs_dev_extent);
		extent_end = key.offset + btrfs_dev_extent_length(l,
								  dev_extent);
		if (key.offset <= start && extent_end > end) {
			*length = end - start + 1;
			break;
		} else if (key.offset <= start && extent_end > start)
			*length += extent_end - start;
		else if (key.offset > start && extent_end <= end)
			*length += extent_end - key.offset;
		else if (key.offset > start && key.offset <= end) {
			*length += end - key.offset + 1;
			break;
		} else if (key.offset > end)
			break;

next:
		path->slots[0]++;
	}
	ret = 0;
out:
	btrfs_free_path(path);
	return ret;
}

/*
 * find_free_dev_extent - find free space in the specified device
 * @trans:	transaction handler
 * @device:	the device which we search the free space in
 * @num_bytes:	the size of the free space that we need
 * @start:	store the start of the free space.
 * @len:	the size of the free space. that we find, or the size of the max
 * 		free space if we don't find suitable free space
 *
 * this uses a pretty simple search, the expectation is that it is
 * called very infrequently and that a given device has a small number
 * of extents
 *
 * @start is used to store the start of the free space if we find. But if we
 * don't find suitable free space, it will be used to store the start position
 * of the max free space.
 *
 * @len is used to store the size of the free space that we find.
 * But if we don't find suitable free space, it is used to store the size of
 * the max free space.
 */
int find_free_dev_extent(struct btrfs_trans_handle *trans,
			 struct btrfs_device *device, u64 num_bytes,
			 u64 *start, u64 *len)
{
	struct btrfs_key key;
	struct btrfs_root *root = device->dev_root;
	struct btrfs_dev_extent *dev_extent;
	struct btrfs_path *path;
	u64 hole_size;
	u64 max_hole_start;
	u64 max_hole_size;
	u64 extent_end;
	u64 search_start;
	u64 search_end = device->total_bytes;
	int ret;
	int slot;
	struct extent_buffer *l;

	/* FIXME use last free of some kind */

	/* we don't want to overwrite the superblock on the drive,
	 * so we make sure to start at an offset of at least 1MB
	 */
	search_start = max(root->fs_info->alloc_start, 1024ull * 1024);

	max_hole_start = search_start;
	max_hole_size = 0;

	if (search_start >= search_end) {
		ret = -ENOSPC;
		goto error;
	}

	path = btrfs_alloc_path();
	if (!path) {
		ret = -ENOMEM;
		goto error;
	}
	path->reada = 2;

	key.objectid = device->devid;
	key.offset = search_start;
	key.type = BTRFS_DEV_EXTENT_KEY;

	ret = btrfs_search_slot(trans, root, &key, path, 0, 0);
	if (ret < 0)
		goto out;
	if (ret > 0) {
		ret = btrfs_previous_item(root, path, key.objectid, key.type);
		if (ret < 0)
			goto out;
	}

	while (1) {
		l = path->nodes[0];
		slot = path->slots[0];
		if (slot >= btrfs_header_nritems(l)) {
			ret = btrfs_next_leaf(root, path);
			if (ret == 0)
				continue;
			if (ret < 0)
				goto out;

			break;
		}
		btrfs_item_key_to_cpu(l, &key, slot);

		if (key.objectid < device->devid)
			goto next;

		if (key.objectid > device->devid)
			break;

		if (btrfs_key_type(&key) != BTRFS_DEV_EXTENT_KEY)
			goto next;

		if (key.offset > search_start) {
			hole_size = key.offset - search_start;

			if (hole_size > max_hole_size) {
				max_hole_start = search_start;
				max_hole_size = hole_size;
			}

			/*
			 * If this free space is greater than which we need,
			 * it must be the max free space that we have found
			 * until now, so max_hole_start must point to the start
			 * of this free space and the length of this free space
			 * is stored in max_hole_size. Thus, we return
			 * max_hole_start and max_hole_size and go back to the
			 * caller.
			 */
			if (hole_size >= num_bytes) {
				ret = 0;
				goto out;
			}
		}

		dev_extent = btrfs_item_ptr(l, slot, struct btrfs_dev_extent);
		extent_end = key.offset + btrfs_dev_extent_length(l,
								  dev_extent);
		if (extent_end > search_start)
			search_start = extent_end;
next:
		path->slots[0]++;
		cond_resched();
	}

	hole_size = search_end- search_start;
	if (hole_size > max_hole_size) {
		max_hole_start = search_start;
		max_hole_size = hole_size;
	}

	/* See above. */
	if (hole_size < num_bytes)
		ret = -ENOSPC;
	else
		ret = 0;

out:
	btrfs_free_path(path);
error:
	*start = max_hole_start;
	if (len)
		*len = max_hole_size;
	return ret;
}

static int btrfs_free_dev_extent(struct btrfs_trans_handle *trans,
			  struct btrfs_device *device,
			  u64 start)
{
	int ret;
	struct btrfs_path *path;
	struct btrfs_root *root = device->dev_root;
	struct btrfs_key key;
	struct btrfs_key found_key;
	struct extent_buffer *leaf = NULL;
	struct btrfs_dev_extent *extent = NULL;

	path = btrfs_alloc_path();
	if (!path)
		return -ENOMEM;

	key.objectid = device->devid;
	key.offset = start;
	key.type = BTRFS_DEV_EXTENT_KEY;

	ret = btrfs_search_slot(trans, root, &key, path, -1, 1);
	if (ret > 0) {
		ret = btrfs_previous_item(root, path, key.objectid,
					  BTRFS_DEV_EXTENT_KEY);
		if (ret)
			goto out;
		leaf = path->nodes[0];
		btrfs_item_key_to_cpu(leaf, &found_key, path->slots[0]);
		extent = btrfs_item_ptr(leaf, path->slots[0],
					struct btrfs_dev_extent);
		BUG_ON(found_key.offset > start || found_key.offset +
		       btrfs_dev_extent_length(leaf, extent) < start);
	} else if (ret == 0) {
		leaf = path->nodes[0];
		extent = btrfs_item_ptr(leaf, path->slots[0],
					struct btrfs_dev_extent);
	}
	BUG_ON(ret);

	if (device->bytes_used > 0)
		device->bytes_used -= btrfs_dev_extent_length(leaf, extent);
	ret = btrfs_del_item(trans, root, path);

out:
	btrfs_free_path(path);
	return ret;
}

int btrfs_alloc_dev_extent(struct btrfs_trans_handle *trans,
			   struct btrfs_device *device,
			   u64 chunk_tree, u64 chunk_objectid,
			   u64 chunk_offset, u64 start, u64 num_bytes)
{
	int ret;
	struct btrfs_path *path;
	struct btrfs_root *root = device->dev_root;
	struct btrfs_dev_extent *extent;
	struct extent_buffer *leaf;
	struct btrfs_key key;

	WARN_ON(!device->in_fs_metadata);
	path = btrfs_alloc_path();
	if (!path)
		return -ENOMEM;

	key.objectid = device->devid;
	key.offset = start;
	key.type = BTRFS_DEV_EXTENT_KEY;
	ret = btrfs_insert_empty_item(trans, root, path, &key,
				      sizeof(*extent));
	BUG_ON(ret);

	leaf = path->nodes[0];
	extent = btrfs_item_ptr(leaf, path->slots[0],
				struct btrfs_dev_extent);
	btrfs_set_dev_extent_chunk_tree(leaf, extent, chunk_tree);
	btrfs_set_dev_extent_chunk_objectid(leaf, extent, chunk_objectid);
	btrfs_set_dev_extent_chunk_offset(leaf, extent, chunk_offset);

	write_extent_buffer(leaf, root->fs_info->chunk_tree_uuid,
		    (unsigned long)btrfs_dev_extent_chunk_tree_uuid(extent),
		    BTRFS_UUID_SIZE);

	btrfs_set_dev_extent_length(leaf, extent, num_bytes);
	btrfs_mark_buffer_dirty(leaf);
	btrfs_free_path(path);
	return ret;
}

static noinline int find_next_chunk(struct btrfs_root *root,
				    u64 objectid, u64 *offset)
{
	struct btrfs_path *path;
	int ret;
	struct btrfs_key key;
	struct btrfs_chunk *chunk;
	struct btrfs_key found_key;

	path = btrfs_alloc_path();
	BUG_ON(!path);

	key.objectid = objectid;
	key.offset = (u64)-1;
	key.type = BTRFS_CHUNK_ITEM_KEY;

	ret = btrfs_search_slot(NULL, root, &key, path, 0, 0);
	if (ret < 0)
		goto error;

	BUG_ON(ret == 0);

	ret = btrfs_previous_item(root, path, 0, BTRFS_CHUNK_ITEM_KEY);
	if (ret) {
		*offset = 0;
	} else {
		btrfs_item_key_to_cpu(path->nodes[0], &found_key,
				      path->slots[0]);
		if (found_key.objectid != objectid)
			*offset = 0;
		else {
			chunk = btrfs_item_ptr(path->nodes[0], path->slots[0],
					       struct btrfs_chunk);
			*offset = found_key.offset +
				btrfs_chunk_length(path->nodes[0], chunk);
		}
	}
	ret = 0;
error:
	btrfs_free_path(path);
	return ret;
}

static noinline int find_next_devid(struct btrfs_root *root, u64 *objectid)
{
	int ret;
	struct btrfs_key key;
	struct btrfs_key found_key;
	struct btrfs_path *path;

	root = root->fs_info->chunk_root;

	path = btrfs_alloc_path();
	if (!path)
		return -ENOMEM;

	key.objectid = BTRFS_DEV_ITEMS_OBJECTID;
	key.type = BTRFS_DEV_ITEM_KEY;
	key.offset = (u64)-1;

	ret = btrfs_search_slot(NULL, root, &key, path, 0, 0);
	if (ret < 0)
		goto error;

	BUG_ON(ret == 0);

	ret = btrfs_previous_item(root, path, BTRFS_DEV_ITEMS_OBJECTID,
				  BTRFS_DEV_ITEM_KEY);
	if (ret) {
		*objectid = 1;
	} else {
		btrfs_item_key_to_cpu(path->nodes[0], &found_key,
				      path->slots[0]);
		*objectid = found_key.offset + 1;
	}
	ret = 0;
error:
	btrfs_free_path(path);
	return ret;
}

/*
 * the device information is stored in the chunk root
 * the btrfs_device struct should be fully filled in
 */
int btrfs_add_device(struct btrfs_trans_handle *trans,
		     struct btrfs_root *root,
		     struct btrfs_device *device)
{
	int ret;
	struct btrfs_path *path;
	struct btrfs_dev_item *dev_item;
	struct extent_buffer *leaf;
	struct btrfs_key key;
	unsigned long ptr;

	root = root->fs_info->chunk_root;

	path = btrfs_alloc_path();
	if (!path)
		return -ENOMEM;

	key.objectid = BTRFS_DEV_ITEMS_OBJECTID;
	key.type = BTRFS_DEV_ITEM_KEY;
	key.offset = device->devid;

	ret = btrfs_insert_empty_item(trans, root, path, &key,
				      sizeof(*dev_item));
	if (ret)
		goto out;

	leaf = path->nodes[0];
	dev_item = btrfs_item_ptr(leaf, path->slots[0], struct btrfs_dev_item);

	btrfs_set_device_id(leaf, dev_item, device->devid);
	btrfs_set_device_generation(leaf, dev_item, 0);
	btrfs_set_device_type(leaf, dev_item, device->type);
	btrfs_set_device_io_align(leaf, dev_item, device->io_align);
	btrfs_set_device_io_width(leaf, dev_item, device->io_width);
	btrfs_set_device_sector_size(leaf, dev_item, device->sector_size);
	btrfs_set_device_total_bytes(leaf, dev_item, device->total_bytes);
	btrfs_set_device_bytes_used(leaf, dev_item, device->bytes_used);
	btrfs_set_device_group(leaf, dev_item, 0);
	btrfs_set_device_seek_speed(leaf, dev_item, 0);
	btrfs_set_device_bandwidth(leaf, dev_item, 0);
	btrfs_set_device_start_offset(leaf, dev_item, 0);

	ptr = (unsigned long)btrfs_device_uuid(dev_item);
	write_extent_buffer(leaf, device->uuid, ptr, BTRFS_UUID_SIZE);
	ptr = (unsigned long)btrfs_device_fsid(dev_item);
	write_extent_buffer(leaf, root->fs_info->fsid, ptr, BTRFS_UUID_SIZE);
	btrfs_mark_buffer_dirty(leaf);

	ret = 0;
out:
	btrfs_free_path(path);
	return ret;
}

static int btrfs_rm_dev_item(struct btrfs_root *root,
			     struct btrfs_device *device)
{
	int ret;
	struct btrfs_path *path;
	struct btrfs_key key;
	struct btrfs_trans_handle *trans;

	root = root->fs_info->chunk_root;

	path = btrfs_alloc_path();
	if (!path)
		return -ENOMEM;

	trans = btrfs_start_transaction(root, 0);
	if (IS_ERR(trans)) {
		btrfs_free_path(path);
		return PTR_ERR(trans);
	}
	key.objectid = BTRFS_DEV_ITEMS_OBJECTID;
	key.type = BTRFS_DEV_ITEM_KEY;
	key.offset = device->devid;
	lock_chunks(root);

	ret = btrfs_search_slot(trans, root, &key, path, -1, 1);
	if (ret < 0)
		goto out;

	if (ret > 0) {
		ret = -ENOENT;
		goto out;
	}

	ret = btrfs_del_item(trans, root, path);
	if (ret)
		goto out;
out:
	btrfs_free_path(path);
	unlock_chunks(root);
	btrfs_commit_transaction(trans, root);
	return ret;
}

int btrfs_rm_device(struct btrfs_root *root, char *device_path)
{
	struct btrfs_device *device;
	struct btrfs_device *next_device;
	struct block_device *bdev;
	struct buffer_head *bh = NULL;
	struct btrfs_super_block *disk_super;
	struct btrfs_fs_devices *cur_devices;
	u64 all_avail;
	u64 devid;
	u64 num_devices;
	u8 *dev_uuid;
	int ret = 0;
	bool clear_super = false;

	mutex_lock(&uuid_mutex);
	mutex_lock(&root->fs_info->volume_mutex);

	all_avail = root->fs_info->avail_data_alloc_bits |
		root->fs_info->avail_system_alloc_bits |
		root->fs_info->avail_metadata_alloc_bits;

	if ((all_avail & BTRFS_BLOCK_GROUP_RAID10) &&
	    root->fs_info->fs_devices->num_devices <= 4) {
		printk(KERN_ERR "btrfs: unable to go below four devices "
		       "on raid10\n");
		ret = -EINVAL;
		goto out;
	}

	if ((all_avail & BTRFS_BLOCK_GROUP_RAID1) &&
	    root->fs_info->fs_devices->num_devices <= 2) {
		printk(KERN_ERR "btrfs: unable to go below two "
		       "devices on raid1\n");
		ret = -EINVAL;
		goto out;
	}

	if (strcmp(device_path, "missing") == 0) {
		struct list_head *devices;
		struct btrfs_device *tmp;

		device = NULL;
		devices = &root->fs_info->fs_devices->devices;
		/*
		 * It is safe to read the devices since the volume_mutex
		 * is held.
		 */
		list_for_each_entry(tmp, devices, dev_list) {
			if (tmp->in_fs_metadata && !tmp->bdev) {
				device = tmp;
				break;
			}
		}
		bdev = NULL;
		bh = NULL;
		disk_super = NULL;
		if (!device) {
			printk(KERN_ERR "btrfs: no missing devices found to "
			       "remove\n");
			goto out;
		}
	} else {
		bdev = blkdev_get_by_path(device_path, FMODE_READ | FMODE_EXCL,
					  root->fs_info->bdev_holder);
		if (IS_ERR(bdev)) {
			ret = PTR_ERR(bdev);
			goto out;
		}

		set_blocksize(bdev, 4096);
		bh = btrfs_read_dev_super(bdev);
		if (!bh) {
			ret = -EINVAL;
			goto error_close;
		}
		disk_super = (struct btrfs_super_block *)bh->b_data;
		devid = btrfs_stack_device_id(&disk_super->dev_item);
		dev_uuid = disk_super->dev_item.uuid;
		device = btrfs_find_device(root, devid, dev_uuid,
					   disk_super->fsid);
		if (!device) {
			ret = -ENOENT;
			goto error_brelse;
		}
	}

	if (device->writeable && root->fs_info->fs_devices->rw_devices == 1) {
		printk(KERN_ERR "btrfs: unable to remove the only writeable "
		       "device\n");
		ret = -EINVAL;
		goto error_brelse;
	}

	if (device->writeable) {
		lock_chunks(root);
		list_del_init(&device->dev_alloc_list);
		unlock_chunks(root);
		root->fs_info->fs_devices->rw_devices--;
		clear_super = true;
	}

	ret = btrfs_shrink_device(device, 0);
	if (ret)
		goto error_undo;

	ret = btrfs_rm_dev_item(root->fs_info->chunk_root, device);
	if (ret)
		goto error_undo;

	device->in_fs_metadata = 0;
	btrfs_scrub_cancel_dev(root, device);

	/*
	 * the device list mutex makes sure that we don't change
	 * the device list while someone else is writing out all
	 * the device supers.
	 */

	cur_devices = device->fs_devices;
	mutex_lock(&root->fs_info->fs_devices->device_list_mutex);
	list_del_rcu(&device->dev_list);

	device->fs_devices->num_devices--;

	if (device->missing)
		root->fs_info->fs_devices->missing_devices--;

	next_device = list_entry(root->fs_info->fs_devices->devices.next,
				 struct btrfs_device, dev_list);
	if (device->bdev == root->fs_info->sb->s_bdev)
		root->fs_info->sb->s_bdev = next_device->bdev;
	if (device->bdev == root->fs_info->fs_devices->latest_bdev)
		root->fs_info->fs_devices->latest_bdev = next_device->bdev;

	if (device->bdev)
		device->fs_devices->open_devices--;

	call_rcu(&device->rcu, free_device);
	mutex_unlock(&root->fs_info->fs_devices->device_list_mutex);

	num_devices = btrfs_super_num_devices(&root->fs_info->super_copy) - 1;
	btrfs_set_super_num_devices(&root->fs_info->super_copy, num_devices);

	if (cur_devices->open_devices == 0) {
		struct btrfs_fs_devices *fs_devices;
		fs_devices = root->fs_info->fs_devices;
		while (fs_devices) {
			if (fs_devices->seed == cur_devices)
				break;
			fs_devices = fs_devices->seed;
		}
		fs_devices->seed = cur_devices->seed;
		cur_devices->seed = NULL;
		lock_chunks(root);
		__btrfs_close_devices(cur_devices);
		unlock_chunks(root);
		free_fs_devices(cur_devices);
	}

	/*
	 * at this point, the device is zero sized.  We want to
	 * remove it from the devices list and zero out the old super
	 */
	if (clear_super) {
		/* make sure this device isn't detected as part of
		 * the FS anymore
		 */
		memset(&disk_super->magic, 0, sizeof(disk_super->magic));
		set_buffer_dirty(bh);
		sync_dirty_buffer(bh);
	}

	ret = 0;

error_brelse:
	brelse(bh);
error_close:
	if (bdev)
		blkdev_put(bdev, FMODE_READ | FMODE_EXCL);
out:
	mutex_unlock(&root->fs_info->volume_mutex);
	mutex_unlock(&uuid_mutex);
	return ret;
error_undo:
	if (device->writeable) {
		lock_chunks(root);
		list_add(&device->dev_alloc_list,
			 &root->fs_info->fs_devices->alloc_list);
		unlock_chunks(root);
		root->fs_info->fs_devices->rw_devices++;
	}
	goto error_brelse;
}

/*
 * does all the dirty work required for changing file system's UUID.
 */
static int btrfs_prepare_sprout(struct btrfs_trans_handle *trans,
				struct btrfs_root *root)
{
	struct btrfs_fs_devices *fs_devices = root->fs_info->fs_devices;
	struct btrfs_fs_devices *old_devices;
	struct btrfs_fs_devices *seed_devices;
	struct btrfs_super_block *disk_super = &root->fs_info->super_copy;
	struct btrfs_device *device;
	u64 super_flags;

	BUG_ON(!mutex_is_locked(&uuid_mutex));
	if (!fs_devices->seeding)
		return -EINVAL;

	seed_devices = kzalloc(sizeof(*fs_devices), GFP_NOFS);
	if (!seed_devices)
		return -ENOMEM;

	old_devices = clone_fs_devices(fs_devices);
	if (IS_ERR(old_devices)) {
		kfree(seed_devices);
		return PTR_ERR(old_devices);
	}

	list_add(&old_devices->list, &fs_uuids);

	memcpy(seed_devices, fs_devices, sizeof(*seed_devices));
	seed_devices->opened = 1;
	INIT_LIST_HEAD(&seed_devices->devices);
	INIT_LIST_HEAD(&seed_devices->alloc_list);
	mutex_init(&seed_devices->device_list_mutex);

	mutex_lock(&root->fs_info->fs_devices->device_list_mutex);
	list_splice_init_rcu(&fs_devices->devices, &seed_devices->devices,
			      synchronize_rcu);
	mutex_unlock(&root->fs_info->fs_devices->device_list_mutex);

	list_splice_init(&fs_devices->alloc_list, &seed_devices->alloc_list);
	list_for_each_entry(device, &seed_devices->devices, dev_list) {
		device->fs_devices = seed_devices;
	}

	fs_devices->seeding = 0;
	fs_devices->num_devices = 0;
	fs_devices->open_devices = 0;
	fs_devices->seed = seed_devices;

	generate_random_uuid(fs_devices->fsid);
	memcpy(root->fs_info->fsid, fs_devices->fsid, BTRFS_FSID_SIZE);
	memcpy(disk_super->fsid, fs_devices->fsid, BTRFS_FSID_SIZE);
	super_flags = btrfs_super_flags(disk_super) &
		      ~BTRFS_SUPER_FLAG_SEEDING;
	btrfs_set_super_flags(disk_super, super_flags);

	return 0;
}

/*
 * strore the expected generation for seed devices in device items.
 */
static int btrfs_finish_sprout(struct btrfs_trans_handle *trans,
			       struct btrfs_root *root)
{
	struct btrfs_path *path;
	struct extent_buffer *leaf;
	struct btrfs_dev_item *dev_item;
	struct btrfs_device *device;
	struct btrfs_key key;
	u8 fs_uuid[BTRFS_UUID_SIZE];
	u8 dev_uuid[BTRFS_UUID_SIZE];
	u64 devid;
	int ret;

	path = btrfs_alloc_path();
	if (!path)
		return -ENOMEM;

	root = root->fs_info->chunk_root;
	key.objectid = BTRFS_DEV_ITEMS_OBJECTID;
	key.offset = 0;
	key.type = BTRFS_DEV_ITEM_KEY;

	while (1) {
		ret = btrfs_search_slot(trans, root, &key, path, 0, 1);
		if (ret < 0)
			goto error;

		leaf = path->nodes[0];
next_slot:
		if (path->slots[0] >= btrfs_header_nritems(leaf)) {
			ret = btrfs_next_leaf(root, path);
			if (ret > 0)
				break;
			if (ret < 0)
				goto error;
			leaf = path->nodes[0];
			btrfs_item_key_to_cpu(leaf, &key, path->slots[0]);
			btrfs_release_path(path);
			continue;
		}

		btrfs_item_key_to_cpu(leaf, &key, path->slots[0]);
		if (key.objectid != BTRFS_DEV_ITEMS_OBJECTID ||
		    key.type != BTRFS_DEV_ITEM_KEY)
			break;

		dev_item = btrfs_item_ptr(leaf, path->slots[0],
					  struct btrfs_dev_item);
		devid = btrfs_device_id(leaf, dev_item);
		read_extent_buffer(leaf, dev_uuid,
				   (unsigned long)btrfs_device_uuid(dev_item),
				   BTRFS_UUID_SIZE);
		read_extent_buffer(leaf, fs_uuid,
				   (unsigned long)btrfs_device_fsid(dev_item),
				   BTRFS_UUID_SIZE);
		device = btrfs_find_device(root, devid, dev_uuid, fs_uuid);
		BUG_ON(!device);

		if (device->fs_devices->seeding) {
			btrfs_set_device_generation(leaf, dev_item,
						    device->generation);
			btrfs_mark_buffer_dirty(leaf);
		}

		path->slots[0]++;
		goto next_slot;
	}
	ret = 0;
error:
	btrfs_free_path(path);
	return ret;
}

int btrfs_init_new_device(struct btrfs_root *root, char *device_path)
{
	struct btrfs_trans_handle *trans;
	struct btrfs_device *device;
	struct block_device *bdev;
	struct list_head *devices;
	struct super_block *sb = root->fs_info->sb;
	u64 total_bytes;
	int seeding_dev = 0;
	int ret = 0;

	if ((sb->s_flags & MS_RDONLY) && !root->fs_info->fs_devices->seeding)
		return -EINVAL;

	bdev = blkdev_get_by_path(device_path, FMODE_EXCL,
				  root->fs_info->bdev_holder);
	if (IS_ERR(bdev))
		return PTR_ERR(bdev);

	if (root->fs_info->fs_devices->seeding) {
		seeding_dev = 1;
		down_write(&sb->s_umount);
		mutex_lock(&uuid_mutex);
	}

	filemap_write_and_wait(bdev->bd_inode->i_mapping);
	mutex_lock(&root->fs_info->volume_mutex);

	devices = &root->fs_info->fs_devices->devices;
	/*
	 * we have the volume lock, so we don't need the extra
	 * device list mutex while reading the list here.
	 */
	list_for_each_entry(device, devices, dev_list) {
		if (device->bdev == bdev) {
			ret = -EEXIST;
			goto error;
		}
	}

	device = kzalloc(sizeof(*device), GFP_NOFS);
	if (!device) {
		/* we can safely leave the fs_devices entry around */
		ret = -ENOMEM;
		goto error;
	}

	device->name = kstrdup(device_path, GFP_NOFS);
	if (!device->name) {
		kfree(device);
		ret = -ENOMEM;
		goto error;
	}

	ret = find_next_devid(root, &device->devid);
	if (ret) {
		kfree(device->name);
		kfree(device);
		goto error;
	}

	trans = btrfs_start_transaction(root, 0);
	if (IS_ERR(trans)) {
		kfree(device->name);
		kfree(device);
		ret = PTR_ERR(trans);
		goto error;
	}

	lock_chunks(root);

	device->writeable = 1;
	device->work.func = pending_bios_fn;
	generate_random_uuid(device->uuid);
	spin_lock_init(&device->io_lock);
	device->generation = trans->transid;
	device->io_width = root->sectorsize;
	device->io_align = root->sectorsize;
	device->sector_size = root->sectorsize;
	device->total_bytes = i_size_read(bdev->bd_inode);
	device->disk_total_bytes = device->total_bytes;
	device->dev_root = root->fs_info->dev_root;
	device->bdev = bdev;
	device->in_fs_metadata = 1;
	device->mode = FMODE_EXCL;
	set_blocksize(device->bdev, 4096);

	if (seeding_dev) {
		sb->s_flags &= ~MS_RDONLY;
		ret = btrfs_prepare_sprout(trans, root);
		BUG_ON(ret);
	}

	device->fs_devices = root->fs_info->fs_devices;

	/*
	 * we don't want write_supers to jump in here with our device
	 * half setup
	 */
	mutex_lock(&root->fs_info->fs_devices->device_list_mutex);
	list_add_rcu(&device->dev_list, &root->fs_info->fs_devices->devices);
	list_add(&device->dev_alloc_list,
		 &root->fs_info->fs_devices->alloc_list);
	root->fs_info->fs_devices->num_devices++;
	root->fs_info->fs_devices->open_devices++;
	root->fs_info->fs_devices->rw_devices++;
	root->fs_info->fs_devices->total_rw_bytes += device->total_bytes;

	if (!blk_queue_nonrot(bdev_get_queue(bdev)))
		root->fs_info->fs_devices->rotating = 1;

	total_bytes = btrfs_super_total_bytes(&root->fs_info->super_copy);
	btrfs_set_super_total_bytes(&root->fs_info->super_copy,
				    total_bytes + device->total_bytes);

	total_bytes = btrfs_super_num_devices(&root->fs_info->super_copy);
	btrfs_set_super_num_devices(&root->fs_info->super_copy,
				    total_bytes + 1);
	mutex_unlock(&root->fs_info->fs_devices->device_list_mutex);

	if (seeding_dev) {
		ret = init_first_rw_device(trans, root, device);
		BUG_ON(ret);
		ret = btrfs_finish_sprout(trans, root);
		BUG_ON(ret);
	} else {
		ret = btrfs_add_device(trans, root, device);
	}

	/*
	 * we've got more storage, clear any full flags on the space
	 * infos
	 */
	btrfs_clear_space_info_full(root->fs_info);

	unlock_chunks(root);
	btrfs_commit_transaction(trans, root);

	if (seeding_dev) {
		mutex_unlock(&uuid_mutex);
		up_write(&sb->s_umount);

		ret = btrfs_relocate_sys_chunks(root);
		BUG_ON(ret);
	}
out:
	mutex_unlock(&root->fs_info->volume_mutex);
	return ret;
error:
	blkdev_put(bdev, FMODE_EXCL);
	if (seeding_dev) {
		mutex_unlock(&uuid_mutex);
		up_write(&sb->s_umount);
	}
	goto out;
}

static noinline int btrfs_update_device(struct btrfs_trans_handle *trans,
					struct btrfs_device *device)
{
	int ret;
	struct btrfs_path *path;
	struct btrfs_root *root;
	struct btrfs_dev_item *dev_item;
	struct extent_buffer *leaf;
	struct btrfs_key key;

	root = device->dev_root->fs_info->chunk_root;

	path = btrfs_alloc_path();
	if (!path)
		return -ENOMEM;

	key.objectid = BTRFS_DEV_ITEMS_OBJECTID;
	key.type = BTRFS_DEV_ITEM_KEY;
	key.offset = device->devid;

	ret = btrfs_search_slot(trans, root, &key, path, 0, 1);
	if (ret < 0)
		goto out;

	if (ret > 0) {
		ret = -ENOENT;
		goto out;
	}

	leaf = path->nodes[0];
	dev_item = btrfs_item_ptr(leaf, path->slots[0], struct btrfs_dev_item);

	btrfs_set_device_id(leaf, dev_item, device->devid);
	btrfs_set_device_type(leaf, dev_item, device->type);
	btrfs_set_device_io_align(leaf, dev_item, device->io_align);
	btrfs_set_device_io_width(leaf, dev_item, device->io_width);
	btrfs_set_device_sector_size(leaf, dev_item, device->sector_size);
	btrfs_set_device_total_bytes(leaf, dev_item, device->disk_total_bytes);
	btrfs_set_device_bytes_used(leaf, dev_item, device->bytes_used);
	btrfs_mark_buffer_dirty(leaf);

out:
	btrfs_free_path(path);
	return ret;
}

static int __btrfs_grow_device(struct btrfs_trans_handle *trans,
		      struct btrfs_device *device, u64 new_size)
{
	struct btrfs_super_block *super_copy =
		&device->dev_root->fs_info->super_copy;
	u64 old_total = btrfs_super_total_bytes(super_copy);
	u64 diff = new_size - device->total_bytes;

	if (!device->writeable)
		return -EACCES;
	if (new_size <= device->total_bytes)
		return -EINVAL;

	btrfs_set_super_total_bytes(super_copy, old_total + diff);
	device->fs_devices->total_rw_bytes += diff;

	device->total_bytes = new_size;
	device->disk_total_bytes = new_size;
	btrfs_clear_space_info_full(device->dev_root->fs_info);

	return btrfs_update_device(trans, device);
}

int btrfs_grow_device(struct btrfs_trans_handle *trans,
		      struct btrfs_device *device, u64 new_size)
{
	int ret;
	lock_chunks(device->dev_root);
	ret = __btrfs_grow_device(trans, device, new_size);
	unlock_chunks(device->dev_root);
	return ret;
}

static int btrfs_free_chunk(struct btrfs_trans_handle *trans,
			    struct btrfs_root *root,
			    u64 chunk_tree, u64 chunk_objectid,
			    u64 chunk_offset)
{
	int ret;
	struct btrfs_path *path;
	struct btrfs_key key;

	root = root->fs_info->chunk_root;
	path = btrfs_alloc_path();
	if (!path)
		return -ENOMEM;

	key.objectid = chunk_objectid;
	key.offset = chunk_offset;
	key.type = BTRFS_CHUNK_ITEM_KEY;

	ret = btrfs_search_slot(trans, root, &key, path, -1, 1);
	BUG_ON(ret);

	ret = btrfs_del_item(trans, root, path);

	btrfs_free_path(path);
	return ret;
}

static int btrfs_del_sys_chunk(struct btrfs_root *root, u64 chunk_objectid, u64
			chunk_offset)
{
	struct btrfs_super_block *super_copy = &root->fs_info->super_copy;
	struct btrfs_disk_key *disk_key;
	struct btrfs_chunk *chunk;
	u8 *ptr;
	int ret = 0;
	u32 num_stripes;
	u32 array_size;
	u32 len = 0;
	u32 cur;
	struct btrfs_key key;

	array_size = btrfs_super_sys_array_size(super_copy);

	ptr = super_copy->sys_chunk_array;
	cur = 0;

	while (cur < array_size) {
		disk_key = (struct btrfs_disk_key *)ptr;
		btrfs_disk_key_to_cpu(&key, disk_key);

		len = sizeof(*disk_key);

		if (key.type == BTRFS_CHUNK_ITEM_KEY) {
			chunk = (struct btrfs_chunk *)(ptr + len);
			num_stripes = btrfs_stack_chunk_num_stripes(chunk);
			len += btrfs_chunk_item_size(num_stripes);
		} else {
			ret = -EIO;
			break;
		}
		if (key.objectid == chunk_objectid &&
		    key.offset == chunk_offset) {
			memmove(ptr, ptr + len, array_size - (cur + len));
			array_size -= len;
			btrfs_set_super_sys_array_size(super_copy, array_size);
		} else {
			ptr += len;
			cur += len;
		}
	}
	return ret;
}

static int btrfs_relocate_chunk(struct btrfs_root *root,
			 u64 chunk_tree, u64 chunk_objectid,
			 u64 chunk_offset)
{
	struct extent_map_tree *em_tree;
	struct btrfs_root *extent_root;
	struct btrfs_trans_handle *trans;
	struct extent_map *em;
	struct map_lookup *map;
	int ret;
	int i;

	root = root->fs_info->chunk_root;
	extent_root = root->fs_info->extent_root;
	em_tree = &root->fs_info->mapping_tree.map_tree;

	ret = btrfs_can_relocate(extent_root, chunk_offset);
	if (ret)
		return -ENOSPC;

	/* step one, relocate all the extents inside this chunk */
	ret = btrfs_relocate_block_group(extent_root, chunk_offset);
	if (ret)
		return ret;

	trans = btrfs_start_transaction(root, 0);
	BUG_ON(IS_ERR(trans));

	lock_chunks(root);

	/*
	 * step two, delete the device extents and the
	 * chunk tree entries
	 */
	read_lock(&em_tree->lock);
	em = lookup_extent_mapping(em_tree, chunk_offset, 1);
	read_unlock(&em_tree->lock);

	BUG_ON(em->start > chunk_offset ||
	       em->start + em->len < chunk_offset);
	map = (struct map_lookup *)em->bdev;

	for (i = 0; i < map->num_stripes; i++) {
		ret = btrfs_free_dev_extent(trans, map->stripes[i].dev,
					    map->stripes[i].physical);
		BUG_ON(ret);

		if (map->stripes[i].dev) {
			ret = btrfs_update_device(trans, map->stripes[i].dev);
			BUG_ON(ret);
		}
	}
	ret = btrfs_free_chunk(trans, root, chunk_tree, chunk_objectid,
			       chunk_offset);

	BUG_ON(ret);

	trace_btrfs_chunk_free(root, map, chunk_offset, em->len);

	if (map->type & BTRFS_BLOCK_GROUP_SYSTEM) {
		ret = btrfs_del_sys_chunk(root, chunk_objectid, chunk_offset);
		BUG_ON(ret);
	}

	ret = btrfs_remove_block_group(trans, extent_root, chunk_offset);
	BUG_ON(ret);

	write_lock(&em_tree->lock);
	remove_extent_mapping(em_tree, em);
	write_unlock(&em_tree->lock);

	kfree(map);
	em->bdev = NULL;

	/* once for the tree */
	free_extent_map(em);
	/* once for us */
	free_extent_map(em);

	unlock_chunks(root);
	btrfs_end_transaction(trans, root);
	return 0;
}

static int btrfs_relocate_sys_chunks(struct btrfs_root *root)
{
	struct btrfs_root *chunk_root = root->fs_info->chunk_root;
	struct btrfs_path *path;
	struct extent_buffer *leaf;
	struct btrfs_chunk *chunk;
	struct btrfs_key key;
	struct btrfs_key found_key;
	u64 chunk_tree = chunk_root->root_key.objectid;
	u64 chunk_type;
	bool retried = false;
	int failed = 0;
	int ret;

	path = btrfs_alloc_path();
	if (!path)
		return -ENOMEM;

again:
	key.objectid = BTRFS_FIRST_CHUNK_TREE_OBJECTID;
	key.offset = (u64)-1;
	key.type = BTRFS_CHUNK_ITEM_KEY;

	while (1) {
		ret = btrfs_search_slot(NULL, chunk_root, &key, path, 0, 0);
		if (ret < 0)
			goto error;
		BUG_ON(ret == 0);

		ret = btrfs_previous_item(chunk_root, path, key.objectid,
					  key.type);
		if (ret < 0)
			goto error;
		if (ret > 0)
			break;

		leaf = path->nodes[0];
		btrfs_item_key_to_cpu(leaf, &found_key, path->slots[0]);

		chunk = btrfs_item_ptr(leaf, path->slots[0],
				       struct btrfs_chunk);
		chunk_type = btrfs_chunk_type(leaf, chunk);
		btrfs_release_path(path);

		if (chunk_type & BTRFS_BLOCK_GROUP_SYSTEM) {
			ret = btrfs_relocate_chunk(chunk_root, chunk_tree,
						   found_key.objectid,
						   found_key.offset);
			if (ret == -ENOSPC)
				failed++;
			else if (ret)
				BUG();
		}

		if (found_key.offset == 0)
			break;
		key.offset = found_key.offset - 1;
	}
	ret = 0;
	if (failed && !retried) {
		failed = 0;
		retried = true;
		goto again;
	} else if (failed && retried) {
		WARN_ON(1);
		ret = -ENOSPC;
	}
error:
	btrfs_free_path(path);
	return ret;
}

static u64 div_factor(u64 num, int factor)
{
	if (factor == 10)
		return num;
	num *= factor;
	do_div(num, 10);
	return num;
}

int btrfs_balance(struct btrfs_root *dev_root)
{
	int ret;
	struct list_head *devices = &dev_root->fs_info->fs_devices->devices;
	struct btrfs_device *device;
	u64 old_size;
	u64 size_to_free;
	struct btrfs_path *path;
	struct btrfs_key key;
	struct btrfs_root *chunk_root = dev_root->fs_info->chunk_root;
	struct btrfs_trans_handle *trans;
	struct btrfs_key found_key;

	if (dev_root->fs_info->sb->s_flags & MS_RDONLY)
		return -EROFS;

	if (!capable(CAP_SYS_ADMIN))
		return -EPERM;

	mutex_lock(&dev_root->fs_info->volume_mutex);
	dev_root = dev_root->fs_info->dev_root;

	/* step one make some room on all the devices */
	list_for_each_entry(device, devices, dev_list) {
		old_size = device->total_bytes;
		size_to_free = div_factor(old_size, 1);
		size_to_free = min(size_to_free, (u64)1 * 1024 * 1024);
		if (!device->writeable ||
		    device->total_bytes - device->bytes_used > size_to_free)
			continue;

		ret = btrfs_shrink_device(device, old_size - size_to_free);
		if (ret == -ENOSPC)
			break;
		BUG_ON(ret);

		trans = btrfs_start_transaction(dev_root, 0);
		BUG_ON(IS_ERR(trans));

		ret = btrfs_grow_device(trans, device, old_size);
		BUG_ON(ret);

		btrfs_end_transaction(trans, dev_root);
	}

	/* step two, relocate all the chunks */
	path = btrfs_alloc_path();
	BUG_ON(!path);

	key.objectid = BTRFS_FIRST_CHUNK_TREE_OBJECTID;
	key.offset = (u64)-1;
	key.type = BTRFS_CHUNK_ITEM_KEY;

	while (1) {
		ret = btrfs_search_slot(NULL, chunk_root, &key, path, 0, 0);
		if (ret < 0)
			goto error;

		/*
		 * this shouldn't happen, it means the last relocate
		 * failed
		 */
		if (ret == 0)
			break;

		ret = btrfs_previous_item(chunk_root, path, 0,
					  BTRFS_CHUNK_ITEM_KEY);
		if (ret)
			break;

		btrfs_item_key_to_cpu(path->nodes[0], &found_key,
				      path->slots[0]);
		if (found_key.objectid != key.objectid)
			break;

		/* chunk zero is special */
		if (found_key.offset == 0)
			break;

		btrfs_release_path(path);
		ret = btrfs_relocate_chunk(chunk_root,
					   chunk_root->root_key.objectid,
					   found_key.objectid,
					   found_key.offset);
		BUG_ON(ret && ret != -ENOSPC);
		key.offset = found_key.offset - 1;
	}
	ret = 0;
error:
	btrfs_free_path(path);
	mutex_unlock(&dev_root->fs_info->volume_mutex);
	return ret;
}

/*
 * shrinking a device means finding all of the device extents past
 * the new size, and then following the back refs to the chunks.
 * The chunk relocation code actually frees the device extent
 */
int btrfs_shrink_device(struct btrfs_device *device, u64 new_size)
{
	struct btrfs_trans_handle *trans;
	struct btrfs_root *root = device->dev_root;
	struct btrfs_dev_extent *dev_extent = NULL;
	struct btrfs_path *path;
	u64 length;
	u64 chunk_tree;
	u64 chunk_objectid;
	u64 chunk_offset;
	int ret;
	int slot;
	int failed = 0;
	bool retried = false;
	struct extent_buffer *l;
	struct btrfs_key key;
	struct btrfs_super_block *super_copy = &root->fs_info->super_copy;
	u64 old_total = btrfs_super_total_bytes(super_copy);
	u64 old_size = device->total_bytes;
	u64 diff = device->total_bytes - new_size;

	if (new_size >= device->total_bytes)
		return -EINVAL;

	path = btrfs_alloc_path();
	if (!path)
		return -ENOMEM;

	path->reada = 2;

	lock_chunks(root);

	device->total_bytes = new_size;
	if (device->writeable)
		device->fs_devices->total_rw_bytes -= diff;
	unlock_chunks(root);

again:
	key.objectid = device->devid;
	key.offset = (u64)-1;
	key.type = BTRFS_DEV_EXTENT_KEY;

	while (1) {
		ret = btrfs_search_slot(NULL, root, &key, path, 0, 0);
		if (ret < 0)
			goto done;

		ret = btrfs_previous_item(root, path, 0, key.type);
		if (ret < 0)
			goto done;
		if (ret) {
			ret = 0;
			btrfs_release_path(path);
			break;
		}

		l = path->nodes[0];
		slot = path->slots[0];
		btrfs_item_key_to_cpu(l, &key, path->slots[0]);

		if (key.objectid != device->devid) {
			btrfs_release_path(path);
			break;
		}

		dev_extent = btrfs_item_ptr(l, slot, struct btrfs_dev_extent);
		length = btrfs_dev_extent_length(l, dev_extent);

		if (key.offset + length <= new_size) {
			btrfs_release_path(path);
			break;
		}

		chunk_tree = btrfs_dev_extent_chunk_tree(l, dev_extent);
		chunk_objectid = btrfs_dev_extent_chunk_objectid(l, dev_extent);
		chunk_offset = btrfs_dev_extent_chunk_offset(l, dev_extent);
		btrfs_release_path(path);

		ret = btrfs_relocate_chunk(root, chunk_tree, chunk_objectid,
					   chunk_offset);
		if (ret && ret != -ENOSPC)
			goto done;
		if (ret == -ENOSPC)
			failed++;
		key.offset -= 1;
	}

	if (failed && !retried) {
		failed = 0;
		retried = true;
		goto again;
	} else if (failed && retried) {
		ret = -ENOSPC;
		lock_chunks(root);

		device->total_bytes = old_size;
		if (device->writeable)
			device->fs_devices->total_rw_bytes += diff;
		unlock_chunks(root);
		goto done;
	}

	/* Shrinking succeeded, else we would be at "done". */
	trans = btrfs_start_transaction(root, 0);
	if (IS_ERR(trans)) {
		ret = PTR_ERR(trans);
		goto done;
	}

	lock_chunks(root);

	device->disk_total_bytes = new_size;
	/* Now btrfs_update_device() will change the on-disk size. */
	ret = btrfs_update_device(trans, device);
	if (ret) {
		unlock_chunks(root);
		btrfs_end_transaction(trans, root);
		goto done;
	}
	WARN_ON(diff > old_total);
	btrfs_set_super_total_bytes(super_copy, old_total - diff);
	unlock_chunks(root);
	btrfs_end_transaction(trans, root);
done:
	btrfs_free_path(path);
	return ret;
}

static int btrfs_add_system_chunk(struct btrfs_trans_handle *trans,
			   struct btrfs_root *root,
			   struct btrfs_key *key,
			   struct btrfs_chunk *chunk, int item_size)
{
	struct btrfs_super_block *super_copy = &root->fs_info->super_copy;
	struct btrfs_disk_key disk_key;
	u32 array_size;
	u8 *ptr;

	array_size = btrfs_super_sys_array_size(super_copy);
	if (array_size + item_size > BTRFS_SYSTEM_CHUNK_ARRAY_SIZE)
		return -EFBIG;

	ptr = super_copy->sys_chunk_array + array_size;
	btrfs_cpu_key_to_disk(&disk_key, key);
	memcpy(ptr, &disk_key, sizeof(disk_key));
	ptr += sizeof(disk_key);
	memcpy(ptr, chunk, item_size);
	item_size += sizeof(disk_key);
	btrfs_set_super_sys_array_size(super_copy, array_size + item_size);
	return 0;
}

/*
 * sort the devices in descending order by max_avail, total_avail
 */
static int btrfs_cmp_device_info(const void *a, const void *b)
{
	const struct btrfs_device_info *di_a = a;
	const struct btrfs_device_info *di_b = b;

	if (di_a->max_avail > di_b->max_avail)
		return -1;
	if (di_a->max_avail < di_b->max_avail)
		return 1;
	if (di_a->total_avail > di_b->total_avail)
		return -1;
	if (di_a->total_avail < di_b->total_avail)
		return 1;
	return 0;
}

static int __btrfs_alloc_chunk(struct btrfs_trans_handle *trans,
			       struct btrfs_root *extent_root,
			       struct map_lookup **map_ret,
			       u64 *num_bytes_out, u64 *stripe_size_out,
			       u64 start, u64 type)
{
	struct btrfs_fs_info *info = extent_root->fs_info;
	struct btrfs_fs_devices *fs_devices = info->fs_devices;
	struct list_head *cur;
	struct map_lookup *map = NULL;
	struct extent_map_tree *em_tree;
	struct extent_map *em;
	struct btrfs_device_info *devices_info = NULL;
	u64 total_avail;
	int num_stripes;	/* total number of stripes to allocate */
	int sub_stripes;	/* sub_stripes info for map */
	int dev_stripes;	/* stripes per dev */
	int devs_max;		/* max devs to use */
	int devs_min;		/* min devs needed */
	int devs_increment;	/* ndevs has to be a multiple of this */
	int ncopies;		/* how many copies to data has */
	int ret;
	u64 max_stripe_size;
	u64 max_chunk_size;
	u64 stripe_size;
	u64 num_bytes;
	int ndevs;
	int i;
	int j;

	if ((type & BTRFS_BLOCK_GROUP_RAID1) &&
	    (type & BTRFS_BLOCK_GROUP_DUP)) {
		WARN_ON(1);
		type &= ~BTRFS_BLOCK_GROUP_DUP;
	}

	if (list_empty(&fs_devices->alloc_list))
		return -ENOSPC;

	sub_stripes = 1;
	dev_stripes = 1;
	devs_increment = 1;
	ncopies = 1;
	devs_max = 0;	/* 0 == as many as possible */
	devs_min = 1;

	/*
	 * define the properties of each RAID type.
	 * FIXME: move this to a global table and use it in all RAID
	 * calculation code
	 */
	if (type & (BTRFS_BLOCK_GROUP_DUP)) {
		dev_stripes = 2;
		ncopies = 2;
		devs_max = 1;
	} else if (type & (BTRFS_BLOCK_GROUP_RAID0)) {
		devs_min = 2;
	} else if (type & (BTRFS_BLOCK_GROUP_RAID1)) {
		devs_increment = 2;
		ncopies = 2;
		devs_max = 2;
		devs_min = 2;
	} else if (type & (BTRFS_BLOCK_GROUP_RAID10)) {
		sub_stripes = 2;
		devs_increment = 2;
		ncopies = 2;
		devs_min = 4;
	} else {
		devs_max = 1;
	}

	if (type & BTRFS_BLOCK_GROUP_DATA) {
		max_stripe_size = 1024 * 1024 * 1024;
		max_chunk_size = 10 * max_stripe_size;
	} else if (type & BTRFS_BLOCK_GROUP_METADATA) {
		max_stripe_size = 256 * 1024 * 1024;
		max_chunk_size = max_stripe_size;
	} else if (type & BTRFS_BLOCK_GROUP_SYSTEM) {
		max_stripe_size = 8 * 1024 * 1024;
		max_chunk_size = 2 * max_stripe_size;
	} else {
		printk(KERN_ERR "btrfs: invalid chunk type 0x%llx requested\n",
		       type);
		BUG_ON(1);
	}

	/* we don't want a chunk larger than 10% of writeable space */
	max_chunk_size = min(div_factor(fs_devices->total_rw_bytes, 1),
			     max_chunk_size);

	devices_info = kzalloc(sizeof(*devices_info) * fs_devices->rw_devices,
			       GFP_NOFS);
	if (!devices_info)
		return -ENOMEM;

	cur = fs_devices->alloc_list.next;

	/*
	 * in the first pass through the devices list, we gather information
	 * about the available holes on each device.
	 */
	ndevs = 0;
	while (cur != &fs_devices->alloc_list) {
		struct btrfs_device *device;
		u64 max_avail;
		u64 dev_offset;

		device = list_entry(cur, struct btrfs_device, dev_alloc_list);

		cur = cur->next;

		if (!device->writeable) {
			printk(KERN_ERR
			       "btrfs: read-only device in alloc_list\n");
			WARN_ON(1);
			continue;
		}

		if (!device->in_fs_metadata)
			continue;

		if (device->total_bytes > device->bytes_used)
			total_avail = device->total_bytes - device->bytes_used;
		else
			total_avail = 0;
		/* avail is off by max(alloc_start, 1MB), but that is the same
		 * for all devices, so it doesn't hurt the sorting later on
		 */

		ret = find_free_dev_extent(trans, device,
					   max_stripe_size * dev_stripes,
					   &dev_offset, &max_avail);
		if (ret && ret != -ENOSPC)
			goto error;

		if (ret == 0)
			max_avail = max_stripe_size * dev_stripes;

		if (max_avail < BTRFS_STRIPE_LEN * dev_stripes)
			continue;

		devices_info[ndevs].dev_offset = dev_offset;
		devices_info[ndevs].max_avail = max_avail;
		devices_info[ndevs].total_avail = total_avail;
		devices_info[ndevs].dev = device;
		++ndevs;
	}

	/*
	 * now sort the devices by hole size / available space
	 */
	sort(devices_info, ndevs, sizeof(struct btrfs_device_info),
	     btrfs_cmp_device_info, NULL);

	/* round down to number of usable stripes */
	ndevs -= ndevs % devs_increment;

	if (ndevs < devs_increment * sub_stripes || ndevs < devs_min) {
		ret = -ENOSPC;
		goto error;
	}

	if (devs_max && ndevs > devs_max)
		ndevs = devs_max;
	/*
	 * the primary goal is to maximize the number of stripes, so use as many
	 * devices as possible, even if the stripes are not maximum sized.
	 */
	stripe_size = devices_info[ndevs-1].max_avail;
	num_stripes = ndevs * dev_stripes;

	if (stripe_size * num_stripes > max_chunk_size * ncopies) {
		stripe_size = max_chunk_size * ncopies;
		do_div(stripe_size, num_stripes);
	}

	do_div(stripe_size, dev_stripes);
	do_div(stripe_size, BTRFS_STRIPE_LEN);
	stripe_size *= BTRFS_STRIPE_LEN;

	map = kmalloc(map_lookup_size(num_stripes), GFP_NOFS);
	if (!map) {
		ret = -ENOMEM;
		goto error;
	}
	map->num_stripes = num_stripes;

	for (i = 0; i < ndevs; ++i) {
		for (j = 0; j < dev_stripes; ++j) {
			int s = i * dev_stripes + j;
			map->stripes[s].dev = devices_info[i].dev;
			map->stripes[s].physical = devices_info[i].dev_offset +
						   j * stripe_size;
		}
	}
	map->sector_size = extent_root->sectorsize;
	map->stripe_len = BTRFS_STRIPE_LEN;
	map->io_align = BTRFS_STRIPE_LEN;
	map->io_width = BTRFS_STRIPE_LEN;
	map->type = type;
	map->sub_stripes = sub_stripes;

	*map_ret = map;
	num_bytes = stripe_size * (num_stripes / ncopies);

	*stripe_size_out = stripe_size;
	*num_bytes_out = num_bytes;

	trace_btrfs_chunk_alloc(info->chunk_root, map, start, num_bytes);

	em = alloc_extent_map();
	if (!em) {
		ret = -ENOMEM;
		goto error;
	}
	em->bdev = (struct block_device *)map;
	em->start = start;
	em->len = num_bytes;
	em->block_start = 0;
	em->block_len = em->len;

	em_tree = &extent_root->fs_info->mapping_tree.map_tree;
	write_lock(&em_tree->lock);
	ret = add_extent_mapping(em_tree, em);
	write_unlock(&em_tree->lock);
	BUG_ON(ret);
	free_extent_map(em);

	ret = btrfs_make_block_group(trans, extent_root, 0, type,
				     BTRFS_FIRST_CHUNK_TREE_OBJECTID,
				     start, num_bytes);
	BUG_ON(ret);

	for (i = 0; i < map->num_stripes; ++i) {
		struct btrfs_device *device;
		u64 dev_offset;

		device = map->stripes[i].dev;
		dev_offset = map->stripes[i].physical;

		ret = btrfs_alloc_dev_extent(trans, device,
				info->chunk_root->root_key.objectid,
				BTRFS_FIRST_CHUNK_TREE_OBJECTID,
				start, dev_offset, stripe_size);
		BUG_ON(ret);
	}

	kfree(devices_info);
	return 0;

error:
	kfree(map);
	kfree(devices_info);
	return ret;
}

static int __finish_chunk_alloc(struct btrfs_trans_handle *trans,
				struct btrfs_root *extent_root,
				struct map_lookup *map, u64 chunk_offset,
				u64 chunk_size, u64 stripe_size)
{
	u64 dev_offset;
	struct btrfs_key key;
	struct btrfs_root *chunk_root = extent_root->fs_info->chunk_root;
	struct btrfs_device *device;
	struct btrfs_chunk *chunk;
	struct btrfs_stripe *stripe;
	size_t item_size = btrfs_chunk_item_size(map->num_stripes);
	int index = 0;
	int ret;

	chunk = kzalloc(item_size, GFP_NOFS);
	if (!chunk)
		return -ENOMEM;

	index = 0;
	while (index < map->num_stripes) {
		device = map->stripes[index].dev;
		device->bytes_used += stripe_size;
		ret = btrfs_update_device(trans, device);
		BUG_ON(ret);
		index++;
	}

	index = 0;
	stripe = &chunk->stripe;
	while (index < map->num_stripes) {
		device = map->stripes[index].dev;
		dev_offset = map->stripes[index].physical;

		btrfs_set_stack_stripe_devid(stripe, device->devid);
		btrfs_set_stack_stripe_offset(stripe, dev_offset);
		memcpy(stripe->dev_uuid, device->uuid, BTRFS_UUID_SIZE);
		stripe++;
		index++;
	}

	btrfs_set_stack_chunk_length(chunk, chunk_size);
	btrfs_set_stack_chunk_owner(chunk, extent_root->root_key.objectid);
	btrfs_set_stack_chunk_stripe_len(chunk, map->stripe_len);
	btrfs_set_stack_chunk_type(chunk, map->type);
	btrfs_set_stack_chunk_num_stripes(chunk, map->num_stripes);
	btrfs_set_stack_chunk_io_align(chunk, map->stripe_len);
	btrfs_set_stack_chunk_io_width(chunk, map->stripe_len);
	btrfs_set_stack_chunk_sector_size(chunk, extent_root->sectorsize);
	btrfs_set_stack_chunk_sub_stripes(chunk, map->sub_stripes);

	key.objectid = BTRFS_FIRST_CHUNK_TREE_OBJECTID;
	key.type = BTRFS_CHUNK_ITEM_KEY;
	key.offset = chunk_offset;

	ret = btrfs_insert_item(trans, chunk_root, &key, chunk, item_size);
	BUG_ON(ret);

	if (map->type & BTRFS_BLOCK_GROUP_SYSTEM) {
		ret = btrfs_add_system_chunk(trans, chunk_root, &key, chunk,
					     item_size);
		BUG_ON(ret);
	}

	kfree(chunk);
	return 0;
}

/*
 * Chunk allocation falls into two parts. The first part does works
 * that make the new allocated chunk useable, but not do any operation
 * that modifies the chunk tree. The second part does the works that
 * require modifying the chunk tree. This division is important for the
 * bootstrap process of adding storage to a seed btrfs.
 */
int btrfs_alloc_chunk(struct btrfs_trans_handle *trans,
		      struct btrfs_root *extent_root, u64 type)
{
	u64 chunk_offset;
	u64 chunk_size;
	u64 stripe_size;
	struct map_lookup *map;
	struct btrfs_root *chunk_root = extent_root->fs_info->chunk_root;
	int ret;

	ret = find_next_chunk(chunk_root, BTRFS_FIRST_CHUNK_TREE_OBJECTID,
			      &chunk_offset);
	if (ret)
		return ret;

	ret = __btrfs_alloc_chunk(trans, extent_root, &map, &chunk_size,
				  &stripe_size, chunk_offset, type);
	if (ret)
		return ret;

	ret = __finish_chunk_alloc(trans, extent_root, map, chunk_offset,
				   chunk_size, stripe_size);
	BUG_ON(ret);
	return 0;
}

static noinline int init_first_rw_device(struct btrfs_trans_handle *trans,
					 struct btrfs_root *root,
					 struct btrfs_device *device)
{
	u64 chunk_offset;
	u64 sys_chunk_offset;
	u64 chunk_size;
	u64 sys_chunk_size;
	u64 stripe_size;
	u64 sys_stripe_size;
	u64 alloc_profile;
	struct map_lookup *map;
	struct map_lookup *sys_map;
	struct btrfs_fs_info *fs_info = root->fs_info;
	struct btrfs_root *extent_root = fs_info->extent_root;
	int ret;

	ret = find_next_chunk(fs_info->chunk_root,
			      BTRFS_FIRST_CHUNK_TREE_OBJECTID, &chunk_offset);
	BUG_ON(ret);

	alloc_profile = BTRFS_BLOCK_GROUP_METADATA |
			(fs_info->metadata_alloc_profile &
			 fs_info->avail_metadata_alloc_bits);
	alloc_profile = btrfs_reduce_alloc_profile(root, alloc_profile);

	ret = __btrfs_alloc_chunk(trans, extent_root, &map, &chunk_size,
				  &stripe_size, chunk_offset, alloc_profile);
	BUG_ON(ret);

	sys_chunk_offset = chunk_offset + chunk_size;

	alloc_profile = BTRFS_BLOCK_GROUP_SYSTEM |
			(fs_info->system_alloc_profile &
			 fs_info->avail_system_alloc_bits);
	alloc_profile = btrfs_reduce_alloc_profile(root, alloc_profile);

	ret = __btrfs_alloc_chunk(trans, extent_root, &sys_map,
				  &sys_chunk_size, &sys_stripe_size,
				  sys_chunk_offset, alloc_profile);
	BUG_ON(ret);

	ret = btrfs_add_device(trans, fs_info->chunk_root, device);
	BUG_ON(ret);

	/*
	 * Modifying chunk tree needs allocating new blocks from both
	 * system block group and metadata block group. So we only can
	 * do operations require modifying the chunk tree after both
	 * block groups were created.
	 */
	ret = __finish_chunk_alloc(trans, extent_root, map, chunk_offset,
				   chunk_size, stripe_size);
	BUG_ON(ret);

	ret = __finish_chunk_alloc(trans, extent_root, sys_map,
				   sys_chunk_offset, sys_chunk_size,
				   sys_stripe_size);
	BUG_ON(ret);
	return 0;
}

int btrfs_chunk_readonly(struct btrfs_root *root, u64 chunk_offset)
{
	struct extent_map *em;
	struct map_lookup *map;
	struct btrfs_mapping_tree *map_tree = &root->fs_info->mapping_tree;
	int readonly = 0;
	int i;

	read_lock(&map_tree->map_tree.lock);
	em = lookup_extent_mapping(&map_tree->map_tree, chunk_offset, 1);
	read_unlock(&map_tree->map_tree.lock);
	if (!em)
		return 1;

	if (btrfs_test_opt(root, DEGRADED)) {
		free_extent_map(em);
		return 0;
	}

	map = (struct map_lookup *)em->bdev;
	for (i = 0; i < map->num_stripes; i++) {
		if (!map->stripes[i].dev->writeable) {
			readonly = 1;
			break;
		}
	}
	free_extent_map(em);
	return readonly;
}

void btrfs_mapping_init(struct btrfs_mapping_tree *tree)
{
	extent_map_tree_init(&tree->map_tree);
}

void btrfs_mapping_tree_free(struct btrfs_mapping_tree *tree)
{
	struct extent_map *em;

	while (1) {
		write_lock(&tree->map_tree.lock);
		em = lookup_extent_mapping(&tree->map_tree, 0, (u64)-1);
		if (em)
			remove_extent_mapping(&tree->map_tree, em);
		write_unlock(&tree->map_tree.lock);
		if (!em)
			break;
		kfree(em->bdev);
		/* once for us */
		free_extent_map(em);
		/* once for the tree */
		free_extent_map(em);
	}
}

int btrfs_num_copies(struct btrfs_mapping_tree *map_tree, u64 logical, u64 len)
{
	struct extent_map *em;
	struct map_lookup *map;
	struct extent_map_tree *em_tree = &map_tree->map_tree;
	int ret;

	read_lock(&em_tree->lock);
	em = lookup_extent_mapping(em_tree, logical, len);
	read_unlock(&em_tree->lock);
	BUG_ON(!em);

	BUG_ON(em->start > logical || em->start + em->len < logical);
	map = (struct map_lookup *)em->bdev;
	if (map->type & (BTRFS_BLOCK_GROUP_DUP | BTRFS_BLOCK_GROUP_RAID1))
		ret = map->num_stripes;
	else if (map->type & BTRFS_BLOCK_GROUP_RAID10)
		ret = map->sub_stripes;
	else
		ret = 1;
	free_extent_map(em);
	return ret;
}

static int find_live_mirror(struct map_lookup *map, int first, int num,
			    int optimal)
{
	int i;
	if (map->stripes[optimal].dev->bdev)
		return optimal;
	for (i = first; i < first + num; i++) {
		if (map->stripes[i].dev->bdev)
			return i;
	}
	/* we couldn't find one that doesn't fail.  Just return something
	 * and the io error handling code will clean up eventually
	 */
	return optimal;
}

static int __btrfs_map_block(struct btrfs_mapping_tree *map_tree, int rw,
			     u64 logical, u64 *length,
			     struct btrfs_multi_bio **multi_ret,
			     int mirror_num)
{
	struct extent_map *em;
	struct map_lookup *map;
	struct extent_map_tree *em_tree = &map_tree->map_tree;
	u64 offset;
	u64 stripe_offset;
	u64 stripe_end_offset;
	u64 stripe_nr;
	u64 stripe_nr_orig;
	u64 stripe_nr_end;
	int stripes_allocated = 8;
	int stripes_required = 1;
	int stripe_index;
	int i;
	int num_stripes;
	int max_errors = 0;
	struct btrfs_multi_bio *multi = NULL;

	if (multi_ret && !(rw & (REQ_WRITE | REQ_DISCARD)))
		stripes_allocated = 1;
again:
	if (multi_ret) {
		multi = kzalloc(btrfs_multi_bio_size(stripes_allocated),
				GFP_NOFS);
		if (!multi)
			return -ENOMEM;

		atomic_set(&multi->error, 0);
	}

	read_lock(&em_tree->lock);
	em = lookup_extent_mapping(em_tree, logical, *length);
	read_unlock(&em_tree->lock);

	if (!em) {
		printk(KERN_CRIT "unable to find logical %llu len %llu\n",
		       (unsigned long long)logical,
		       (unsigned long long)*length);
		BUG();
	}

	BUG_ON(em->start > logical || em->start + em->len < logical);
	map = (struct map_lookup *)em->bdev;
	offset = logical - em->start;

	if (mirror_num > map->num_stripes)
		mirror_num = 0;

	/* if our multi bio struct is too small, back off and try again */
	if (rw & REQ_WRITE) {
		if (map->type & (BTRFS_BLOCK_GROUP_RAID1 |
				 BTRFS_BLOCK_GROUP_DUP)) {
			stripes_required = map->num_stripes;
			max_errors = 1;
		} else if (map->type & BTRFS_BLOCK_GROUP_RAID10) {
			stripes_required = map->sub_stripes;
			max_errors = 1;
		}
	}
	if (rw & REQ_DISCARD) {
		if (map->type & (BTRFS_BLOCK_GROUP_RAID0 |
				 BTRFS_BLOCK_GROUP_RAID1 |
				 BTRFS_BLOCK_GROUP_DUP |
				 BTRFS_BLOCK_GROUP_RAID10)) {
			stripes_required = map->num_stripes;
		}
	}
	if (multi_ret && (rw & (REQ_WRITE | REQ_DISCARD)) &&
	    stripes_allocated < stripes_required) {
		stripes_allocated = map->num_stripes;
		free_extent_map(em);
		kfree(multi);
		goto again;
	}
	stripe_nr = offset;
	/*
	 * stripe_nr counts the total number of stripes we have to stride
	 * to get to this block
	 */
	do_div(stripe_nr, map->stripe_len);

	stripe_offset = stripe_nr * map->stripe_len;
	BUG_ON(offset < stripe_offset);

	/* stripe_offset is the offset of this block in its stripe*/
	stripe_offset = offset - stripe_offset;

	if (rw & REQ_DISCARD)
		*length = min_t(u64, em->len - offset, *length);
	else if (map->type & (BTRFS_BLOCK_GROUP_RAID0 |
			      BTRFS_BLOCK_GROUP_RAID1 |
			      BTRFS_BLOCK_GROUP_RAID10 |
			      BTRFS_BLOCK_GROUP_DUP)) {
		/* we limit the length of each bio to what fits in a stripe */
		*length = min_t(u64, em->len - offset,
				map->stripe_len - stripe_offset);
	} else {
		*length = em->len - offset;
	}

	if (!multi_ret)
		goto out;

	num_stripes = 1;
	stripe_index = 0;
	stripe_nr_orig = stripe_nr;
	stripe_nr_end = (offset + *length + map->stripe_len - 1) &
			(~(map->stripe_len - 1));
	do_div(stripe_nr_end, map->stripe_len);
	stripe_end_offset = stripe_nr_end * map->stripe_len -
			    (offset + *length);
	if (map->type & BTRFS_BLOCK_GROUP_RAID0) {
		if (rw & REQ_DISCARD)
			num_stripes = min_t(u64, map->num_stripes,
					    stripe_nr_end - stripe_nr_orig);
		stripe_index = do_div(stripe_nr, map->num_stripes);
	} else if (map->type & BTRFS_BLOCK_GROUP_RAID1) {
		if (rw & (REQ_WRITE | REQ_DISCARD))
			num_stripes = map->num_stripes;
		else if (mirror_num)
			stripe_index = mirror_num - 1;
		else {
			stripe_index = find_live_mirror(map, 0,
					    map->num_stripes,
					    current->pid % map->num_stripes);
		}

	} else if (map->type & BTRFS_BLOCK_GROUP_DUP) {
		if (rw & (REQ_WRITE | REQ_DISCARD))
			num_stripes = map->num_stripes;
		else if (mirror_num)
			stripe_index = mirror_num - 1;

	} else if (map->type & BTRFS_BLOCK_GROUP_RAID10) {
		int factor = map->num_stripes / map->sub_stripes;

		stripe_index = do_div(stripe_nr, factor);
		stripe_index *= map->sub_stripes;

		if (rw & REQ_WRITE)
			num_stripes = map->sub_stripes;
		else if (rw & REQ_DISCARD)
			num_stripes = min_t(u64, map->sub_stripes *
					    (stripe_nr_end - stripe_nr_orig),
					    map->num_stripes);
		else if (mirror_num)
			stripe_index += mirror_num - 1;
		else {
			stripe_index = find_live_mirror(map, stripe_index,
					      map->sub_stripes, stripe_index +
					      current->pid % map->sub_stripes);
		}
	} else {
		/*
		 * after this do_div call, stripe_nr is the number of stripes
		 * on this device we have to walk to find the data, and
		 * stripe_index is the number of our device in the stripe array
		 */
		stripe_index = do_div(stripe_nr, map->num_stripes);
	}
	BUG_ON(stripe_index >= map->num_stripes);

	if (rw & REQ_DISCARD) {
		for (i = 0; i < num_stripes; i++) {
			multi->stripes[i].physical =
				map->stripes[stripe_index].physical +
				stripe_offset + stripe_nr * map->stripe_len;
			multi->stripes[i].dev = map->stripes[stripe_index].dev;

			if (map->type & BTRFS_BLOCK_GROUP_RAID0) {
				u64 stripes;
				u32 last_stripe = 0;
				int j;

				div_u64_rem(stripe_nr_end - 1,
					    map->num_stripes,
					    &last_stripe);

				for (j = 0; j < map->num_stripes; j++) {
					u32 test;

					div_u64_rem(stripe_nr_end - 1 - j,
						    map->num_stripes, &test);
					if (test == stripe_index)
						break;
				}
				stripes = stripe_nr_end - 1 - j;
				do_div(stripes, map->num_stripes);
				multi->stripes[i].length = map->stripe_len *
					(stripes - stripe_nr + 1);

				if (i == 0) {
					multi->stripes[i].length -=
						stripe_offset;
					stripe_offset = 0;
				}
				if (stripe_index == last_stripe)
					multi->stripes[i].length -=
						stripe_end_offset;
			} else if (map->type & BTRFS_BLOCK_GROUP_RAID10) {
				u64 stripes;
				int j;
				int factor = map->num_stripes /
					     map->sub_stripes;
				u32 last_stripe = 0;

				div_u64_rem(stripe_nr_end - 1,
					    factor, &last_stripe);
				last_stripe *= map->sub_stripes;

				for (j = 0; j < factor; j++) {
					u32 test;

					div_u64_rem(stripe_nr_end - 1 - j,
						    factor, &test);

					if (test ==
					    stripe_index / map->sub_stripes)
						break;
				}
				stripes = stripe_nr_end - 1 - j;
				do_div(stripes, factor);
				multi->stripes[i].length = map->stripe_len *
					(stripes - stripe_nr + 1);

				if (i < map->sub_stripes) {
					multi->stripes[i].length -=
						stripe_offset;
					if (i == map->sub_stripes - 1)
						stripe_offset = 0;
				}
				if (stripe_index >= last_stripe &&
				    stripe_index <= (last_stripe +
						     map->sub_stripes - 1)) {
					multi->stripes[i].length -=
						stripe_end_offset;
				}
			} else
				multi->stripes[i].length = *length;

			stripe_index++;
			if (stripe_index == map->num_stripes) {
				/* This could only happen for RAID0/10 */
				stripe_index = 0;
				stripe_nr++;
			}
		}
	} else {
		for (i = 0; i < num_stripes; i++) {
			multi->stripes[i].physical =
				map->stripes[stripe_index].physical +
				stripe_offset +
				stripe_nr * map->stripe_len;
			multi->stripes[i].dev =
				map->stripes[stripe_index].dev;
			stripe_index++;
		}
	}
	if (multi_ret) {
		*multi_ret = multi;
		multi->num_stripes = num_stripes;
		multi->max_errors = max_errors;
	}
out:
	free_extent_map(em);
	return 0;
}

int btrfs_map_block(struct btrfs_mapping_tree *map_tree, int rw,
		      u64 logical, u64 *length,
		      struct btrfs_multi_bio **multi_ret, int mirror_num)
{
	return __btrfs_map_block(map_tree, rw, logical, length, multi_ret,
				 mirror_num);
}

int btrfs_rmap_block(struct btrfs_mapping_tree *map_tree,
		     u64 chunk_start, u64 physical, u64 devid,
		     u64 **logical, int *naddrs, int *stripe_len)
{
	struct extent_map_tree *em_tree = &map_tree->map_tree;
	struct extent_map *em;
	struct map_lookup *map;
	u64 *buf;
	u64 bytenr;
	u64 length;
	u64 stripe_nr;
	int i, j, nr = 0;

	read_lock(&em_tree->lock);
	em = lookup_extent_mapping(em_tree, chunk_start, 1);
	read_unlock(&em_tree->lock);

	BUG_ON(!em || em->start != chunk_start);
	map = (struct map_lookup *)em->bdev;

	length = em->len;
	if (map->type & BTRFS_BLOCK_GROUP_RAID10)
		do_div(length, map->num_stripes / map->sub_stripes);
	else if (map->type & BTRFS_BLOCK_GROUP_RAID0)
		do_div(length, map->num_stripes);

	buf = kzalloc(sizeof(u64) * map->num_stripes, GFP_NOFS);
	BUG_ON(!buf);

	for (i = 0; i < map->num_stripes; i++) {
		if (devid && map->stripes[i].dev->devid != devid)
			continue;
		if (map->stripes[i].physical > physical ||
		    map->stripes[i].physical + length <= physical)
			continue;

		stripe_nr = physical - map->stripes[i].physical;
		do_div(stripe_nr, map->stripe_len);

		if (map->type & BTRFS_BLOCK_GROUP_RAID10) {
			stripe_nr = stripe_nr * map->num_stripes + i;
			do_div(stripe_nr, map->sub_stripes);
		} else if (map->type & BTRFS_BLOCK_GROUP_RAID0) {
			stripe_nr = stripe_nr * map->num_stripes + i;
		}
		bytenr = chunk_start + stripe_nr * map->stripe_len;
		WARN_ON(nr >= map->num_stripes);
		for (j = 0; j < nr; j++) {
			if (buf[j] == bytenr)
				break;
		}
		if (j == nr) {
			WARN_ON(nr >= map->num_stripes);
			buf[nr++] = bytenr;
		}
	}

	*logical = buf;
	*naddrs = nr;
	*stripe_len = map->stripe_len;

	free_extent_map(em);
	return 0;
}

static void end_bio_multi_stripe(struct bio *bio, int err)
{
	struct btrfs_multi_bio *multi = bio->bi_private;
	int is_orig_bio = 0;

	if (err)
		atomic_inc(&multi->error);

	if (bio == multi->orig_bio)
		is_orig_bio = 1;

	if (atomic_dec_and_test(&multi->stripes_pending)) {
		if (!is_orig_bio) {
			bio_put(bio);
			bio = multi->orig_bio;
		}
		bio->bi_private = multi->private;
		bio->bi_end_io = multi->end_io;
		/* only send an error to the higher layers if it is
		 * beyond the tolerance of the multi-bio
		 */
		if (atomic_read(&multi->error) > multi->max_errors) {
			err = -EIO;
		} else if (err) {
			/*
			 * this bio is actually up to date, we didn't
			 * go over the max number of errors
			 */
			set_bit(BIO_UPTODATE, &bio->bi_flags);
			err = 0;
		}
		kfree(multi);

		bio_endio(bio, err);
	} else if (!is_orig_bio) {
		bio_put(bio);
	}
}

struct async_sched {
	struct bio *bio;
	int rw;
	struct btrfs_fs_info *info;
	struct btrfs_work work;
};

/*
 * see run_scheduled_bios for a description of why bios are collected for
 * async submit.
 *
 * This will add one bio to the pending list for a device and make sure
 * the work struct is scheduled.
 */
static noinline int schedule_bio(struct btrfs_root *root,
				 struct btrfs_device *device,
				 int rw, struct bio *bio)
{
	int should_queue = 1;
	struct btrfs_pending_bios *pending_bios;

	/* don't bother with additional async steps for reads, right now */
	if (!(rw & REQ_WRITE)) {
		bio_get(bio);
		submit_bio(rw, bio);
		bio_put(bio);
		return 0;
	}

	/*
	 * nr_async_bios allows us to reliably return congestion to the
	 * higher layers.  Otherwise, the async bio makes it appear we have
	 * made progress against dirty pages when we've really just put it
	 * on a queue for later
	 */
	atomic_inc(&root->fs_info->nr_async_bios);
	WARN_ON(bio->bi_next);
	bio->bi_next = NULL;
	bio->bi_rw |= rw;

	spin_lock(&device->io_lock);
	if (bio->bi_rw & REQ_SYNC)
		pending_bios = &device->pending_sync_bios;
	else
		pending_bios = &device->pending_bios;

	if (pending_bios->tail)
		pending_bios->tail->bi_next = bio;

	pending_bios->tail = bio;
	if (!pending_bios->head)
		pending_bios->head = bio;
	if (device->running_pending)
		should_queue = 0;

	spin_unlock(&device->io_lock);

	if (should_queue)
		btrfs_queue_worker(&root->fs_info->submit_workers,
				   &device->work);
	return 0;
}

int btrfs_map_bio(struct btrfs_root *root, int rw, struct bio *bio,
		  int mirror_num, int async_submit)
{
	struct btrfs_mapping_tree *map_tree;
	struct btrfs_device *dev;
	struct bio *first_bio = bio;
	u64 logical = (u64)bio->bi_sector << 9;
	u64 length = 0;
	u64 map_length;
	struct btrfs_multi_bio *multi = NULL;
	int ret;
	int dev_nr = 0;
	int total_devs = 1;

	length = bio->bi_size;
	map_tree = &root->fs_info->mapping_tree;
	map_length = length;

	ret = btrfs_map_block(map_tree, rw, logical, &map_length, &multi,
			      mirror_num);
	BUG_ON(ret);

	total_devs = multi->num_stripes;
	if (map_length < length) {
		printk(KERN_CRIT "mapping failed logical %llu bio len %llu "
		       "len %llu\n", (unsigned long long)logical,
		       (unsigned long long)length,
		       (unsigned long long)map_length);
		BUG();
	}
	multi->end_io = first_bio->bi_end_io;
	multi->private = first_bio->bi_private;
	multi->orig_bio = first_bio;
	atomic_set(&multi->stripes_pending, multi->num_stripes);

	while (dev_nr < total_devs) {
		if (total_devs > 1) {
			if (dev_nr < total_devs - 1) {
				bio = bio_clone(first_bio, GFP_NOFS);
				BUG_ON(!bio);
			} else {
				bio = first_bio;
			}
			bio->bi_private = multi;
			bio->bi_end_io = end_bio_multi_stripe;
		}
		bio->bi_sector = multi->stripes[dev_nr].physical >> 9;
		dev = multi->stripes[dev_nr].dev;
		if (dev && dev->bdev && (rw != WRITE || dev->writeable)) {
			bio->bi_bdev = dev->bdev;
			if (async_submit)
				schedule_bio(root, dev, rw, bio);
			else
				submit_bio(rw, bio);
		} else {
			bio->bi_bdev = root->fs_info->fs_devices->latest_bdev;
			bio->bi_sector = logical >> 9;
			bio_endio(bio, -EIO);
		}
		dev_nr++;
	}
	if (total_devs == 1)
		kfree(multi);
	return 0;
}

struct btrfs_device *btrfs_find_device(struct btrfs_root *root, u64 devid,
				       u8 *uuid, u8 *fsid)
{
	struct btrfs_device *device;
	struct btrfs_fs_devices *cur_devices;

	cur_devices = root->fs_info->fs_devices;
	while (cur_devices) {
		if (!fsid ||
		    !memcmp(cur_devices->fsid, fsid, BTRFS_UUID_SIZE)) {
			device = __find_device(&cur_devices->devices,
					       devid, uuid);
			if (device)
				return device;
		}
		cur_devices = cur_devices->seed;
	}
	return NULL;
}

static struct btrfs_device *add_missing_dev(struct btrfs_root *root,
					    u64 devid, u8 *dev_uuid)
{
	struct btrfs_device *device;
	struct btrfs_fs_devices *fs_devices = root->fs_info->fs_devices;

	device = kzalloc(sizeof(*device), GFP_NOFS);
	if (!device)
		return NULL;
	list_add(&device->dev_list,
		 &fs_devices->devices);
	device->dev_root = root->fs_info->dev_root;
	device->devid = devid;
	device->work.func = pending_bios_fn;
	device->fs_devices = fs_devices;
	device->missing = 1;
	fs_devices->num_devices++;
	fs_devices->missing_devices++;
	spin_lock_init(&device->io_lock);
	INIT_LIST_HEAD(&device->dev_alloc_list);
	memcpy(device->uuid, dev_uuid, BTRFS_UUID_SIZE);
	return device;
}

static int read_one_chunk(struct btrfs_root *root, struct btrfs_key *key,
			  struct extent_buffer *leaf,
			  struct btrfs_chunk *chunk)
{
	struct btrfs_mapping_tree *map_tree = &root->fs_info->mapping_tree;
	struct map_lookup *map;
	struct extent_map *em;
	u64 logical;
	u64 length;
	u64 devid;
	u8 uuid[BTRFS_UUID_SIZE];
	int num_stripes;
	int ret;
	int i;

	logical = key->offset;
	length = btrfs_chunk_length(leaf, chunk);

	read_lock(&map_tree->map_tree.lock);
	em = lookup_extent_mapping(&map_tree->map_tree, logical, 1);
	read_unlock(&map_tree->map_tree.lock);

	/* already mapped? */
	if (em && em->start <= logical && em->start + em->len > logical) {
		free_extent_map(em);
		return 0;
	} else if (em) {
		free_extent_map(em);
	}

	em = alloc_extent_map();
	if (!em)
		return -ENOMEM;
	num_stripes = btrfs_chunk_num_stripes(leaf, chunk);
	map = kmalloc(map_lookup_size(num_stripes), GFP_NOFS);
	if (!map) {
		free_extent_map(em);
		return -ENOMEM;
	}

	em->bdev = (struct block_device *)map;
	em->start = logical;
	em->len = length;
	em->block_start = 0;
	em->block_len = em->len;

	map->num_stripes = num_stripes;
	map->io_width = btrfs_chunk_io_width(leaf, chunk);
	map->io_align = btrfs_chunk_io_align(leaf, chunk);
	map->sector_size = btrfs_chunk_sector_size(leaf, chunk);
	map->stripe_len = btrfs_chunk_stripe_len(leaf, chunk);
	map->type = btrfs_chunk_type(leaf, chunk);
	map->sub_stripes = btrfs_chunk_sub_stripes(leaf, chunk);
	for (i = 0; i < num_stripes; i++) {
		map->stripes[i].physical =
			btrfs_stripe_offset_nr(leaf, chunk, i);
		devid = btrfs_stripe_devid_nr(leaf, chunk, i);
		read_extent_buffer(leaf, uuid, (unsigned long)
				   btrfs_stripe_dev_uuid_nr(chunk, i),
				   BTRFS_UUID_SIZE);
		map->stripes[i].dev = btrfs_find_device(root, devid, uuid,
							NULL);
		if (!map->stripes[i].dev && !btrfs_test_opt(root, DEGRADED)) {
			kfree(map);
			free_extent_map(em);
			return -EIO;
		}
		if (!map->stripes[i].dev) {
			map->stripes[i].dev =
				add_missing_dev(root, devid, uuid);
			if (!map->stripes[i].dev) {
				kfree(map);
				free_extent_map(em);
				return -EIO;
			}
		}
		map->stripes[i].dev->in_fs_metadata = 1;
	}

	write_lock(&map_tree->map_tree.lock);
	ret = add_extent_mapping(&map_tree->map_tree, em);
	write_unlock(&map_tree->map_tree.lock);
	BUG_ON(ret);
	free_extent_map(em);

	return 0;
}

static int fill_device_from_item(struct extent_buffer *leaf,
				 struct btrfs_dev_item *dev_item,
				 struct btrfs_device *device)
{
	unsigned long ptr;

	device->devid = btrfs_device_id(leaf, dev_item);
	device->disk_total_bytes = btrfs_device_total_bytes(leaf, dev_item);
	device->total_bytes = device->disk_total_bytes;
	device->bytes_used = btrfs_device_bytes_used(leaf, dev_item);
	device->type = btrfs_device_type(leaf, dev_item);
	device->io_align = btrfs_device_io_align(leaf, dev_item);
	device->io_width = btrfs_device_io_width(leaf, dev_item);
	device->sector_size = btrfs_device_sector_size(leaf, dev_item);

	ptr = (unsigned long)btrfs_device_uuid(dev_item);
	read_extent_buffer(leaf, device->uuid, ptr, BTRFS_UUID_SIZE);

	return 0;
}

static int open_seed_devices(struct btrfs_root *root, u8 *fsid)
{
	struct btrfs_fs_devices *fs_devices;
	int ret;

	mutex_lock(&uuid_mutex);

	fs_devices = root->fs_info->fs_devices->seed;
	while (fs_devices) {
		if (!memcmp(fs_devices->fsid, fsid, BTRFS_UUID_SIZE)) {
			ret = 0;
			goto out;
		}
		fs_devices = fs_devices->seed;
	}

	fs_devices = find_fsid(fsid);
	if (!fs_devices) {
		ret = -ENOENT;
		goto out;
	}

	fs_devices = clone_fs_devices(fs_devices);
	if (IS_ERR(fs_devices)) {
		ret = PTR_ERR(fs_devices);
		goto out;
	}

	ret = __btrfs_open_devices(fs_devices, FMODE_READ,
				   root->fs_info->bdev_holder);
	if (ret)
		goto out;

	if (!fs_devices->seeding) {
		__btrfs_close_devices(fs_devices);
		free_fs_devices(fs_devices);
		ret = -EINVAL;
		goto out;
	}

	fs_devices->seed = root->fs_info->fs_devices->seed;
	root->fs_info->fs_devices->seed = fs_devices;
out:
	mutex_unlock(&uuid_mutex);
	return ret;
}

static int read_one_dev(struct btrfs_root *root,
			struct extent_buffer *leaf,
			struct btrfs_dev_item *dev_item)
{
	struct btrfs_device *device;
	u64 devid;
	int ret;
	u8 fs_uuid[BTRFS_UUID_SIZE];
	u8 dev_uuid[BTRFS_UUID_SIZE];

	devid = btrfs_device_id(leaf, dev_item);
	read_extent_buffer(leaf, dev_uuid,
			   (unsigned long)btrfs_device_uuid(dev_item),
			   BTRFS_UUID_SIZE);
	read_extent_buffer(leaf, fs_uuid,
			   (unsigned long)btrfs_device_fsid(dev_item),
			   BTRFS_UUID_SIZE);

	if (memcmp(fs_uuid, root->fs_info->fsid, BTRFS_UUID_SIZE)) {
		ret = open_seed_devices(root, fs_uuid);
		if (ret && !btrfs_test_opt(root, DEGRADED))
			return ret;
	}

	device = btrfs_find_device(root, devid, dev_uuid, fs_uuid);
	if (!device || !device->bdev) {
		if (!btrfs_test_opt(root, DEGRADED))
			return -EIO;

		if (!device) {
			printk(KERN_WARNING "warning devid %llu missing\n",
			       (unsigned long long)devid);
			device = add_missing_dev(root, devid, dev_uuid);
			if (!device)
				return -ENOMEM;
		} else if (!device->missing) {
			/*
			 * this happens when a device that was properly setup
			 * in the device info lists suddenly goes bad.
			 * device->bdev is NULL, and so we have to set
			 * device->missing to one here
			 */
			root->fs_info->fs_devices->missing_devices++;
			device->missing = 1;
		}
	}

	if (device->fs_devices != root->fs_info->fs_devices) {
		BUG_ON(device->writeable);
		if (device->generation !=
		    btrfs_device_generation(leaf, dev_item))
			return -EINVAL;
	}

	fill_device_from_item(leaf, dev_item, device);
	device->dev_root = root->fs_info->dev_root;
	device->in_fs_metadata = 1;
	if (device->writeable)
		device->fs_devices->total_rw_bytes += device->total_bytes;
	ret = 0;
	return ret;
}

int btrfs_read_sys_array(struct btrfs_root *root)
{
	struct btrfs_super_block *super_copy = &root->fs_info->super_copy;
	struct extent_buffer *sb;
	struct btrfs_disk_key *disk_key;
	struct btrfs_chunk *chunk;
	u8 *ptr;
	unsigned long sb_ptr;
	int ret = 0;
	u32 num_stripes;
	u32 array_size;
	u32 len = 0;
	u32 cur;
	struct btrfs_key key;

	sb = btrfs_find_create_tree_block(root, BTRFS_SUPER_INFO_OFFSET,
					  BTRFS_SUPER_INFO_SIZE);
	if (!sb)
		return -ENOMEM;
	btrfs_set_buffer_uptodate(sb);
	btrfs_set_buffer_lockdep_class(sb, 0);

	write_extent_buffer(sb, super_copy, 0, BTRFS_SUPER_INFO_SIZE);
	array_size = btrfs_super_sys_array_size(super_copy);

	ptr = super_copy->sys_chunk_array;
	sb_ptr = offsetof(struct btrfs_super_block, sys_chunk_array);
	cur = 0;

	while (cur < array_size) {
		disk_key = (struct btrfs_disk_key *)ptr;
		btrfs_disk_key_to_cpu(&key, disk_key);

		len = sizeof(*disk_key); ptr += len;
		sb_ptr += len;
		cur += len;

		if (key.type == BTRFS_CHUNK_ITEM_KEY) {
			chunk = (struct btrfs_chunk *)sb_ptr;
			ret = read_one_chunk(root, &key, sb, chunk);
			if (ret)
				break;
			num_stripes = btrfs_chunk_num_stripes(sb, chunk);
			len = btrfs_chunk_item_size(num_stripes);
		} else {
			ret = -EIO;
			break;
		}
		ptr += len;
		sb_ptr += len;
		cur += len;
	}
	free_extent_buffer(sb);
	return ret;
}

int btrfs_read_chunk_tree(struct btrfs_root *root)
{
	struct btrfs_path *path;
	struct extent_buffer *leaf;
	struct btrfs_key key;
	struct btrfs_key found_key;
	int ret;
	int slot;

	root = root->fs_info->chunk_root;

	path = btrfs_alloc_path();
	if (!path)
		return -ENOMEM;

	/* first we search for all of the device items, and then we
	 * read in all of the chunk items.  This way we can create chunk
	 * mappings that reference all of the devices that are afound
	 */
	key.objectid = BTRFS_DEV_ITEMS_OBJECTID;
	key.offset = 0;
	key.type = 0;
again:
	ret = btrfs_search_slot(NULL, root, &key, path, 0, 0);
	if (ret < 0)
		goto error;
	while (1) {
		leaf = path->nodes[0];
		slot = path->slots[0];
		if (slot >= btrfs_header_nritems(leaf)) {
			ret = btrfs_next_leaf(root, path);
			if (ret == 0)
				continue;
			if (ret < 0)
				goto error;
			break;
		}
		btrfs_item_key_to_cpu(leaf, &found_key, slot);
		if (key.objectid == BTRFS_DEV_ITEMS_OBJECTID) {
			if (found_key.objectid != BTRFS_DEV_ITEMS_OBJECTID)
				break;
			if (found_key.type == BTRFS_DEV_ITEM_KEY) {
				struct btrfs_dev_item *dev_item;
				dev_item = btrfs_item_ptr(leaf, slot,
						  struct btrfs_dev_item);
				ret = read_one_dev(root, leaf, dev_item);
				if (ret)
					goto error;
			}
		} else if (found_key.type == BTRFS_CHUNK_ITEM_KEY) {
			struct btrfs_chunk *chunk;
			chunk = btrfs_item_ptr(leaf, slot, struct btrfs_chunk);
			ret = read_one_chunk(root, &found_key, leaf, chunk);
			if (ret)
				goto error;
		}
		path->slots[0]++;
	}
	if (key.objectid == BTRFS_DEV_ITEMS_OBJECTID) {
		key.objectid = 0;
		btrfs_release_path(path);
		goto again;
	}
	ret = 0;
error:
	btrfs_free_path(path);
	return ret;
}<|MERGE_RESOLUTION|>--- conflicted
+++ resolved
@@ -504,11 +504,7 @@
 		BUG_ON(!new_device);
 		memcpy(new_device, device, sizeof(*new_device));
 		new_device->name = kstrdup(device->name, GFP_NOFS);
-<<<<<<< HEAD
-		BUG_ON(!new_device->name);
-=======
 		BUG_ON(device->name && !new_device->name);
->>>>>>> 59c5f46f
 		new_device->bdev = NULL;
 		new_device->writeable = 0;
 		new_device->in_fs_metadata = 0;
