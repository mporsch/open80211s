--- conflicted
+++ resolved
@@ -56,21 +56,10 @@
 	 * just call kill_anon_super when we are called from
 	 * deactivate_super.
 	 */
-<<<<<<< HEAD
-	if (sbi) /* Free wait queues, close pipe */
+	if (sbi) { /* Free wait queues, close pipe */
 		autofs4_catatonic_mode(sbi);
-=======
-	if (!sbi)
-		goto out_kill_sb;
-
-	/* Free wait queues, close pipe */
-	autofs4_catatonic_mode(sbi);
-
-	put_pid(sbi->oz_pgrp);
-
-	sb->s_fs_info = NULL;
-	kfree(sbi);
->>>>>>> 7c5598d4
+		put_pid(sbi->oz_pgrp);
+	}
 
 	DPRINTK("shutting down");
 	kill_litter_super(sb);
