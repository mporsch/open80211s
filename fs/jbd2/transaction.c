--- conflicted
+++ resolved
@@ -1392,7 +1392,6 @@
 		 */
 		if (handle->h_sync && !(current->flags & PF_MEMALLOC))
 			wait_for_commit = 1;
-<<<<<<< HEAD
 	}
 
 	/*
@@ -1408,23 +1407,6 @@
 			wake_up(&journal->j_wait_transaction_locked);
 	}
 
-=======
-	}
-
-	/*
-	 * Once we drop t_updates, if it goes to zero the transaction
-	 * could start commiting on us and eventually disappear.  So
-	 * once we do this, we must not dereference transaction
-	 * pointer again.
-	 */
-	tid = transaction->t_tid;
-	if (atomic_dec_and_test(&transaction->t_updates)) {
-		wake_up(&journal->j_wait_updates);
-		if (journal->j_barrier_count)
-			wake_up(&journal->j_wait_transaction_locked);
-	}
-
->>>>>>> 3cbea436
 	if (wait_for_commit)
 		err = jbd2_log_wait_commit(journal, tid);
 
