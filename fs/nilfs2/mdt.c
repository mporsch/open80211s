/*
 * mdt.c - meta data file for NILFS
 *
 * Copyright (C) 2005-2008 Nippon Telegraph and Telephone Corporation.
 *
 * This program is free software; you can redistribute it and/or modify
 * it under the terms of the GNU General Public License as published by
 * the Free Software Foundation; either version 2 of the License, or
 * (at your option) any later version.
 *
 * This program is distributed in the hope that it will be useful,
 * but WITHOUT ANY WARRANTY; without even the implied warranty of
 * MERCHANTABILITY or FITNESS FOR A PARTICULAR PURPOSE.  See the
 * GNU General Public License for more details.
 *
 * You should have received a copy of the GNU General Public License
 * along with this program; if not, write to the Free Software
 * Foundation, Inc., 51 Franklin St, Fifth Floor, Boston, MA  02110-1301  USA
 *
 * Written by Ryusuke Konishi <ryusuke@osrg.net>
 */

#include <linux/buffer_head.h>
#include <linux/mpage.h>
#include <linux/mm.h>
#include <linux/writeback.h>
#include <linux/backing-dev.h>
#include <linux/swap.h>
#include <linux/slab.h>
#include "nilfs.h"
#include "btnode.h"
#include "segment.h"
#include "page.h"
#include "mdt.h"


#define NILFS_MDT_MAX_RA_BLOCKS		(16 - 1)


static int
nilfs_mdt_insert_new_block(struct inode *inode, unsigned long block,
			   struct buffer_head *bh,
			   void (*init_block)(struct inode *,
					      struct buffer_head *, void *))
{
	struct nilfs_inode_info *ii = NILFS_I(inode);
	void *kaddr;
	int ret;

	/* Caller exclude read accesses using page lock */

	/* set_buffer_new(bh); */
	bh->b_blocknr = 0;

	ret = nilfs_bmap_insert(ii->i_bmap, block, (unsigned long)bh);
	if (unlikely(ret))
		return ret;

	set_buffer_mapped(bh);

	kaddr = kmap_atomic(bh->b_page, KM_USER0);
	memset(kaddr + bh_offset(bh), 0, 1 << inode->i_blkbits);
	if (init_block)
		init_block(inode, bh, kaddr);
	flush_dcache_page(bh->b_page);
	kunmap_atomic(kaddr, KM_USER0);

	set_buffer_uptodate(bh);
	nilfs_mark_buffer_dirty(bh);
	nilfs_mdt_mark_dirty(inode);
	return 0;
}

static int nilfs_mdt_create_block(struct inode *inode, unsigned long block,
				  struct buffer_head **out_bh,
				  void (*init_block)(struct inode *,
						     struct buffer_head *,
						     void *))
{
	struct super_block *sb = inode->i_sb;
	struct nilfs_transaction_info ti;
	struct buffer_head *bh;
	int err;

	nilfs_transaction_begin(sb, &ti, 0);

	err = -ENOMEM;
	bh = nilfs_grab_buffer(inode, inode->i_mapping, block, 0);
	if (unlikely(!bh))
		goto failed_unlock;

	err = -EEXIST;
	if (buffer_uptodate(bh))
		goto failed_bh;

	wait_on_buffer(bh);
	if (buffer_uptodate(bh))
		goto failed_bh;

	bh->b_bdev = sb->s_bdev;
	err = nilfs_mdt_insert_new_block(inode, block, bh, init_block);
	if (likely(!err)) {
		get_bh(bh);
		*out_bh = bh;
	}

 failed_bh:
	unlock_page(bh->b_page);
	page_cache_release(bh->b_page);
	brelse(bh);

 failed_unlock:
	if (likely(!err))
		err = nilfs_transaction_commit(sb);
	else
		nilfs_transaction_abort(sb);

	return err;
}

static int
nilfs_mdt_submit_block(struct inode *inode, unsigned long blkoff,
		       int mode, struct buffer_head **out_bh)
{
	struct buffer_head *bh;
	__u64 blknum = 0;
	int ret = -ENOMEM;

	bh = nilfs_grab_buffer(inode, inode->i_mapping, blkoff, 0);
	if (unlikely(!bh))
		goto failed;

	ret = -EEXIST; /* internal code */
	if (buffer_uptodate(bh))
		goto out;

	if (mode == READA) {
		if (!trylock_buffer(bh)) {
			ret = -EBUSY;
			goto failed_bh;
		}
	} else /* mode == READ */
		lock_buffer(bh);

	if (buffer_uptodate(bh)) {
		unlock_buffer(bh);
		goto out;
	}

	ret = nilfs_bmap_lookup(NILFS_I(inode)->i_bmap, blkoff, &blknum);
	if (unlikely(ret)) {
		unlock_buffer(bh);
		goto failed_bh;
	}
	map_bh(bh, inode->i_sb, (sector_t)blknum);

	bh->b_end_io = end_buffer_read_sync;
	get_bh(bh);
	submit_bh(mode, bh);
	ret = 0;
 out:
	get_bh(bh);
	*out_bh = bh;

 failed_bh:
	unlock_page(bh->b_page);
	page_cache_release(bh->b_page);
	brelse(bh);
 failed:
	return ret;
}

static int nilfs_mdt_read_block(struct inode *inode, unsigned long block,
				int readahead, struct buffer_head **out_bh)
{
	struct buffer_head *first_bh, *bh;
	unsigned long blkoff;
	int i, nr_ra_blocks = NILFS_MDT_MAX_RA_BLOCKS;
	int err;

	err = nilfs_mdt_submit_block(inode, block, READ, &first_bh);
	if (err == -EEXIST) /* internal code */
		goto out;

	if (unlikely(err))
		goto failed;

	if (readahead) {
		blkoff = block + 1;
		for (i = 0; i < nr_ra_blocks; i++, blkoff++) {
			err = nilfs_mdt_submit_block(inode, blkoff, READA, &bh);
			if (likely(!err || err == -EEXIST))
				brelse(bh);
			else if (err != -EBUSY)
				break;
				/* abort readahead if bmap lookup failed */
			if (!buffer_locked(first_bh))
				goto out_no_wait;
		}
	}

	wait_on_buffer(first_bh);

 out_no_wait:
	err = -EIO;
	if (!buffer_uptodate(first_bh))
		goto failed_bh;
 out:
	*out_bh = first_bh;
	return 0;

 failed_bh:
	brelse(first_bh);
 failed:
	return err;
}

/**
 * nilfs_mdt_get_block - read or create a buffer on meta data file.
 * @inode: inode of the meta data file
 * @blkoff: block offset
 * @create: create flag
 * @init_block: initializer used for newly allocated block
 * @out_bh: output of a pointer to the buffer_head
 *
 * nilfs_mdt_get_block() looks up the specified buffer and tries to create
 * a new buffer if @create is not zero.  On success, the returned buffer is
 * assured to be either existing or formatted using a buffer lock on success.
 * @out_bh is substituted only when zero is returned.
 *
 * Return Value: On success, it returns 0. On error, the following negative
 * error code is returned.
 *
 * %-ENOMEM - Insufficient memory available.
 *
 * %-EIO - I/O error
 *
 * %-ENOENT - the specified block does not exist (hole block)
 *
 * %-EROFS - Read only filesystem (for create mode)
 */
int nilfs_mdt_get_block(struct inode *inode, unsigned long blkoff, int create,
			void (*init_block)(struct inode *,
					   struct buffer_head *, void *),
			struct buffer_head **out_bh)
{
	int ret;

	/* Should be rewritten with merging nilfs_mdt_read_block() */
 retry:
	ret = nilfs_mdt_read_block(inode, blkoff, !create, out_bh);
	if (!create || ret != -ENOENT)
		return ret;

	ret = nilfs_mdt_create_block(inode, blkoff, out_bh, init_block);
	if (unlikely(ret == -EEXIST)) {
		/* create = 0; */  /* limit read-create loop retries */
		goto retry;
	}
	return ret;
}

/**
 * nilfs_mdt_delete_block - make a hole on the meta data file.
 * @inode: inode of the meta data file
 * @block: block offset
 *
 * Return Value: On success, zero is returned.
 * On error, one of the following negative error code is returned.
 *
 * %-ENOMEM - Insufficient memory available.
 *
 * %-EIO - I/O error
 */
int nilfs_mdt_delete_block(struct inode *inode, unsigned long block)
{
	struct nilfs_inode_info *ii = NILFS_I(inode);
	int err;

	err = nilfs_bmap_delete(ii->i_bmap, block);
	if (!err || err == -ENOENT) {
		nilfs_mdt_mark_dirty(inode);
		nilfs_mdt_forget_block(inode, block);
	}
	return err;
}

/**
 * nilfs_mdt_forget_block - discard dirty state and try to remove the page
 * @inode: inode of the meta data file
 * @block: block offset
 *
 * nilfs_mdt_forget_block() clears a dirty flag of the specified buffer, and
 * tries to release the page including the buffer from a page cache.
 *
 * Return Value: On success, 0 is returned. On error, one of the following
 * negative error code is returned.
 *
 * %-EBUSY - page has an active buffer.
 *
 * %-ENOENT - page cache has no page addressed by the offset.
 */
int nilfs_mdt_forget_block(struct inode *inode, unsigned long block)
{
	pgoff_t index = (pgoff_t)block >>
		(PAGE_CACHE_SHIFT - inode->i_blkbits);
	struct page *page;
	unsigned long first_block;
	int ret = 0;
	int still_dirty;

	page = find_lock_page(inode->i_mapping, index);
	if (!page)
		return -ENOENT;

	wait_on_page_writeback(page);

	first_block = (unsigned long)index <<
		(PAGE_CACHE_SHIFT - inode->i_blkbits);
	if (page_has_buffers(page)) {
		struct buffer_head *bh;

		bh = nilfs_page_get_nth_block(page, block - first_block);
		nilfs_forget_buffer(bh);
	}
	still_dirty = PageDirty(page);
	unlock_page(page);
	page_cache_release(page);

	if (still_dirty ||
	    invalidate_inode_pages2_range(inode->i_mapping, index, index) != 0)
		ret = -EBUSY;
	return ret;
}

/**
 * nilfs_mdt_mark_block_dirty - mark a block on the meta data file dirty.
 * @inode: inode of the meta data file
 * @block: block offset
 *
 * Return Value: On success, it returns 0. On error, the following negative
 * error code is returned.
 *
 * %-ENOMEM - Insufficient memory available.
 *
 * %-EIO - I/O error
 *
 * %-ENOENT - the specified block does not exist (hole block)
 */
int nilfs_mdt_mark_block_dirty(struct inode *inode, unsigned long block)
{
	struct buffer_head *bh;
	int err;

	err = nilfs_mdt_read_block(inode, block, 0, &bh);
	if (unlikely(err))
		return err;
	nilfs_mark_buffer_dirty(bh);
	nilfs_mdt_mark_dirty(inode);
	brelse(bh);
	return 0;
}

int nilfs_mdt_fetch_dirty(struct inode *inode)
{
	struct nilfs_inode_info *ii = NILFS_I(inode);

	if (nilfs_bmap_test_and_clear_dirty(ii->i_bmap)) {
		set_bit(NILFS_I_DIRTY, &ii->i_state);
		return 1;
	}
	return test_bit(NILFS_I_DIRTY, &ii->i_state);
}

static int
nilfs_mdt_write_page(struct page *page, struct writeback_control *wbc)
{
	struct inode *inode;
	struct super_block *sb;
	int err = 0;

	redirty_page_for_writepage(wbc, page);
	unlock_page(page);

	inode = page->mapping->host;
	if (!inode)
		return 0;

	sb = inode->i_sb;

	if (wbc->sync_mode == WB_SYNC_ALL)
		err = nilfs_construct_segment(sb);
	else if (wbc->for_reclaim)
		nilfs_flush_segment(sb, inode->i_ino);

	return err;
}


static const struct address_space_operations def_mdt_aops = {
	.writepage		= nilfs_mdt_write_page,
	.sync_page		= block_sync_page,
};

static const struct inode_operations def_mdt_iops;
static const struct file_operations def_mdt_fops;

<<<<<<< HEAD

int nilfs_mdt_init(struct inode *inode, gfp_t gfp_mask, size_t objsz)
{
	struct nilfs_mdt_info *mi;

	mi = kzalloc(max(sizeof(*mi), objsz), GFP_NOFS);
	if (!mi)
		return -ENOMEM;

	init_rwsem(&mi->mi_sem);
	inode->i_private = mi;

=======

int nilfs_mdt_init(struct inode *inode, gfp_t gfp_mask, size_t objsz)
{
	struct nilfs_mdt_info *mi;

	mi = kzalloc(max(sizeof(*mi), objsz), GFP_NOFS);
	if (!mi)
		return -ENOMEM;

	init_rwsem(&mi->mi_sem);
	inode->i_private = mi;

>>>>>>> 3cbea436
	inode->i_mode = S_IFREG;
	mapping_set_gfp_mask(inode->i_mapping, gfp_mask);
	inode->i_mapping->backing_dev_info = inode->i_sb->s_bdi;

	inode->i_op = &def_mdt_iops;
	inode->i_fop = &def_mdt_fops;
	inode->i_mapping->a_ops = &def_mdt_aops;

	return 0;
}

void nilfs_mdt_set_entry_size(struct inode *inode, unsigned entry_size,
			      unsigned header_size)
{
	struct nilfs_mdt_info *mi = NILFS_MDT(inode);

	mi->mi_entry_size = entry_size;
	mi->mi_entries_per_block = (1 << inode->i_blkbits) / entry_size;
	mi->mi_first_entry_offset = DIV_ROUND_UP(header_size, entry_size);
}

static const struct address_space_operations shadow_map_aops = {
	.sync_page		= block_sync_page,
};

/**
 * nilfs_mdt_setup_shadow_map - setup shadow map and bind it to metadata file
 * @inode: inode of the metadata file
 * @shadow: shadow mapping
 */
int nilfs_mdt_setup_shadow_map(struct inode *inode,
			       struct nilfs_shadow_map *shadow)
{
	struct nilfs_mdt_info *mi = NILFS_MDT(inode);
	struct backing_dev_info *bdi = inode->i_sb->s_bdi;

	INIT_LIST_HEAD(&shadow->frozen_buffers);
	nilfs_mapping_init_once(&shadow->frozen_data);
	nilfs_mapping_init(&shadow->frozen_data, bdi, &shadow_map_aops);
	nilfs_mapping_init_once(&shadow->frozen_btnodes);
	nilfs_mapping_init(&shadow->frozen_btnodes, bdi, &shadow_map_aops);
	mi->mi_shadow = shadow;
	return 0;
}

/**
 * nilfs_mdt_save_to_shadow_map - copy bmap and dirty pages to shadow map
 * @inode: inode of the metadata file
 */
int nilfs_mdt_save_to_shadow_map(struct inode *inode)
{
	struct nilfs_mdt_info *mi = NILFS_MDT(inode);
	struct nilfs_inode_info *ii = NILFS_I(inode);
	struct nilfs_shadow_map *shadow = mi->mi_shadow;
	int ret;
<<<<<<< HEAD

	ret = nilfs_copy_dirty_pages(&shadow->frozen_data, inode->i_mapping);
	if (ret)
		goto out;

	ret = nilfs_copy_dirty_pages(&shadow->frozen_btnodes,
				     &ii->i_btnode_cache);
	if (ret)
		goto out;

	nilfs_bmap_save(ii->i_bmap, &shadow->bmap_store);
 out:
	return ret;
}

int nilfs_mdt_freeze_buffer(struct inode *inode, struct buffer_head *bh)
{
	struct nilfs_shadow_map *shadow = NILFS_MDT(inode)->mi_shadow;
	struct buffer_head *bh_frozen;
	struct page *page;
	int blkbits = inode->i_blkbits;
	int ret = -ENOMEM;

	page = grab_cache_page(&shadow->frozen_data, bh->b_page->index);
	if (!page)
		return ret;

	if (!page_has_buffers(page))
		create_empty_buffers(page, 1 << blkbits, 0);

	bh_frozen = nilfs_page_get_nth_block(page, bh_offset(bh) >> blkbits);
	if (bh_frozen) {
		if (!buffer_uptodate(bh_frozen))
			nilfs_copy_buffer(bh_frozen, bh);
		if (list_empty(&bh_frozen->b_assoc_buffers)) {
			list_add_tail(&bh_frozen->b_assoc_buffers,
				      &shadow->frozen_buffers);
			set_buffer_nilfs_redirected(bh);
		} else {
			brelse(bh_frozen); /* already frozen */
		}
		ret = 0;
	}
	unlock_page(page);
	page_cache_release(page);
	return ret;
}

struct buffer_head *
nilfs_mdt_get_frozen_buffer(struct inode *inode, struct buffer_head *bh)
{
	struct nilfs_shadow_map *shadow = NILFS_MDT(inode)->mi_shadow;
	struct buffer_head *bh_frozen = NULL;
	struct page *page;
	int n;

	page = find_lock_page(&shadow->frozen_data, bh->b_page->index);
	if (page) {
		if (page_has_buffers(page)) {
			n = bh_offset(bh) >> inode->i_blkbits;
			bh_frozen = nilfs_page_get_nth_block(page, n);
		}
		unlock_page(page);
		page_cache_release(page);
	}
	return bh_frozen;
}

static void nilfs_release_frozen_buffers(struct nilfs_shadow_map *shadow)
{
	struct list_head *head = &shadow->frozen_buffers;
	struct buffer_head *bh;

	while (!list_empty(head)) {
		bh = list_first_entry(head, struct buffer_head,
				      b_assoc_buffers);
		list_del_init(&bh->b_assoc_buffers);
		brelse(bh); /* drop ref-count to make it releasable */
	}
}

/**
 * nilfs_mdt_restore_from_shadow_map - restore dirty pages and bmap state
 * @inode: inode of the metadata file
 */
void nilfs_mdt_restore_from_shadow_map(struct inode *inode)
{
	struct nilfs_mdt_info *mi = NILFS_MDT(inode);
	struct nilfs_inode_info *ii = NILFS_I(inode);
	struct nilfs_shadow_map *shadow = mi->mi_shadow;

	down_write(&mi->mi_sem);

=======

	ret = nilfs_copy_dirty_pages(&shadow->frozen_data, inode->i_mapping);
	if (ret)
		goto out;

	ret = nilfs_copy_dirty_pages(&shadow->frozen_btnodes,
				     &ii->i_btnode_cache);
	if (ret)
		goto out;

	nilfs_bmap_save(ii->i_bmap, &shadow->bmap_store);
 out:
	return ret;
}

int nilfs_mdt_freeze_buffer(struct inode *inode, struct buffer_head *bh)
{
	struct nilfs_shadow_map *shadow = NILFS_MDT(inode)->mi_shadow;
	struct buffer_head *bh_frozen;
	struct page *page;
	int blkbits = inode->i_blkbits;

	page = grab_cache_page(&shadow->frozen_data, bh->b_page->index);
	if (!page)
		return -ENOMEM;

	if (!page_has_buffers(page))
		create_empty_buffers(page, 1 << blkbits, 0);

	bh_frozen = nilfs_page_get_nth_block(page, bh_offset(bh) >> blkbits);

	if (!buffer_uptodate(bh_frozen))
		nilfs_copy_buffer(bh_frozen, bh);
	if (list_empty(&bh_frozen->b_assoc_buffers)) {
		list_add_tail(&bh_frozen->b_assoc_buffers,
			      &shadow->frozen_buffers);
		set_buffer_nilfs_redirected(bh);
	} else {
		brelse(bh_frozen); /* already frozen */
	}

	unlock_page(page);
	page_cache_release(page);
	return 0;
}

struct buffer_head *
nilfs_mdt_get_frozen_buffer(struct inode *inode, struct buffer_head *bh)
{
	struct nilfs_shadow_map *shadow = NILFS_MDT(inode)->mi_shadow;
	struct buffer_head *bh_frozen = NULL;
	struct page *page;
	int n;

	page = find_lock_page(&shadow->frozen_data, bh->b_page->index);
	if (page) {
		if (page_has_buffers(page)) {
			n = bh_offset(bh) >> inode->i_blkbits;
			bh_frozen = nilfs_page_get_nth_block(page, n);
		}
		unlock_page(page);
		page_cache_release(page);
	}
	return bh_frozen;
}

static void nilfs_release_frozen_buffers(struct nilfs_shadow_map *shadow)
{
	struct list_head *head = &shadow->frozen_buffers;
	struct buffer_head *bh;

	while (!list_empty(head)) {
		bh = list_first_entry(head, struct buffer_head,
				      b_assoc_buffers);
		list_del_init(&bh->b_assoc_buffers);
		brelse(bh); /* drop ref-count to make it releasable */
	}
}

/**
 * nilfs_mdt_restore_from_shadow_map - restore dirty pages and bmap state
 * @inode: inode of the metadata file
 */
void nilfs_mdt_restore_from_shadow_map(struct inode *inode)
{
	struct nilfs_mdt_info *mi = NILFS_MDT(inode);
	struct nilfs_inode_info *ii = NILFS_I(inode);
	struct nilfs_shadow_map *shadow = mi->mi_shadow;

	down_write(&mi->mi_sem);

>>>>>>> 3cbea436
	if (mi->mi_palloc_cache)
		nilfs_palloc_clear_cache(inode);

	nilfs_clear_dirty_pages(inode->i_mapping);
	nilfs_copy_back_pages(inode->i_mapping, &shadow->frozen_data);

	nilfs_clear_dirty_pages(&ii->i_btnode_cache);
	nilfs_copy_back_pages(&ii->i_btnode_cache, &shadow->frozen_btnodes);

	nilfs_bmap_restore(ii->i_bmap, &shadow->bmap_store);

	up_write(&mi->mi_sem);
}

/**
 * nilfs_mdt_clear_shadow_map - truncate pages in shadow map caches
 * @inode: inode of the metadata file
 */
void nilfs_mdt_clear_shadow_map(struct inode *inode)
{
	struct nilfs_mdt_info *mi = NILFS_MDT(inode);
	struct nilfs_shadow_map *shadow = mi->mi_shadow;

	down_write(&mi->mi_sem);
	nilfs_release_frozen_buffers(shadow);
	truncate_inode_pages(&shadow->frozen_data, 0);
	truncate_inode_pages(&shadow->frozen_btnodes, 0);
	up_write(&mi->mi_sem);
}<|MERGE_RESOLUTION|>--- conflicted
+++ resolved
@@ -405,7 +405,6 @@
 static const struct inode_operations def_mdt_iops;
 static const struct file_operations def_mdt_fops;
 
-<<<<<<< HEAD
 
 int nilfs_mdt_init(struct inode *inode, gfp_t gfp_mask, size_t objsz)
 {
@@ -418,20 +417,6 @@
 	init_rwsem(&mi->mi_sem);
 	inode->i_private = mi;
 
-=======
-
-int nilfs_mdt_init(struct inode *inode, gfp_t gfp_mask, size_t objsz)
-{
-	struct nilfs_mdt_info *mi;
-
-	mi = kzalloc(max(sizeof(*mi), objsz), GFP_NOFS);
-	if (!mi)
-		return -ENOMEM;
-
-	init_rwsem(&mi->mi_sem);
-	inode->i_private = mi;
-
->>>>>>> 3cbea436
 	inode->i_mode = S_IFREG;
 	mapping_set_gfp_mask(inode->i_mapping, gfp_mask);
 	inode->i_mapping->backing_dev_info = inode->i_sb->s_bdi;
@@ -487,7 +472,6 @@
 	struct nilfs_inode_info *ii = NILFS_I(inode);
 	struct nilfs_shadow_map *shadow = mi->mi_shadow;
 	int ret;
-<<<<<<< HEAD
 
 	ret = nilfs_copy_dirty_pages(&shadow->frozen_data, inode->i_mapping);
 	if (ret)
@@ -509,31 +493,29 @@
 	struct buffer_head *bh_frozen;
 	struct page *page;
 	int blkbits = inode->i_blkbits;
-	int ret = -ENOMEM;
 
 	page = grab_cache_page(&shadow->frozen_data, bh->b_page->index);
 	if (!page)
-		return ret;
+		return -ENOMEM;
 
 	if (!page_has_buffers(page))
 		create_empty_buffers(page, 1 << blkbits, 0);
 
 	bh_frozen = nilfs_page_get_nth_block(page, bh_offset(bh) >> blkbits);
-	if (bh_frozen) {
-		if (!buffer_uptodate(bh_frozen))
-			nilfs_copy_buffer(bh_frozen, bh);
-		if (list_empty(&bh_frozen->b_assoc_buffers)) {
-			list_add_tail(&bh_frozen->b_assoc_buffers,
-				      &shadow->frozen_buffers);
-			set_buffer_nilfs_redirected(bh);
-		} else {
-			brelse(bh_frozen); /* already frozen */
-		}
-		ret = 0;
-	}
+
+	if (!buffer_uptodate(bh_frozen))
+		nilfs_copy_buffer(bh_frozen, bh);
+	if (list_empty(&bh_frozen->b_assoc_buffers)) {
+		list_add_tail(&bh_frozen->b_assoc_buffers,
+			      &shadow->frozen_buffers);
+		set_buffer_nilfs_redirected(bh);
+	} else {
+		brelse(bh_frozen); /* already frozen */
+	}
+
 	unlock_page(page);
 	page_cache_release(page);
-	return ret;
+	return 0;
 }
 
 struct buffer_head *
@@ -581,99 +563,6 @@
 
 	down_write(&mi->mi_sem);
 
-=======
-
-	ret = nilfs_copy_dirty_pages(&shadow->frozen_data, inode->i_mapping);
-	if (ret)
-		goto out;
-
-	ret = nilfs_copy_dirty_pages(&shadow->frozen_btnodes,
-				     &ii->i_btnode_cache);
-	if (ret)
-		goto out;
-
-	nilfs_bmap_save(ii->i_bmap, &shadow->bmap_store);
- out:
-	return ret;
-}
-
-int nilfs_mdt_freeze_buffer(struct inode *inode, struct buffer_head *bh)
-{
-	struct nilfs_shadow_map *shadow = NILFS_MDT(inode)->mi_shadow;
-	struct buffer_head *bh_frozen;
-	struct page *page;
-	int blkbits = inode->i_blkbits;
-
-	page = grab_cache_page(&shadow->frozen_data, bh->b_page->index);
-	if (!page)
-		return -ENOMEM;
-
-	if (!page_has_buffers(page))
-		create_empty_buffers(page, 1 << blkbits, 0);
-
-	bh_frozen = nilfs_page_get_nth_block(page, bh_offset(bh) >> blkbits);
-
-	if (!buffer_uptodate(bh_frozen))
-		nilfs_copy_buffer(bh_frozen, bh);
-	if (list_empty(&bh_frozen->b_assoc_buffers)) {
-		list_add_tail(&bh_frozen->b_assoc_buffers,
-			      &shadow->frozen_buffers);
-		set_buffer_nilfs_redirected(bh);
-	} else {
-		brelse(bh_frozen); /* already frozen */
-	}
-
-	unlock_page(page);
-	page_cache_release(page);
-	return 0;
-}
-
-struct buffer_head *
-nilfs_mdt_get_frozen_buffer(struct inode *inode, struct buffer_head *bh)
-{
-	struct nilfs_shadow_map *shadow = NILFS_MDT(inode)->mi_shadow;
-	struct buffer_head *bh_frozen = NULL;
-	struct page *page;
-	int n;
-
-	page = find_lock_page(&shadow->frozen_data, bh->b_page->index);
-	if (page) {
-		if (page_has_buffers(page)) {
-			n = bh_offset(bh) >> inode->i_blkbits;
-			bh_frozen = nilfs_page_get_nth_block(page, n);
-		}
-		unlock_page(page);
-		page_cache_release(page);
-	}
-	return bh_frozen;
-}
-
-static void nilfs_release_frozen_buffers(struct nilfs_shadow_map *shadow)
-{
-	struct list_head *head = &shadow->frozen_buffers;
-	struct buffer_head *bh;
-
-	while (!list_empty(head)) {
-		bh = list_first_entry(head, struct buffer_head,
-				      b_assoc_buffers);
-		list_del_init(&bh->b_assoc_buffers);
-		brelse(bh); /* drop ref-count to make it releasable */
-	}
-}
-
-/**
- * nilfs_mdt_restore_from_shadow_map - restore dirty pages and bmap state
- * @inode: inode of the metadata file
- */
-void nilfs_mdt_restore_from_shadow_map(struct inode *inode)
-{
-	struct nilfs_mdt_info *mi = NILFS_MDT(inode);
-	struct nilfs_inode_info *ii = NILFS_I(inode);
-	struct nilfs_shadow_map *shadow = mi->mi_shadow;
-
-	down_write(&mi->mi_sem);
-
->>>>>>> 3cbea436
 	if (mi->mi_palloc_cache)
 		nilfs_palloc_clear_cache(inode);
 
