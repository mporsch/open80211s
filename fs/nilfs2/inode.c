--- conflicted
+++ resolved
@@ -358,19 +358,6 @@
 	return ERR_PTR(err);
 }
 
-<<<<<<< HEAD
-void nilfs_free_inode(struct inode *inode)
-{
-	struct super_block *sb = inode->i_sb;
-	struct nilfs_sb_info *sbi = NILFS_SB(sb);
-
-	/* XXX: check error code? Is there any thing I can do? */
-	(void) nilfs_ifile_delete_inode(sbi->s_ifile, inode->i_ino);
-	atomic_dec(&sbi->s_inodes_count);
-}
-
-=======
->>>>>>> 45f53cc9
 void nilfs_set_inode_flags(struct inode *inode)
 {
 	unsigned int flags = NILFS_I(inode)->i_flags;
@@ -704,10 +691,7 @@
 static void nilfs_clear_inode(struct inode *inode)
 {
 	struct nilfs_inode_info *ii = NILFS_I(inode);
-<<<<<<< HEAD
-=======
 	struct nilfs_mdt_info *mdi = NILFS_MDT(inode);
->>>>>>> 45f53cc9
 
 	/*
 	 * Free resources allocated in nilfs_read_inode(), here.
@@ -716,22 +700,16 @@
 	brelse(ii->i_bh);
 	ii->i_bh = NULL;
 
-<<<<<<< HEAD
-=======
 	if (mdi && mdi->mi_palloc_cache)
 		nilfs_palloc_destroy_cache(inode);
 
->>>>>>> 45f53cc9
 	if (test_bit(NILFS_I_BMAP, &ii->i_state))
 		nilfs_bmap_clear(ii->i_bmap);
 
 	nilfs_btnode_cache_clear(&ii->i_btnode_cache);
-<<<<<<< HEAD
-=======
 
 	if (ii->i_root && inode->i_ino == NILFS_ROOT_INO)
 		nilfs_put_root(ii->i_root);
->>>>>>> 45f53cc9
 }
 
 void nilfs_evict_inode(struct inode *inode)
@@ -740,11 +718,7 @@
 	struct super_block *sb = inode->i_sb;
 	struct nilfs_inode_info *ii = NILFS_I(inode);
 
-<<<<<<< HEAD
-	if (inode->i_nlink || unlikely(is_bad_inode(inode))) {
-=======
 	if (inode->i_nlink || !ii->i_root || unlikely(is_bad_inode(inode))) {
->>>>>>> 45f53cc9
 		if (inode->i_data.nrpages)
 			truncate_inode_pages(&inode->i_data, 0);
 		end_writeback(inode);
@@ -760,18 +734,12 @@
 	nilfs_truncate_bmap(ii, 0);
 	nilfs_mark_inode_dirty(inode);
 	end_writeback(inode);
-<<<<<<< HEAD
-	nilfs_clear_inode(inode);
-	nilfs_free_inode(inode);
-	/* nilfs_free_inode() marks inode buffer dirty */
-=======
 
 	nilfs_ifile_delete_inode(ii->i_root->ifile, inode->i_ino);
 	atomic_dec(&ii->i_root->inodes_count);
 
 	nilfs_clear_inode(inode);
 
->>>>>>> 45f53cc9
 	if (IS_SYNC(inode))
 		nilfs_set_transaction_flag(NILFS_TI_SYNC);
 	nilfs_transaction_commit(sb);
