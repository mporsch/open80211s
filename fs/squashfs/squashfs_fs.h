--- conflicted
+++ resolved
@@ -238,10 +238,7 @@
 #define ZLIB_COMPRESSION	1
 #define LZMA_COMPRESSION	2
 #define LZO_COMPRESSION		3
-<<<<<<< HEAD
-=======
 #define XZ_COMPRESSION		4
->>>>>>> 3cbea436
 
 struct squashfs_super_block {
 	__le32			s_magic;
