--- conflicted
+++ resolved
@@ -157,11 +157,6 @@
 				udf_debug("bit %ld already set\n", bit + i);
 				udf_debug("byte=%2x\n",
 					((char *)bh->b_data)[(bit + i) >> 3]);
-<<<<<<< HEAD
-			} else {
-				udf_add_free_space(sb, sbi->s_partition, 1);
-=======
->>>>>>> 3cbea436
 			}
 		}
 		udf_add_free_space(sb, sbi->s_partition, count);
