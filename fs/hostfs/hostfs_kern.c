/*
 * Copyright (C) 2000 - 2007 Jeff Dike (jdike@{addtoit,linux.intel}.com)
 * Licensed under the GPL
 *
 * Ported the filesystem routines to 2.5.
 * 2003-02-10 Petr Baudis <pasky@ucw.cz>
 */

#include <linux/fs.h>
#include <linux/module.h>
#include <linux/mm.h>
#include <linux/pagemap.h>
#include <linux/statfs.h>
#include <linux/slab.h>
#include <linux/seq_file.h>
#include <linux/mount.h>
#include <linux/namei.h>
#include "hostfs.h"
#include "init.h"
#include "kern.h"

struct hostfs_inode_info {
	int fd;
	fmode_t mode;
	struct inode vfs_inode;
};

static inline struct hostfs_inode_info *HOSTFS_I(struct inode *inode)
{
	return list_entry(inode, struct hostfs_inode_info, vfs_inode);
}

#define FILE_HOSTFS_I(file) HOSTFS_I((file)->f_path.dentry->d_inode)

static int hostfs_d_delete(struct dentry *dentry)
{
	return 1;
}

static const struct dentry_operations hostfs_dentry_ops = {
	.d_delete		= hostfs_d_delete,
};

/* Changed in hostfs_args before the kernel starts running */
static char *root_ino = "";
static int append = 0;

#define HOSTFS_SUPER_MAGIC 0x00c0ffee

static const struct inode_operations hostfs_iops;
static const struct inode_operations hostfs_dir_iops;
static const struct inode_operations hostfs_link_iops;

#ifndef MODULE
static int __init hostfs_args(char *options, int *add)
{
	char *ptr;

	ptr = strchr(options, ',');
	if (ptr != NULL)
		*ptr++ = '\0';
	if (*options != '\0')
		root_ino = options;

	options = ptr;
	while (options) {
		ptr = strchr(options, ',');
		if (ptr != NULL)
			*ptr++ = '\0';
		if (*options != '\0') {
			if (!strcmp(options, "append"))
				append = 1;
			else printf("hostfs_args - unsupported option - %s\n",
				    options);
		}
		options = ptr;
	}
	return 0;
}

__uml_setup("hostfs=", hostfs_args,
"hostfs=<root dir>,<flags>,...\n"
"    This is used to set hostfs parameters.  The root directory argument\n"
"    is used to confine all hostfs mounts to within the specified directory\n"
"    tree on the host.  If this isn't specified, then a user inside UML can\n"
"    mount anything on the host that's accessible to the user that's running\n"
"    it.\n"
"    The only flag currently supported is 'append', which specifies that all\n"
"    files opened by hostfs will be opened in append mode.\n\n"
);
#endif

static char *__dentry_name(struct dentry *dentry, char *name)
{
	char *p = __dentry_path(dentry, name, PATH_MAX);
	char *root;
	size_t len;

	spin_unlock(&dcache_lock);

	root = dentry->d_sb->s_fs_info;
	len = strlen(root);
	if (IS_ERR(p)) {
		__putname(name);
		return NULL;
	}
	strlcpy(name, root, PATH_MAX);
	if (len > p - name) {
		__putname(name);
		return NULL;
	}
	if (p > name + len) {
		char *s = name + len;
		while ((*s++ = *p++) != '\0')
			;
	}
	return name;
}

static char *dentry_name(struct dentry *dentry)
{
	char *name = __getname();
	if (!name)
		return NULL;

	spin_lock(&dcache_lock);
	return __dentry_name(dentry, name); /* will unlock */
}

static char *inode_name(struct inode *ino)
{
	struct dentry *dentry;
	char *name = __getname();
	if (!name)
		return NULL;

	spin_lock(&dcache_lock);
	if (list_empty(&ino->i_dentry)) {
		spin_unlock(&dcache_lock);
		__putname(name);
		return NULL;
	}
	dentry = list_first_entry(&ino->i_dentry, struct dentry, d_alias);
	return __dentry_name(dentry, name); /* will unlock */
}

static char *follow_link(char *link)
{
	int len, n;
	char *name, *resolved, *end;

	len = 64;
	while (1) {
		n = -ENOMEM;
		name = kmalloc(len, GFP_KERNEL);
		if (name == NULL)
			goto out;

		n = hostfs_do_readlink(link, name, len);
		if (n < len)
			break;
		len *= 2;
		kfree(name);
	}
	if (n < 0)
		goto out_free;

	if (*name == '/')
		return name;

	end = strrchr(link, '/');
	if (end == NULL)
		return name;

	*(end + 1) = '\0';
	len = strlen(link) + strlen(name) + 1;

	resolved = kmalloc(len, GFP_KERNEL);
	if (resolved == NULL) {
		n = -ENOMEM;
		goto out_free;
	}

	sprintf(resolved, "%s%s", link, name);
	kfree(name);
	kfree(link);
	return resolved;

 out_free:
	kfree(name);
 out:
	return ERR_PTR(n);
}

static struct inode *hostfs_iget(struct super_block *sb)
{
	struct inode *inode = new_inode(sb);
	if (!inode)
		return ERR_PTR(-ENOMEM);
	return inode;
}

int hostfs_statfs(struct dentry *dentry, struct kstatfs *sf)
{
	/*
	 * do_statfs uses struct statfs64 internally, but the linux kernel
	 * struct statfs still has 32-bit versions for most of these fields,
	 * so we convert them here
	 */
	int err;
	long long f_blocks;
	long long f_bfree;
	long long f_bavail;
	long long f_files;
	long long f_ffree;

	err = do_statfs(dentry->d_sb->s_fs_info,
			&sf->f_bsize, &f_blocks, &f_bfree, &f_bavail, &f_files,
			&f_ffree, &sf->f_fsid, sizeof(sf->f_fsid),
			&sf->f_namelen);
	if (err)
		return err;
	sf->f_blocks = f_blocks;
	sf->f_bfree = f_bfree;
	sf->f_bavail = f_bavail;
	sf->f_files = f_files;
	sf->f_ffree = f_ffree;
	sf->f_type = HOSTFS_SUPER_MAGIC;
	return 0;
}

static struct inode *hostfs_alloc_inode(struct super_block *sb)
{
	struct hostfs_inode_info *hi;

	hi = kzalloc(sizeof(*hi), GFP_KERNEL);
	if (hi == NULL)
		return NULL;
	hi->fd = -1;
	inode_init_once(&hi->vfs_inode);
	return &hi->vfs_inode;
}

static void hostfs_evict_inode(struct inode *inode)
{
	truncate_inode_pages(&inode->i_data, 0);
	end_writeback(inode);
	if (HOSTFS_I(inode)->fd != -1) {
		close_file(&HOSTFS_I(inode)->fd);
		HOSTFS_I(inode)->fd = -1;
	}
}

static void hostfs_destroy_inode(struct inode *inode)
{
	kfree(HOSTFS_I(inode));
}

static int hostfs_show_options(struct seq_file *seq, struct vfsmount *vfs)
{
	const char *root_path = vfs->mnt_sb->s_fs_info;
	size_t offset = strlen(root_ino) + 1;

	if (strlen(root_path) > offset)
		seq_printf(seq, ",%s", root_path + offset);

	return 0;
}

static const struct super_operations hostfs_sbops = {
	.alloc_inode	= hostfs_alloc_inode,
	.destroy_inode	= hostfs_destroy_inode,
	.evict_inode	= hostfs_evict_inode,
	.statfs		= hostfs_statfs,
	.show_options	= hostfs_show_options,
};

int hostfs_readdir(struct file *file, void *ent, filldir_t filldir)
{
	void *dir;
	char *name;
	unsigned long long next, ino;
	int error, len;

	name = dentry_name(file->f_path.dentry);
	if (name == NULL)
		return -ENOMEM;
	dir = open_dir(name, &error);
	__putname(name);
	if (dir == NULL)
		return -error;
	next = file->f_pos;
	while ((name = read_dir(dir, &next, &ino, &len)) != NULL) {
		error = (*filldir)(ent, name, len, file->f_pos,
				   ino, DT_UNKNOWN);
		if (error) break;
		file->f_pos = next;
	}
	close_dir(dir);
	return 0;
}

int hostfs_file_open(struct inode *ino, struct file *file)
{
	static DEFINE_MUTEX(open_mutex);
	char *name;
	fmode_t mode = 0;
	int err;
	int r = 0, w = 0, fd;

	mode = file->f_mode & (FMODE_READ | FMODE_WRITE);
	if ((mode & HOSTFS_I(ino)->mode) == mode)
		return 0;

	mode |= HOSTFS_I(ino)->mode;

retry:
	if (mode & FMODE_READ)
		r = 1;
	if (mode & FMODE_WRITE)
		w = 1;
	if (w)
		r = 1;

	name = dentry_name(file->f_path.dentry);
	if (name == NULL)
		return -ENOMEM;

	fd = open_file(name, r, w, append);
	__putname(name);
	if (fd < 0)
		return fd;

	mutex_lock(&open_mutex);
	/* somebody else had handled it first? */
	if ((mode & HOSTFS_I(ino)->mode) == mode) {
		mutex_unlock(&open_mutex);
		return 0;
	}
	if ((mode | HOSTFS_I(ino)->mode) != mode) {
		mode |= HOSTFS_I(ino)->mode;
		mutex_unlock(&open_mutex);
		close_file(&fd);
		goto retry;
	}
	if (HOSTFS_I(ino)->fd == -1) {
		HOSTFS_I(ino)->fd = fd;
	} else {
		err = replace_file(fd, HOSTFS_I(ino)->fd);
		close_file(&fd);
		if (err < 0) {
			mutex_unlock(&open_mutex);
			return err;
		}
	}
	HOSTFS_I(ino)->mode = mode;
	mutex_unlock(&open_mutex);

	return 0;
}

int hostfs_fsync(struct file *file, int datasync)
{
	return fsync_file(HOSTFS_I(file->f_mapping->host)->fd, datasync);
}

static const struct file_operations hostfs_file_fops = {
	.llseek		= generic_file_llseek,
	.read		= do_sync_read,
	.splice_read	= generic_file_splice_read,
	.aio_read	= generic_file_aio_read,
	.aio_write	= generic_file_aio_write,
	.write		= do_sync_write,
	.mmap		= generic_file_mmap,
	.open		= hostfs_file_open,
	.release	= NULL,
	.fsync		= hostfs_fsync,
};

static const struct file_operations hostfs_dir_fops = {
	.llseek		= generic_file_llseek,
	.readdir	= hostfs_readdir,
	.read		= generic_read_dir,
};

int hostfs_writepage(struct page *page, struct writeback_control *wbc)
{
	struct address_space *mapping = page->mapping;
	struct inode *inode = mapping->host;
	char *buffer;
	unsigned long long base;
	int count = PAGE_CACHE_SIZE;
	int end_index = inode->i_size >> PAGE_CACHE_SHIFT;
	int err;

	if (page->index >= end_index)
		count = inode->i_size & (PAGE_CACHE_SIZE-1);

	buffer = kmap(page);
	base = ((unsigned long long) page->index) << PAGE_CACHE_SHIFT;

	err = write_file(HOSTFS_I(inode)->fd, &base, buffer, count);
	if (err != count) {
		ClearPageUptodate(page);
		goto out;
	}

	if (base > inode->i_size)
		inode->i_size = base;

	if (PageError(page))
		ClearPageError(page);
	err = 0;

 out:
	kunmap(page);

	unlock_page(page);
	return err;
}

int hostfs_readpage(struct file *file, struct page *page)
{
	char *buffer;
	long long start;
	int err = 0;

	start = (long long) page->index << PAGE_CACHE_SHIFT;
	buffer = kmap(page);
	err = read_file(FILE_HOSTFS_I(file)->fd, &start, buffer,
			PAGE_CACHE_SIZE);
	if (err < 0)
		goto out;

	memset(&buffer[err], 0, PAGE_CACHE_SIZE - err);

	flush_dcache_page(page);
	SetPageUptodate(page);
	if (PageError(page)) ClearPageError(page);
	err = 0;
 out:
	kunmap(page);
	unlock_page(page);
	return err;
}

int hostfs_write_begin(struct file *file, struct address_space *mapping,
			loff_t pos, unsigned len, unsigned flags,
			struct page **pagep, void **fsdata)
{
	pgoff_t index = pos >> PAGE_CACHE_SHIFT;

	*pagep = grab_cache_page_write_begin(mapping, index, flags);
	if (!*pagep)
		return -ENOMEM;
	return 0;
}

int hostfs_write_end(struct file *file, struct address_space *mapping,
			loff_t pos, unsigned len, unsigned copied,
			struct page *page, void *fsdata)
{
	struct inode *inode = mapping->host;
	void *buffer;
	unsigned from = pos & (PAGE_CACHE_SIZE - 1);
	int err;

	buffer = kmap(page);
	err = write_file(FILE_HOSTFS_I(file)->fd, &pos, buffer + from, copied);
	kunmap(page);

	if (!PageUptodate(page) && err == PAGE_CACHE_SIZE)
		SetPageUptodate(page);

	/*
	 * If err > 0, write_file has added err to pos, so we are comparing
	 * i_size against the last byte written.
	 */
	if (err > 0 && (pos > inode->i_size))
		inode->i_size = pos;
	unlock_page(page);
	page_cache_release(page);

	return err;
}

static const struct address_space_operations hostfs_aops = {
	.writepage 	= hostfs_writepage,
	.readpage	= hostfs_readpage,
	.set_page_dirty = __set_page_dirty_nobuffers,
	.write_begin	= hostfs_write_begin,
	.write_end	= hostfs_write_end,
};

static int read_name(struct inode *ino, char *name)
{
	dev_t rdev;
	struct hostfs_stat st;
	int err = stat_file(name, &st, -1);
	if (err)
		return err;

	/* Reencode maj and min with the kernel encoding.*/
	rdev = MKDEV(st.maj, st.min);

	switch (st.mode & S_IFMT) {
	case S_IFLNK:
		ino->i_op = &hostfs_link_iops;
		break;
	case S_IFDIR:
		ino->i_op = &hostfs_dir_iops;
		ino->i_fop = &hostfs_dir_fops;
		break;
	case S_IFCHR:
	case S_IFBLK:
	case S_IFIFO:
	case S_IFSOCK:
		init_special_inode(ino, st.mode & S_IFMT, rdev);
		ino->i_op = &hostfs_iops;
		break;

	default:
		ino->i_op = &hostfs_iops;
		ino->i_fop = &hostfs_file_fops;
		ino->i_mapping->a_ops = &hostfs_aops;
	}

	ino->i_ino = st.ino;
	ino->i_mode = st.mode;
	ino->i_nlink = st.nlink;
	ino->i_uid = st.uid;
	ino->i_gid = st.gid;
	ino->i_atime = st.atime;
	ino->i_mtime = st.mtime;
	ino->i_ctime = st.ctime;
	ino->i_size = st.size;
	ino->i_blocks = st.blocks;
	return 0;
}

int hostfs_create(struct inode *dir, struct dentry *dentry, int mode,
		  struct nameidata *nd)
{
	struct inode *inode;
	char *name;
	int error, fd;

	inode = hostfs_iget(dir->i_sb);
	if (IS_ERR(inode)) {
		error = PTR_ERR(inode);
		goto out;
	}

	error = -ENOMEM;
	name = dentry_name(dentry);
	if (name == NULL)
		goto out_put;

	fd = file_create(name,
			 mode & S_IRUSR, mode & S_IWUSR, mode & S_IXUSR,
			 mode & S_IRGRP, mode & S_IWGRP, mode & S_IXGRP,
			 mode & S_IROTH, mode & S_IWOTH, mode & S_IXOTH);
	if (fd < 0)
		error = fd;
	else
		error = read_name(inode, name);

	__putname(name);
	if (error)
		goto out_put;

	HOSTFS_I(inode)->fd = fd;
	HOSTFS_I(inode)->mode = FMODE_READ | FMODE_WRITE;
	d_instantiate(dentry, inode);
	return 0;

 out_put:
	iput(inode);
 out:
	return error;
}

struct dentry *hostfs_lookup(struct inode *ino, struct dentry *dentry,
			     struct nameidata *nd)
{
	struct inode *inode;
	char *name;
	int err;

	inode = hostfs_iget(ino->i_sb);
	if (IS_ERR(inode)) {
		err = PTR_ERR(inode);
		goto out;
	}

	err = -ENOMEM;
	name = dentry_name(dentry);
	if (name == NULL)
		goto out_put;

	err = read_name(inode, name);

	__putname(name);
	if (err == -ENOENT) {
		iput(inode);
		inode = NULL;
	}
	else if (err)
		goto out_put;

	d_add(dentry, inode);
	dentry->d_op = &hostfs_dentry_ops;
	return NULL;

 out_put:
	iput(inode);
 out:
	return ERR_PTR(err);
}

int hostfs_link(struct dentry *to, struct inode *ino, struct dentry *from)
{
	char *from_name, *to_name;
	int err;

	if ((from_name = dentry_name(from)) == NULL)
		return -ENOMEM;
	to_name = dentry_name(to);
	if (to_name == NULL) {
		__putname(from_name);
		return -ENOMEM;
	}
	err = link_file(to_name, from_name);
	__putname(from_name);
	__putname(to_name);
	return err;
}

int hostfs_unlink(struct inode *ino, struct dentry *dentry)
{
	char *file;
	int err;

	if (append)
		return -EPERM;

	if ((file = dentry_name(dentry)) == NULL)
		return -ENOMEM;

	err = unlink_file(file);
	__putname(file);
	return err;
}

int hostfs_symlink(struct inode *ino, struct dentry *dentry, const char *to)
{
	char *file;
	int err;

	if ((file = dentry_name(dentry)) == NULL)
		return -ENOMEM;
	err = make_symlink(file, to);
	__putname(file);
	return err;
}

int hostfs_mkdir(struct inode *ino, struct dentry *dentry, int mode)
{
	char *file;
	int err;

	if ((file = dentry_name(dentry)) == NULL)
		return -ENOMEM;
	err = do_mkdir(file, mode);
	__putname(file);
	return err;
}

int hostfs_rmdir(struct inode *ino, struct dentry *dentry)
{
	char *file;
	int err;

	if ((file = dentry_name(dentry)) == NULL)
		return -ENOMEM;
	err = do_rmdir(file);
	__putname(file);
	return err;
}

int hostfs_mknod(struct inode *dir, struct dentry *dentry, int mode, dev_t dev)
{
	struct inode *inode;
	char *name;
	int err;

	inode = hostfs_iget(dir->i_sb);
	if (IS_ERR(inode)) {
		err = PTR_ERR(inode);
		goto out;
	}

	err = -ENOMEM;
	name = dentry_name(dentry);
	if (name == NULL)
		goto out_put;

	init_special_inode(inode, mode, dev);
	err = do_mknod(name, mode, MAJOR(dev), MINOR(dev));
	if (!err)
		goto out_free;

	err = read_name(inode, name);
	__putname(name);
	if (err)
		goto out_put;
	if (err)
		goto out_put;

	d_instantiate(dentry, inode);
	return 0;

 out_free:
	__putname(name);
 out_put:
	iput(inode);
 out:
	return err;
}

int hostfs_rename(struct inode *from_ino, struct dentry *from,
		  struct inode *to_ino, struct dentry *to)
{
	char *from_name, *to_name;
	int err;

	if ((from_name = dentry_name(from)) == NULL)
		return -ENOMEM;
	if ((to_name = dentry_name(to)) == NULL) {
		__putname(from_name);
		return -ENOMEM;
	}
	err = rename_file(from_name, to_name);
	__putname(from_name);
	__putname(to_name);
	return err;
}

int hostfs_permission(struct inode *ino, int desired)
{
	char *name;
	int r = 0, w = 0, x = 0, err;

	if (desired & MAY_READ) r = 1;
	if (desired & MAY_WRITE) w = 1;
	if (desired & MAY_EXEC) x = 1;
	name = inode_name(ino);
	if (name == NULL)
		return -ENOMEM;

	if (S_ISCHR(ino->i_mode) || S_ISBLK(ino->i_mode) ||
	    S_ISFIFO(ino->i_mode) || S_ISSOCK(ino->i_mode))
		err = 0;
	else
		err = access_file(name, r, w, x);
	__putname(name);
	if (!err)
		err = generic_permission(ino, desired, NULL);
	return err;
}

int hostfs_setattr(struct dentry *dentry, struct iattr *attr)
{
	struct inode *inode = dentry->d_inode;
	struct hostfs_iattr attrs;
	char *name;
	int err;

	int fd = HOSTFS_I(inode)->fd;

	err = inode_change_ok(inode, attr);
	if (err)
		return err;

	if (append)
		attr->ia_valid &= ~ATTR_SIZE;

	attrs.ia_valid = 0;
	if (attr->ia_valid & ATTR_MODE) {
		attrs.ia_valid |= HOSTFS_ATTR_MODE;
		attrs.ia_mode = attr->ia_mode;
	}
	if (attr->ia_valid & ATTR_UID) {
		attrs.ia_valid |= HOSTFS_ATTR_UID;
		attrs.ia_uid = attr->ia_uid;
	}
	if (attr->ia_valid & ATTR_GID) {
		attrs.ia_valid |= HOSTFS_ATTR_GID;
		attrs.ia_gid = attr->ia_gid;
	}
	if (attr->ia_valid & ATTR_SIZE) {
		attrs.ia_valid |= HOSTFS_ATTR_SIZE;
		attrs.ia_size = attr->ia_size;
	}
	if (attr->ia_valid & ATTR_ATIME) {
		attrs.ia_valid |= HOSTFS_ATTR_ATIME;
		attrs.ia_atime = attr->ia_atime;
	}
	if (attr->ia_valid & ATTR_MTIME) {
		attrs.ia_valid |= HOSTFS_ATTR_MTIME;
		attrs.ia_mtime = attr->ia_mtime;
	}
	if (attr->ia_valid & ATTR_CTIME) {
		attrs.ia_valid |= HOSTFS_ATTR_CTIME;
		attrs.ia_ctime = attr->ia_ctime;
	}
	if (attr->ia_valid & ATTR_ATIME_SET) {
		attrs.ia_valid |= HOSTFS_ATTR_ATIME_SET;
	}
	if (attr->ia_valid & ATTR_MTIME_SET) {
		attrs.ia_valid |= HOSTFS_ATTR_MTIME_SET;
	}
	name = dentry_name(dentry);
	if (name == NULL)
		return -ENOMEM;
	err = set_attr(name, &attrs, fd);
	__putname(name);
	if (err)
		return err;

	if ((attr->ia_valid & ATTR_SIZE) &&
	    attr->ia_size != i_size_read(inode)) {
		int error;

		error = vmtruncate(inode, attr->ia_size);
		if (err)
			return err;
	}

	setattr_copy(inode, attr);
	mark_inode_dirty(inode);
	return 0;
}

static const struct inode_operations hostfs_iops = {
	.create		= hostfs_create,
	.link		= hostfs_link,
	.unlink		= hostfs_unlink,
	.symlink	= hostfs_symlink,
	.mkdir		= hostfs_mkdir,
	.rmdir		= hostfs_rmdir,
	.mknod		= hostfs_mknod,
	.rename		= hostfs_rename,
	.permission	= hostfs_permission,
	.setattr	= hostfs_setattr,
};

static const struct inode_operations hostfs_dir_iops = {
	.create		= hostfs_create,
	.lookup		= hostfs_lookup,
	.link		= hostfs_link,
	.unlink		= hostfs_unlink,
	.symlink	= hostfs_symlink,
	.mkdir		= hostfs_mkdir,
	.rmdir		= hostfs_rmdir,
	.mknod		= hostfs_mknod,
	.rename		= hostfs_rename,
	.permission	= hostfs_permission,
	.setattr	= hostfs_setattr,
};

static void *hostfs_follow_link(struct dentry *dentry, struct nameidata *nd)
{
	char *link = __getname();
	if (link) {
		char *path = dentry_name(dentry);
		int err = -ENOMEM;
		if (path) {
			err = hostfs_do_readlink(path, link, PATH_MAX);
			if (err == PATH_MAX)
				err = -E2BIG;
			__putname(path);
		}
		if (err < 0) {
			__putname(link);
			link = ERR_PTR(err);
		}
	} else {
		link = ERR_PTR(-ENOMEM);
	}

	nd_set_link(nd, link);
	return NULL;
}

static void hostfs_put_link(struct dentry *dentry, struct nameidata *nd, void *cookie)
{
	char *s = nd_get_link(nd);
	if (!IS_ERR(s))
		__putname(s);
}

static const struct inode_operations hostfs_link_iops = {
	.readlink	= generic_readlink,
	.follow_link	= hostfs_follow_link,
	.put_link	= hostfs_put_link,
};

static int hostfs_fill_sb_common(struct super_block *sb, void *d, int silent)
{
	struct inode *root_inode;
	char *host_root_path, *req_root = d;
	int err;

	sb->s_blocksize = 1024;
	sb->s_blocksize_bits = 10;
	sb->s_magic = HOSTFS_SUPER_MAGIC;
	sb->s_op = &hostfs_sbops;
	sb->s_maxbytes = MAX_LFS_FILESIZE;

	/* NULL is printed as <NULL> by sprintf: avoid that. */
	if (req_root == NULL)
		req_root = "";

	err = -ENOMEM;
	sb->s_fs_info = host_root_path =
		kmalloc(strlen(root_ino) + strlen(req_root) + 2, GFP_KERNEL);
	if (host_root_path == NULL)
		goto out;

	sprintf(host_root_path, "%s/%s", root_ino, req_root);

	root_inode = new_inode(sb);
	if (!root_inode)
		goto out;

	err = read_name(root_inode, host_root_path);
	if (err)
		goto out_put;

	if (S_ISLNK(root_inode->i_mode)) {
		char *name = follow_link(host_root_path);
		if (IS_ERR(name))
			err = PTR_ERR(name);
		else
			err = read_name(root_inode, name);
		kfree(name);
		if (err)
			goto out_put;
	}

	err = -ENOMEM;
	sb->s_root = d_alloc_root(root_inode);
	if (sb->s_root == NULL)
		goto out_put;

	return 0;

out_put:
	iput(root_inode);
out:
	return err;
}

static struct dentry *hostfs_read_sb(struct file_system_type *type,
			  int flags, const char *dev_name,
			  void *data)
{
	return mount_nodev(type, flags, data, hostfs_fill_sb_common);
}

static void hostfs_kill_sb(struct super_block *s)
{
	kill_anon_super(s);
	kfree(s->s_fs_info);
}

static void hostfs_kill_sb(struct super_block *s)
{
	kill_anon_super(s);
	kfree(s->s_fs_info);
}

static struct file_system_type hostfs_type = {
	.owner 		= THIS_MODULE,
	.name 		= "hostfs",
<<<<<<< HEAD
	.get_sb 	= hostfs_read_sb,
=======
	.mount	 	= hostfs_read_sb,
>>>>>>> 45f53cc9
	.kill_sb	= hostfs_kill_sb,
	.fs_flags 	= 0,
};

static int __init init_hostfs(void)
{
	return register_filesystem(&hostfs_type);
}

static void __exit exit_hostfs(void)
{
	unregister_filesystem(&hostfs_type);
}

module_init(init_hostfs)
module_exit(exit_hostfs)
MODULE_LICENSE("GPL");<|MERGE_RESOLUTION|>--- conflicted
+++ resolved
@@ -975,20 +975,10 @@
 	kfree(s->s_fs_info);
 }
 
-static void hostfs_kill_sb(struct super_block *s)
-{
-	kill_anon_super(s);
-	kfree(s->s_fs_info);
-}
-
 static struct file_system_type hostfs_type = {
 	.owner 		= THIS_MODULE,
 	.name 		= "hostfs",
-<<<<<<< HEAD
-	.get_sb 	= hostfs_read_sb,
-=======
 	.mount	 	= hostfs_read_sb,
->>>>>>> 45f53cc9
 	.kill_sb	= hostfs_kill_sb,
 	.fs_flags 	= 0,
 };
