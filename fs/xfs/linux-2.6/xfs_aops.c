--- conflicted
+++ resolved
@@ -38,15 +38,6 @@
 #include <linux/pagevec.h>
 #include <linux/writeback.h>
 
-/*
- * Types of I/O for bmap clustering and I/O completion tracking.
- */
-enum {
-	IO_READ,	/* mapping for a read */
-	IO_DELAY,	/* mapping covers delalloc region */
-	IO_UNWRITTEN,	/* mapping covers allocated but uninitialized data */
-	IO_NEW		/* just allocated */
-};
 
 /*
  * Prime number of hash buckets since address is used as the key.
@@ -182,12 +173,6 @@
 	xfs_inode_t		*ip = XFS_I(ioend->io_inode);
 	xfs_fsize_t		isize;
 
-<<<<<<< HEAD
-	ASSERT((ip->i_d.di_mode & S_IFMT) == S_IFREG);
-	ASSERT(ioend->io_type != IO_READ);
-
-=======
->>>>>>> 3cbea436
 	if (unlikely(ioend->io_error))
 		return 0;
 
@@ -247,15 +232,8 @@
 	 * We might have to update the on-disk file size after extending
 	 * writes.
 	 */
-<<<<<<< HEAD
-	if (ioend->io_type != IO_READ) {
-		error = xfs_setfilesize(ioend);
-		ASSERT(!error || error == EAGAIN);
-	}
-=======
 	error = xfs_setfilesize(ioend);
 	ASSERT(!error || error == EAGAIN);
->>>>>>> 3cbea436
 
 	/*
 	 * If we didn't complete processing of the ioend, requeue it to the
@@ -326,16 +304,6 @@
 xfs_map_blocks(
 	struct inode		*inode,
 	loff_t			offset,
-<<<<<<< HEAD
-	ssize_t			count,
-	struct xfs_bmbt_irec	*imap,
-	int			flags)
-{
-	int			nmaps = 1;
-	int			new = 0;
-
-	return -xfs_iomap(XFS_I(inode), offset, count, flags, imap, &nmaps, &new);
-=======
 	struct xfs_bmbt_irec	*imap,
 	int			type,
 	int			nonblocking)
@@ -393,7 +361,6 @@
 	if (nimaps)
 		trace_xfs_map_blocks_found(ip, offset, count, type, imap);
 	return 0;
->>>>>>> 3cbea436
 }
 
 STATIC int
@@ -659,124 +626,13 @@
 	ASSERT(imap->br_startblock != HOLESTARTBLOCK);
 	ASSERT(imap->br_startblock != DELAYSTARTBLOCK);
 
-<<<<<<< HEAD
-	lock_buffer(bh);
 	xfs_map_buffer(inode, bh, imap, offset);
-	bh->b_bdev = xfs_find_bdev_for_inode(inode);
-=======
-	xfs_map_buffer(inode, bh, imap, offset);
->>>>>>> 3cbea436
 	set_buffer_mapped(bh);
 	clear_buffer_delay(bh);
 	clear_buffer_unwritten(bh);
 }
 
 /*
-<<<<<<< HEAD
- * Look for a page at index that is suitable for clustering.
- */
-STATIC unsigned int
-xfs_probe_page(
-	struct page		*page,
-	unsigned int		pg_offset)
-{
-	struct buffer_head	*bh, *head;
-	int			ret = 0;
-
-	if (PageWriteback(page))
-		return 0;
-	if (!PageDirty(page))
-		return 0;
-	if (!page->mapping)
-		return 0;
-	if (!page_has_buffers(page))
-		return 0;
-
-	bh = head = page_buffers(page);
-	do {
-		if (!buffer_uptodate(bh))
-			break;
-		if (!buffer_mapped(bh))
-			break;
-		ret += bh->b_size;
-		if (ret >= pg_offset)
-			break;
-	} while ((bh = bh->b_this_page) != head);
-
-	return ret;
-}
-
-STATIC size_t
-xfs_probe_cluster(
-	struct inode		*inode,
-	struct page		*startpage,
-	struct buffer_head	*bh,
-	struct buffer_head	*head)
-{
-	struct pagevec		pvec;
-	pgoff_t			tindex, tlast, tloff;
-	size_t			total = 0;
-	int			done = 0, i;
-
-	/* First sum forwards in this page */
-	do {
-		if (!buffer_uptodate(bh) || !buffer_mapped(bh))
-			return total;
-		total += bh->b_size;
-	} while ((bh = bh->b_this_page) != head);
-
-	/* if we reached the end of the page, sum forwards in following pages */
-	tlast = i_size_read(inode) >> PAGE_CACHE_SHIFT;
-	tindex = startpage->index + 1;
-
-	/* Prune this back to avoid pathological behavior */
-	tloff = min(tlast, startpage->index + 64);
-
-	pagevec_init(&pvec, 0);
-	while (!done && tindex <= tloff) {
-		unsigned len = min_t(pgoff_t, PAGEVEC_SIZE, tlast - tindex + 1);
-
-		if (!pagevec_lookup(&pvec, inode->i_mapping, tindex, len))
-			break;
-
-		for (i = 0; i < pagevec_count(&pvec); i++) {
-			struct page *page = pvec.pages[i];
-			size_t pg_offset, pg_len = 0;
-
-			if (tindex == tlast) {
-				pg_offset =
-				    i_size_read(inode) & (PAGE_CACHE_SIZE - 1);
-				if (!pg_offset) {
-					done = 1;
-					break;
-				}
-			} else
-				pg_offset = PAGE_CACHE_SIZE;
-
-			if (page->index == tindex && trylock_page(page)) {
-				pg_len = xfs_probe_page(page, pg_offset);
-				unlock_page(page);
-			}
-
-			if (!pg_len) {
-				done = 1;
-				break;
-			}
-
-			total += pg_len;
-			tindex++;
-		}
-
-		pagevec_release(&pvec);
-		cond_resched();
-	}
-
-	return total;
-}
-
-/*
-=======
->>>>>>> 3cbea436
  * Test if a given page is suitable for writing as part of an unwritten
  * or delayed allocate extent.
  */
@@ -797,15 +653,9 @@
 			if (buffer_unwritten(bh))
 				acceptable = (type == IO_UNWRITTEN);
 			else if (buffer_delay(bh))
-<<<<<<< HEAD
-				acceptable = (type == IO_DELAY);
-			else if (buffer_dirty(bh) && buffer_mapped(bh))
-				acceptable = (type == IO_NEW);
-=======
 				acceptable = (type == IO_DELALLOC);
 			else if (buffer_dirty(bh) && buffer_mapped(bh))
 				acceptable = (type == IO_OVERWRITE);
->>>>>>> 3cbea436
 			else
 				break;
 		} while ((bh = bh->b_this_page) != head);
@@ -830,12 +680,7 @@
 	loff_t			tindex,
 	struct xfs_bmbt_irec	*imap,
 	xfs_ioend_t		**ioendp,
-<<<<<<< HEAD
-	struct writeback_control *wbc,
-	int			all_bh)
-=======
 	struct writeback_control *wbc)
->>>>>>> 3cbea436
 {
 	struct buffer_head	*bh, *head;
 	xfs_off_t		end_offset;
@@ -894,51 +739,26 @@
 		    buffer_mapped(bh)) {
 			if (buffer_unwritten(bh))
 				type = IO_UNWRITTEN;
-<<<<<<< HEAD
-			else
-				type = IO_DELAY;
-=======
 			else if (buffer_delay(bh))
 				type = IO_DELALLOC;
 			else
 				type = IO_OVERWRITE;
->>>>>>> 3cbea436
 
 			if (!xfs_imap_valid(inode, imap, offset)) {
 				done = 1;
 				continue;
 			}
 
-<<<<<<< HEAD
-			ASSERT(imap->br_startblock != HOLESTARTBLOCK);
-			ASSERT(imap->br_startblock != DELAYSTARTBLOCK);
-
-			xfs_map_at_offset(inode, bh, imap, offset);
-=======
 			lock_buffer(bh);
 			if (type != IO_OVERWRITE)
 				xfs_map_at_offset(inode, bh, imap, offset);
->>>>>>> 3cbea436
 			xfs_add_to_ioend(inode, bh, offset, type,
 					 ioendp, done);
 
 			page_dirty--;
 			count++;
 		} else {
-<<<<<<< HEAD
-			type = IO_NEW;
-			if (buffer_mapped(bh) && all_bh) {
-				lock_buffer(bh);
-				xfs_add_to_ioend(inode, bh, offset,
-						type, ioendp, done);
-				count++;
-				page_dirty--;
-			} else {
-				done = 1;
-			}
-=======
 			done = 1;
->>>>>>> 3cbea436
 		}
 	} while (offset += len, (bh = bh->b_this_page) != head);
 
@@ -970,10 +790,6 @@
 	struct xfs_bmbt_irec	*imap,
 	xfs_ioend_t		**ioendp,
 	struct writeback_control *wbc,
-<<<<<<< HEAD
-	int			all_bh,
-=======
->>>>>>> 3cbea436
 	pgoff_t			tlast)
 {
 	struct pagevec		pvec;
@@ -988,11 +804,7 @@
 
 		for (i = 0; i < pagevec_count(&pvec); i++) {
 			done = xfs_convert_page(inode, pvec.pages[i], tindex++,
-<<<<<<< HEAD
-					imap, ioendp, wbc, all_bh);
-=======
 					imap, ioendp, wbc);
->>>>>>> 3cbea436
 			if (done)
 				break;
 		}
@@ -1035,86 +847,6 @@
 	struct xfs_inode	*ip = XFS_I(inode);
 	struct buffer_head	*bh, *head;
 	loff_t			offset = page_offset(page);
-<<<<<<< HEAD
-	ssize_t			len = 1 << inode->i_blkbits;
-
-	if (!xfs_is_delayed_page(page, IO_DELAY))
-		goto out_invalidate;
-
-	if (XFS_FORCED_SHUTDOWN(ip->i_mount))
-		goto out_invalidate;
-
-	xfs_fs_cmn_err(CE_ALERT, ip->i_mount,
-		"page discard on page %p, inode 0x%llx, offset %llu.",
-			page, ip->i_ino, offset);
-
-	xfs_ilock(ip, XFS_ILOCK_EXCL);
-	bh = head = page_buffers(page);
-	do {
-		int		done;
-		xfs_fileoff_t	offset_fsb;
-		xfs_bmbt_irec_t	imap;
-		int		nimaps = 1;
-		int		error;
-		xfs_fsblock_t	firstblock;
-		xfs_bmap_free_t flist;
-
-		if (!buffer_delay(bh))
-			goto next_buffer;
-
-		offset_fsb = XFS_B_TO_FSBT(ip->i_mount, offset);
-
-		/*
-		 * Map the range first and check that it is a delalloc extent
-		 * before trying to unmap the range. Otherwise we will be
-		 * trying to remove a real extent (which requires a
-		 * transaction) or a hole, which is probably a bad idea...
-		 */
-		error = xfs_bmapi(NULL, ip, offset_fsb, 1,
-				XFS_BMAPI_ENTIRE,  NULL, 0, &imap,
-				&nimaps, NULL);
-
-		if (error) {
-			/* something screwed, just bail */
-			if (!XFS_FORCED_SHUTDOWN(ip->i_mount)) {
-				xfs_fs_cmn_err(CE_ALERT, ip->i_mount,
-				"page discard failed delalloc mapping lookup.");
-			}
-			break;
-		}
-		if (!nimaps) {
-			/* nothing there */
-			goto next_buffer;
-		}
-		if (imap.br_startblock != DELAYSTARTBLOCK) {
-			/* been converted, ignore */
-			goto next_buffer;
-		}
-		WARN_ON(imap.br_blockcount == 0);
-
-		/*
-		 * Note: while we initialise the firstblock/flist pair, they
-		 * should never be used because blocks should never be
-		 * allocated or freed for a delalloc extent and hence we need
-		 * don't cancel or finish them after the xfs_bunmapi() call.
-		 */
-		xfs_bmap_init(&flist, &firstblock);
-		error = xfs_bunmapi(NULL, ip, offset_fsb, 1, 0, 1, &firstblock,
-					&flist, &done);
-
-		ASSERT(!flist.xbf_count && !flist.xbf_first);
-		if (error) {
-			/* something screwed, just bail */
-			if (!XFS_FORCED_SHUTDOWN(ip->i_mount)) {
-				xfs_fs_cmn_err(CE_ALERT, ip->i_mount,
-			"page discard unable to remove delalloc mapping.");
-			}
-			break;
-		}
-next_buffer:
-		offset += len;
-
-=======
 
 	if (!xfs_is_delayed_page(page, IO_DELALLOC))
 		goto out_invalidate;
@@ -1148,7 +880,6 @@
 next_buffer:
 		offset += 1 << inode->i_blkbits;
 
->>>>>>> 3cbea436
 	} while ((bh = bh->b_this_page) != head);
 
 	xfs_iunlock(ip, XFS_ILOCK_EXCL);
@@ -1184,17 +915,10 @@
 	unsigned int		type;
 	__uint64_t              end_offset;
 	pgoff_t                 end_index, last_index;
-<<<<<<< HEAD
-	ssize_t			size, len;
-	int			flags, err, imap_valid = 0, uptodate = 1;
-	int			count = 0;
-	int			all_bh = 0;
-=======
 	ssize_t			len;
 	int			err, imap_valid = 0, uptodate = 1;
 	int			count = 0;
 	int			nonblocking = 0;
->>>>>>> 3cbea436
 
 	trace_xfs_writepage(inode, page, 0);
 
@@ -1245,15 +969,10 @@
 
 	bh = head = page_buffers(page);
 	offset = page_offset(page);
-<<<<<<< HEAD
-	flags = BMAPI_READ;
-	type = IO_NEW;
-=======
 	type = IO_OVERWRITE;
 
 	if (wbc->sync_mode == WB_SYNC_NONE && wbc->nonblocking)
 		nonblocking = 1;
->>>>>>> 3cbea436
 
 	do {
 		int new_ioend = 0;
@@ -1262,81 +981,6 @@
 			break;
 		if (!buffer_uptodate(bh))
 			uptodate = 0;
-<<<<<<< HEAD
-
-		/*
-		 * set_page_dirty dirties all buffers in a page, independent
-		 * of their state.  The dirty state however is entirely
-		 * meaningless for holes (!mapped && uptodate), so skip
-		 * buffers covering holes here.
-		 */
-		if (!buffer_mapped(bh) && buffer_uptodate(bh)) {
-			imap_valid = 0;
-			continue;
-		}
-
-		if (imap_valid)
-			imap_valid = xfs_imap_valid(inode, &imap, offset);
-
-		if (buffer_unwritten(bh) || buffer_delay(bh)) {
-			int new_ioend = 0;
-
-			/*
-			 * Make sure we don't use a read-only iomap
-			 */
-			if (flags == BMAPI_READ)
-				imap_valid = 0;
-
-			if (buffer_unwritten(bh)) {
-				type = IO_UNWRITTEN;
-				flags = BMAPI_WRITE | BMAPI_IGNSTATE;
-			} else if (buffer_delay(bh)) {
-				type = IO_DELAY;
-				flags = BMAPI_ALLOCATE;
-
-				if (wbc->sync_mode == WB_SYNC_NONE)
-					flags |= BMAPI_TRYLOCK;
-			}
-
-			if (!imap_valid) {
-				/*
-				 * If we didn't have a valid mapping then we
-				 * need to ensure that we put the new mapping
-				 * in a new ioend structure. This needs to be
-				 * done to ensure that the ioends correctly
-				 * reflect the block mappings at io completion
-				 * for unwritten extent conversion.
-				 */
-				new_ioend = 1;
-				err = xfs_map_blocks(inode, offset, len,
-						&imap, flags);
-				if (err)
-					goto error;
-				imap_valid = xfs_imap_valid(inode, &imap,
-							    offset);
-			}
-			if (imap_valid) {
-				xfs_map_at_offset(inode, bh, &imap, offset);
-				xfs_add_to_ioend(inode, bh, offset, type,
-						 &ioend, new_ioend);
-				count++;
-			}
-		} else if (buffer_uptodate(bh)) {
-			/*
-			 * we got here because the buffer is already mapped.
-			 * That means it must already have extents allocated
-			 * underneath it. Map the extent by reading it.
-			 */
-			if (!imap_valid || flags != BMAPI_READ) {
-				flags = BMAPI_READ;
-				size = xfs_probe_cluster(inode, page, bh, head);
-				err = xfs_map_blocks(inode, offset, size,
-						&imap, flags);
-				if (err)
-					goto error;
-				imap_valid = xfs_imap_valid(inode, &imap,
-							    offset);
-=======
 
 		/*
 		 * set_page_dirty dirties all buffers in a page, independent
@@ -1368,7 +1012,6 @@
 			if (PageUptodate(page)) {
 				ASSERT(buffer_mapped(bh));
 				imap_valid = 0;
->>>>>>> 3cbea436
 			}
 			continue;
 		}
@@ -1377,28 +1020,6 @@
 			imap_valid = xfs_imap_valid(inode, &imap, offset);
 		if (!imap_valid) {
 			/*
-<<<<<<< HEAD
-			 * We set the type to IO_NEW in case we are doing a
-			 * small write at EOF that is extending the file but
-			 * without needing an allocation. We need to update the
-			 * file size on I/O completion in this case so it is
-			 * the same case as having just allocated a new extent
-			 * that we are writing into for the first time.
-			 */
-			type = IO_NEW;
-			if (trylock_buffer(bh)) {
-				if (imap_valid)
-					all_bh = 1;
-				xfs_add_to_ioend(inode, bh, offset, type,
-						&ioend, !imap_valid);
-				count++;
-			} else {
-				imap_valid = 0;
-			}
-		} else if (PageUptodate(page)) {
-			ASSERT(buffer_mapped(bh));
-			imap_valid = 0;
-=======
 			 * If we didn't have a valid mapping then we need to
 			 * put the new mapping into a separate ioend structure.
 			 * This ensures non-contiguous extents always have
@@ -1420,7 +1041,6 @@
 			xfs_add_to_ioend(inode, bh, offset, type, &ioend,
 					 new_ioend);
 			count++;
->>>>>>> 3cbea436
 		}
 
 		if (!iohead)
@@ -1449,11 +1069,7 @@
 			end_index = last_index;
 
 		xfs_cluster_write(inode, page->index + 1, &imap, &ioend,
-<<<<<<< HEAD
-					wbc, all_bh, end_index);
-=======
 				  wbc, end_index);
->>>>>>> 3cbea436
 	}
 
 	if (iohead)
@@ -1522,15 +1138,6 @@
 	int			create,
 	int			direct)
 {
-<<<<<<< HEAD
-	int			flags = create ? BMAPI_WRITE : BMAPI_READ;
-	struct xfs_bmbt_irec	imap;
-	xfs_off_t		offset;
-	ssize_t			size;
-	int			nimap = 1;
-	int			new = 0;
-	int			error;
-=======
 	struct xfs_inode	*ip = XFS_I(inode);
 	struct xfs_mount	*mp = ip->i_mount;
 	xfs_fileoff_t		offset_fsb, end_fsb;
@@ -1544,7 +1151,6 @@
 
 	if (XFS_FORCED_SHUTDOWN(mp))
 		return -XFS_ERROR(EIO);
->>>>>>> 3cbea436
 
 	offset = (xfs_off_t)iblock << inode->i_blkbits;
 	ASSERT(bh_result->b_size >= (1 << inode->i_blkbits));
@@ -1553,18 +1159,6 @@
 	if (!create && direct && offset >= i_size_read(inode))
 		return 0;
 
-<<<<<<< HEAD
-	if (direct && create)
-		flags |= BMAPI_DIRECT;
-
-	error = xfs_iomap(XFS_I(inode), offset, size, flags, &imap, &nimap,
-			  &new);
-	if (error)
-		return -error;
-	if (nimap == 0)
-		return 0;
-
-=======
 	if (create) {
 		lockmode = XFS_ILOCK_EXCL;
 		xfs_ilock(ip, lockmode);
@@ -1605,7 +1199,6 @@
 	}
 	xfs_iunlock(ip, lockmode);
 
->>>>>>> 3cbea436
 	if (imap.br_startblock != HOLESTARTBLOCK &&
 	    imap.br_startblock != DELAYSTARTBLOCK) {
 		/*
@@ -1760,10 +1353,9 @@
 	struct inode		*inode = iocb->ki_filp->f_mapping->host;
 	struct block_device	*bdev = xfs_find_bdev_for_inode(inode);
 	ssize_t			ret;
-<<<<<<< HEAD
 
 	if (rw & WRITE) {
-		iocb->private = xfs_alloc_ioend(inode, IO_NEW);
+		iocb->private = xfs_alloc_ioend(inode, IO_DIRECT);
 
 		ret = __blockdev_direct_IO(rw, iocb, inode, bdev, iov,
 					    offset, nr_segs,
@@ -1775,22 +1367,6 @@
 		ret = __blockdev_direct_IO(rw, iocb, inode, bdev, iov,
 					    offset, nr_segs,
 					    xfs_get_blocks_direct,
-=======
-
-	if (rw & WRITE) {
-		iocb->private = xfs_alloc_ioend(inode, IO_DIRECT);
-
-		ret = __blockdev_direct_IO(rw, iocb, inode, bdev, iov,
-					    offset, nr_segs,
-					    xfs_get_blocks_direct,
-					    xfs_end_io_direct_write, NULL, 0);
-		if (ret != -EIOCBQUEUED && iocb->private)
-			xfs_destroy_ioend(iocb->private);
-	} else {
-		ret = __blockdev_direct_IO(rw, iocb, inode, bdev, iov,
-					    offset, nr_segs,
-					    xfs_get_blocks_direct,
->>>>>>> 3cbea436
 					    NULL, NULL, 0);
 	}
 
@@ -1805,13 +1381,6 @@
 	struct inode		*inode = mapping->host;
 
 	if (to > inode->i_size) {
-<<<<<<< HEAD
-		struct iattr	ia = {
-			.ia_valid	= ATTR_SIZE | ATTR_FORCE,
-			.ia_size	= inode->i_size,
-		};
-		xfs_setattr(XFS_I(inode), &ia, XFS_ATTR_NOLOCK);
-=======
 		/*
 		 * punch out the delalloc blocks we have already allocated. We
 		 * don't call xfs_setattr() to do this as we may be in the
@@ -1848,7 +1417,6 @@
 			}
 		}
 		xfs_iunlock(ip, XFS_ILOCK_EXCL);
->>>>>>> 3cbea436
 	}
 }
 
