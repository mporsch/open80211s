/*
 * Copyright (c) 2000-2003,2005 Silicon Graphics, Inc.
 * All Rights Reserved.
 *
 * This program is free software; you can redistribute it and/or
 * modify it under the terms of the GNU General Public License as
 * published by the Free Software Foundation.
 *
 * This program is distributed in the hope that it would be useful,
 * but WITHOUT ANY WARRANTY; without even the implied warranty of
 * MERCHANTABILITY or FITNESS FOR A PARTICULAR PURPOSE.  See the
 * GNU General Public License for more details.
 *
 * You should have received a copy of the GNU General Public License
 * along with this program; if not, write the Free Software Foundation,
 * Inc.,  51 Franklin St, Fifth Floor, Boston, MA  02110-1301  USA
 */
#ifndef	__XFS_LOG_PRIV_H__
#define __XFS_LOG_PRIV_H__

struct xfs_buf;
struct log;
struct xlog_ticket;
struct xfs_mount;

/*
 * Macros, structures, prototypes for internal log manager use.
 */

#define XLOG_MIN_ICLOGS		2
#define XLOG_MAX_ICLOGS		8
#define XLOG_HEADER_MAGIC_NUM	0xFEEDbabe	/* Invalid cycle number */
#define XLOG_VERSION_1		1
#define XLOG_VERSION_2		2		/* Large IClogs, Log sunit */
#define XLOG_VERSION_OKBITS	(XLOG_VERSION_1 | XLOG_VERSION_2)
#define XLOG_MIN_RECORD_BSIZE	(16*1024)	/* eventually 32k */
#define XLOG_BIG_RECORD_BSIZE	(32*1024)	/* 32k buffers */
#define XLOG_MAX_RECORD_BSIZE	(256*1024)
#define XLOG_HEADER_CYCLE_SIZE	(32*1024)	/* cycle data in header */
#define XLOG_MIN_RECORD_BSHIFT	14		/* 16384 == 1 << 14 */
#define XLOG_BIG_RECORD_BSHIFT	15		/* 32k == 1 << 15 */
#define XLOG_MAX_RECORD_BSHIFT	18		/* 256k == 1 << 18 */
#define XLOG_BTOLSUNIT(log, b)  (((b)+(log)->l_mp->m_sb.sb_logsunit-1) / \
                                 (log)->l_mp->m_sb.sb_logsunit)
#define XLOG_LSUNITTOB(log, su) ((su) * (log)->l_mp->m_sb.sb_logsunit)

#define XLOG_HEADER_SIZE	512

#define XLOG_REC_SHIFT(log) \
	BTOBB(1 << (xfs_sb_version_haslogv2(&log->l_mp->m_sb) ? \
	 XLOG_MAX_RECORD_BSHIFT : XLOG_BIG_RECORD_BSHIFT))
#define XLOG_TOTAL_REC_SHIFT(log) \
	BTOBB(XLOG_MAX_ICLOGS << (xfs_sb_version_haslogv2(&log->l_mp->m_sb) ? \
	 XLOG_MAX_RECORD_BSHIFT : XLOG_BIG_RECORD_BSHIFT))

static inline xfs_lsn_t xlog_assign_lsn(uint cycle, uint block)
{
	return ((xfs_lsn_t)cycle << 32) | block;
}

static inline uint xlog_get_cycle(char *ptr)
{
	if (be32_to_cpu(*(__be32 *)ptr) == XLOG_HEADER_MAGIC_NUM)
		return be32_to_cpu(*((__be32 *)ptr + 1));
	else
		return be32_to_cpu(*(__be32 *)ptr);
}

#define BLK_AVG(blk1, blk2)	((blk1+blk2) >> 1)

#ifdef __KERNEL__

/*
 * get client id from packed copy.
 *
 * this hack is here because the xlog_pack code copies four bytes
 * of xlog_op_header containing the fields oh_clientid, oh_flags
 * and oh_res2 into the packed copy.
 *
 * later on this four byte chunk is treated as an int and the
 * client id is pulled out.
 *
 * this has endian issues, of course.
 */
static inline uint xlog_get_client_id(__be32 i)
{
	return be32_to_cpu(i) >> 24;
}

#define xlog_panic(args...)	cmn_err(CE_PANIC, ## args)
#define xlog_exit(args...)	cmn_err(CE_PANIC, ## args)
#define xlog_warn(args...)	cmn_err(CE_WARN, ## args)

/*
 * In core log state
 */
#define XLOG_STATE_ACTIVE    0x0001 /* Current IC log being written to */
#define XLOG_STATE_WANT_SYNC 0x0002 /* Want to sync this iclog; no more writes */
#define XLOG_STATE_SYNCING   0x0004 /* This IC log is syncing */
#define XLOG_STATE_DONE_SYNC 0x0008 /* Done syncing to disk */
#define XLOG_STATE_DO_CALLBACK \
			     0x0010 /* Process callback functions */
#define XLOG_STATE_CALLBACK  0x0020 /* Callback functions now */
#define XLOG_STATE_DIRTY     0x0040 /* Dirty IC log, not ready for ACTIVE status*/
#define XLOG_STATE_IOERROR   0x0080 /* IO error happened in sync'ing log */
#define XLOG_STATE_ALL	     0x7FFF /* All possible valid flags */
#define XLOG_STATE_NOTUSED   0x8000 /* This IC log not being used */
#endif	/* __KERNEL__ */

/*
 * Flags to log operation header
 *
 * The first write of a new transaction will be preceded with a start
 * record, XLOG_START_TRANS.  Once a transaction is committed, a commit
 * record is written, XLOG_COMMIT_TRANS.  If a single region can not fit into
 * the remainder of the current active in-core log, it is split up into
 * multiple regions.  Each partial region will be marked with a
 * XLOG_CONTINUE_TRANS until the last one, which gets marked with XLOG_END_TRANS.
 *
 */
#define XLOG_START_TRANS	0x01	/* Start a new transaction */
#define XLOG_COMMIT_TRANS	0x02	/* Commit this transaction */
#define XLOG_CONTINUE_TRANS	0x04	/* Cont this trans into new region */
#define XLOG_WAS_CONT_TRANS	0x08	/* Cont this trans into new region */
#define XLOG_END_TRANS		0x10	/* End a continued transaction */
#define XLOG_UNMOUNT_TRANS	0x20	/* Unmount a filesystem transaction */

#ifdef __KERNEL__
/*
 * Flags to log ticket
 */
#define XLOG_TIC_INITED		0x1	/* has been initialized */
#define XLOG_TIC_PERM_RESERV	0x2	/* permanent reservation */

#define XLOG_TIC_FLAGS \
	{ XLOG_TIC_INITED,	"XLOG_TIC_INITED" }, \
	{ XLOG_TIC_PERM_RESERV,	"XLOG_TIC_PERM_RESERV" }

#endif	/* __KERNEL__ */

#define XLOG_UNMOUNT_TYPE	0x556e	/* Un for Unmount */

/*
 * Flags for log structure
 */
#define XLOG_CHKSUM_MISMATCH	0x1	/* used only during recovery */
#define XLOG_ACTIVE_RECOVERY	0x2	/* in the middle of recovery */
#define	XLOG_RECOVERY_NEEDED	0x4	/* log was recovered */
#define XLOG_IO_ERROR		0x8	/* log hit an I/O error, and being
					   shutdown */

#ifdef __KERNEL__
/*
 * Below are states for covering allocation transactions.
 * By covering, we mean changing the h_tail_lsn in the last on-disk
 * log write such that no allocation transactions will be re-done during
 * recovery after a system crash. Recovery starts at the last on-disk
 * log write.
 *
 * These states are used to insert dummy log entries to cover
 * space allocation transactions which can undo non-transactional changes
 * after a crash. Writes to a file with space
 * already allocated do not result in any transactions. Allocations
 * might include space beyond the EOF. So if we just push the EOF a
 * little, the last transaction for the file could contain the wrong
 * size. If there is no file system activity, after an allocation
 * transaction, and the system crashes, the allocation transaction
 * will get replayed and the file will be truncated. This could
 * be hours/days/... after the allocation occurred.
 *
 * The fix for this is to do two dummy transactions when the
 * system is idle. We need two dummy transaction because the h_tail_lsn
 * in the log record header needs to point beyond the last possible
 * non-dummy transaction. The first dummy changes the h_tail_lsn to
 * the first transaction before the dummy. The second dummy causes
 * h_tail_lsn to point to the first dummy. Recovery starts at h_tail_lsn.
 *
 * These dummy transactions get committed when everything
 * is idle (after there has been some activity).
 *
 * There are 5 states used to control this.
 *
 *  IDLE -- no logging has been done on the file system or
 *		we are done covering previous transactions.
 *  NEED -- logging has occurred and we need a dummy transaction
 *		when the log becomes idle.
 *  DONE -- we were in the NEED state and have committed a dummy
 *		transaction.
 *  NEED2 -- we detected that a dummy transaction has gone to the
 *		on disk log with no other transactions.
 *  DONE2 -- we committed a dummy transaction when in the NEED2 state.
 *
 * There are two places where we switch states:
 *
 * 1.) In xfs_sync, when we detect an idle log and are in NEED or NEED2.
 *	We commit the dummy transaction and switch to DONE or DONE2,
 *	respectively. In all other states, we don't do anything.
 *
 * 2.) When we finish writing the on-disk log (xlog_state_clean_log).
 *
 *	No matter what state we are in, if this isn't the dummy
 *	transaction going out, the next state is NEED.
 *	So, if we aren't in the DONE or DONE2 states, the next state
 *	is NEED. We can't be finishing a write of the dummy record
 *	unless it was committed and the state switched to DONE or DONE2.
 *
 *	If we are in the DONE state and this was a write of the
 *		dummy transaction, we move to NEED2.
 *
 *	If we are in the DONE2 state and this was a write of the
 *		dummy transaction, we move to IDLE.
 *
 *
 * Writing only one dummy transaction can get appended to
 * one file space allocation. When this happens, the log recovery
 * code replays the space allocation and a file could be truncated.
 * This is why we have the NEED2 and DONE2 states before going idle.
 */

#define XLOG_STATE_COVER_IDLE	0
#define XLOG_STATE_COVER_NEED	1
#define XLOG_STATE_COVER_DONE	2
#define XLOG_STATE_COVER_NEED2	3
#define XLOG_STATE_COVER_DONE2	4

#define XLOG_COVER_OPS		5


/* Ticket reservation region accounting */ 
#define XLOG_TIC_LEN_MAX	15

/*
 * Reservation region
 * As would be stored in xfs_log_iovec but without the i_addr which
 * we don't care about.
 */
typedef struct xlog_res {
	uint	r_len;	/* region length		:4 */
	uint	r_type;	/* region's transaction type	:4 */
} xlog_res_t;

typedef struct xlog_ticket {
	wait_queue_head_t  t_wait;	 /* ticket wait queue */
	struct list_head   t_queue;	 /* reserve/write queue */
	xlog_tid_t	   t_tid;	 /* transaction identifier	 : 4  */
	atomic_t	   t_ref;	 /* ticket reference count       : 4  */
	int		   t_curr_res;	 /* current reservation in bytes : 4  */
	int		   t_unit_res;	 /* unit reservation in bytes    : 4  */
	char		   t_ocnt;	 /* original count		 : 1  */
	char		   t_cnt;	 /* current count		 : 1  */
	char		   t_clientid;	 /* who does this belong to;	 : 1  */
	char		   t_flags;	 /* properties of reservation	 : 1  */
	uint		   t_trans_type; /* transaction type             : 4  */

        /* reservation array fields */
	uint		   t_res_num;                    /* num in array : 4 */
	uint		   t_res_num_ophdrs;		 /* num op hdrs  : 4 */
	uint		   t_res_arr_sum;		 /* array sum    : 4 */
	uint		   t_res_o_flow;		 /* sum overflow : 4 */
	xlog_res_t	   t_res_arr[XLOG_TIC_LEN_MAX];  /* array of res : 8 * 15 */ 
} xlog_ticket_t;

#endif


typedef struct xlog_op_header {
	__be32	   oh_tid;	/* transaction id of operation	:  4 b */
	__be32	   oh_len;	/* bytes in data region		:  4 b */
	__u8	   oh_clientid;	/* who sent me this		:  1 b */
	__u8	   oh_flags;	/*				:  1 b */
	__u16	   oh_res2;	/* 32 bit align			:  2 b */
} xlog_op_header_t;


/* valid values for h_fmt */
#define XLOG_FMT_UNKNOWN  0
#define XLOG_FMT_LINUX_LE 1
#define XLOG_FMT_LINUX_BE 2
#define XLOG_FMT_IRIX_BE  3

/* our fmt */
#ifdef XFS_NATIVE_HOST
#define XLOG_FMT XLOG_FMT_LINUX_BE
#else
#define XLOG_FMT XLOG_FMT_LINUX_LE
#endif

typedef struct xlog_rec_header {
	__be32	  h_magicno;	/* log record (LR) identifier		:  4 */
	__be32	  h_cycle;	/* write cycle of log			:  4 */
	__be32	  h_version;	/* LR version				:  4 */
	__be32	  h_len;	/* len in bytes; should be 64-bit aligned: 4 */
	__be64	  h_lsn;	/* lsn of this LR			:  8 */
	__be64	  h_tail_lsn;	/* lsn of 1st LR w/ buffers not committed: 8 */
	__be32	  h_chksum;	/* may not be used; non-zero if used	:  4 */
	__be32	  h_prev_block; /* block number to previous LR		:  4 */
	__be32	  h_num_logops;	/* number of log operations in this LR	:  4 */
	__be32	  h_cycle_data[XLOG_HEADER_CYCLE_SIZE / BBSIZE];
	/* new fields */
	__be32    h_fmt;        /* format of log record                 :  4 */
	uuid_t	  h_fs_uuid;    /* uuid of FS                           : 16 */
	__be32	  h_size;	/* iclog size				:  4 */
} xlog_rec_header_t;

typedef struct xlog_rec_ext_header {
	__be32	  xh_cycle;	/* write cycle of log			: 4 */
	__be32	  xh_cycle_data[XLOG_HEADER_CYCLE_SIZE / BBSIZE]; /*	: 256 */
} xlog_rec_ext_header_t;

#ifdef __KERNEL__

/*
 * Quite misnamed, because this union lays out the actual on-disk log buffer.
 */
typedef union xlog_in_core2 {
	xlog_rec_header_t	hic_header;
	xlog_rec_ext_header_t	hic_xheader;
	char			hic_sector[XLOG_HEADER_SIZE];
} xlog_in_core_2_t;

/*
 * - A log record header is 512 bytes.  There is plenty of room to grow the
 *	xlog_rec_header_t into the reserved space.
 * - ic_data follows, so a write to disk can start at the beginning of
 *	the iclog.
 * - ic_forcewait is used to implement synchronous forcing of the iclog to disk.
 * - ic_next is the pointer to the next iclog in the ring.
 * - ic_bp is a pointer to the buffer used to write this incore log to disk.
 * - ic_log is a pointer back to the global log structure.
 * - ic_callback is a linked list of callback function/argument pairs to be
 *	called after an iclog finishes writing.
 * - ic_size is the full size of the header plus data.
 * - ic_offset is the current number of bytes written to in this iclog.
 * - ic_refcnt is bumped when someone is writing to the log.
 * - ic_state is the state of the iclog.
 *
 * Because of cacheline contention on large machines, we need to separate
 * various resources onto different cachelines. To start with, make the
 * structure cacheline aligned. The following fields can be contended on
 * by independent processes:
 *
 *	- ic_callback_*
 *	- ic_refcnt
 *	- fields protected by the global l_icloglock
 *
 * so we need to ensure that these fields are located in separate cachelines.
 * We'll put all the read-only and l_icloglock fields in the first cacheline,
 * and move everything else out to subsequent cachelines.
 */
typedef struct xlog_in_core {
	wait_queue_head_t	ic_force_wait;
	wait_queue_head_t	ic_write_wait;
	struct xlog_in_core	*ic_next;
	struct xlog_in_core	*ic_prev;
	struct xfs_buf		*ic_bp;
	struct log		*ic_log;
	int			ic_size;
	int			ic_offset;
	int			ic_bwritecnt;
	unsigned short		ic_state;
	char			*ic_datap;	/* pointer to iclog data */

	/* Callback structures need their own cacheline */
	spinlock_t		ic_callback_lock ____cacheline_aligned_in_smp;
	xfs_log_callback_t	*ic_callback;
	xfs_log_callback_t	**ic_callback_tail;

	/* reference counts need their own cacheline */
	atomic_t		ic_refcnt ____cacheline_aligned_in_smp;
	xlog_in_core_2_t	*ic_data;
#define ic_header	ic_data->hic_header
} xlog_in_core_t;

/*
 * The CIL context is used to aggregate per-transaction details as well be
 * passed to the iclog for checkpoint post-commit processing.  After being
 * passed to the iclog, another context needs to be allocated for tracking the
 * next set of transactions to be aggregated into a checkpoint.
 */
struct xfs_cil;

struct xfs_cil_ctx {
	struct xfs_cil		*cil;
	xfs_lsn_t		sequence;	/* chkpt sequence # */
	xfs_lsn_t		start_lsn;	/* first LSN of chkpt commit */
	xfs_lsn_t		commit_lsn;	/* chkpt commit record lsn */
	struct xlog_ticket	*ticket;	/* chkpt ticket */
	int			nvecs;		/* number of regions */
	int			space_used;	/* aggregate size of regions */
	struct list_head	busy_extents;	/* busy extents in chkpt */
	struct xfs_log_vec	*lv_chain;	/* logvecs being pushed */
	xfs_log_callback_t	log_cb;		/* completion callback hook. */
	struct list_head	committing;	/* ctx committing list */
};

/*
 * Committed Item List structure
 *
 * This structure is used to track log items that have been committed but not
 * yet written into the log. It is used only when the delayed logging mount
 * option is enabled.
 *
 * This structure tracks the list of committing checkpoint contexts so
 * we can avoid the problem of having to hold out new transactions during a
 * flush until we have a the commit record LSN of the checkpoint. We can
 * traverse the list of committing contexts in xlog_cil_push_lsn() to find a
 * sequence match and extract the commit LSN directly from there. If the
 * checkpoint is still in the process of committing, we can block waiting for
 * the commit LSN to be determined as well. This should make synchronous
 * operations almost as efficient as the old logging methods.
 */
struct xfs_cil {
	struct log		*xc_log;
	struct list_head	xc_cil;
	spinlock_t		xc_cil_lock;
	struct xfs_cil_ctx	*xc_ctx;
	struct rw_semaphore	xc_ctx_lock;
	struct list_head	xc_committing;
<<<<<<< HEAD
	sv_t			xc_commit_wait;
=======
	wait_queue_head_t	xc_commit_wait;
>>>>>>> 3cbea436
	xfs_lsn_t		xc_current_sequence;
};

/*
 * The amount of log space we allow the CIL to aggregate is difficult to size.
 * Whatever we choose, we have to make sure we can get a reservation for the
 * log space effectively, that it is large enough to capture sufficient
 * relogging to reduce log buffer IO significantly, but it is not too large for
 * the log or induces too much latency when writing out through the iclogs. We
 * track both space consumed and the number of vectors in the checkpoint
 * context, so we need to decide which to use for limiting.
 *
 * Every log buffer we write out during a push needs a header reserved, which
 * is at least one sector and more for v2 logs. Hence we need a reservation of
 * at least 512 bytes per 32k of log space just for the LR headers. That means
 * 16KB of reservation per megabyte of delayed logging space we will consume,
 * plus various headers.  The number of headers will vary based on the num of
 * io vectors, so limiting on a specific number of vectors is going to result
 * in transactions of varying size. IOWs, it is more consistent to track and
 * limit space consumed in the log rather than by the number of objects being
 * logged in order to prevent checkpoint ticket overruns.
 *
 * Further, use of static reservations through the log grant mechanism is
 * problematic. It introduces a lot of complexity (e.g. reserve grant vs write
 * grant) and a significant deadlock potential because regranting write space
 * can block on log pushes. Hence if we have to regrant log space during a log
 * push, we can deadlock.
 *
 * However, we can avoid this by use of a dynamic "reservation stealing"
 * technique during transaction commit whereby unused reservation space in the
 * transaction ticket is transferred to the CIL ctx commit ticket to cover the
 * space needed by the checkpoint transaction. This means that we never need to
 * specifically reserve space for the CIL checkpoint transaction, nor do we
 * need to regrant space once the checkpoint completes. This also means the
 * checkpoint transaction ticket is specific to the checkpoint context, rather
 * than the CIL itself.
 *
 * With dynamic reservations, we can effectively make up arbitrary limits for
 * the checkpoint size so long as they don't violate any other size rules.
 * Recovery imposes a rule that no transaction exceed half the log, so we are
 * limited by that.  Furthermore, the log transaction reservation subsystem
 * tries to keep 25% of the log free, so we need to keep below that limit or we
 * risk running out of free log space to start any new transactions.
 *
 * In order to keep background CIL push efficient, we will set a lower
 * threshold at which background pushing is attempted without blocking current
 * transaction commits.  A separate, higher bound defines when CIL pushes are
 * enforced to ensure we stay within our maximum checkpoint size bounds.
 * threshold, yet give us plenty of space for aggregation on large logs.
 */
#define XLOG_CIL_SPACE_LIMIT(log)	(log->l_logsize >> 3)
#define XLOG_CIL_HARD_SPACE_LIMIT(log)	(3 * (log->l_logsize >> 4))

/*
 * The reservation head lsn is not made up of a cycle number and block number.
 * Instead, it uses a cycle number and byte number.  Logs don't expect to
 * overflow 31 bits worth of byte offset, so using a byte number will mean
 * that round off problems won't occur when releasing partial reservations.
 */
typedef struct log {
	/* The following fields don't need locking */
	struct xfs_mount	*l_mp;	        /* mount point */
	struct xfs_ail		*l_ailp;	/* AIL log is working with */
	struct xfs_cil		*l_cilp;	/* CIL log is working with */
	struct xfs_buf		*l_xbuf;        /* extra buffer for log
						 * wrapping */
	struct xfs_buftarg	*l_targ;        /* buftarg of log */
	uint			l_flags;
	uint			l_quotaoffs_flag; /* XFS_DQ_*, for QUOTAOFFs */
	struct list_head	*l_buf_cancel_table;
	int			l_iclog_hsize;  /* size of iclog header */
	int			l_iclog_heads;  /* # of iclog header sectors */
	uint			l_sectBBsize;   /* sector size in BBs (2^n) */
	int			l_iclog_size;	/* size of log in bytes */
	int			l_iclog_size_log; /* log power size of log */
	int			l_iclog_bufs;	/* number of iclog buffers */
	xfs_daddr_t		l_logBBstart;   /* start block of log */
	int			l_logsize;      /* size of log in bytes */
	int			l_logBBsize;    /* size of log in BB chunks */

	/* The following block of fields are changed while holding icloglock */
	wait_queue_head_t	l_flush_wait ____cacheline_aligned_in_smp;
						/* waiting for iclog flush */
	int			l_covered_state;/* state of "covering disk
						 * log entries" */
	xlog_in_core_t		*l_iclog;       /* head log queue	*/
	spinlock_t		l_icloglock;    /* grab to change iclog state */
	int			l_curr_cycle;   /* Cycle number of log writes */
	int			l_prev_cycle;   /* Cycle number before last
						 * block increment */
	int			l_curr_block;   /* current logical log block */
	int			l_prev_block;   /* previous logical log block */

	/*
	 * l_last_sync_lsn and l_tail_lsn are atomics so they can be set and
	 * read without needing to hold specific locks. To avoid operations
	 * contending with other hot objects, place each of them on a separate
	 * cacheline.
	 */
	/* lsn of last LR on disk */
	atomic64_t		l_last_sync_lsn ____cacheline_aligned_in_smp;
	/* lsn of 1st LR with unflushed * buffers */
	atomic64_t		l_tail_lsn ____cacheline_aligned_in_smp;

	/*
	 * ticket grant locks, queues and accounting have their own cachlines
	 * as these are quite hot and can be operated on concurrently.
	 */
	spinlock_t		l_grant_reserve_lock ____cacheline_aligned_in_smp;
	struct list_head	l_reserveq;
	atomic64_t		l_grant_reserve_head;

	spinlock_t		l_grant_write_lock ____cacheline_aligned_in_smp;
	struct list_head	l_writeq;
	atomic64_t		l_grant_write_head;

	/* The following field are used for debugging; need to hold icloglock */
#ifdef DEBUG
	char			*l_iclog_bak[XLOG_MAX_ICLOGS];
#endif

} xlog_t;

#define XLOG_BUF_CANCEL_BUCKET(log, blkno) \
	((log)->l_buf_cancel_table + ((__uint64_t)blkno % XLOG_BC_TABLE_SIZE))

<<<<<<< HEAD
=======
#define XLOG_FORCED_SHUTDOWN(log)	((log)->l_flags & XLOG_IO_ERROR)

>>>>>>> 3cbea436
/* common routines */
extern xfs_lsn_t xlog_assign_tail_lsn(struct xfs_mount *mp);
extern int	 xlog_recover(xlog_t *log);
extern int	 xlog_recover_finish(xlog_t *log);
extern void	 xlog_pack_data(xlog_t *log, xlog_in_core_t *iclog, int);

extern kmem_zone_t *xfs_log_ticket_zone;
struct xlog_ticket *xlog_ticket_alloc(struct log *log, int unit_bytes,
				int count, char client, uint xflags,
				int alloc_flags);


static inline void
xlog_write_adv_cnt(void **ptr, int *len, int *off, size_t bytes)
{
	*ptr += bytes;
	*len -= bytes;
	*off += bytes;
}

void	xlog_print_tic_res(struct xfs_mount *mp, struct xlog_ticket *ticket);
int	xlog_write(struct log *log, struct xfs_log_vec *log_vector,
				struct xlog_ticket *tic, xfs_lsn_t *start_lsn,
				xlog_in_core_t **commit_iclog, uint flags);

/*
<<<<<<< HEAD
=======
 * When we crack an atomic LSN, we sample it first so that the value will not
 * change while we are cracking it into the component values. This means we
 * will always get consistent component values to work from. This should always
 * be used to smaple and crack LSNs taht are stored and updated in atomic
 * variables.
 */
static inline void
xlog_crack_atomic_lsn(atomic64_t *lsn, uint *cycle, uint *block)
{
	xfs_lsn_t val = atomic64_read(lsn);

	*cycle = CYCLE_LSN(val);
	*block = BLOCK_LSN(val);
}

/*
 * Calculate and assign a value to an atomic LSN variable from component pieces.
 */
static inline void
xlog_assign_atomic_lsn(atomic64_t *lsn, uint cycle, uint block)
{
	atomic64_set(lsn, xlog_assign_lsn(cycle, block));
}

/*
 * When we crack the grant head, we sample it first so that the value will not
 * change while we are cracking it into the component values. This means we
 * will always get consistent component values to work from.
 */
static inline void
xlog_crack_grant_head_val(int64_t val, int *cycle, int *space)
{
	*cycle = val >> 32;
	*space = val & 0xffffffff;
}

static inline void
xlog_crack_grant_head(atomic64_t *head, int *cycle, int *space)
{
	xlog_crack_grant_head_val(atomic64_read(head), cycle, space);
}

static inline int64_t
xlog_assign_grant_head_val(int cycle, int space)
{
	return ((int64_t)cycle << 32) | space;
}

static inline void
xlog_assign_grant_head(atomic64_t *head, int cycle, int space)
{
	atomic64_set(head, xlog_assign_grant_head_val(cycle, space));
}

/*
>>>>>>> 3cbea436
 * Committed Item List interfaces
 */
int	xlog_cil_init(struct log *log);
void	xlog_cil_init_post_recovery(struct log *log);
void	xlog_cil_destroy(struct log *log);

/*
 * CIL force routines
 */
xfs_lsn_t xlog_cil_force_lsn(struct log *log, xfs_lsn_t sequence);

static inline void
xlog_cil_force(struct log *log)
{
	xlog_cil_force_lsn(log, log->l_cilp->xc_current_sequence);
}

/*
 * Unmount record type is used as a pseudo transaction type for the ticket.
 * It's value must be outside the range of XFS_TRANS_* values.
 */
#define XLOG_UNMOUNT_REC_TYPE	(-1U)

/*
 * Wrapper function for waiting on a wait queue serialised against wakeups
 * by a spinlock. This matches the semantics of all the wait queues used in the
 * log code.
 */
static inline void xlog_wait(wait_queue_head_t *wq, spinlock_t *lock)
{
	DECLARE_WAITQUEUE(wait, current);

	add_wait_queue_exclusive(wq, &wait);
	__set_current_state(TASK_UNINTERRUPTIBLE);
	spin_unlock(lock);
	schedule();
	remove_wait_queue(wq, &wait);
}
#endif	/* __KERNEL__ */

#endif	/* __XFS_LOG_PRIV_H__ */<|MERGE_RESOLUTION|>--- conflicted
+++ resolved
@@ -416,11 +416,7 @@
 	struct xfs_cil_ctx	*xc_ctx;
 	struct rw_semaphore	xc_ctx_lock;
 	struct list_head	xc_committing;
-<<<<<<< HEAD
-	sv_t			xc_commit_wait;
-=======
 	wait_queue_head_t	xc_commit_wait;
->>>>>>> 3cbea436
 	xfs_lsn_t		xc_current_sequence;
 };
 
@@ -547,11 +543,8 @@
 #define XLOG_BUF_CANCEL_BUCKET(log, blkno) \
 	((log)->l_buf_cancel_table + ((__uint64_t)blkno % XLOG_BC_TABLE_SIZE))
 
-<<<<<<< HEAD
-=======
 #define XLOG_FORCED_SHUTDOWN(log)	((log)->l_flags & XLOG_IO_ERROR)
 
->>>>>>> 3cbea436
 /* common routines */
 extern xfs_lsn_t xlog_assign_tail_lsn(struct xfs_mount *mp);
 extern int	 xlog_recover(xlog_t *log);
@@ -578,8 +571,6 @@
 				xlog_in_core_t **commit_iclog, uint flags);
 
 /*
-<<<<<<< HEAD
-=======
  * When we crack an atomic LSN, we sample it first so that the value will not
  * change while we are cracking it into the component values. This means we
  * will always get consistent component values to work from. This should always
@@ -635,7 +626,6 @@
 }
 
 /*
->>>>>>> 3cbea436
  * Committed Item List interfaces
  */
 int	xlog_cil_init(struct log *log);
