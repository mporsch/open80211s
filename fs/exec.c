--- conflicted
+++ resolved
@@ -124,13 +124,7 @@
 	if (IS_ERR(tmp))
 		goto out;
 
-<<<<<<< HEAD
-	file = do_filp_open(AT_FDCWD, tmp,
-				O_LARGEFILE | O_RDONLY | __FMODE_EXEC, 0,
-				MAY_READ | MAY_EXEC | MAY_OPEN);
-=======
 	file = do_filp_open(AT_FDCWD, tmp, &uselib_flags, LOOKUP_FOLLOW);
->>>>>>> 0ce790e7
 	putname(tmp);
 	error = PTR_ERR(file);
 	if (IS_ERR(file))
@@ -736,13 +730,7 @@
 		.intent = LOOKUP_OPEN
 	};
 
-<<<<<<< HEAD
-	file = do_filp_open(AT_FDCWD, name,
-				O_LARGEFILE | O_RDONLY | __FMODE_EXEC, 0,
-				MAY_EXEC | MAY_OPEN);
-=======
 	file = do_filp_open(AT_FDCWD, name, &open_exec_flags, LOOKUP_FOLLOW);
->>>>>>> 0ce790e7
 	if (IS_ERR(file))
 		goto out;
 
