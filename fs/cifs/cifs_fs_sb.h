/*
 *   fs/cifs/cifs_fs_sb.h
 *
 *   Copyright (c) International Business Machines  Corp., 2002,2004
 *   Author(s): Steve French (sfrench@us.ibm.com)
 *
 *   This library is free software; you can redistribute it and/or modify
 *   it under the terms of the GNU Lesser General Public License as published
 *   by the Free Software Foundation; either version 2.1 of the License, or
 *   (at your option) any later version.
 *
 *   This library is distributed in the hope that it will be useful,
 *   but WITHOUT ANY WARRANTY; without even the implied warranty of
 *   MERCHANTABILITY or FITNESS FOR A PARTICULAR PURPOSE.  See
 *   the GNU Lesser General Public License for more details.
 *
 */
#include <linux/rbtree.h>

#ifndef _CIFS_FS_SB_H
#define _CIFS_FS_SB_H

#include <linux/backing-dev.h>

#define CIFS_MOUNT_NO_PERM      1 /* do not do client vfs_perm check */
#define CIFS_MOUNT_SET_UID      2 /* set current's euid in create etc. */
#define CIFS_MOUNT_SERVER_INUM  4 /* inode numbers from uniqueid from server  */
#define CIFS_MOUNT_DIRECT_IO    8 /* do not write nor read through page cache */
#define CIFS_MOUNT_NO_XATTR     0x10  /* if set - disable xattr support       */
#define CIFS_MOUNT_MAP_SPECIAL_CHR 0x20 /* remap illegal chars in filenames   */
#define CIFS_MOUNT_POSIX_PATHS  0x40  /* Negotiate posix pathnames if possible*/
#define CIFS_MOUNT_UNX_EMUL     0x80  /* Network compat with SFUnix emulation */
#define CIFS_MOUNT_NO_BRL       0x100 /* No sending byte range locks to srv   */
#define CIFS_MOUNT_CIFS_ACL     0x200 /* send ACL requests to non-POSIX srv   */
#define CIFS_MOUNT_OVERR_UID    0x400 /* override uid returned from server    */
#define CIFS_MOUNT_OVERR_GID    0x800 /* override gid returned from server    */
#define CIFS_MOUNT_DYNPERM      0x1000 /* allow in-memory only mode setting   */
#define CIFS_MOUNT_NOPOSIXBRL   0x2000 /* mandatory not posix byte range lock */
#define CIFS_MOUNT_NOSSYNC      0x4000 /* don't do slow SMBflush on every sync*/
#define CIFS_MOUNT_FSCACHE	0x8000 /* local caching enabled */
#define CIFS_MOUNT_MF_SYMLINKS	0x10000 /* Minshall+French Symlinks enabled */
#define CIFS_MOUNT_MULTIUSER	0x20000 /* multiuser mount */

struct cifs_sb_info {
	struct rb_root tlink_tree;
	spinlock_t tlink_tree_lock;
	struct tcon_link *master_tlink;
	struct nls_table *local_nls;
	unsigned int rsize;
	unsigned int wsize;
<<<<<<< HEAD
=======
	unsigned long actimeo; /* attribute cache timeout (jiffies) */
>>>>>>> 3cbea436
	atomic_t active;
	uid_t	mnt_uid;
	gid_t	mnt_gid;
	mode_t	mnt_file_mode;
	mode_t	mnt_dir_mode;
	unsigned int mnt_cifs_flags;
	int	prepathlen;
	char   *prepath; /* relative path under the share to mount to */
#ifdef CONFIG_CIFS_DFS_UPCALL
	char   *mountdata; /* mount options received at mount time */
#endif
	struct backing_dev_info bdi;
	struct delayed_work prune_tlinks;
};
#endif				/* _CIFS_FS_SB_H */<|MERGE_RESOLUTION|>--- conflicted
+++ resolved
@@ -48,10 +48,7 @@
 	struct nls_table *local_nls;
 	unsigned int rsize;
 	unsigned int wsize;
-<<<<<<< HEAD
-=======
 	unsigned long actimeo; /* attribute cache timeout (jiffies) */
->>>>>>> 3cbea436
 	atomic_t active;
 	uid_t	mnt_uid;
 	gid_t	mnt_gid;
