/*
 *   fs/cifs/connect.c
 *
 *   Copyright (C) International Business Machines  Corp., 2002,2009
 *   Author(s): Steve French (sfrench@us.ibm.com)
 *
 *   This library is free software; you can redistribute it and/or modify
 *   it under the terms of the GNU Lesser General Public License as published
 *   by the Free Software Foundation; either version 2.1 of the License, or
 *   (at your option) any later version.
 *
 *   This library is distributed in the hope that it will be useful,
 *   but WITHOUT ANY WARRANTY; without even the implied warranty of
 *   MERCHANTABILITY or FITNESS FOR A PARTICULAR PURPOSE.  See
 *   the GNU Lesser General Public License for more details.
 *
 *   You should have received a copy of the GNU Lesser General Public License
 *   along with this library; if not, write to the Free Software
 *   Foundation, Inc., 59 Temple Place, Suite 330, Boston, MA 02111-1307 USA
 */
#include <linux/fs.h>
#include <linux/net.h>
#include <linux/string.h>
#include <linux/list.h>
#include <linux/wait.h>
#include <linux/slab.h>
#include <linux/pagemap.h>
#include <linux/ctype.h>
#include <linux/utsname.h>
#include <linux/mempool.h>
#include <linux/delay.h>
#include <linux/completion.h>
#include <linux/kthread.h>
#include <linux/pagevec.h>
#include <linux/freezer.h>
#include <linux/namei.h>
#include <asm/uaccess.h>
#include <asm/processor.h>
#include <linux/inet.h>
#include <linux/module.h>
#include <net/ipv6.h>
#include "cifspdu.h"
#include "cifsglob.h"
#include "cifsproto.h"
#include "cifs_unicode.h"
#include "cifs_debug.h"
#include "cifs_fs_sb.h"
#include "ntlmssp.h"
#include "nterr.h"
#include "rfc1002pdu.h"
#include "fscache.h"

#define CIFS_PORT 445
#define RFC1001_PORT 139

/* SMB echo "timeout" -- FIXME: tunable? */
#define SMB_ECHO_INTERVAL (60 * HZ)

extern mempool_t *cifs_req_poolp;

/* FIXME: should these be tunable? */
#define TLINK_ERROR_EXPIRE	(1 * HZ)
#define TLINK_IDLE_EXPIRE	(600 * HZ)

static int ip_connect(struct TCP_Server_Info *server);
static int generic_ip_connect(struct TCP_Server_Info *server);
static void tlink_rb_insert(struct rb_root *root, struct tcon_link *new_tlink);
static void cifs_prune_tlinks(struct work_struct *work);
static int cifs_setup_volume_info(struct smb_vol *volume_info, char *mount_data,
					const char *devname);

/*
 * cifs tcp session reconnection
 *
 * mark tcp session as reconnecting so temporarily locked
 * mark all smb sessions as reconnecting for tcp session
 * reconnect tcp session
 * wake up waiters on reconnection? - (not needed currently)
 */
static int
cifs_reconnect(struct TCP_Server_Info *server)
{
	int rc = 0;
	struct list_head *tmp, *tmp2;
	struct cifs_ses *ses;
	struct cifs_tcon *tcon;
	struct mid_q_entry *mid_entry;
	struct list_head retry_list;

	spin_lock(&GlobalMid_Lock);
	if (server->tcpStatus == CifsExiting) {
		/* the demux thread will exit normally
		next time through the loop */
		spin_unlock(&GlobalMid_Lock);
		return rc;
	} else
		server->tcpStatus = CifsNeedReconnect;
	spin_unlock(&GlobalMid_Lock);
	server->maxBuf = 0;

	cFYI(1, "Reconnecting tcp session");

	/* before reconnecting the tcp session, mark the smb session (uid)
		and the tid bad so they are not used until reconnected */
	cFYI(1, "%s: marking sessions and tcons for reconnect", __func__);
	spin_lock(&cifs_tcp_ses_lock);
	list_for_each(tmp, &server->smb_ses_list) {
		ses = list_entry(tmp, struct cifs_ses, smb_ses_list);
		ses->need_reconnect = true;
		ses->ipc_tid = 0;
		list_for_each(tmp2, &ses->tcon_list) {
			tcon = list_entry(tmp2, struct cifs_tcon, tcon_list);
			tcon->need_reconnect = true;
		}
	}
	spin_unlock(&cifs_tcp_ses_lock);

	/* do not want to be sending data on a socket we are freeing */
	cFYI(1, "%s: tearing down socket", __func__);
	mutex_lock(&server->srv_mutex);
	if (server->ssocket) {
		cFYI(1, "State: 0x%x Flags: 0x%lx", server->ssocket->state,
			server->ssocket->flags);
		kernel_sock_shutdown(server->ssocket, SHUT_WR);
		cFYI(1, "Post shutdown state: 0x%x Flags: 0x%lx",
			server->ssocket->state,
			server->ssocket->flags);
		sock_release(server->ssocket);
		server->ssocket = NULL;
	}
	server->sequence_number = 0;
	server->session_estab = false;
	kfree(server->session_key.response);
	server->session_key.response = NULL;
	server->session_key.len = 0;
	server->lstrp = jiffies;
	mutex_unlock(&server->srv_mutex);

	/* mark submitted MIDs for retry and issue callback */
	INIT_LIST_HEAD(&retry_list);
	cFYI(1, "%s: moving mids to private list", __func__);
	spin_lock(&GlobalMid_Lock);
	list_for_each_safe(tmp, tmp2, &server->pending_mid_q) {
		mid_entry = list_entry(tmp, struct mid_q_entry, qhead);
		if (mid_entry->midState == MID_REQUEST_SUBMITTED)
			mid_entry->midState = MID_RETRY_NEEDED;
		list_move(&mid_entry->qhead, &retry_list);
	}
	spin_unlock(&GlobalMid_Lock);

	cFYI(1, "%s: issuing mid callbacks", __func__);
	list_for_each_safe(tmp, tmp2, &retry_list) {
		mid_entry = list_entry(tmp, struct mid_q_entry, qhead);
		list_del_init(&mid_entry->qhead);
		mid_entry->callback(mid_entry);
	}

	do {
		try_to_freeze();

		/* we should try only the port we connected to before */
		rc = generic_ip_connect(server);
		if (rc) {
			cFYI(1, "reconnect error %d", rc);
			msleep(3000);
		} else {
			atomic_inc(&tcpSesReconnectCount);
			spin_lock(&GlobalMid_Lock);
			if (server->tcpStatus != CifsExiting)
				server->tcpStatus = CifsNeedNegotiate;
			spin_unlock(&GlobalMid_Lock);
		}
	} while (server->tcpStatus == CifsNeedReconnect);

	return rc;
}

/*
	return codes:
		0 	not a transact2, or all data present
		>0 	transact2 with that much data missing
		-EINVAL = invalid transact2

 */
static int check2ndT2(struct smb_hdr *pSMB)
{
	struct smb_t2_rsp *pSMBt;
	int remaining;
	__u16 total_data_size, data_in_this_rsp;

	if (pSMB->Command != SMB_COM_TRANSACTION2)
		return 0;

	/* check for plausible wct, bcc and t2 data and parm sizes */
	/* check for parm and data offset going beyond end of smb */
	if (pSMB->WordCount != 10) { /* coalesce_t2 depends on this */
		cFYI(1, "invalid transact2 word count");
		return -EINVAL;
	}

	pSMBt = (struct smb_t2_rsp *)pSMB;

	total_data_size = get_unaligned_le16(&pSMBt->t2_rsp.TotalDataCount);
	data_in_this_rsp = get_unaligned_le16(&pSMBt->t2_rsp.DataCount);

	if (total_data_size == data_in_this_rsp)
		return 0;
	else if (total_data_size < data_in_this_rsp) {
		cFYI(1, "total data %d smaller than data in frame %d",
			total_data_size, data_in_this_rsp);
		return -EINVAL;
	}

	remaining = total_data_size - data_in_this_rsp;

	cFYI(1, "missing %d bytes from transact2, check next response",
		remaining);
	if (total_data_size > CIFSMaxBufSize) {
		cERROR(1, "TotalDataSize %d is over maximum buffer %d",
			total_data_size, CIFSMaxBufSize);
		return -EINVAL;
	}
	return remaining;
}

static int coalesce_t2(struct smb_hdr *psecond, struct smb_hdr *pTargetSMB)
{
	struct smb_t2_rsp *pSMB2 = (struct smb_t2_rsp *)psecond;
	struct smb_t2_rsp *pSMBt  = (struct smb_t2_rsp *)pTargetSMB;
	char *data_area_of_target;
	char *data_area_of_buf2;
	int remaining;
	unsigned int byte_count, total_in_buf;
	__u16 total_data_size, total_in_buf2;

	total_data_size = get_unaligned_le16(&pSMBt->t2_rsp.TotalDataCount);

	if (total_data_size !=
	    get_unaligned_le16(&pSMB2->t2_rsp.TotalDataCount))
		cFYI(1, "total data size of primary and secondary t2 differ");

	total_in_buf = get_unaligned_le16(&pSMBt->t2_rsp.DataCount);

	remaining = total_data_size - total_in_buf;

	if (remaining < 0)
		return -EPROTO;

	if (remaining == 0) /* nothing to do, ignore */
		return 0;

	total_in_buf2 = get_unaligned_le16(&pSMB2->t2_rsp.DataCount);
	if (remaining < total_in_buf2) {
		cFYI(1, "transact2 2nd response contains too much data");
	}

	/* find end of first SMB data area */
	data_area_of_target = (char *)&pSMBt->hdr.Protocol +
				get_unaligned_le16(&pSMBt->t2_rsp.DataOffset);
	/* validate target area */

	data_area_of_buf2 = (char *)&pSMB2->hdr.Protocol +
				get_unaligned_le16(&pSMB2->t2_rsp.DataOffset);

	data_area_of_target += total_in_buf;

	/* copy second buffer into end of first buffer */
	total_in_buf += total_in_buf2;
	/* is the result too big for the field? */
	if (total_in_buf > USHRT_MAX)
		return -EPROTO;
	put_unaligned_le16(total_in_buf, &pSMBt->t2_rsp.DataCount);

	/* fix up the BCC */
	byte_count = get_bcc(pTargetSMB);
	byte_count += total_in_buf2;
	/* is the result too big for the field? */
	if (byte_count > USHRT_MAX)
		return -EPROTO;
	put_bcc(byte_count, pTargetSMB);

	byte_count = be32_to_cpu(pTargetSMB->smb_buf_length);
	byte_count += total_in_buf2;
	/* don't allow buffer to overflow */
	if (byte_count > CIFSMaxBufSize + MAX_CIFS_HDR_SIZE - 4)
		return -ENOBUFS;
	pTargetSMB->smb_buf_length = cpu_to_be32(byte_count);

	memcpy(data_area_of_target, data_area_of_buf2, total_in_buf2);

	if (remaining == total_in_buf2) {
		cFYI(1, "found the last secondary response");
		return 0; /* we are done */
	} else /* more responses to go */
		return 1;
}

static void
cifs_echo_request(struct work_struct *work)
{
	int rc;
	struct TCP_Server_Info *server = container_of(work,
					struct TCP_Server_Info, echo.work);

	/*
	 * We cannot send an echo until the NEGOTIATE_PROTOCOL request is
	 * done, which is indicated by maxBuf != 0. Also, no need to ping if
	 * we got a response recently
	 */
	if (server->maxBuf == 0 ||
	    time_before(jiffies, server->lstrp + SMB_ECHO_INTERVAL - HZ))
		goto requeue_echo;

	rc = CIFSSMBEcho(server);
	if (rc)
		cFYI(1, "Unable to send echo request to server: %s",
			server->hostname);

requeue_echo:
	queue_delayed_work(system_nrt_wq, &server->echo, SMB_ECHO_INTERVAL);
}

static bool
allocate_buffers(struct TCP_Server_Info *server)
{
	if (!server->bigbuf) {
		server->bigbuf = (char *)cifs_buf_get();
		if (!server->bigbuf) {
			cERROR(1, "No memory for large SMB response");
			msleep(3000);
			/* retry will check if exiting */
			return false;
		}
	} else if (server->large_buf) {
		/* we are reusing a dirty large buf, clear its start */
		memset(server->bigbuf, 0, sizeof(struct smb_hdr));
	}

	if (!server->smallbuf) {
		server->smallbuf = (char *)cifs_small_buf_get();
		if (!server->smallbuf) {
			cERROR(1, "No memory for SMB response");
			msleep(1000);
			/* retry will check if exiting */
			return false;
		}
		/* beginning of smb buffer is cleared in our buf_get */
	} else {
		/* if existing small buf clear beginning */
		memset(server->smallbuf, 0, sizeof(struct smb_hdr));
	}

	return true;
}

static bool
server_unresponsive(struct TCP_Server_Info *server)
{
	if (echo_retries > 0 && server->tcpStatus == CifsGood &&
	    time_after(jiffies, server->lstrp +
				(echo_retries * SMB_ECHO_INTERVAL))) {
		cERROR(1, "Server %s has not responded in %d seconds. "
			  "Reconnecting...", server->hostname,
			  (echo_retries * SMB_ECHO_INTERVAL / HZ));
		cifs_reconnect(server);
		wake_up(&server->response_q);
		return true;
	}

	return false;
}

/*
 * kvec_array_init - clone a kvec array, and advance into it
 * @new:	pointer to memory for cloned array
 * @iov:	pointer to original array
 * @nr_segs:	number of members in original array
 * @bytes:	number of bytes to advance into the cloned array
 *
 * This function will copy the array provided in iov to a section of memory
 * and advance the specified number of bytes into the new array. It returns
 * the number of segments in the new array. "new" must be at least as big as
 * the original iov array.
 */
static unsigned int
kvec_array_init(struct kvec *new, struct kvec *iov, unsigned int nr_segs,
		size_t bytes)
{
	size_t base = 0;

	while (bytes || !iov->iov_len) {
		int copy = min(bytes, iov->iov_len);

		bytes -= copy;
		base += copy;
		if (iov->iov_len == base) {
			iov++;
			nr_segs--;
			base = 0;
		}
	}
	memcpy(new, iov, sizeof(*iov) * nr_segs);
	new->iov_base += base;
	new->iov_len -= base;
	return nr_segs;
}

static struct kvec *
get_server_iovec(struct TCP_Server_Info *server, unsigned int nr_segs)
<<<<<<< HEAD
{
	struct kvec *new_iov;

	if (server->iov && nr_segs <= server->nr_iov)
		return server->iov;

	/* not big enough -- allocate a new one and release the old */
	new_iov = kmalloc(sizeof(*new_iov) * nr_segs, GFP_NOFS);
	if (new_iov) {
		kfree(server->iov);
		server->iov = new_iov;
		server->nr_iov = nr_segs;
	}
	return new_iov;
}

int
cifs_readv_from_socket(struct TCP_Server_Info *server, struct kvec *iov_orig,
		       unsigned int nr_segs, unsigned int to_read)
{
=======
{
	struct kvec *new_iov;

	if (server->iov && nr_segs <= server->nr_iov)
		return server->iov;

	/* not big enough -- allocate a new one and release the old */
	new_iov = kmalloc(sizeof(*new_iov) * nr_segs, GFP_NOFS);
	if (new_iov) {
		kfree(server->iov);
		server->iov = new_iov;
		server->nr_iov = nr_segs;
	}
	return new_iov;
}

int
cifs_readv_from_socket(struct TCP_Server_Info *server, struct kvec *iov_orig,
		       unsigned int nr_segs, unsigned int to_read)
{
>>>>>>> dcd6c922
	int length = 0;
	int total_read;
	unsigned int segs;
	struct msghdr smb_msg;
	struct kvec *iov;

	iov = get_server_iovec(server, nr_segs);
	if (!iov)
		return -ENOMEM;

	smb_msg.msg_control = NULL;
	smb_msg.msg_controllen = 0;

	for (total_read = 0; to_read; total_read += length, to_read -= length) {
<<<<<<< HEAD
=======
		try_to_freeze();

>>>>>>> dcd6c922
		if (server_unresponsive(server)) {
			total_read = -EAGAIN;
			break;
		}

		segs = kvec_array_init(iov, iov_orig, nr_segs, total_read);

		length = kernel_recvmsg(server->ssocket, &smb_msg,
					iov, segs, to_read, 0);

		if (server->tcpStatus == CifsExiting) {
			total_read = -ESHUTDOWN;
			break;
		} else if (server->tcpStatus == CifsNeedReconnect) {
			cifs_reconnect(server);
			total_read = -EAGAIN;
			break;
		} else if (length == -ERESTARTSYS ||
			   length == -EAGAIN ||
			   length == -EINTR) {
			/*
			 * Minimum sleep to prevent looping, allowing socket
			 * to clear and app threads to set tcpStatus
			 * CifsNeedReconnect if server hung.
			 */
			usleep_range(1000, 2000);
			length = 0;
			continue;
		} else if (length <= 0) {
			cFYI(1, "Received no data or error: expecting %d "
				"got %d", to_read, length);
			cifs_reconnect(server);
			total_read = -EAGAIN;
			break;
		}
	}
	return total_read;
}

int
cifs_read_from_socket(struct TCP_Server_Info *server, char *buf,
		      unsigned int to_read)
{
	struct kvec iov;

	iov.iov_base = buf;
	iov.iov_len = to_read;

	return cifs_readv_from_socket(server, &iov, 1, to_read);
}

static bool
is_smb_response(struct TCP_Server_Info *server, unsigned char type)
{
	/*
	 * The first byte big endian of the length field,
	 * is actually not part of the length but the type
	 * with the most common, zero, as regular data.
	 */
	switch (type) {
	case RFC1002_SESSION_MESSAGE:
		/* Regular SMB response */
		return true;
	case RFC1002_SESSION_KEEP_ALIVE:
		cFYI(1, "RFC 1002 session keep alive");
		break;
	case RFC1002_POSITIVE_SESSION_RESPONSE:
		cFYI(1, "RFC 1002 positive session response");
		break;
	case RFC1002_NEGATIVE_SESSION_RESPONSE:
		/*
		 * We get this from Windows 98 instead of an error on
		 * SMB negprot response.
		 */
		cFYI(1, "RFC 1002 negative session response");
		/* give server a second to clean up */
		msleep(1000);
		/*
		 * Always try 445 first on reconnect since we get NACK
		 * on some if we ever connected to port 139 (the NACK
		 * is since we do not begin with RFC1001 session
		 * initialize frame).
		 */
		cifs_set_port((struct sockaddr *)&server->dstaddr, CIFS_PORT);
		cifs_reconnect(server);
		wake_up(&server->response_q);
		break;
	default:
		cERROR(1, "RFC 1002 unknown response type 0x%x", type);
		cifs_reconnect(server);
	}

	return false;
}

static struct mid_q_entry *
find_mid(struct TCP_Server_Info *server, struct smb_hdr *buf)
{
	struct mid_q_entry *mid;

	spin_lock(&GlobalMid_Lock);
	list_for_each_entry(mid, &server->pending_mid_q, qhead) {
		if (mid->mid == buf->Mid &&
		    mid->midState == MID_REQUEST_SUBMITTED &&
		    mid->command == buf->Command) {
			spin_unlock(&GlobalMid_Lock);
			return mid;
		}
	}
	spin_unlock(&GlobalMid_Lock);
	return NULL;
}

void
dequeue_mid(struct mid_q_entry *mid, bool malformed)
{
#ifdef CONFIG_CIFS_STATS2
	mid->when_received = jiffies;
#endif
	spin_lock(&GlobalMid_Lock);
	if (!malformed)
		mid->midState = MID_RESPONSE_RECEIVED;
	else
		mid->midState = MID_RESPONSE_MALFORMED;
	list_del_init(&mid->qhead);
	spin_unlock(&GlobalMid_Lock);
}

static void
handle_mid(struct mid_q_entry *mid, struct TCP_Server_Info *server,
	   struct smb_hdr *buf, int malformed)
{
	if (malformed == 0 && check2ndT2(buf) > 0) {
		mid->multiRsp = true;
		if (mid->resp_buf) {
			/* merge response - fix up 1st*/
			malformed = coalesce_t2(buf, mid->resp_buf);
			if (malformed > 0)
				return;

			/* All parts received or packet is malformed. */
			mid->multiEnd = true;
			return dequeue_mid(mid, malformed);
		}
		if (!server->large_buf) {
			/*FIXME: switch to already allocated largebuf?*/
			cERROR(1, "1st trans2 resp needs bigbuf");
		} else {
			/* Have first buffer */
			mid->resp_buf = buf;
			mid->largeBuf = true;
			server->bigbuf = NULL;
		}
		return;
	}
	mid->resp_buf = buf;
	mid->largeBuf = server->large_buf;
	/* Was previous buf put in mpx struct for multi-rsp? */
	if (!mid->multiRsp) {
		/* smb buffer will be freed by user thread */
		if (server->large_buf)
			server->bigbuf = NULL;
		else
			server->smallbuf = NULL;
	}
	dequeue_mid(mid, malformed);
}

static void clean_demultiplex_info(struct TCP_Server_Info *server)
{
	int length;

	/* take it off the list, if it's not already */
	spin_lock(&cifs_tcp_ses_lock);
	list_del_init(&server->tcp_ses_list);
	spin_unlock(&cifs_tcp_ses_lock);

	spin_lock(&GlobalMid_Lock);
	server->tcpStatus = CifsExiting;
	spin_unlock(&GlobalMid_Lock);
	wake_up_all(&server->response_q);

	/*
	 * Check if we have blocked requests that need to free. Note that
	 * cifs_max_pending is normally 50, but can be set at module install
	 * time to as little as two.
	 */
	spin_lock(&GlobalMid_Lock);
	if (atomic_read(&server->inFlight) >= cifs_max_pending)
		atomic_set(&server->inFlight, cifs_max_pending - 1);
	/*
	 * We do not want to set the max_pending too low or we could end up
	 * with the counter going negative.
	 */
	spin_unlock(&GlobalMid_Lock);
	/*
	 * Although there should not be any requests blocked on this queue it
	 * can not hurt to be paranoid and try to wake up requests that may
	 * haven been blocked when more than 50 at time were on the wire to the
	 * same server - they now will see the session is in exit state and get
	 * out of SendReceive.
	 */
	wake_up_all(&server->request_q);
	/* give those requests time to exit */
	msleep(125);

	if (server->ssocket) {
		sock_release(server->ssocket);
		server->ssocket = NULL;
	}

	if (!list_empty(&server->pending_mid_q)) {
		struct list_head dispose_list;
		struct mid_q_entry *mid_entry;
		struct list_head *tmp, *tmp2;

		INIT_LIST_HEAD(&dispose_list);
		spin_lock(&GlobalMid_Lock);
		list_for_each_safe(tmp, tmp2, &server->pending_mid_q) {
			mid_entry = list_entry(tmp, struct mid_q_entry, qhead);
			cFYI(1, "Clearing mid 0x%x", mid_entry->mid);
			mid_entry->midState = MID_SHUTDOWN;
			list_move(&mid_entry->qhead, &dispose_list);
		}
		spin_unlock(&GlobalMid_Lock);

		/* now walk dispose list and issue callbacks */
		list_for_each_safe(tmp, tmp2, &dispose_list) {
			mid_entry = list_entry(tmp, struct mid_q_entry, qhead);
			cFYI(1, "Callback mid 0x%x", mid_entry->mid);
			list_del_init(&mid_entry->qhead);
			mid_entry->callback(mid_entry);
		}
		/* 1/8th of sec is more than enough time for them to exit */
		msleep(125);
	}

	if (!list_empty(&server->pending_mid_q)) {
		/*
		 * mpx threads have not exited yet give them at least the smb
		 * send timeout time for long ops.
		 *
		 * Due to delays on oplock break requests, we need to wait at
		 * least 45 seconds before giving up on a request getting a
		 * response and going ahead and killing cifsd.
		 */
		cFYI(1, "Wait for exit from demultiplex thread");
		msleep(46000);
		/*
		 * If threads still have not exited they are probably never
		 * coming home not much else we can do but free the memory.
		 */
	}

	kfree(server->hostname);
	kfree(server->iov);
	kfree(server);

	length = atomic_dec_return(&tcpSesAllocCount);
	if (length > 0)
		mempool_resize(cifs_req_poolp, length + cifs_min_rcv,
				GFP_KERNEL);
}

static int
standard_receive3(struct TCP_Server_Info *server, struct mid_q_entry *mid)
{
	int length;
	char *buf = server->smallbuf;
	struct smb_hdr *smb_buffer = (struct smb_hdr *)buf;
	unsigned int pdu_length = be32_to_cpu(smb_buffer->smb_buf_length);

	/* make sure this will fit in a large buffer */
	if (pdu_length > CIFSMaxBufSize + MAX_CIFS_HDR_SIZE - 4) {
		cERROR(1, "SMB response too long (%u bytes)",
			pdu_length);
		cifs_reconnect(server);
		wake_up(&server->response_q);
		return -EAGAIN;
	}

	/* switch to large buffer if too big for a small one */
	if (pdu_length > MAX_CIFS_SMALL_BUFFER_SIZE - 4) {
		server->large_buf = true;
		memcpy(server->bigbuf, server->smallbuf, server->total_read);
		buf = server->bigbuf;
		smb_buffer = (struct smb_hdr *)buf;
	}

	/* now read the rest */
	length = cifs_read_from_socket(server,
			  buf + sizeof(struct smb_hdr) - 1,
			  pdu_length - sizeof(struct smb_hdr) + 1 + 4);
	if (length < 0)
		return length;
	server->total_read += length;

	dump_smb(smb_buffer, server->total_read);

	/*
	 * We know that we received enough to get to the MID as we
	 * checked the pdu_length earlier. Now check to see
	 * if the rest of the header is OK. We borrow the length
	 * var for the rest of the loop to avoid a new stack var.
	 *
	 * 48 bytes is enough to display the header and a little bit
	 * into the payload for debugging purposes.
	 */
	length = checkSMB(smb_buffer, smb_buffer->Mid, server->total_read);
	if (length != 0)
		cifs_dump_mem("Bad SMB: ", buf,
			min_t(unsigned int, server->total_read, 48));

	if (mid)
		handle_mid(mid, server, smb_buffer, length);

	return length;
}

static int
cifs_demultiplex_thread(void *p)
{
	int length;
	struct TCP_Server_Info *server = p;
	unsigned int pdu_length;
	char *buf = NULL;
	struct smb_hdr *smb_buffer = NULL;
	struct task_struct *task_to_wake = NULL;
	struct mid_q_entry *mid_entry;

	current->flags |= PF_MEMALLOC;
	cFYI(1, "Demultiplex PID: %d", task_pid_nr(current));

	length = atomic_inc_return(&tcpSesAllocCount);
	if (length > 1)
		mempool_resize(cifs_req_poolp, length + cifs_min_rcv,
				GFP_KERNEL);

	set_freezable();
	while (server->tcpStatus != CifsExiting) {
		if (try_to_freeze())
			continue;

		if (!allocate_buffers(server))
			continue;

		server->large_buf = false;
		smb_buffer = (struct smb_hdr *)server->smallbuf;
		buf = server->smallbuf;
		pdu_length = 4; /* enough to get RFC1001 header */

		length = cifs_read_from_socket(server, buf, pdu_length);
		if (length < 0)
			continue;
		server->total_read = length;

		/*
		 * The right amount was read from socket - 4 bytes,
		 * so we can now interpret the length field.
		 */
		pdu_length = be32_to_cpu(smb_buffer->smb_buf_length);

		cFYI(1, "RFC1002 header 0x%x", pdu_length);
		if (!is_smb_response(server, buf[0]))
			continue;

		/* make sure we have enough to get to the MID */
		if (pdu_length < sizeof(struct smb_hdr) - 1 - 4) {
			cERROR(1, "SMB response too short (%u bytes)",
				pdu_length);
			cifs_reconnect(server);
			wake_up(&server->response_q);
			continue;
		}

		/* read down to the MID */
		length = cifs_read_from_socket(server, buf + 4,
					sizeof(struct smb_hdr) - 1 - 4);
		if (length < 0)
			continue;
		server->total_read += length;

		mid_entry = find_mid(server, smb_buffer);

		if (!mid_entry || !mid_entry->receive)
			length = standard_receive3(server, mid_entry);
		else
			length = mid_entry->receive(server, mid_entry);

		if (length < 0)
			continue;

		if (server->large_buf) {
			buf = server->bigbuf;
			smb_buffer = (struct smb_hdr *)buf;
		}

		server->lstrp = jiffies;
		if (mid_entry != NULL) {
			if (!mid_entry->multiRsp || mid_entry->multiEnd)
				mid_entry->callback(mid_entry);
		} else if (!is_valid_oplock_break(smb_buffer, server)) {
			cERROR(1, "No task to wake, unknown frame received! "
				   "NumMids %d", atomic_read(&midCount));
			cifs_dump_mem("Received Data is: ", buf,
				      sizeof(struct smb_hdr));
#ifdef CONFIG_CIFS_DEBUG2
			cifs_dump_detail(smb_buffer);
			cifs_dump_mids(server);
#endif /* CIFS_DEBUG2 */

		}
	} /* end while !EXITING */

	/* buffer usually freed in free_mid - need to free it here on exit */
	cifs_buf_release(server->bigbuf);
	if (server->smallbuf) /* no sense logging a debug message if NULL */
		cifs_small_buf_release(server->smallbuf);

	task_to_wake = xchg(&server->tsk, NULL);
	clean_demultiplex_info(server);

	/* if server->tsk was NULL then wait for a signal before exiting */
	if (!task_to_wake) {
		set_current_state(TASK_INTERRUPTIBLE);
		while (!signal_pending(current)) {
			schedule();
			set_current_state(TASK_INTERRUPTIBLE);
		}
		set_current_state(TASK_RUNNING);
	}

	module_put_and_exit(0);
}

/* extract the host portion of the UNC string */
static char *
extract_hostname(const char *unc)
{
	const char *src;
	char *dst, *delim;
	unsigned int len;

	/* skip double chars at beginning of string */
	/* BB: check validity of these bytes? */
	src = unc + 2;

	/* delimiter between hostname and sharename is always '\\' now */
	delim = strchr(src, '\\');
	if (!delim)
		return ERR_PTR(-EINVAL);

	len = delim - src;
	dst = kmalloc((len + 1), GFP_KERNEL);
	if (dst == NULL)
		return ERR_PTR(-ENOMEM);

	memcpy(dst, src, len);
	dst[len] = '\0';

	return dst;
}

static int
cifs_parse_mount_options(const char *mountdata, const char *devname,
			 struct smb_vol *vol)
{
	char *value, *data, *end;
	char *mountdata_copy = NULL, *options;
	int err;
	unsigned int  temp_len, i, j;
	char separator[2];
	short int override_uid = -1;
	short int override_gid = -1;
	bool uid_specified = false;
	bool gid_specified = false;
	char *nodename = utsname()->nodename;

	separator[0] = ',';
	separator[1] = 0;

	/*
	 * does not have to be perfect mapping since field is
	 * informational, only used for servers that do not support
	 * port 445 and it can be overridden at mount time
	 */
	memset(vol->source_rfc1001_name, 0x20, RFC1001_NAME_LEN);
	for (i = 0; i < strnlen(nodename, RFC1001_NAME_LEN); i++)
		vol->source_rfc1001_name[i] = toupper(nodename[i]);

	vol->source_rfc1001_name[RFC1001_NAME_LEN] = 0;
	/* null target name indicates to use *SMBSERVR default called name
	   if we end up sending RFC1001 session initialize */
	vol->target_rfc1001_name[0] = 0;
	vol->cred_uid = current_uid();
	vol->linux_uid = current_uid();
	vol->linux_gid = current_gid();

	/* default to only allowing write access to owner of the mount */
	vol->dir_mode = vol->file_mode = S_IRUGO | S_IXUGO | S_IWUSR;

	/* vol->retry default is 0 (i.e. "soft" limited retry not hard retry) */
	/* default is always to request posix paths. */
	vol->posix_paths = 1;
	/* default to using server inode numbers where available */
	vol->server_ino = 1;

	vol->actimeo = CIFS_DEF_ACTIMEO;

	if (!mountdata)
		goto cifs_parse_mount_err;

	mountdata_copy = kstrndup(mountdata, PAGE_SIZE, GFP_KERNEL);
	if (!mountdata_copy)
		goto cifs_parse_mount_err;

	options = mountdata_copy;
	end = options + strlen(options);
	if (strncmp(options, "sep=", 4) == 0) {
		if (options[4] != 0) {
			separator[0] = options[4];
			options += 5;
		} else {
			cFYI(1, "Null separator not allowed");
		}
	}
	vol->backupuid_specified = false; /* no backup intent for a user */
	vol->backupgid_specified = false; /* no backup intent for a group */

	while ((data = strsep(&options, separator)) != NULL) {
		if (!*data)
			continue;
		if ((value = strchr(data, '=')) != NULL)
			*value++ = '\0';

		/* Have to parse this before we parse for "user" */
		if (strnicmp(data, "user_xattr", 10) == 0) {
			vol->no_xattr = 0;
		} else if (strnicmp(data, "nouser_xattr", 12) == 0) {
			vol->no_xattr = 1;
		} else if (strnicmp(data, "user", 4) == 0) {
			if (!value) {
				printk(KERN_WARNING
				       "CIFS: invalid or missing username\n");
				goto cifs_parse_mount_err;
			} else if (!*value) {
				/* null user, ie anonymous, authentication */
				vol->nullauth = 1;
			}
			if (strnlen(value, MAX_USERNAME_SIZE) <
						MAX_USERNAME_SIZE) {
				vol->username = kstrdup(value, GFP_KERNEL);
				if (!vol->username) {
					printk(KERN_WARNING "CIFS: no memory "
							    "for username\n");
					goto cifs_parse_mount_err;
				}
			} else {
				printk(KERN_WARNING "CIFS: username too long\n");
				goto cifs_parse_mount_err;
			}
		} else if (strnicmp(data, "pass", 4) == 0) {
			if (!value) {
				vol->password = NULL;
				continue;
			} else if (value[0] == 0) {
				/* check if string begins with double comma
				   since that would mean the password really
				   does start with a comma, and would not
				   indicate an empty string */
				if (value[1] != separator[0]) {
					vol->password = NULL;
					continue;
				}
			}
			temp_len = strlen(value);
			/* removed password length check, NTLM passwords
				can be arbitrarily long */

			/* if comma in password, the string will be
			prematurely null terminated.  Commas in password are
			specified across the cifs mount interface by a double
			comma ie ,, and a comma used as in other cases ie ','
			as a parameter delimiter/separator is single and due
			to the strsep above is temporarily zeroed. */

			/* NB: password legally can have multiple commas and
			the only illegal character in a password is null */

			if ((value[temp_len] == 0) &&
			    (value + temp_len < end) &&
			    (value[temp_len+1] == separator[0])) {
				/* reinsert comma */
				value[temp_len] = separator[0];
				temp_len += 2;  /* move after second comma */
				while (value[temp_len] != 0)  {
					if (value[temp_len] == separator[0]) {
						if (value[temp_len+1] ==
						     separator[0]) {
						/* skip second comma */
							temp_len++;
						} else {
						/* single comma indicating start
							 of next parm */
							break;
						}
					}
					temp_len++;
				}
				if (value[temp_len] == 0) {
					options = NULL;
				} else {
					value[temp_len] = 0;
					/* point option to start of next parm */
					options = value + temp_len + 1;
				}
				/* go from value to value + temp_len condensing
				double commas to singles. Note that this ends up
				allocating a few bytes too many, which is ok */
				vol->password = kzalloc(temp_len, GFP_KERNEL);
				if (vol->password == NULL) {
					printk(KERN_WARNING "CIFS: no memory "
							    "for password\n");
					goto cifs_parse_mount_err;
				}
				for (i = 0, j = 0; i < temp_len; i++, j++) {
					vol->password[j] = value[i];
					if (value[i] == separator[0]
						&& value[i+1] == separator[0]) {
						/* skip second comma */
						i++;
					}
				}
				vol->password[j] = 0;
			} else {
				vol->password = kzalloc(temp_len+1, GFP_KERNEL);
				if (vol->password == NULL) {
					printk(KERN_WARNING "CIFS: no memory "
							    "for password\n");
					goto cifs_parse_mount_err;
				}
				strcpy(vol->password, value);
			}
		} else if (!strnicmp(data, "ip", 2) ||
			   !strnicmp(data, "addr", 4)) {
			if (!value || !*value) {
				vol->UNCip = NULL;
			} else if (strnlen(value, INET6_ADDRSTRLEN) <
							INET6_ADDRSTRLEN) {
				vol->UNCip = kstrdup(value, GFP_KERNEL);
				if (!vol->UNCip) {
					printk(KERN_WARNING "CIFS: no memory "
							    "for UNC IP\n");
					goto cifs_parse_mount_err;
				}
			} else {
				printk(KERN_WARNING "CIFS: ip address "
						    "too long\n");
				goto cifs_parse_mount_err;
			}
		} else if (strnicmp(data, "sec", 3) == 0) {
			if (!value || !*value) {
				cERROR(1, "no security value specified");
				continue;
			} else if (strnicmp(value, "krb5i", 5) == 0) {
				vol->secFlg |= CIFSSEC_MAY_KRB5 |
					CIFSSEC_MUST_SIGN;
			} else if (strnicmp(value, "krb5p", 5) == 0) {
				/* vol->secFlg |= CIFSSEC_MUST_SEAL |
					CIFSSEC_MAY_KRB5; */
				cERROR(1, "Krb5 cifs privacy not supported");
				goto cifs_parse_mount_err;
			} else if (strnicmp(value, "krb5", 4) == 0) {
				vol->secFlg |= CIFSSEC_MAY_KRB5;
			} else if (strnicmp(value, "ntlmsspi", 8) == 0) {
				vol->secFlg |= CIFSSEC_MAY_NTLMSSP |
					CIFSSEC_MUST_SIGN;
			} else if (strnicmp(value, "ntlmssp", 7) == 0) {
				vol->secFlg |= CIFSSEC_MAY_NTLMSSP;
			} else if (strnicmp(value, "ntlmv2i", 7) == 0) {
				vol->secFlg |= CIFSSEC_MAY_NTLMV2 |
					CIFSSEC_MUST_SIGN;
			} else if (strnicmp(value, "ntlmv2", 6) == 0) {
				vol->secFlg |= CIFSSEC_MAY_NTLMV2;
			} else if (strnicmp(value, "ntlmi", 5) == 0) {
				vol->secFlg |= CIFSSEC_MAY_NTLM |
					CIFSSEC_MUST_SIGN;
			} else if (strnicmp(value, "ntlm", 4) == 0) {
				/* ntlm is default so can be turned off too */
				vol->secFlg |= CIFSSEC_MAY_NTLM;
			} else if (strnicmp(value, "nontlm", 6) == 0) {
				/* BB is there a better way to do this? */
				vol->secFlg |= CIFSSEC_MAY_NTLMV2;
#ifdef CONFIG_CIFS_WEAK_PW_HASH
			} else if (strnicmp(value, "lanman", 6) == 0) {
				vol->secFlg |= CIFSSEC_MAY_LANMAN;
#endif
			} else if (strnicmp(value, "none", 4) == 0) {
				vol->nullauth = 1;
			} else {
				cERROR(1, "bad security option: %s", value);
				goto cifs_parse_mount_err;
			}
		} else if (strnicmp(data, "vers", 3) == 0) {
			if (!value || !*value) {
				cERROR(1, "no protocol version specified"
					  " after vers= mount option");
			} else if ((strnicmp(value, "cifs", 4) == 0) ||
				   (strnicmp(value, "1", 1) == 0)) {
				/* this is the default */
				continue;
			}
		} else if ((strnicmp(data, "unc", 3) == 0)
			   || (strnicmp(data, "target", 6) == 0)
			   || (strnicmp(data, "path", 4) == 0)) {
			if (!value || !*value) {
				printk(KERN_WARNING "CIFS: invalid path to "
						    "network resource\n");
				goto cifs_parse_mount_err;
			}
			if ((temp_len = strnlen(value, 300)) < 300) {
				vol->UNC = kmalloc(temp_len+1, GFP_KERNEL);
				if (vol->UNC == NULL)
					goto cifs_parse_mount_err;
				strcpy(vol->UNC, value);
				if (strncmp(vol->UNC, "//", 2) == 0) {
					vol->UNC[0] = '\\';
					vol->UNC[1] = '\\';
				} else if (strncmp(vol->UNC, "\\\\", 2) != 0) {
					printk(KERN_WARNING
					       "CIFS: UNC Path does not begin "
					       "with // or \\\\ \n");
					goto cifs_parse_mount_err;
				}
			} else {
				printk(KERN_WARNING "CIFS: UNC name too long\n");
				goto cifs_parse_mount_err;
			}
		} else if ((strnicmp(data, "domain", 3) == 0)
			   || (strnicmp(data, "workgroup", 5) == 0)) {
			if (!value || !*value) {
				printk(KERN_WARNING "CIFS: invalid domain name\n");
				goto cifs_parse_mount_err;
			}
			/* BB are there cases in which a comma can be valid in
			a domain name and need special handling? */
			if (strnlen(value, 256) < 256) {
				vol->domainname = kstrdup(value, GFP_KERNEL);
				if (!vol->domainname) {
					printk(KERN_WARNING "CIFS: no memory "
							    "for domainname\n");
					goto cifs_parse_mount_err;
				}
				cFYI(1, "Domain name set");
			} else {
				printk(KERN_WARNING "CIFS: domain name too "
						    "long\n");
				goto cifs_parse_mount_err;
			}
		} else if (strnicmp(data, "srcaddr", 7) == 0) {
			vol->srcaddr.ss_family = AF_UNSPEC;

			if (!value || !*value) {
				printk(KERN_WARNING "CIFS: srcaddr value"
				       " not specified.\n");
				goto cifs_parse_mount_err;
			}
			i = cifs_convert_address((struct sockaddr *)&vol->srcaddr,
						 value, strlen(value));
			if (i == 0) {
				printk(KERN_WARNING "CIFS:  Could not parse"
				       " srcaddr: %s\n",
				       value);
				goto cifs_parse_mount_err;
			}
		} else if (strnicmp(data, "prefixpath", 10) == 0) {
			if (!value || !*value) {
				printk(KERN_WARNING
					"CIFS: invalid path prefix\n");
				goto cifs_parse_mount_err;
			}
			if ((temp_len = strnlen(value, 1024)) < 1024) {
				if (value[0] != '/')
					temp_len++;  /* missing leading slash */
				vol->prepath = kmalloc(temp_len+1, GFP_KERNEL);
				if (vol->prepath == NULL)
					goto cifs_parse_mount_err;
				if (value[0] != '/') {
					vol->prepath[0] = '/';
					strcpy(vol->prepath+1, value);
				} else
					strcpy(vol->prepath, value);
				cFYI(1, "prefix path %s", vol->prepath);
			} else {
				printk(KERN_WARNING "CIFS: prefix too long\n");
				goto cifs_parse_mount_err;
			}
		} else if (strnicmp(data, "iocharset", 9) == 0) {
			if (!value || !*value) {
				printk(KERN_WARNING "CIFS: invalid iocharset "
						    "specified\n");
				goto cifs_parse_mount_err;
			}
			if (strnlen(value, 65) < 65) {
				if (strnicmp(value, "default", 7)) {
					vol->iocharset = kstrdup(value,
								 GFP_KERNEL);

					if (!vol->iocharset) {
						printk(KERN_WARNING "CIFS: no "
								   "memory for"
								   "charset\n");
						goto cifs_parse_mount_err;
					}
				}
				/* if iocharset not set then load_nls_default
				   is used by caller */
				cFYI(1, "iocharset set to %s", value);
			} else {
				printk(KERN_WARNING "CIFS: iocharset name "
						    "too long.\n");
				goto cifs_parse_mount_err;
			}
		} else if (!strnicmp(data, "uid", 3) && value && *value) {
			vol->linux_uid = simple_strtoul(value, &value, 0);
			uid_specified = true;
		} else if (!strnicmp(data, "cruid", 5) && value && *value) {
			vol->cred_uid = simple_strtoul(value, &value, 0);
		} else if (!strnicmp(data, "forceuid", 8)) {
			override_uid = 1;
		} else if (!strnicmp(data, "noforceuid", 10)) {
			override_uid = 0;
		} else if (!strnicmp(data, "gid", 3) && value && *value) {
			vol->linux_gid = simple_strtoul(value, &value, 0);
			gid_specified = true;
		} else if (!strnicmp(data, "forcegid", 8)) {
			override_gid = 1;
		} else if (!strnicmp(data, "noforcegid", 10)) {
			override_gid = 0;
		} else if (strnicmp(data, "file_mode", 4) == 0) {
			if (value && *value) {
				vol->file_mode =
					simple_strtoul(value, &value, 0);
			}
		} else if (strnicmp(data, "dir_mode", 4) == 0) {
			if (value && *value) {
				vol->dir_mode =
					simple_strtoul(value, &value, 0);
			}
		} else if (strnicmp(data, "dirmode", 4) == 0) {
			if (value && *value) {
				vol->dir_mode =
					simple_strtoul(value, &value, 0);
			}
		} else if (strnicmp(data, "port", 4) == 0) {
			if (value && *value) {
				vol->port =
					simple_strtoul(value, &value, 0);
			}
		} else if (strnicmp(data, "rsize", 5) == 0) {
			if (value && *value) {
				vol->rsize =
					simple_strtoul(value, &value, 0);
			}
		} else if (strnicmp(data, "wsize", 5) == 0) {
			if (value && *value) {
				vol->wsize =
					simple_strtoul(value, &value, 0);
			}
		} else if (strnicmp(data, "sockopt", 5) == 0) {
			if (!value || !*value) {
				cERROR(1, "no socket option specified");
				continue;
			} else if (strnicmp(value, "TCP_NODELAY", 11) == 0) {
				vol->sockopt_tcp_nodelay = 1;
			}
		} else if (strnicmp(data, "netbiosname", 4) == 0) {
			if (!value || !*value || (*value == ' ')) {
				cFYI(1, "invalid (empty) netbiosname");
			} else {
				memset(vol->source_rfc1001_name, 0x20,
					RFC1001_NAME_LEN);
				/*
				 * FIXME: are there cases in which a comma can
				 * be valid in workstation netbios name (and
				 * need special handling)?
				 */
				for (i = 0; i < RFC1001_NAME_LEN; i++) {
					/* don't ucase netbiosname for user */
					if (value[i] == 0)
						break;
					vol->source_rfc1001_name[i] = value[i];
				}
				/* The string has 16th byte zero still from
				set at top of the function  */
				if (i == RFC1001_NAME_LEN && value[i] != 0)
					printk(KERN_WARNING "CIFS: netbiosname"
						" longer than 15 truncated.\n");
			}
		} else if (strnicmp(data, "servern", 7) == 0) {
			/* servernetbiosname specified override *SMBSERVER */
			if (!value || !*value || (*value == ' ')) {
				cFYI(1, "empty server netbiosname specified");
			} else {
				/* last byte, type, is 0x20 for servr type */
				memset(vol->target_rfc1001_name, 0x20,
					RFC1001_NAME_LEN_WITH_NULL);

				for (i = 0; i < 15; i++) {
				/* BB are there cases in which a comma can be
				   valid in this workstation netbios name
				   (and need special handling)? */

				/* user or mount helper must uppercase
				   the netbiosname */
					if (value[i] == 0)
						break;
					else
						vol->target_rfc1001_name[i] =
								value[i];
				}
				/* The string has 16th byte zero still from
				   set at top of the function  */
				if (i == RFC1001_NAME_LEN && value[i] != 0)
					printk(KERN_WARNING "CIFS: server net"
					"biosname longer than 15 truncated.\n");
			}
		} else if (strnicmp(data, "actimeo", 7) == 0) {
			if (value && *value) {
				vol->actimeo = HZ * simple_strtoul(value,
								   &value, 0);
				if (vol->actimeo > CIFS_MAX_ACTIMEO) {
					cERROR(1, "CIFS: attribute cache"
							"timeout too large");
					goto cifs_parse_mount_err;
				}
			}
		} else if (strnicmp(data, "credentials", 4) == 0) {
			/* ignore */
		} else if (strnicmp(data, "version", 3) == 0) {
			/* ignore */
		} else if (strnicmp(data, "guest", 5) == 0) {
			/* ignore */
		} else if (strnicmp(data, "rw", 2) == 0 && strlen(data) == 2) {
			/* ignore */
		} else if (strnicmp(data, "ro", 2) == 0) {
			/* ignore */
		} else if (strnicmp(data, "noblocksend", 11) == 0) {
			vol->noblocksnd = 1;
		} else if (strnicmp(data, "noautotune", 10) == 0) {
			vol->noautotune = 1;
		} else if ((strnicmp(data, "suid", 4) == 0) ||
				   (strnicmp(data, "nosuid", 6) == 0) ||
				   (strnicmp(data, "exec", 4) == 0) ||
				   (strnicmp(data, "noexec", 6) == 0) ||
				   (strnicmp(data, "nodev", 5) == 0) ||
				   (strnicmp(data, "noauto", 6) == 0) ||
				   (strnicmp(data, "dev", 3) == 0)) {
			/*  The mount tool or mount.cifs helper (if present)
			    uses these opts to set flags, and the flags are read
			    by the kernel vfs layer before we get here (ie
			    before read super) so there is no point trying to
			    parse these options again and set anything and it
			    is ok to just ignore them */
			continue;
		} else if (strnicmp(data, "hard", 4) == 0) {
			vol->retry = 1;
		} else if (strnicmp(data, "soft", 4) == 0) {
			vol->retry = 0;
		} else if (strnicmp(data, "perm", 4) == 0) {
			vol->noperm = 0;
		} else if (strnicmp(data, "noperm", 6) == 0) {
			vol->noperm = 1;
		} else if (strnicmp(data, "mapchars", 8) == 0) {
			vol->remap = 1;
		} else if (strnicmp(data, "nomapchars", 10) == 0) {
			vol->remap = 0;
		} else if (strnicmp(data, "sfu", 3) == 0) {
			vol->sfu_emul = 1;
		} else if (strnicmp(data, "nosfu", 5) == 0) {
			vol->sfu_emul = 0;
		} else if (strnicmp(data, "nodfs", 5) == 0) {
			vol->nodfs = 1;
		} else if (strnicmp(data, "posixpaths", 10) == 0) {
			vol->posix_paths = 1;
		} else if (strnicmp(data, "noposixpaths", 12) == 0) {
			vol->posix_paths = 0;
		} else if (strnicmp(data, "nounix", 6) == 0) {
			vol->no_linux_ext = 1;
		} else if (strnicmp(data, "nolinux", 7) == 0) {
			vol->no_linux_ext = 1;
		} else if ((strnicmp(data, "nocase", 6) == 0) ||
			   (strnicmp(data, "ignorecase", 10)  == 0)) {
			vol->nocase = 1;
		} else if (strnicmp(data, "mand", 4) == 0) {
			/* ignore */
		} else if (strnicmp(data, "nomand", 6) == 0) {
			/* ignore */
		} else if (strnicmp(data, "_netdev", 7) == 0) {
			/* ignore */
		} else if (strnicmp(data, "brl", 3) == 0) {
			vol->nobrl =  0;
		} else if ((strnicmp(data, "nobrl", 5) == 0) ||
			   (strnicmp(data, "nolock", 6) == 0)) {
			vol->nobrl =  1;
			/* turn off mandatory locking in mode
			if remote locking is turned off since the
			local vfs will do advisory */
			if (vol->file_mode ==
				(S_IALLUGO & ~(S_ISUID | S_IXGRP)))
				vol->file_mode = S_IALLUGO;
		} else if (strnicmp(data, "forcemandatorylock", 9) == 0) {
			/* will take the shorter form "forcemand" as well */
			/* This mount option will force use of mandatory
			  (DOS/Windows style) byte range locks, instead of
			  using posix advisory byte range locks, even if the
			  Unix extensions are available and posix locks would
			  be supported otherwise. If Unix extensions are not
			  negotiated this has no effect since mandatory locks
			  would be used (mandatory locks is all that those
			  those servers support) */
			vol->mand_lock = 1;
		} else if (strnicmp(data, "setuids", 7) == 0) {
			vol->setuids = 1;
		} else if (strnicmp(data, "nosetuids", 9) == 0) {
			vol->setuids = 0;
		} else if (strnicmp(data, "dynperm", 7) == 0) {
			vol->dynperm = true;
		} else if (strnicmp(data, "nodynperm", 9) == 0) {
			vol->dynperm = false;
		} else if (strnicmp(data, "nohard", 6) == 0) {
			vol->retry = 0;
		} else if (strnicmp(data, "nosoft", 6) == 0) {
			vol->retry = 1;
		} else if (strnicmp(data, "nointr", 6) == 0) {
			vol->intr = 0;
		} else if (strnicmp(data, "intr", 4) == 0) {
			vol->intr = 1;
		} else if (strnicmp(data, "nostrictsync", 12) == 0) {
			vol->nostrictsync = 1;
		} else if (strnicmp(data, "strictsync", 10) == 0) {
			vol->nostrictsync = 0;
		} else if (strnicmp(data, "serverino", 7) == 0) {
			vol->server_ino = 1;
		} else if (strnicmp(data, "noserverino", 9) == 0) {
			vol->server_ino = 0;
		} else if (strnicmp(data, "rwpidforward", 12) == 0) {
			vol->rwpidforward = 1;
		} else if (strnicmp(data, "cifsacl", 7) == 0) {
			vol->cifs_acl = 1;
		} else if (strnicmp(data, "nocifsacl", 9) == 0) {
			vol->cifs_acl = 0;
		} else if (strnicmp(data, "acl", 3) == 0) {
			vol->no_psx_acl = 0;
		} else if (strnicmp(data, "noacl", 5) == 0) {
			vol->no_psx_acl = 1;
		} else if (strnicmp(data, "locallease", 6) == 0) {
			vol->local_lease = 1;
		} else if (strnicmp(data, "sign", 4) == 0) {
			vol->secFlg |= CIFSSEC_MUST_SIGN;
		} else if (strnicmp(data, "seal", 4) == 0) {
			/* we do not do the following in secFlags because seal
			   is a per tree connection (mount) not a per socket
			   or per-smb connection option in the protocol */
			/* vol->secFlg |= CIFSSEC_MUST_SEAL; */
			vol->seal = 1;
		} else if (strnicmp(data, "direct", 6) == 0) {
			vol->direct_io = 1;
		} else if (strnicmp(data, "forcedirectio", 13) == 0) {
			vol->direct_io = 1;
		} else if (strnicmp(data, "strictcache", 11) == 0) {
			vol->strict_io = 1;
		} else if (strnicmp(data, "noac", 4) == 0) {
			printk(KERN_WARNING "CIFS: Mount option noac not "
				"supported. Instead set "
				"/proc/fs/cifs/LookupCacheEnabled to 0\n");
		} else if (strnicmp(data, "fsc", 3) == 0) {
#ifndef CONFIG_CIFS_FSCACHE
			cERROR(1, "FS-Cache support needs CONFIG_CIFS_FSCACHE "
				  "kernel config option set");
			goto cifs_parse_mount_err;
#endif
			vol->fsc = true;
		} else if (strnicmp(data, "mfsymlinks", 10) == 0) {
			vol->mfsymlinks = true;
		} else if (strnicmp(data, "multiuser", 8) == 0) {
			vol->multiuser = true;
		} else if (!strnicmp(data, "backupuid", 9) && value && *value) {
			err = kstrtouint(value, 0, &vol->backupuid);
			if (err < 0) {
				cERROR(1, "%s: Invalid backupuid value",
					__func__);
				goto cifs_parse_mount_err;
			}
			vol->backupuid_specified = true;
		} else if (!strnicmp(data, "backupgid", 9) && value && *value) {
			err = kstrtouint(value, 0, &vol->backupgid);
			if (err < 0) {
				cERROR(1, "%s: Invalid backupgid value",
					__func__);
				goto cifs_parse_mount_err;
			}
			vol->backupgid_specified = true;
		} else
			printk(KERN_WARNING "CIFS: Unknown mount option %s\n",
						data);
	}
	if (vol->UNC == NULL) {
		if (devname == NULL) {
			printk(KERN_WARNING "CIFS: Missing UNC name for mount "
						"target\n");
			goto cifs_parse_mount_err;
		}
		if ((temp_len = strnlen(devname, 300)) < 300) {
			vol->UNC = kmalloc(temp_len+1, GFP_KERNEL);
			if (vol->UNC == NULL)
				goto cifs_parse_mount_err;
			strcpy(vol->UNC, devname);
			if (strncmp(vol->UNC, "//", 2) == 0) {
				vol->UNC[0] = '\\';
				vol->UNC[1] = '\\';
			} else if (strncmp(vol->UNC, "\\\\", 2) != 0) {
				printk(KERN_WARNING "CIFS: UNC Path does not "
						    "begin with // or \\\\ \n");
				goto cifs_parse_mount_err;
			}
			value = strpbrk(vol->UNC+2, "/\\");
			if (value)
				*value = '\\';
		} else {
			printk(KERN_WARNING "CIFS: UNC name too long\n");
			goto cifs_parse_mount_err;
		}
	}

	if (vol->multiuser && !(vol->secFlg & CIFSSEC_MAY_KRB5)) {
		cERROR(1, "Multiuser mounts currently require krb5 "
			  "authentication!");
		goto cifs_parse_mount_err;
	}

	if (vol->UNCip == NULL)
		vol->UNCip = &vol->UNC[2];

	if (uid_specified)
		vol->override_uid = override_uid;
	else if (override_uid == 1)
		printk(KERN_NOTICE "CIFS: ignoring forceuid mount option "
				   "specified with no uid= option.\n");

	if (gid_specified)
		vol->override_gid = override_gid;
	else if (override_gid == 1)
		printk(KERN_NOTICE "CIFS: ignoring forcegid mount option "
				   "specified with no gid= option.\n");

	kfree(mountdata_copy);
	return 0;

cifs_parse_mount_err:
	kfree(mountdata_copy);
	return 1;
}

/** Returns true if srcaddr isn't specified and rhs isn't
 * specified, or if srcaddr is specified and
 * matches the IP address of the rhs argument.
 */
static bool
srcip_matches(struct sockaddr *srcaddr, struct sockaddr *rhs)
{
	switch (srcaddr->sa_family) {
	case AF_UNSPEC:
		return (rhs->sa_family == AF_UNSPEC);
	case AF_INET: {
		struct sockaddr_in *saddr4 = (struct sockaddr_in *)srcaddr;
		struct sockaddr_in *vaddr4 = (struct sockaddr_in *)rhs;
		return (saddr4->sin_addr.s_addr == vaddr4->sin_addr.s_addr);
	}
	case AF_INET6: {
		struct sockaddr_in6 *saddr6 = (struct sockaddr_in6 *)srcaddr;
		struct sockaddr_in6 *vaddr6 = (struct sockaddr_in6 *)&rhs;
		return ipv6_addr_equal(&saddr6->sin6_addr, &vaddr6->sin6_addr);
	}
	default:
		WARN_ON(1);
		return false; /* don't expect to be here */
	}
}

/*
 * If no port is specified in addr structure, we try to match with 445 port
 * and if it fails - with 139 ports. It should be called only if address
 * families of server and addr are equal.
 */
static bool
match_port(struct TCP_Server_Info *server, struct sockaddr *addr)
{
	__be16 port, *sport;

	switch (addr->sa_family) {
	case AF_INET:
		sport = &((struct sockaddr_in *) &server->dstaddr)->sin_port;
		port = ((struct sockaddr_in *) addr)->sin_port;
		break;
	case AF_INET6:
		sport = &((struct sockaddr_in6 *) &server->dstaddr)->sin6_port;
		port = ((struct sockaddr_in6 *) addr)->sin6_port;
		break;
	default:
		WARN_ON(1);
		return false;
	}

	if (!port) {
		port = htons(CIFS_PORT);
		if (port == *sport)
			return true;

		port = htons(RFC1001_PORT);
	}

	return port == *sport;
}

static bool
match_address(struct TCP_Server_Info *server, struct sockaddr *addr,
	      struct sockaddr *srcaddr)
{
	switch (addr->sa_family) {
	case AF_INET: {
		struct sockaddr_in *addr4 = (struct sockaddr_in *)addr;
		struct sockaddr_in *srv_addr4 =
					(struct sockaddr_in *)&server->dstaddr;

		if (addr4->sin_addr.s_addr != srv_addr4->sin_addr.s_addr)
			return false;
		break;
	}
	case AF_INET6: {
		struct sockaddr_in6 *addr6 = (struct sockaddr_in6 *)addr;
		struct sockaddr_in6 *srv_addr6 =
					(struct sockaddr_in6 *)&server->dstaddr;

		if (!ipv6_addr_equal(&addr6->sin6_addr,
				     &srv_addr6->sin6_addr))
			return false;
		if (addr6->sin6_scope_id != srv_addr6->sin6_scope_id)
			return false;
		break;
	}
	default:
		WARN_ON(1);
		return false; /* don't expect to be here */
	}

	if (!srcip_matches(srcaddr, (struct sockaddr *)&server->srcaddr))
		return false;

	return true;
}

static bool
match_security(struct TCP_Server_Info *server, struct smb_vol *vol)
{
	unsigned int secFlags;

	if (vol->secFlg & (~(CIFSSEC_MUST_SIGN | CIFSSEC_MUST_SEAL)))
		secFlags = vol->secFlg;
	else
		secFlags = global_secflags | vol->secFlg;

	switch (server->secType) {
	case LANMAN:
		if (!(secFlags & (CIFSSEC_MAY_LANMAN|CIFSSEC_MAY_PLNTXT)))
			return false;
		break;
	case NTLMv2:
		if (!(secFlags & CIFSSEC_MAY_NTLMV2))
			return false;
		break;
	case NTLM:
		if (!(secFlags & CIFSSEC_MAY_NTLM))
			return false;
		break;
	case Kerberos:
		if (!(secFlags & CIFSSEC_MAY_KRB5))
			return false;
		break;
	case RawNTLMSSP:
		if (!(secFlags & CIFSSEC_MAY_NTLMSSP))
			return false;
		break;
	default:
		/* shouldn't happen */
		return false;
	}

	/* now check if signing mode is acceptable */
	if ((secFlags & CIFSSEC_MAY_SIGN) == 0 &&
	    (server->sec_mode & SECMODE_SIGN_REQUIRED))
			return false;
	else if (((secFlags & CIFSSEC_MUST_SIGN) == CIFSSEC_MUST_SIGN) &&
		 (server->sec_mode &
		  (SECMODE_SIGN_ENABLED|SECMODE_SIGN_REQUIRED)) == 0)
			return false;

	return true;
}

static int match_server(struct TCP_Server_Info *server, struct sockaddr *addr,
			 struct smb_vol *vol)
{
	if (!net_eq(cifs_net_ns(server), current->nsproxy->net_ns))
		return 0;

	if (!match_address(server, addr,
			   (struct sockaddr *)&vol->srcaddr))
		return 0;

	if (!match_port(server, addr))
		return 0;

	if (!match_security(server, vol))
		return 0;

	return 1;
}

static struct TCP_Server_Info *
cifs_find_tcp_session(struct sockaddr *addr, struct smb_vol *vol)
{
	struct TCP_Server_Info *server;

	spin_lock(&cifs_tcp_ses_lock);
	list_for_each_entry(server, &cifs_tcp_ses_list, tcp_ses_list) {
		if (!match_server(server, addr, vol))
			continue;

		++server->srv_count;
		spin_unlock(&cifs_tcp_ses_lock);
		cFYI(1, "Existing tcp session with server found");
		return server;
	}
	spin_unlock(&cifs_tcp_ses_lock);
	return NULL;
}

static void
cifs_put_tcp_session(struct TCP_Server_Info *server)
{
	struct task_struct *task;

	spin_lock(&cifs_tcp_ses_lock);
	if (--server->srv_count > 0) {
		spin_unlock(&cifs_tcp_ses_lock);
		return;
	}

	put_net(cifs_net_ns(server));

	list_del_init(&server->tcp_ses_list);
	spin_unlock(&cifs_tcp_ses_lock);

	cancel_delayed_work_sync(&server->echo);

	spin_lock(&GlobalMid_Lock);
	server->tcpStatus = CifsExiting;
	spin_unlock(&GlobalMid_Lock);

	cifs_crypto_shash_release(server);
	cifs_fscache_release_client_cookie(server);

	kfree(server->session_key.response);
	server->session_key.response = NULL;
	server->session_key.len = 0;

	task = xchg(&server->tsk, NULL);
	if (task)
		force_sig(SIGKILL, task);
}

static struct TCP_Server_Info *
cifs_get_tcp_session(struct smb_vol *volume_info)
{
	struct TCP_Server_Info *tcp_ses = NULL;
	struct sockaddr_storage addr;
	struct sockaddr_in *sin_server = (struct sockaddr_in *) &addr;
	struct sockaddr_in6 *sin_server6 = (struct sockaddr_in6 *) &addr;
	int rc;

	memset(&addr, 0, sizeof(struct sockaddr_storage));

	cFYI(1, "UNC: %s ip: %s", volume_info->UNC, volume_info->UNCip);

	if (volume_info->UNCip && volume_info->UNC) {
		rc = cifs_fill_sockaddr((struct sockaddr *)&addr,
					volume_info->UNCip,
					strlen(volume_info->UNCip),
					volume_info->port);
		if (!rc) {
			/* we failed translating address */
			rc = -EINVAL;
			goto out_err;
		}
	} else if (volume_info->UNCip) {
		/* BB using ip addr as tcp_ses name to connect to the
		   DFS root below */
		cERROR(1, "Connecting to DFS root not implemented yet");
		rc = -EINVAL;
		goto out_err;
	} else /* which tcp_sess DFS root would we conect to */ {
		cERROR(1, "CIFS mount error: No UNC path (e.g. -o "
			"unc=//192.168.1.100/public) specified");
		rc = -EINVAL;
		goto out_err;
	}

	/* see if we already have a matching tcp_ses */
	tcp_ses = cifs_find_tcp_session((struct sockaddr *)&addr, volume_info);
	if (tcp_ses)
		return tcp_ses;

	tcp_ses = kzalloc(sizeof(struct TCP_Server_Info), GFP_KERNEL);
	if (!tcp_ses) {
		rc = -ENOMEM;
		goto out_err;
	}

	rc = cifs_crypto_shash_allocate(tcp_ses);
	if (rc) {
		cERROR(1, "could not setup hash structures rc %d", rc);
		goto out_err;
	}

	cifs_set_net_ns(tcp_ses, get_net(current->nsproxy->net_ns));
	tcp_ses->hostname = extract_hostname(volume_info->UNC);
	if (IS_ERR(tcp_ses->hostname)) {
		rc = PTR_ERR(tcp_ses->hostname);
		goto out_err_crypto_release;
	}

	tcp_ses->noblocksnd = volume_info->noblocksnd;
	tcp_ses->noautotune = volume_info->noautotune;
	tcp_ses->tcp_nodelay = volume_info->sockopt_tcp_nodelay;
	atomic_set(&tcp_ses->inFlight, 0);
	init_waitqueue_head(&tcp_ses->response_q);
	init_waitqueue_head(&tcp_ses->request_q);
	INIT_LIST_HEAD(&tcp_ses->pending_mid_q);
	mutex_init(&tcp_ses->srv_mutex);
	memcpy(tcp_ses->workstation_RFC1001_name,
		volume_info->source_rfc1001_name, RFC1001_NAME_LEN_WITH_NULL);
	memcpy(tcp_ses->server_RFC1001_name,
		volume_info->target_rfc1001_name, RFC1001_NAME_LEN_WITH_NULL);
	tcp_ses->session_estab = false;
	tcp_ses->sequence_number = 0;
	tcp_ses->lstrp = jiffies;
	INIT_LIST_HEAD(&tcp_ses->tcp_ses_list);
	INIT_LIST_HEAD(&tcp_ses->smb_ses_list);
	INIT_DELAYED_WORK(&tcp_ses->echo, cifs_echo_request);

	/*
	 * at this point we are the only ones with the pointer
	 * to the struct since the kernel thread not created yet
	 * no need to spinlock this init of tcpStatus or srv_count
	 */
	tcp_ses->tcpStatus = CifsNew;
	memcpy(&tcp_ses->srcaddr, &volume_info->srcaddr,
	       sizeof(tcp_ses->srcaddr));
	++tcp_ses->srv_count;

	if (addr.ss_family == AF_INET6) {
		cFYI(1, "attempting ipv6 connect");
		/* BB should we allow ipv6 on port 139? */
		/* other OS never observed in Wild doing 139 with v6 */
		memcpy(&tcp_ses->dstaddr, sin_server6,
		       sizeof(struct sockaddr_in6));
	} else
		memcpy(&tcp_ses->dstaddr, sin_server,
		       sizeof(struct sockaddr_in));

	rc = ip_connect(tcp_ses);
	if (rc < 0) {
		cERROR(1, "Error connecting to socket. Aborting operation");
		goto out_err_crypto_release;
	}

	/*
	 * since we're in a cifs function already, we know that
	 * this will succeed. No need for try_module_get().
	 */
	__module_get(THIS_MODULE);
	tcp_ses->tsk = kthread_run(cifs_demultiplex_thread,
				  tcp_ses, "cifsd");
	if (IS_ERR(tcp_ses->tsk)) {
		rc = PTR_ERR(tcp_ses->tsk);
		cERROR(1, "error %d create cifsd thread", rc);
		module_put(THIS_MODULE);
		goto out_err_crypto_release;
	}
	tcp_ses->tcpStatus = CifsNeedNegotiate;

	/* thread spawned, put it on the list */
	spin_lock(&cifs_tcp_ses_lock);
	list_add(&tcp_ses->tcp_ses_list, &cifs_tcp_ses_list);
	spin_unlock(&cifs_tcp_ses_lock);

	cifs_fscache_get_client_cookie(tcp_ses);

	/* queue echo request delayed work */
	queue_delayed_work(system_nrt_wq, &tcp_ses->echo, SMB_ECHO_INTERVAL);

	return tcp_ses;

out_err_crypto_release:
	cifs_crypto_shash_release(tcp_ses);

	put_net(cifs_net_ns(tcp_ses));

out_err:
	if (tcp_ses) {
		if (!IS_ERR(tcp_ses->hostname))
			kfree(tcp_ses->hostname);
		if (tcp_ses->ssocket)
			sock_release(tcp_ses->ssocket);
		kfree(tcp_ses);
	}
	return ERR_PTR(rc);
}

static int match_session(struct cifs_ses *ses, struct smb_vol *vol)
{
	switch (ses->server->secType) {
	case Kerberos:
		if (vol->cred_uid != ses->cred_uid)
			return 0;
		break;
	default:
		/* anything else takes username/password */
		if (ses->user_name == NULL)
			return 0;
		if (strncmp(ses->user_name, vol->username,
			    MAX_USERNAME_SIZE))
			return 0;
		if (strlen(vol->username) != 0 &&
		    ses->password != NULL &&
		    strncmp(ses->password,
			    vol->password ? vol->password : "",
			    MAX_PASSWORD_SIZE))
			return 0;
	}
	return 1;
}

static struct cifs_ses *
cifs_find_smb_ses(struct TCP_Server_Info *server, struct smb_vol *vol)
{
	struct cifs_ses *ses;

	spin_lock(&cifs_tcp_ses_lock);
	list_for_each_entry(ses, &server->smb_ses_list, smb_ses_list) {
		if (!match_session(ses, vol))
			continue;
		++ses->ses_count;
		spin_unlock(&cifs_tcp_ses_lock);
		return ses;
	}
	spin_unlock(&cifs_tcp_ses_lock);
	return NULL;
}

static void
cifs_put_smb_ses(struct cifs_ses *ses)
{
	int xid;
	struct TCP_Server_Info *server = ses->server;

	cFYI(1, "%s: ses_count=%d\n", __func__, ses->ses_count);
	spin_lock(&cifs_tcp_ses_lock);
	if (--ses->ses_count > 0) {
		spin_unlock(&cifs_tcp_ses_lock);
		return;
	}

	list_del_init(&ses->smb_ses_list);
	spin_unlock(&cifs_tcp_ses_lock);

	if (ses->status == CifsGood) {
		xid = GetXid();
		CIFSSMBLogoff(xid, ses);
		_FreeXid(xid);
	}
	sesInfoFree(ses);
	cifs_put_tcp_session(server);
}

static bool warned_on_ntlm;  /* globals init to false automatically */

static struct cifs_ses *
cifs_get_smb_ses(struct TCP_Server_Info *server, struct smb_vol *volume_info)
{
	int rc = -ENOMEM, xid;
	struct cifs_ses *ses;
	struct sockaddr_in *addr = (struct sockaddr_in *)&server->dstaddr;
	struct sockaddr_in6 *addr6 = (struct sockaddr_in6 *)&server->dstaddr;

	xid = GetXid();

	ses = cifs_find_smb_ses(server, volume_info);
	if (ses) {
		cFYI(1, "Existing smb sess found (status=%d)", ses->status);

		mutex_lock(&ses->session_mutex);
		rc = cifs_negotiate_protocol(xid, ses);
		if (rc) {
			mutex_unlock(&ses->session_mutex);
			/* problem -- put our ses reference */
			cifs_put_smb_ses(ses);
			FreeXid(xid);
			return ERR_PTR(rc);
		}
		if (ses->need_reconnect) {
			cFYI(1, "Session needs reconnect");
			rc = cifs_setup_session(xid, ses,
						volume_info->local_nls);
			if (rc) {
				mutex_unlock(&ses->session_mutex);
				/* problem -- put our reference */
				cifs_put_smb_ses(ses);
				FreeXid(xid);
				return ERR_PTR(rc);
			}
		}
		mutex_unlock(&ses->session_mutex);

		/* existing SMB ses has a server reference already */
		cifs_put_tcp_session(server);
		FreeXid(xid);
		return ses;
	}

	cFYI(1, "Existing smb sess not found");
	ses = sesInfoAlloc();
	if (ses == NULL)
		goto get_ses_fail;

	/* new SMB session uses our server ref */
	ses->server = server;
	if (server->dstaddr.ss_family == AF_INET6)
		sprintf(ses->serverName, "%pI6", &addr6->sin6_addr);
	else
		sprintf(ses->serverName, "%pI4", &addr->sin_addr);

	if (volume_info->username) {
		ses->user_name = kstrdup(volume_info->username, GFP_KERNEL);
		if (!ses->user_name)
			goto get_ses_fail;
	}

	/* volume_info->password freed at unmount */
	if (volume_info->password) {
		ses->password = kstrdup(volume_info->password, GFP_KERNEL);
		if (!ses->password)
			goto get_ses_fail;
	}
	if (volume_info->domainname) {
		ses->domainName = kstrdup(volume_info->domainname, GFP_KERNEL);
		if (!ses->domainName)
			goto get_ses_fail;
	}
	ses->cred_uid = volume_info->cred_uid;
	ses->linux_uid = volume_info->linux_uid;

	/* ntlmv2 is much stronger than ntlm security, and has been broadly
	supported for many years, time to update default security mechanism */
	if ((volume_info->secFlg == 0) && warned_on_ntlm == false) {
		warned_on_ntlm = true;
		cERROR(1, "default security mechanism requested.  The default "
			"security mechanism will be upgraded from ntlm to "
<<<<<<< HEAD
			"ntlmv2 in kernel release 3.2");
=======
			"ntlmv2 in kernel release 3.3");
>>>>>>> dcd6c922
	}
	ses->overrideSecFlg = volume_info->secFlg;

	mutex_lock(&ses->session_mutex);
	rc = cifs_negotiate_protocol(xid, ses);
	if (!rc)
		rc = cifs_setup_session(xid, ses, volume_info->local_nls);
	mutex_unlock(&ses->session_mutex);
	if (rc)
		goto get_ses_fail;

	/* success, put it on the list */
	spin_lock(&cifs_tcp_ses_lock);
	list_add(&ses->smb_ses_list, &server->smb_ses_list);
	spin_unlock(&cifs_tcp_ses_lock);

	FreeXid(xid);
	return ses;

get_ses_fail:
	sesInfoFree(ses);
	FreeXid(xid);
	return ERR_PTR(rc);
}

static int match_tcon(struct cifs_tcon *tcon, const char *unc)
{
	if (tcon->tidStatus == CifsExiting)
		return 0;
	if (strncmp(tcon->treeName, unc, MAX_TREE_SIZE))
		return 0;
	return 1;
}

static struct cifs_tcon *
cifs_find_tcon(struct cifs_ses *ses, const char *unc)
{
	struct list_head *tmp;
	struct cifs_tcon *tcon;

	spin_lock(&cifs_tcp_ses_lock);
	list_for_each(tmp, &ses->tcon_list) {
		tcon = list_entry(tmp, struct cifs_tcon, tcon_list);
		if (!match_tcon(tcon, unc))
			continue;
		++tcon->tc_count;
		spin_unlock(&cifs_tcp_ses_lock);
		return tcon;
	}
	spin_unlock(&cifs_tcp_ses_lock);
	return NULL;
}

static void
cifs_put_tcon(struct cifs_tcon *tcon)
{
	int xid;
	struct cifs_ses *ses = tcon->ses;

	cFYI(1, "%s: tc_count=%d\n", __func__, tcon->tc_count);
	spin_lock(&cifs_tcp_ses_lock);
	if (--tcon->tc_count > 0) {
		spin_unlock(&cifs_tcp_ses_lock);
		return;
	}

	list_del_init(&tcon->tcon_list);
	spin_unlock(&cifs_tcp_ses_lock);

	xid = GetXid();
	CIFSSMBTDis(xid, tcon);
	_FreeXid(xid);

	cifs_fscache_release_super_cookie(tcon);
	tconInfoFree(tcon);
	cifs_put_smb_ses(ses);
}

static struct cifs_tcon *
cifs_get_tcon(struct cifs_ses *ses, struct smb_vol *volume_info)
{
	int rc, xid;
	struct cifs_tcon *tcon;

	tcon = cifs_find_tcon(ses, volume_info->UNC);
	if (tcon) {
		cFYI(1, "Found match on UNC path");
		/* existing tcon already has a reference */
		cifs_put_smb_ses(ses);
		if (tcon->seal != volume_info->seal)
			cERROR(1, "transport encryption setting "
				   "conflicts with existing tid");
		return tcon;
	}

	tcon = tconInfoAlloc();
	if (tcon == NULL) {
		rc = -ENOMEM;
		goto out_fail;
	}

	tcon->ses = ses;
	if (volume_info->password) {
		tcon->password = kstrdup(volume_info->password, GFP_KERNEL);
		if (!tcon->password) {
			rc = -ENOMEM;
			goto out_fail;
		}
	}

	if (strchr(volume_info->UNC + 3, '\\') == NULL
	    && strchr(volume_info->UNC + 3, '/') == NULL) {
		cERROR(1, "Missing share name");
		rc = -ENODEV;
		goto out_fail;
	}

	/* BB Do we need to wrap session_mutex around
	 * this TCon call and Unix SetFS as
	 * we do on SessSetup and reconnect? */
	xid = GetXid();
	rc = CIFSTCon(xid, ses, volume_info->UNC, tcon, volume_info->local_nls);
	FreeXid(xid);
	cFYI(1, "CIFS Tcon rc = %d", rc);
	if (rc)
		goto out_fail;

	if (volume_info->nodfs) {
		tcon->Flags &= ~SMB_SHARE_IS_IN_DFS;
		cFYI(1, "DFS disabled (%d)", tcon->Flags);
	}
	tcon->seal = volume_info->seal;
	/* we can have only one retry value for a connection
	   to a share so for resources mounted more than once
	   to the same server share the last value passed in
	   for the retry flag is used */
	tcon->retry = volume_info->retry;
	tcon->nocase = volume_info->nocase;
	tcon->local_lease = volume_info->local_lease;

	spin_lock(&cifs_tcp_ses_lock);
	list_add(&tcon->tcon_list, &ses->tcon_list);
	spin_unlock(&cifs_tcp_ses_lock);

	cifs_fscache_get_super_cookie(tcon);

	return tcon;

out_fail:
	tconInfoFree(tcon);
	return ERR_PTR(rc);
}

void
cifs_put_tlink(struct tcon_link *tlink)
{
	if (!tlink || IS_ERR(tlink))
		return;

	if (!atomic_dec_and_test(&tlink->tl_count) ||
	    test_bit(TCON_LINK_IN_TREE, &tlink->tl_flags)) {
		tlink->tl_time = jiffies;
		return;
	}

	if (!IS_ERR(tlink_tcon(tlink)))
		cifs_put_tcon(tlink_tcon(tlink));
	kfree(tlink);
	return;
}

static inline struct tcon_link *
cifs_sb_master_tlink(struct cifs_sb_info *cifs_sb)
{
	return cifs_sb->master_tlink;
}

static int
compare_mount_options(struct super_block *sb, struct cifs_mnt_data *mnt_data)
{
	struct cifs_sb_info *old = CIFS_SB(sb);
	struct cifs_sb_info *new = mnt_data->cifs_sb;

	if ((sb->s_flags & CIFS_MS_MASK) != (mnt_data->flags & CIFS_MS_MASK))
		return 0;

	if ((old->mnt_cifs_flags & CIFS_MOUNT_MASK) !=
	    (new->mnt_cifs_flags & CIFS_MOUNT_MASK))
		return 0;

	/*
	 * We want to share sb only if we don't specify an r/wsize or
	 * specified r/wsize is greater than or equal to existing one.
	 */
	if (new->wsize && new->wsize < old->wsize)
		return 0;

	if (new->rsize && new->rsize < old->rsize)
		return 0;

	if (old->mnt_uid != new->mnt_uid || old->mnt_gid != new->mnt_gid)
		return 0;

	if (old->mnt_file_mode != new->mnt_file_mode ||
	    old->mnt_dir_mode != new->mnt_dir_mode)
		return 0;

	if (strcmp(old->local_nls->charset, new->local_nls->charset))
		return 0;

	if (old->actimeo != new->actimeo)
		return 0;

	return 1;
}

int
cifs_match_super(struct super_block *sb, void *data)
{
	struct cifs_mnt_data *mnt_data = (struct cifs_mnt_data *)data;
	struct smb_vol *volume_info;
	struct cifs_sb_info *cifs_sb;
	struct TCP_Server_Info *tcp_srv;
	struct cifs_ses *ses;
	struct cifs_tcon *tcon;
	struct tcon_link *tlink;
	struct sockaddr_storage addr;
	int rc = 0;

	memset(&addr, 0, sizeof(struct sockaddr_storage));

	spin_lock(&cifs_tcp_ses_lock);
	cifs_sb = CIFS_SB(sb);
	tlink = cifs_get_tlink(cifs_sb_master_tlink(cifs_sb));
	if (IS_ERR(tlink)) {
		spin_unlock(&cifs_tcp_ses_lock);
		return rc;
	}
	tcon = tlink_tcon(tlink);
	ses = tcon->ses;
	tcp_srv = ses->server;

	volume_info = mnt_data->vol;

	if (!volume_info->UNCip || !volume_info->UNC)
		goto out;

	rc = cifs_fill_sockaddr((struct sockaddr *)&addr,
				volume_info->UNCip,
				strlen(volume_info->UNCip),
				volume_info->port);
	if (!rc)
		goto out;

	if (!match_server(tcp_srv, (struct sockaddr *)&addr, volume_info) ||
	    !match_session(ses, volume_info) ||
	    !match_tcon(tcon, volume_info->UNC)) {
		rc = 0;
		goto out;
	}

	rc = compare_mount_options(sb, mnt_data);
out:
	spin_unlock(&cifs_tcp_ses_lock);
	cifs_put_tlink(tlink);
	return rc;
}

int
get_dfs_path(int xid, struct cifs_ses *pSesInfo, const char *old_path,
	     const struct nls_table *nls_codepage, unsigned int *pnum_referrals,
	     struct dfs_info3_param **preferrals, int remap)
{
	char *temp_unc;
	int rc = 0;

	*pnum_referrals = 0;
	*preferrals = NULL;

	if (pSesInfo->ipc_tid == 0) {
		temp_unc = kmalloc(2 /* for slashes */ +
			strnlen(pSesInfo->serverName,
				SERVER_NAME_LEN_WITH_NULL * 2)
				 + 1 + 4 /* slash IPC$ */  + 2,
				GFP_KERNEL);
		if (temp_unc == NULL)
			return -ENOMEM;
		temp_unc[0] = '\\';
		temp_unc[1] = '\\';
		strcpy(temp_unc + 2, pSesInfo->serverName);
		strcpy(temp_unc + 2 + strlen(pSesInfo->serverName), "\\IPC$");
		rc = CIFSTCon(xid, pSesInfo, temp_unc, NULL, nls_codepage);
		cFYI(1, "CIFS Tcon rc = %d ipc_tid = %d", rc, pSesInfo->ipc_tid);
		kfree(temp_unc);
	}
	if (rc == 0)
		rc = CIFSGetDFSRefer(xid, pSesInfo, old_path, preferrals,
				     pnum_referrals, nls_codepage, remap);
	/* BB map targetUNCs to dfs_info3 structures, here or
		in CIFSGetDFSRefer BB */

	return rc;
}

#ifdef CONFIG_DEBUG_LOCK_ALLOC
static struct lock_class_key cifs_key[2];
static struct lock_class_key cifs_slock_key[2];

static inline void
cifs_reclassify_socket4(struct socket *sock)
{
	struct sock *sk = sock->sk;
	BUG_ON(sock_owned_by_user(sk));
	sock_lock_init_class_and_name(sk, "slock-AF_INET-CIFS",
		&cifs_slock_key[0], "sk_lock-AF_INET-CIFS", &cifs_key[0]);
}

static inline void
cifs_reclassify_socket6(struct socket *sock)
{
	struct sock *sk = sock->sk;
	BUG_ON(sock_owned_by_user(sk));
	sock_lock_init_class_and_name(sk, "slock-AF_INET6-CIFS",
		&cifs_slock_key[1], "sk_lock-AF_INET6-CIFS", &cifs_key[1]);
}
#else
static inline void
cifs_reclassify_socket4(struct socket *sock)
{
}

static inline void
cifs_reclassify_socket6(struct socket *sock)
{
}
#endif

/* See RFC1001 section 14 on representation of Netbios names */
static void rfc1002mangle(char *target, char *source, unsigned int length)
{
	unsigned int i, j;

	for (i = 0, j = 0; i < (length); i++) {
		/* mask a nibble at a time and encode */
		target[j] = 'A' + (0x0F & (source[i] >> 4));
		target[j+1] = 'A' + (0x0F & source[i]);
		j += 2;
	}

}

static int
bind_socket(struct TCP_Server_Info *server)
{
	int rc = 0;
	if (server->srcaddr.ss_family != AF_UNSPEC) {
		/* Bind to the specified local IP address */
		struct socket *socket = server->ssocket;
		rc = socket->ops->bind(socket,
				       (struct sockaddr *) &server->srcaddr,
				       sizeof(server->srcaddr));
		if (rc < 0) {
			struct sockaddr_in *saddr4;
			struct sockaddr_in6 *saddr6;
			saddr4 = (struct sockaddr_in *)&server->srcaddr;
			saddr6 = (struct sockaddr_in6 *)&server->srcaddr;
			if (saddr6->sin6_family == AF_INET6)
				cERROR(1, "cifs: "
				       "Failed to bind to: %pI6c, error: %d\n",
				       &saddr6->sin6_addr, rc);
			else
				cERROR(1, "cifs: "
				       "Failed to bind to: %pI4, error: %d\n",
				       &saddr4->sin_addr.s_addr, rc);
		}
	}
	return rc;
}

static int
ip_rfc1001_connect(struct TCP_Server_Info *server)
{
	int rc = 0;
	/*
	 * some servers require RFC1001 sessinit before sending
	 * negprot - BB check reconnection in case where second
	 * sessinit is sent but no second negprot
	 */
	struct rfc1002_session_packet *ses_init_buf;
	struct smb_hdr *smb_buf;
	ses_init_buf = kzalloc(sizeof(struct rfc1002_session_packet),
			       GFP_KERNEL);
	if (ses_init_buf) {
		ses_init_buf->trailer.session_req.called_len = 32;

		if (server->server_RFC1001_name &&
		    server->server_RFC1001_name[0] != 0)
			rfc1002mangle(ses_init_buf->trailer.
				      session_req.called_name,
				      server->server_RFC1001_name,
				      RFC1001_NAME_LEN_WITH_NULL);
		else
			rfc1002mangle(ses_init_buf->trailer.
				      session_req.called_name,
				      DEFAULT_CIFS_CALLED_NAME,
				      RFC1001_NAME_LEN_WITH_NULL);

		ses_init_buf->trailer.session_req.calling_len = 32;

		/*
		 * calling name ends in null (byte 16) from old smb
		 * convention.
		 */
		if (server->workstation_RFC1001_name &&
		    server->workstation_RFC1001_name[0] != 0)
			rfc1002mangle(ses_init_buf->trailer.
				      session_req.calling_name,
				      server->workstation_RFC1001_name,
				      RFC1001_NAME_LEN_WITH_NULL);
		else
			rfc1002mangle(ses_init_buf->trailer.
				      session_req.calling_name,
				      "LINUX_CIFS_CLNT",
				      RFC1001_NAME_LEN_WITH_NULL);

		ses_init_buf->trailer.session_req.scope1 = 0;
		ses_init_buf->trailer.session_req.scope2 = 0;
		smb_buf = (struct smb_hdr *)ses_init_buf;

		/* sizeof RFC1002_SESSION_REQUEST with no scope */
		smb_buf->smb_buf_length = cpu_to_be32(0x81000044);
		rc = smb_send(server, smb_buf, 0x44);
		kfree(ses_init_buf);
		/*
		 * RFC1001 layer in at least one server
		 * requires very short break before negprot
		 * presumably because not expecting negprot
		 * to follow so fast.  This is a simple
		 * solution that works without
		 * complicating the code and causes no
		 * significant slowing down on mount
		 * for everyone else
		 */
		usleep_range(1000, 2000);
	}
	/*
	 * else the negprot may still work without this
	 * even though malloc failed
	 */

	return rc;
}

static int
generic_ip_connect(struct TCP_Server_Info *server)
{
	int rc = 0;
	__be16 sport;
	int slen, sfamily;
	struct socket *socket = server->ssocket;
	struct sockaddr *saddr;

	saddr = (struct sockaddr *) &server->dstaddr;

	if (server->dstaddr.ss_family == AF_INET6) {
		sport = ((struct sockaddr_in6 *) saddr)->sin6_port;
		slen = sizeof(struct sockaddr_in6);
		sfamily = AF_INET6;
	} else {
		sport = ((struct sockaddr_in *) saddr)->sin_port;
		slen = sizeof(struct sockaddr_in);
		sfamily = AF_INET;
	}

	if (socket == NULL) {
		rc = __sock_create(cifs_net_ns(server), sfamily, SOCK_STREAM,
				   IPPROTO_TCP, &socket, 1);
		if (rc < 0) {
			cERROR(1, "Error %d creating socket", rc);
			server->ssocket = NULL;
			return rc;
		}

		/* BB other socket options to set KEEPALIVE, NODELAY? */
		cFYI(1, "Socket created");
		server->ssocket = socket;
		socket->sk->sk_allocation = GFP_NOFS;
		if (sfamily == AF_INET6)
			cifs_reclassify_socket6(socket);
		else
			cifs_reclassify_socket4(socket);
	}

	rc = bind_socket(server);
	if (rc < 0)
		return rc;

	/*
	 * Eventually check for other socket options to change from
	 * the default. sock_setsockopt not used because it expects
	 * user space buffer
	 */
	socket->sk->sk_rcvtimeo = 7 * HZ;
	socket->sk->sk_sndtimeo = 5 * HZ;

	/* make the bufsizes depend on wsize/rsize and max requests */
	if (server->noautotune) {
		if (socket->sk->sk_sndbuf < (200 * 1024))
			socket->sk->sk_sndbuf = 200 * 1024;
		if (socket->sk->sk_rcvbuf < (140 * 1024))
			socket->sk->sk_rcvbuf = 140 * 1024;
	}

	if (server->tcp_nodelay) {
		int val = 1;
		rc = kernel_setsockopt(socket, SOL_TCP, TCP_NODELAY,
				(char *)&val, sizeof(val));
		if (rc)
			cFYI(1, "set TCP_NODELAY socket option error %d", rc);
	}

	 cFYI(1, "sndbuf %d rcvbuf %d rcvtimeo 0x%lx",
		 socket->sk->sk_sndbuf,
		 socket->sk->sk_rcvbuf, socket->sk->sk_rcvtimeo);

	rc = socket->ops->connect(socket, saddr, slen, 0);
	if (rc < 0) {
		cFYI(1, "Error %d connecting to server", rc);
		sock_release(socket);
		server->ssocket = NULL;
		return rc;
	}

	if (sport == htons(RFC1001_PORT))
		rc = ip_rfc1001_connect(server);

	return rc;
}

static int
ip_connect(struct TCP_Server_Info *server)
{
	__be16 *sport;
	struct sockaddr_in6 *addr6 = (struct sockaddr_in6 *)&server->dstaddr;
	struct sockaddr_in *addr = (struct sockaddr_in *)&server->dstaddr;

	if (server->dstaddr.ss_family == AF_INET6)
		sport = &addr6->sin6_port;
	else
		sport = &addr->sin_port;

	if (*sport == 0) {
		int rc;

		/* try with 445 port at first */
		*sport = htons(CIFS_PORT);

		rc = generic_ip_connect(server);
		if (rc >= 0)
			return rc;

		/* if it failed, try with 139 port */
		*sport = htons(RFC1001_PORT);
	}

	return generic_ip_connect(server);
}

void reset_cifs_unix_caps(int xid, struct cifs_tcon *tcon,
			  struct cifs_sb_info *cifs_sb, struct smb_vol *vol_info)
{
	/* if we are reconnecting then should we check to see if
	 * any requested capabilities changed locally e.g. via
	 * remount but we can not do much about it here
	 * if they have (even if we could detect it by the following)
	 * Perhaps we could add a backpointer to array of sb from tcon
	 * or if we change to make all sb to same share the same
	 * sb as NFS - then we only have one backpointer to sb.
	 * What if we wanted to mount the server share twice once with
	 * and once without posixacls or posix paths? */
	__u64 saved_cap = le64_to_cpu(tcon->fsUnixInfo.Capability);

	if (vol_info && vol_info->no_linux_ext) {
		tcon->fsUnixInfo.Capability = 0;
		tcon->unix_ext = 0; /* Unix Extensions disabled */
		cFYI(1, "Linux protocol extensions disabled");
		return;
	} else if (vol_info)
		tcon->unix_ext = 1; /* Unix Extensions supported */

	if (tcon->unix_ext == 0) {
		cFYI(1, "Unix extensions disabled so not set on reconnect");
		return;
	}

	if (!CIFSSMBQFSUnixInfo(xid, tcon)) {
		__u64 cap = le64_to_cpu(tcon->fsUnixInfo.Capability);
		cFYI(1, "unix caps which server supports %lld", cap);
		/* check for reconnect case in which we do not
		   want to change the mount behavior if we can avoid it */
		if (vol_info == NULL) {
			/* turn off POSIX ACL and PATHNAMES if not set
			   originally at mount time */
			if ((saved_cap & CIFS_UNIX_POSIX_ACL_CAP) == 0)
				cap &= ~CIFS_UNIX_POSIX_ACL_CAP;
			if ((saved_cap & CIFS_UNIX_POSIX_PATHNAMES_CAP) == 0) {
				if (cap & CIFS_UNIX_POSIX_PATHNAMES_CAP)
					cERROR(1, "POSIXPATH support change");
				cap &= ~CIFS_UNIX_POSIX_PATHNAMES_CAP;
			} else if ((cap & CIFS_UNIX_POSIX_PATHNAMES_CAP) == 0) {
				cERROR(1, "possible reconnect error");
				cERROR(1, "server disabled POSIX path support");
			}
		}

		if (cap & CIFS_UNIX_TRANSPORT_ENCRYPTION_MANDATORY_CAP)
			cERROR(1, "per-share encryption not supported yet");

		cap &= CIFS_UNIX_CAP_MASK;
		if (vol_info && vol_info->no_psx_acl)
			cap &= ~CIFS_UNIX_POSIX_ACL_CAP;
		else if (CIFS_UNIX_POSIX_ACL_CAP & cap) {
			cFYI(1, "negotiated posix acl support");
			if (cifs_sb)
				cifs_sb->mnt_cifs_flags |=
					CIFS_MOUNT_POSIXACL;
		}

		if (vol_info && vol_info->posix_paths == 0)
			cap &= ~CIFS_UNIX_POSIX_PATHNAMES_CAP;
		else if (cap & CIFS_UNIX_POSIX_PATHNAMES_CAP) {
			cFYI(1, "negotiate posix pathnames");
			if (cifs_sb)
				cifs_sb->mnt_cifs_flags |=
					CIFS_MOUNT_POSIX_PATHS;
		}

		cFYI(1, "Negotiate caps 0x%x", (int)cap);
#ifdef CONFIG_CIFS_DEBUG2
		if (cap & CIFS_UNIX_FCNTL_CAP)
			cFYI(1, "FCNTL cap");
		if (cap & CIFS_UNIX_EXTATTR_CAP)
			cFYI(1, "EXTATTR cap");
		if (cap & CIFS_UNIX_POSIX_PATHNAMES_CAP)
			cFYI(1, "POSIX path cap");
		if (cap & CIFS_UNIX_XATTR_CAP)
			cFYI(1, "XATTR cap");
		if (cap & CIFS_UNIX_POSIX_ACL_CAP)
			cFYI(1, "POSIX ACL cap");
		if (cap & CIFS_UNIX_LARGE_READ_CAP)
			cFYI(1, "very large read cap");
		if (cap & CIFS_UNIX_LARGE_WRITE_CAP)
			cFYI(1, "very large write cap");
		if (cap & CIFS_UNIX_TRANSPORT_ENCRYPTION_CAP)
			cFYI(1, "transport encryption cap");
		if (cap & CIFS_UNIX_TRANSPORT_ENCRYPTION_MANDATORY_CAP)
			cFYI(1, "mandatory transport encryption cap");
#endif /* CIFS_DEBUG2 */
		if (CIFSSMBSetFSUnixInfo(xid, tcon, cap)) {
			if (vol_info == NULL) {
				cFYI(1, "resetting capabilities failed");
			} else
				cERROR(1, "Negotiating Unix capabilities "
					   "with the server failed.  Consider "
					   "mounting with the Unix Extensions\n"
					   "disabled, if problems are found, "
					   "by specifying the nounix mount "
					   "option.");

		}
	}
}

void cifs_setup_cifs_sb(struct smb_vol *pvolume_info,
			struct cifs_sb_info *cifs_sb)
{
	INIT_DELAYED_WORK(&cifs_sb->prune_tlinks, cifs_prune_tlinks);

	spin_lock_init(&cifs_sb->tlink_tree_lock);
	cifs_sb->tlink_tree = RB_ROOT;

	/*
	 * Temporarily set r/wsize for matching superblock. If we end up using
	 * new sb then client will later negotiate it downward if needed.
	 */
	cifs_sb->rsize = pvolume_info->rsize;
	cifs_sb->wsize = pvolume_info->wsize;

	cifs_sb->mnt_uid = pvolume_info->linux_uid;
	cifs_sb->mnt_gid = pvolume_info->linux_gid;
	if (pvolume_info->backupuid_specified)
		cifs_sb->mnt_backupuid = pvolume_info->backupuid;
	if (pvolume_info->backupgid_specified)
		cifs_sb->mnt_backupgid = pvolume_info->backupgid;
	cifs_sb->mnt_file_mode = pvolume_info->file_mode;
	cifs_sb->mnt_dir_mode = pvolume_info->dir_mode;
	cFYI(1, "file mode: 0x%hx  dir mode: 0x%hx",
		cifs_sb->mnt_file_mode, cifs_sb->mnt_dir_mode);

	cifs_sb->actimeo = pvolume_info->actimeo;
	cifs_sb->local_nls = pvolume_info->local_nls;

	if (pvolume_info->noperm)
		cifs_sb->mnt_cifs_flags |= CIFS_MOUNT_NO_PERM;
	if (pvolume_info->setuids)
		cifs_sb->mnt_cifs_flags |= CIFS_MOUNT_SET_UID;
	if (pvolume_info->server_ino)
		cifs_sb->mnt_cifs_flags |= CIFS_MOUNT_SERVER_INUM;
	if (pvolume_info->remap)
		cifs_sb->mnt_cifs_flags |= CIFS_MOUNT_MAP_SPECIAL_CHR;
	if (pvolume_info->no_xattr)
		cifs_sb->mnt_cifs_flags |= CIFS_MOUNT_NO_XATTR;
	if (pvolume_info->sfu_emul)
		cifs_sb->mnt_cifs_flags |= CIFS_MOUNT_UNX_EMUL;
	if (pvolume_info->nobrl)
		cifs_sb->mnt_cifs_flags |= CIFS_MOUNT_NO_BRL;
	if (pvolume_info->nostrictsync)
		cifs_sb->mnt_cifs_flags |= CIFS_MOUNT_NOSSYNC;
	if (pvolume_info->mand_lock)
		cifs_sb->mnt_cifs_flags |= CIFS_MOUNT_NOPOSIXBRL;
	if (pvolume_info->rwpidforward)
		cifs_sb->mnt_cifs_flags |= CIFS_MOUNT_RWPIDFORWARD;
	if (pvolume_info->cifs_acl)
		cifs_sb->mnt_cifs_flags |= CIFS_MOUNT_CIFS_ACL;
	if (pvolume_info->backupuid_specified)
		cifs_sb->mnt_cifs_flags |= CIFS_MOUNT_CIFS_BACKUPUID;
	if (pvolume_info->backupgid_specified)
		cifs_sb->mnt_cifs_flags |= CIFS_MOUNT_CIFS_BACKUPGID;
	if (pvolume_info->override_uid)
		cifs_sb->mnt_cifs_flags |= CIFS_MOUNT_OVERR_UID;
	if (pvolume_info->override_gid)
		cifs_sb->mnt_cifs_flags |= CIFS_MOUNT_OVERR_GID;
	if (pvolume_info->dynperm)
		cifs_sb->mnt_cifs_flags |= CIFS_MOUNT_DYNPERM;
	if (pvolume_info->fsc)
		cifs_sb->mnt_cifs_flags |= CIFS_MOUNT_FSCACHE;
	if (pvolume_info->multiuser)
		cifs_sb->mnt_cifs_flags |= (CIFS_MOUNT_MULTIUSER |
					    CIFS_MOUNT_NO_PERM);
	if (pvolume_info->strict_io)
		cifs_sb->mnt_cifs_flags |= CIFS_MOUNT_STRICT_IO;
	if (pvolume_info->direct_io) {
		cFYI(1, "mounting share using direct i/o");
		cifs_sb->mnt_cifs_flags |= CIFS_MOUNT_DIRECT_IO;
	}
	if (pvolume_info->mfsymlinks) {
		if (pvolume_info->sfu_emul) {
			cERROR(1,  "mount option mfsymlinks ignored if sfu "
				   "mount option is used");
		} else {
			cifs_sb->mnt_cifs_flags |= CIFS_MOUNT_MF_SYMLINKS;
		}
	}

	if ((pvolume_info->cifs_acl) && (pvolume_info->dynperm))
		cERROR(1, "mount option dynperm ignored if cifsacl "
			   "mount option supported");
}

/*
 * When the server supports very large reads and writes via POSIX extensions,
 * we can allow up to 2^24-1, minus the size of a READ/WRITE_AND_X header, not
 * including the RFC1001 length.
 *
 * Note that this might make for "interesting" allocation problems during
 * writeback however as we have to allocate an array of pointers for the
 * pages. A 16M write means ~32kb page array with PAGE_CACHE_SIZE == 4096.
 *
 * For reads, there is a similar problem as we need to allocate an array
 * of kvecs to handle the receive, though that should only need to be done
 * once.
 */
#define CIFS_MAX_WSIZE ((1<<24) - 1 - sizeof(WRITE_REQ) + 4)
#define CIFS_MAX_RSIZE ((1<<24) - sizeof(READ_RSP) + 4)

/*
 * When the server doesn't allow large posix writes, only allow a rsize/wsize
 * of 2^17-1 minus the size of the call header. That allows for a read or
 * write up to the maximum size described by RFC1002.
 */
#define CIFS_MAX_RFC1002_WSIZE ((1<<17) - 1 - sizeof(WRITE_REQ) + 4)
#define CIFS_MAX_RFC1002_RSIZE ((1<<17) - 1 - sizeof(READ_RSP) + 4)

/*
 * The default wsize is 1M. find_get_pages seems to return a maximum of 256
 * pages in a single call. With PAGE_CACHE_SIZE == 4k, this means we can fill
 * a single wsize request with a single call.
 */
#define CIFS_DEFAULT_IOSIZE (1024 * 1024)

/*
 * Windows only supports a max of 60k reads. Default to that when posix
 * extensions aren't in force.
 */
#define CIFS_DEFAULT_NON_POSIX_RSIZE (60 * 1024)

static unsigned int
cifs_negotiate_wsize(struct cifs_tcon *tcon, struct smb_vol *pvolume_info)
{
	__u64 unix_cap = le64_to_cpu(tcon->fsUnixInfo.Capability);
	struct TCP_Server_Info *server = tcon->ses->server;
	unsigned int wsize = pvolume_info->wsize ? pvolume_info->wsize :
				CIFS_DEFAULT_IOSIZE;

	/* can server support 24-bit write sizes? (via UNIX extensions) */
	if (!tcon->unix_ext || !(unix_cap & CIFS_UNIX_LARGE_WRITE_CAP))
		wsize = min_t(unsigned int, wsize, CIFS_MAX_RFC1002_WSIZE);

	/*
	 * no CAP_LARGE_WRITE_X or is signing enabled without CAP_UNIX set?
	 * Limit it to max buffer offered by the server, minus the size of the
	 * WRITEX header, not including the 4 byte RFC1001 length.
	 */
	if (!(server->capabilities & CAP_LARGE_WRITE_X) ||
	    (!(server->capabilities & CAP_UNIX) &&
	     (server->sec_mode & (SECMODE_SIGN_ENABLED|SECMODE_SIGN_REQUIRED))))
		wsize = min_t(unsigned int, wsize,
				server->maxBuf - sizeof(WRITE_REQ) + 4);

	/* hard limit of CIFS_MAX_WSIZE */
	wsize = min_t(unsigned int, wsize, CIFS_MAX_WSIZE);

	return wsize;
}

static unsigned int
cifs_negotiate_rsize(struct cifs_tcon *tcon, struct smb_vol *pvolume_info)
{
	__u64 unix_cap = le64_to_cpu(tcon->fsUnixInfo.Capability);
	struct TCP_Server_Info *server = tcon->ses->server;
	unsigned int rsize, defsize;

	/*
	 * Set default value...
	 *
	 * HACK alert! Ancient servers have very small buffers. Even though
	 * MS-CIFS indicates that servers are only limited by the client's
	 * bufsize for reads, testing against win98se shows that it throws
	 * INVALID_PARAMETER errors if you try to request too large a read.
	 *
	 * If the server advertises a MaxBufferSize of less than one page,
	 * assume that it also can't satisfy reads larger than that either.
	 *
	 * FIXME: Is there a better heuristic for this?
	 */
	if (tcon->unix_ext && (unix_cap & CIFS_UNIX_LARGE_READ_CAP))
		defsize = CIFS_DEFAULT_IOSIZE;
	else if (server->capabilities & CAP_LARGE_READ_X)
		defsize = CIFS_DEFAULT_NON_POSIX_RSIZE;
	else if (server->maxBuf >= PAGE_CACHE_SIZE)
		defsize = CIFSMaxBufSize;
	else
		defsize = server->maxBuf - sizeof(READ_RSP);

	rsize = pvolume_info->rsize ? pvolume_info->rsize : defsize;

	/*
	 * no CAP_LARGE_READ_X? Then MS-CIFS states that we must limit this to
	 * the client's MaxBufferSize.
	 */
	if (!(server->capabilities & CAP_LARGE_READ_X))
		rsize = min_t(unsigned int, CIFSMaxBufSize, rsize);

	/* hard limit of CIFS_MAX_RSIZE */
	rsize = min_t(unsigned int, rsize, CIFS_MAX_RSIZE);

	return rsize;
}

static int
is_path_accessible(int xid, struct cifs_tcon *tcon,
		   struct cifs_sb_info *cifs_sb, const char *full_path)
{
	int rc;
	FILE_ALL_INFO *pfile_info;

	pfile_info = kmalloc(sizeof(FILE_ALL_INFO), GFP_KERNEL);
	if (pfile_info == NULL)
		return -ENOMEM;

	rc = CIFSSMBQPathInfo(xid, tcon, full_path, pfile_info,
			      0 /* not legacy */, cifs_sb->local_nls,
			      cifs_sb->mnt_cifs_flags &
				CIFS_MOUNT_MAP_SPECIAL_CHR);

	if (rc == -EOPNOTSUPP || rc == -EINVAL)
		rc = SMBQueryInformation(xid, tcon, full_path, pfile_info,
				cifs_sb->local_nls, cifs_sb->mnt_cifs_flags &
				  CIFS_MOUNT_MAP_SPECIAL_CHR);
	kfree(pfile_info);
	return rc;
}

static void
cleanup_volume_info_contents(struct smb_vol *volume_info)
{
	kfree(volume_info->username);
	kzfree(volume_info->password);
	if (volume_info->UNCip != volume_info->UNC + 2)
		kfree(volume_info->UNCip);
	kfree(volume_info->UNC);
	kfree(volume_info->domainname);
	kfree(volume_info->iocharset);
	kfree(volume_info->prepath);
}

void
cifs_cleanup_volume_info(struct smb_vol *volume_info)
{
	if (!volume_info)
		return;
	cleanup_volume_info_contents(volume_info);
	kfree(volume_info);
}


#ifdef CONFIG_CIFS_DFS_UPCALL
/* build_path_to_root returns full path to root when
 * we do not have an exiting connection (tcon) */
static char *
build_unc_path_to_root(const struct smb_vol *vol,
		const struct cifs_sb_info *cifs_sb)
{
	char *full_path, *pos;
	unsigned int pplen = vol->prepath ? strlen(vol->prepath) : 0;
	unsigned int unc_len = strnlen(vol->UNC, MAX_TREE_SIZE + 1);

	full_path = kmalloc(unc_len + pplen + 1, GFP_KERNEL);
	if (full_path == NULL)
		return ERR_PTR(-ENOMEM);

	strncpy(full_path, vol->UNC, unc_len);
	pos = full_path + unc_len;

	if (pplen) {
		strncpy(pos, vol->prepath, pplen);
		pos += pplen;
	}

	*pos = '\0'; /* add trailing null */
	convert_delimiter(full_path, CIFS_DIR_SEP(cifs_sb));
	cFYI(1, "%s: full_path=%s", __func__, full_path);
	return full_path;
}

/*
 * Perform a dfs referral query for a share and (optionally) prefix
 *
 * If a referral is found, cifs_sb->mountdata will be (re-)allocated
 * to a string containing updated options for the submount.  Otherwise it
 * will be left untouched.
 *
 * Returns the rc from get_dfs_path to the caller, which can be used to
 * determine whether there were referrals.
 */
static int
expand_dfs_referral(int xid, struct cifs_ses *pSesInfo,
		    struct smb_vol *volume_info, struct cifs_sb_info *cifs_sb,
		    int check_prefix)
{
	int rc;
	unsigned int num_referrals = 0;
	struct dfs_info3_param *referrals = NULL;
	char *full_path = NULL, *ref_path = NULL, *mdata = NULL;

	full_path = build_unc_path_to_root(volume_info, cifs_sb);
	if (IS_ERR(full_path))
		return PTR_ERR(full_path);

	/* For DFS paths, skip the first '\' of the UNC */
	ref_path = check_prefix ? full_path + 1 : volume_info->UNC + 1;

	rc = get_dfs_path(xid, pSesInfo , ref_path, cifs_sb->local_nls,
			  &num_referrals, &referrals,
			  cifs_sb->mnt_cifs_flags & CIFS_MOUNT_MAP_SPECIAL_CHR);

	if (!rc && num_referrals > 0) {
		char *fake_devname = NULL;

		mdata = cifs_compose_mount_options(cifs_sb->mountdata,
						   full_path + 1, referrals,
						   &fake_devname);

		free_dfs_info_array(referrals, num_referrals);

		if (IS_ERR(mdata)) {
			rc = PTR_ERR(mdata);
			mdata = NULL;
		} else {
			cleanup_volume_info_contents(volume_info);
			memset(volume_info, '\0', sizeof(*volume_info));
			rc = cifs_setup_volume_info(volume_info, mdata,
							fake_devname);
		}
		kfree(fake_devname);
		kfree(cifs_sb->mountdata);
		cifs_sb->mountdata = mdata;
	}
	kfree(full_path);
	return rc;
}
#endif

static int
cifs_setup_volume_info(struct smb_vol *volume_info, char *mount_data,
			const char *devname)
{
	int rc = 0;

	if (cifs_parse_mount_options(mount_data, devname, volume_info))
		return -EINVAL;

	if (volume_info->nullauth) {
		cFYI(1, "null user");
		volume_info->username = kzalloc(1, GFP_KERNEL);
		if (volume_info->username == NULL)
			return -ENOMEM;
	} else if (volume_info->username) {
		/* BB fixme parse for domain name here */
		cFYI(1, "Username: %s", volume_info->username);
	} else {
		cifserror("No username specified");
	/* In userspace mount helper we can get user name from alternate
	   locations such as env variables and files on disk */
		return -EINVAL;
	}

	/* this is needed for ASCII cp to Unicode converts */
	if (volume_info->iocharset == NULL) {
		/* load_nls_default cannot return null */
		volume_info->local_nls = load_nls_default();
	} else {
		volume_info->local_nls = load_nls(volume_info->iocharset);
		if (volume_info->local_nls == NULL) {
			cERROR(1, "CIFS mount error: iocharset %s not found",
				 volume_info->iocharset);
			return -ELIBACC;
		}
	}

	return rc;
}

struct smb_vol *
cifs_get_volume_info(char *mount_data, const char *devname)
{
	int rc;
	struct smb_vol *volume_info;

	volume_info = kzalloc(sizeof(struct smb_vol), GFP_KERNEL);
	if (!volume_info)
		return ERR_PTR(-ENOMEM);

	rc = cifs_setup_volume_info(volume_info, mount_data, devname);
	if (rc) {
		cifs_cleanup_volume_info(volume_info);
		volume_info = ERR_PTR(rc);
	}

	return volume_info;
}

/* make sure ra_pages is a multiple of rsize */
static inline unsigned int
cifs_ra_pages(struct cifs_sb_info *cifs_sb)
{
	unsigned int reads;
	unsigned int rsize_pages = cifs_sb->rsize / PAGE_CACHE_SIZE;

	if (rsize_pages >= default_backing_dev_info.ra_pages)
		return default_backing_dev_info.ra_pages;
	else if (rsize_pages == 0)
		return rsize_pages;

	reads = default_backing_dev_info.ra_pages / rsize_pages;
	return reads * rsize_pages;
}

int
cifs_mount(struct cifs_sb_info *cifs_sb, struct smb_vol *volume_info)
{
	int rc = 0;
	int xid;
	struct cifs_ses *pSesInfo;
	struct cifs_tcon *tcon;
	struct TCP_Server_Info *srvTcp;
	char   *full_path;
	struct tcon_link *tlink;
#ifdef CONFIG_CIFS_DFS_UPCALL
	int referral_walks_count = 0;
#endif

	rc = bdi_setup_and_register(&cifs_sb->bdi, "cifs", BDI_CAP_MAP_COPY);
	if (rc)
		return rc;

#ifdef CONFIG_CIFS_DFS_UPCALL
try_mount_again:
	/* cleanup activities if we're chasing a referral */
	if (referral_walks_count) {
		if (tcon)
			cifs_put_tcon(tcon);
		else if (pSesInfo)
			cifs_put_smb_ses(pSesInfo);

		FreeXid(xid);
	}
#endif
	tcon = NULL;
	pSesInfo = NULL;
	srvTcp = NULL;
	full_path = NULL;
	tlink = NULL;

	xid = GetXid();

	/* get a reference to a tcp session */
	srvTcp = cifs_get_tcp_session(volume_info);
	if (IS_ERR(srvTcp)) {
		rc = PTR_ERR(srvTcp);
		bdi_destroy(&cifs_sb->bdi);
		goto out;
	}

	/* get a reference to a SMB session */
	pSesInfo = cifs_get_smb_ses(srvTcp, volume_info);
	if (IS_ERR(pSesInfo)) {
		rc = PTR_ERR(pSesInfo);
		pSesInfo = NULL;
		goto mount_fail_check;
	}

	/* search for existing tcon to this server share */
	tcon = cifs_get_tcon(pSesInfo, volume_info);
	if (IS_ERR(tcon)) {
		rc = PTR_ERR(tcon);
		tcon = NULL;
		goto remote_path_check;
	}

	/* tell server which Unix caps we support */
	if (tcon->ses->capabilities & CAP_UNIX) {
		/* reset of caps checks mount to see if unix extensions
		   disabled for just this mount */
		reset_cifs_unix_caps(xid, tcon, cifs_sb, volume_info);
		if ((tcon->ses->server->tcpStatus == CifsNeedReconnect) &&
		    (le64_to_cpu(tcon->fsUnixInfo.Capability) &
		     CIFS_UNIX_TRANSPORT_ENCRYPTION_MANDATORY_CAP)) {
			rc = -EACCES;
			goto mount_fail_check;
		}
	} else
		tcon->unix_ext = 0; /* server does not support them */

	/* do not care if following two calls succeed - informational */
	if (!tcon->ipc) {
		CIFSSMBQFSDeviceInfo(xid, tcon);
		CIFSSMBQFSAttributeInfo(xid, tcon);
	}

	cifs_sb->wsize = cifs_negotiate_wsize(tcon, volume_info);
	cifs_sb->rsize = cifs_negotiate_rsize(tcon, volume_info);

	/* tune readahead according to rsize */
	cifs_sb->bdi.ra_pages = cifs_ra_pages(cifs_sb);

remote_path_check:
#ifdef CONFIG_CIFS_DFS_UPCALL
	/*
	 * Perform an unconditional check for whether there are DFS
	 * referrals for this path without prefix, to provide support
	 * for DFS referrals from w2k8 servers which don't seem to respond
	 * with PATH_NOT_COVERED to requests that include the prefix.
	 * Chase the referral if found, otherwise continue normally.
	 */
	if (referral_walks_count == 0) {
		int refrc = expand_dfs_referral(xid, pSesInfo, volume_info,
						cifs_sb, false);
		if (!refrc) {
			referral_walks_count++;
			goto try_mount_again;
		}
	}
#endif

	/* check if a whole path is not remote */
	if (!rc && tcon) {
		/* build_path_to_root works only when we have a valid tcon */
		full_path = cifs_build_path_to_root(volume_info, cifs_sb, tcon);
		if (full_path == NULL) {
			rc = -ENOMEM;
			goto mount_fail_check;
		}
		rc = is_path_accessible(xid, tcon, cifs_sb, full_path);
		if (rc != 0 && rc != -EREMOTE) {
			kfree(full_path);
			goto mount_fail_check;
		}
		kfree(full_path);
	}

	/* get referral if needed */
	if (rc == -EREMOTE) {
#ifdef CONFIG_CIFS_DFS_UPCALL
		if (referral_walks_count > MAX_NESTED_LINKS) {
			/*
			 * BB: when we implement proper loop detection,
			 *     we will remove this check. But now we need it
			 *     to prevent an indefinite loop if 'DFS tree' is
			 *     misconfigured (i.e. has loops).
			 */
			rc = -ELOOP;
			goto mount_fail_check;
		}

		rc = expand_dfs_referral(xid, pSesInfo, volume_info, cifs_sb,
					 true);

		if (!rc) {
			referral_walks_count++;
			goto try_mount_again;
		}
		goto mount_fail_check;
#else /* No DFS support, return error on mount */
		rc = -EOPNOTSUPP;
#endif
	}

	if (rc)
		goto mount_fail_check;

	/* now, hang the tcon off of the superblock */
	tlink = kzalloc(sizeof *tlink, GFP_KERNEL);
	if (tlink == NULL) {
		rc = -ENOMEM;
		goto mount_fail_check;
	}

	tlink->tl_uid = pSesInfo->linux_uid;
	tlink->tl_tcon = tcon;
	tlink->tl_time = jiffies;
	set_bit(TCON_LINK_MASTER, &tlink->tl_flags);
	set_bit(TCON_LINK_IN_TREE, &tlink->tl_flags);

	cifs_sb->master_tlink = tlink;
	spin_lock(&cifs_sb->tlink_tree_lock);
	tlink_rb_insert(&cifs_sb->tlink_tree, tlink);
	spin_unlock(&cifs_sb->tlink_tree_lock);

	queue_delayed_work(system_nrt_wq, &cifs_sb->prune_tlinks,
				TLINK_IDLE_EXPIRE);

mount_fail_check:
	/* on error free sesinfo and tcon struct if needed */
	if (rc) {
		/* If find_unc succeeded then rc == 0 so we can not end */
		/* up accidentally freeing someone elses tcon struct */
		if (tcon)
			cifs_put_tcon(tcon);
		else if (pSesInfo)
			cifs_put_smb_ses(pSesInfo);
		else
			cifs_put_tcp_session(srvTcp);
		bdi_destroy(&cifs_sb->bdi);
	}

out:
	FreeXid(xid);
	return rc;
}

/*
 * Issue a TREE_CONNECT request. Note that for IPC$ shares, that the tcon
 * pointer may be NULL.
 */
int
CIFSTCon(unsigned int xid, struct cifs_ses *ses,
	 const char *tree, struct cifs_tcon *tcon,
	 const struct nls_table *nls_codepage)
{
	struct smb_hdr *smb_buffer;
	struct smb_hdr *smb_buffer_response;
	TCONX_REQ *pSMB;
	TCONX_RSP *pSMBr;
	unsigned char *bcc_ptr;
	int rc = 0;
	int length;
	__u16 bytes_left, count;

	if (ses == NULL)
		return -EIO;

	smb_buffer = cifs_buf_get();
	if (smb_buffer == NULL)
		return -ENOMEM;

	smb_buffer_response = smb_buffer;

	header_assemble(smb_buffer, SMB_COM_TREE_CONNECT_ANDX,
			NULL /*no tid */ , 4 /*wct */ );

	smb_buffer->Mid = GetNextMid(ses->server);
	smb_buffer->Uid = ses->Suid;
	pSMB = (TCONX_REQ *) smb_buffer;
	pSMBr = (TCONX_RSP *) smb_buffer_response;

	pSMB->AndXCommand = 0xFF;
	pSMB->Flags = cpu_to_le16(TCON_EXTENDED_SECINFO);
	bcc_ptr = &pSMB->Password[0];
	if (!tcon || (ses->server->sec_mode & SECMODE_USER)) {
		pSMB->PasswordLength = cpu_to_le16(1);	/* minimum */
		*bcc_ptr = 0; /* password is null byte */
		bcc_ptr++;              /* skip password */
		/* already aligned so no need to do it below */
	} else {
		pSMB->PasswordLength = cpu_to_le16(CIFS_AUTH_RESP_SIZE);
		/* BB FIXME add code to fail this if NTLMv2 or Kerberos
		   specified as required (when that support is added to
		   the vfs in the future) as only NTLM or the much
		   weaker LANMAN (which we do not send by default) is accepted
		   by Samba (not sure whether other servers allow
		   NTLMv2 password here) */
#ifdef CONFIG_CIFS_WEAK_PW_HASH
		if ((global_secflags & CIFSSEC_MAY_LANMAN) &&
		    (ses->server->secType == LANMAN))
			calc_lanman_hash(tcon->password, ses->server->cryptkey,
					 ses->server->sec_mode &
					    SECMODE_PW_ENCRYPT ? true : false,
					 bcc_ptr);
		else
#endif /* CIFS_WEAK_PW_HASH */
		rc = SMBNTencrypt(tcon->password, ses->server->cryptkey,
					bcc_ptr, nls_codepage);

		bcc_ptr += CIFS_AUTH_RESP_SIZE;
		if (ses->capabilities & CAP_UNICODE) {
			/* must align unicode strings */
			*bcc_ptr = 0; /* null byte password */
			bcc_ptr++;
		}
	}

	if (ses->server->sec_mode &
			(SECMODE_SIGN_REQUIRED | SECMODE_SIGN_ENABLED))
		smb_buffer->Flags2 |= SMBFLG2_SECURITY_SIGNATURE;

	if (ses->capabilities & CAP_STATUS32) {
		smb_buffer->Flags2 |= SMBFLG2_ERR_STATUS;
	}
	if (ses->capabilities & CAP_DFS) {
		smb_buffer->Flags2 |= SMBFLG2_DFS;
	}
	if (ses->capabilities & CAP_UNICODE) {
		smb_buffer->Flags2 |= SMBFLG2_UNICODE;
		length =
		    cifs_strtoUCS((__le16 *) bcc_ptr, tree,
			6 /* max utf8 char length in bytes */ *
			(/* server len*/ + 256 /* share len */), nls_codepage);
		bcc_ptr += 2 * length;	/* convert num 16 bit words to bytes */
		bcc_ptr += 2;	/* skip trailing null */
	} else {		/* ASCII */
		strcpy(bcc_ptr, tree);
		bcc_ptr += strlen(tree) + 1;
	}
	strcpy(bcc_ptr, "?????");
	bcc_ptr += strlen("?????");
	bcc_ptr += 1;
	count = bcc_ptr - &pSMB->Password[0];
	pSMB->hdr.smb_buf_length = cpu_to_be32(be32_to_cpu(
					pSMB->hdr.smb_buf_length) + count);
	pSMB->ByteCount = cpu_to_le16(count);

	rc = SendReceive(xid, ses, smb_buffer, smb_buffer_response, &length,
			 0);

	/* above now done in SendReceive */
	if ((rc == 0) && (tcon != NULL)) {
		bool is_unicode;

		tcon->tidStatus = CifsGood;
		tcon->need_reconnect = false;
		tcon->tid = smb_buffer_response->Tid;
		bcc_ptr = pByteArea(smb_buffer_response);
		bytes_left = get_bcc(smb_buffer_response);
		length = strnlen(bcc_ptr, bytes_left - 2);
		if (smb_buffer->Flags2 & SMBFLG2_UNICODE)
			is_unicode = true;
		else
			is_unicode = false;


		/* skip service field (NB: this field is always ASCII) */
		if (length == 3) {
			if ((bcc_ptr[0] == 'I') && (bcc_ptr[1] == 'P') &&
			    (bcc_ptr[2] == 'C')) {
				cFYI(1, "IPC connection");
				tcon->ipc = 1;
			}
		} else if (length == 2) {
			if ((bcc_ptr[0] == 'A') && (bcc_ptr[1] == ':')) {
				/* the most common case */
				cFYI(1, "disk share connection");
			}
		}
		bcc_ptr += length + 1;
		bytes_left -= (length + 1);
		strncpy(tcon->treeName, tree, MAX_TREE_SIZE);

		/* mostly informational -- no need to fail on error here */
		kfree(tcon->nativeFileSystem);
		tcon->nativeFileSystem = cifs_strndup_from_ucs(bcc_ptr,
						      bytes_left, is_unicode,
						      nls_codepage);

		cFYI(1, "nativeFileSystem=%s", tcon->nativeFileSystem);

		if ((smb_buffer_response->WordCount == 3) ||
			 (smb_buffer_response->WordCount == 7))
			/* field is in same location */
			tcon->Flags = le16_to_cpu(pSMBr->OptionalSupport);
		else
			tcon->Flags = 0;
		cFYI(1, "Tcon flags: 0x%x ", tcon->Flags);
	} else if ((rc == 0) && tcon == NULL) {
		/* all we need to save for IPC$ connection */
		ses->ipc_tid = smb_buffer_response->Tid;
	}

	cifs_buf_release(smb_buffer);
	return rc;
}

void
cifs_umount(struct cifs_sb_info *cifs_sb)
{
	struct rb_root *root = &cifs_sb->tlink_tree;
	struct rb_node *node;
	struct tcon_link *tlink;

	cancel_delayed_work_sync(&cifs_sb->prune_tlinks);

	spin_lock(&cifs_sb->tlink_tree_lock);
	while ((node = rb_first(root))) {
		tlink = rb_entry(node, struct tcon_link, tl_rbnode);
		cifs_get_tlink(tlink);
		clear_bit(TCON_LINK_IN_TREE, &tlink->tl_flags);
		rb_erase(node, root);

		spin_unlock(&cifs_sb->tlink_tree_lock);
		cifs_put_tlink(tlink);
		spin_lock(&cifs_sb->tlink_tree_lock);
	}
	spin_unlock(&cifs_sb->tlink_tree_lock);

	bdi_destroy(&cifs_sb->bdi);
	kfree(cifs_sb->mountdata);
	unload_nls(cifs_sb->local_nls);
	kfree(cifs_sb);
}

int cifs_negotiate_protocol(unsigned int xid, struct cifs_ses *ses)
{
	int rc = 0;
	struct TCP_Server_Info *server = ses->server;

	/* only send once per connect */
	if (server->maxBuf != 0)
		return 0;

	rc = CIFSSMBNegotiate(xid, ses);
	if (rc == -EAGAIN) {
		/* retry only once on 1st time connection */
		rc = CIFSSMBNegotiate(xid, ses);
		if (rc == -EAGAIN)
			rc = -EHOSTDOWN;
	}
	if (rc == 0) {
		spin_lock(&GlobalMid_Lock);
		if (server->tcpStatus == CifsNeedNegotiate)
			server->tcpStatus = CifsGood;
		else
			rc = -EHOSTDOWN;
		spin_unlock(&GlobalMid_Lock);

	}

	return rc;
}


int cifs_setup_session(unsigned int xid, struct cifs_ses *ses,
			struct nls_table *nls_info)
{
	int rc = 0;
	struct TCP_Server_Info *server = ses->server;

	ses->flags = 0;
	ses->capabilities = server->capabilities;
	if (linuxExtEnabled == 0)
		ses->capabilities &= (~CAP_UNIX);

	cFYI(1, "Security Mode: 0x%x Capabilities: 0x%x TimeAdjust: %d",
		 server->sec_mode, server->capabilities, server->timeAdj);

	rc = CIFS_SessSetup(xid, ses, nls_info);
	if (rc) {
		cERROR(1, "Send error in SessSetup = %d", rc);
	} else {
		mutex_lock(&ses->server->srv_mutex);
		if (!server->session_estab) {
			server->session_key.response = ses->auth_key.response;
			server->session_key.len = ses->auth_key.len;
			server->sequence_number = 0x2;
			server->session_estab = true;
			ses->auth_key.response = NULL;
		}
		mutex_unlock(&server->srv_mutex);

		cFYI(1, "CIFS Session Established successfully");
		spin_lock(&GlobalMid_Lock);
		ses->status = CifsGood;
		ses->need_reconnect = false;
		spin_unlock(&GlobalMid_Lock);
	}

	kfree(ses->auth_key.response);
	ses->auth_key.response = NULL;
	ses->auth_key.len = 0;
	kfree(ses->ntlmssp);
	ses->ntlmssp = NULL;

	return rc;
}

static struct cifs_tcon *
cifs_construct_tcon(struct cifs_sb_info *cifs_sb, uid_t fsuid)
{
	struct cifs_tcon *master_tcon = cifs_sb_master_tcon(cifs_sb);
	struct cifs_ses *ses;
	struct cifs_tcon *tcon = NULL;
	struct smb_vol *vol_info;
	char username[28]; /* big enough for "krb50x" + hex of ULONG_MAX 6+16 */
			   /* We used to have this as MAX_USERNAME which is   */
			   /* way too big now (256 instead of 32) */

	vol_info = kzalloc(sizeof(*vol_info), GFP_KERNEL);
	if (vol_info == NULL) {
		tcon = ERR_PTR(-ENOMEM);
		goto out;
	}

	snprintf(username, sizeof(username), "krb50x%x", fsuid);
	vol_info->username = username;
	vol_info->local_nls = cifs_sb->local_nls;
	vol_info->linux_uid = fsuid;
	vol_info->cred_uid = fsuid;
	vol_info->UNC = master_tcon->treeName;
	vol_info->retry = master_tcon->retry;
	vol_info->nocase = master_tcon->nocase;
	vol_info->local_lease = master_tcon->local_lease;
	vol_info->no_linux_ext = !master_tcon->unix_ext;

	/* FIXME: allow for other secFlg settings */
	vol_info->secFlg = CIFSSEC_MUST_KRB5;

	/* get a reference for the same TCP session */
	spin_lock(&cifs_tcp_ses_lock);
	++master_tcon->ses->server->srv_count;
	spin_unlock(&cifs_tcp_ses_lock);

	ses = cifs_get_smb_ses(master_tcon->ses->server, vol_info);
	if (IS_ERR(ses)) {
		tcon = (struct cifs_tcon *)ses;
		cifs_put_tcp_session(master_tcon->ses->server);
		goto out;
	}

	tcon = cifs_get_tcon(ses, vol_info);
	if (IS_ERR(tcon)) {
		cifs_put_smb_ses(ses);
		goto out;
	}

	if (ses->capabilities & CAP_UNIX)
		reset_cifs_unix_caps(0, tcon, NULL, vol_info);
out:
	kfree(vol_info);

	return tcon;
}

struct cifs_tcon *
cifs_sb_master_tcon(struct cifs_sb_info *cifs_sb)
{
	return tlink_tcon(cifs_sb_master_tlink(cifs_sb));
}

static int
cifs_sb_tcon_pending_wait(void *unused)
{
	schedule();
	return signal_pending(current) ? -ERESTARTSYS : 0;
}

/* find and return a tlink with given uid */
static struct tcon_link *
tlink_rb_search(struct rb_root *root, uid_t uid)
{
	struct rb_node *node = root->rb_node;
	struct tcon_link *tlink;

	while (node) {
		tlink = rb_entry(node, struct tcon_link, tl_rbnode);

		if (tlink->tl_uid > uid)
			node = node->rb_left;
		else if (tlink->tl_uid < uid)
			node = node->rb_right;
		else
			return tlink;
	}
	return NULL;
}

/* insert a tcon_link into the tree */
static void
tlink_rb_insert(struct rb_root *root, struct tcon_link *new_tlink)
{
	struct rb_node **new = &(root->rb_node), *parent = NULL;
	struct tcon_link *tlink;

	while (*new) {
		tlink = rb_entry(*new, struct tcon_link, tl_rbnode);
		parent = *new;

		if (tlink->tl_uid > new_tlink->tl_uid)
			new = &((*new)->rb_left);
		else
			new = &((*new)->rb_right);
	}

	rb_link_node(&new_tlink->tl_rbnode, parent, new);
	rb_insert_color(&new_tlink->tl_rbnode, root);
}

/*
 * Find or construct an appropriate tcon given a cifs_sb and the fsuid of the
 * current task.
 *
 * If the superblock doesn't refer to a multiuser mount, then just return
 * the master tcon for the mount.
 *
 * First, search the rbtree for an existing tcon for this fsuid. If one
 * exists, then check to see if it's pending construction. If it is then wait
 * for construction to complete. Once it's no longer pending, check to see if
 * it failed and either return an error or retry construction, depending on
 * the timeout.
 *
 * If one doesn't exist then insert a new tcon_link struct into the tree and
 * try to construct a new one.
 */
struct tcon_link *
cifs_sb_tlink(struct cifs_sb_info *cifs_sb)
{
	int ret;
	uid_t fsuid = current_fsuid();
	struct tcon_link *tlink, *newtlink;

	if (!(cifs_sb->mnt_cifs_flags & CIFS_MOUNT_MULTIUSER))
		return cifs_get_tlink(cifs_sb_master_tlink(cifs_sb));

	spin_lock(&cifs_sb->tlink_tree_lock);
	tlink = tlink_rb_search(&cifs_sb->tlink_tree, fsuid);
	if (tlink)
		cifs_get_tlink(tlink);
	spin_unlock(&cifs_sb->tlink_tree_lock);

	if (tlink == NULL) {
		newtlink = kzalloc(sizeof(*tlink), GFP_KERNEL);
		if (newtlink == NULL)
			return ERR_PTR(-ENOMEM);
		newtlink->tl_uid = fsuid;
		newtlink->tl_tcon = ERR_PTR(-EACCES);
		set_bit(TCON_LINK_PENDING, &newtlink->tl_flags);
		set_bit(TCON_LINK_IN_TREE, &newtlink->tl_flags);
		cifs_get_tlink(newtlink);

		spin_lock(&cifs_sb->tlink_tree_lock);
		/* was one inserted after previous search? */
		tlink = tlink_rb_search(&cifs_sb->tlink_tree, fsuid);
		if (tlink) {
			cifs_get_tlink(tlink);
			spin_unlock(&cifs_sb->tlink_tree_lock);
			kfree(newtlink);
			goto wait_for_construction;
		}
		tlink = newtlink;
		tlink_rb_insert(&cifs_sb->tlink_tree, tlink);
		spin_unlock(&cifs_sb->tlink_tree_lock);
	} else {
wait_for_construction:
		ret = wait_on_bit(&tlink->tl_flags, TCON_LINK_PENDING,
				  cifs_sb_tcon_pending_wait,
				  TASK_INTERRUPTIBLE);
		if (ret) {
			cifs_put_tlink(tlink);
			return ERR_PTR(ret);
		}

		/* if it's good, return it */
		if (!IS_ERR(tlink->tl_tcon))
			return tlink;

		/* return error if we tried this already recently */
		if (time_before(jiffies, tlink->tl_time + TLINK_ERROR_EXPIRE)) {
			cifs_put_tlink(tlink);
			return ERR_PTR(-EACCES);
		}

		if (test_and_set_bit(TCON_LINK_PENDING, &tlink->tl_flags))
			goto wait_for_construction;
	}

	tlink->tl_tcon = cifs_construct_tcon(cifs_sb, fsuid);
	clear_bit(TCON_LINK_PENDING, &tlink->tl_flags);
	wake_up_bit(&tlink->tl_flags, TCON_LINK_PENDING);

	if (IS_ERR(tlink->tl_tcon)) {
		cifs_put_tlink(tlink);
		return ERR_PTR(-EACCES);
	}

	return tlink;
}

/*
 * periodic workqueue job that scans tcon_tree for a superblock and closes
 * out tcons.
 */
static void
cifs_prune_tlinks(struct work_struct *work)
{
	struct cifs_sb_info *cifs_sb = container_of(work, struct cifs_sb_info,
						    prune_tlinks.work);
	struct rb_root *root = &cifs_sb->tlink_tree;
	struct rb_node *node = rb_first(root);
	struct rb_node *tmp;
	struct tcon_link *tlink;

	/*
	 * Because we drop the spinlock in the loop in order to put the tlink
	 * it's not guarded against removal of links from the tree. The only
	 * places that remove entries from the tree are this function and
	 * umounts. Because this function is non-reentrant and is canceled
	 * before umount can proceed, this is safe.
	 */
	spin_lock(&cifs_sb->tlink_tree_lock);
	node = rb_first(root);
	while (node != NULL) {
		tmp = node;
		node = rb_next(tmp);
		tlink = rb_entry(tmp, struct tcon_link, tl_rbnode);

		if (test_bit(TCON_LINK_MASTER, &tlink->tl_flags) ||
		    atomic_read(&tlink->tl_count) != 0 ||
		    time_after(tlink->tl_time + TLINK_IDLE_EXPIRE, jiffies))
			continue;

		cifs_get_tlink(tlink);
		clear_bit(TCON_LINK_IN_TREE, &tlink->tl_flags);
		rb_erase(tmp, root);

		spin_unlock(&cifs_sb->tlink_tree_lock);
		cifs_put_tlink(tlink);
		spin_lock(&cifs_sb->tlink_tree_lock);
	}
	spin_unlock(&cifs_sb->tlink_tree_lock);

	queue_delayed_work(system_nrt_wq, &cifs_sb->prune_tlinks,
				TLINK_IDLE_EXPIRE);
}<|MERGE_RESOLUTION|>--- conflicted
+++ resolved
@@ -407,7 +407,6 @@
 
 static struct kvec *
 get_server_iovec(struct TCP_Server_Info *server, unsigned int nr_segs)
-<<<<<<< HEAD
 {
 	struct kvec *new_iov;
 
@@ -428,28 +427,6 @@
 cifs_readv_from_socket(struct TCP_Server_Info *server, struct kvec *iov_orig,
 		       unsigned int nr_segs, unsigned int to_read)
 {
-=======
-{
-	struct kvec *new_iov;
-
-	if (server->iov && nr_segs <= server->nr_iov)
-		return server->iov;
-
-	/* not big enough -- allocate a new one and release the old */
-	new_iov = kmalloc(sizeof(*new_iov) * nr_segs, GFP_NOFS);
-	if (new_iov) {
-		kfree(server->iov);
-		server->iov = new_iov;
-		server->nr_iov = nr_segs;
-	}
-	return new_iov;
-}
-
-int
-cifs_readv_from_socket(struct TCP_Server_Info *server, struct kvec *iov_orig,
-		       unsigned int nr_segs, unsigned int to_read)
-{
->>>>>>> dcd6c922
 	int length = 0;
 	int total_read;
 	unsigned int segs;
@@ -464,11 +441,8 @@
 	smb_msg.msg_controllen = 0;
 
 	for (total_read = 0; to_read; total_read += length, to_read -= length) {
-<<<<<<< HEAD
-=======
 		try_to_freeze();
 
->>>>>>> dcd6c922
 		if (server_unresponsive(server)) {
 			total_read = -EAGAIN;
 			break;
@@ -2148,11 +2122,7 @@
 		warned_on_ntlm = true;
 		cERROR(1, "default security mechanism requested.  The default "
 			"security mechanism will be upgraded from ntlm to "
-<<<<<<< HEAD
-			"ntlmv2 in kernel release 3.2");
-=======
 			"ntlmv2 in kernel release 3.3");
->>>>>>> dcd6c922
 	}
 	ses->overrideSecFlg = volume_info->secFlg;
 
