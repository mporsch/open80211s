--- conflicted
+++ resolved
@@ -1672,23 +1672,16 @@
 
 	BT_DBG("%p name %s blocked %d", hdev, hdev->name, blocked);
 
-<<<<<<< HEAD
-=======
 	if (test_bit(HCI_USER_CHANNEL, &hdev->dev_flags))
 		return -EBUSY;
 
->>>>>>> 274dede8
 	if (blocked) {
 		set_bit(HCI_RFKILLED, &hdev->dev_flags);
 		if (!test_bit(HCI_SETUP, &hdev->dev_flags))
 			hci_dev_do_close(hdev);
 	} else {
 		clear_bit(HCI_RFKILLED, &hdev->dev_flags);
-<<<<<<< HEAD
-}
-=======
-	}
->>>>>>> 274dede8
+	}
 
 	return 0;
 }
