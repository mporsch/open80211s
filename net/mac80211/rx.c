/*
 * Copyright 2002-2005, Instant802 Networks, Inc.
 * Copyright 2005-2006, Devicescape Software, Inc.
 * Copyright 2006-2007	Jiri Benc <jbenc@suse.cz>
 * Copyright 2007-2010	Johannes Berg <johannes@sipsolutions.net>
 *
 * This program is free software; you can redistribute it and/or modify
 * it under the terms of the GNU General Public License version 2 as
 * published by the Free Software Foundation.
 */

#include <linux/jiffies.h>
#include <linux/slab.h>
#include <linux/kernel.h>
#include <linux/skbuff.h>
#include <linux/netdevice.h>
#include <linux/etherdevice.h>
#include <linux/rcupdate.h>
#include <net/mac80211.h>
#include <net/ieee80211_radiotap.h>

#include "ieee80211_i.h"
#include "driver-ops.h"
#include "led.h"
#include "mesh.h"
#include "wep.h"
#include "wpa.h"
#include "tkip.h"
#include "wme.h"

/*
 * monitor mode reception
 *
 * This function cleans up the SKB, i.e. it removes all the stuff
 * only useful for monitoring.
 */
static struct sk_buff *remove_monitor_info(struct ieee80211_local *local,
					   struct sk_buff *skb)
{
	if (local->hw.flags & IEEE80211_HW_RX_INCLUDES_FCS) {
		if (likely(skb->len > FCS_LEN))
			__pskb_trim(skb, skb->len - FCS_LEN);
		else {
			/* driver bug */
			WARN_ON(1);
			dev_kfree_skb(skb);
			skb = NULL;
		}
	}

	return skb;
}

static inline int should_drop_frame(struct sk_buff *skb,
				    int present_fcs_len)
{
	struct ieee80211_rx_status *status = IEEE80211_SKB_RXCB(skb);
	struct ieee80211_hdr *hdr = (struct ieee80211_hdr *)skb->data;

	if (status->flag & (RX_FLAG_FAILED_FCS_CRC | RX_FLAG_FAILED_PLCP_CRC))
		return 1;
	if (unlikely(skb->len < 16 + present_fcs_len))
		return 1;
	if (ieee80211_is_ctl(hdr->frame_control) &&
	    !ieee80211_is_pspoll(hdr->frame_control) &&
	    !ieee80211_is_back_req(hdr->frame_control))
		return 1;
	return 0;
}

static int
ieee80211_rx_radiotap_len(struct ieee80211_local *local,
			  struct ieee80211_rx_status *status)
{
	int len;

	/* always present fields */
	len = sizeof(struct ieee80211_radiotap_header) + 9;

	if (status->flag & RX_FLAG_TSFT)
		len += 8;
	if (local->hw.flags & IEEE80211_HW_SIGNAL_DBM)
		len += 1;

	if (len & 1) /* padding for RX_FLAGS if necessary */
		len++;

	return len;
}

/*
 * ieee80211_add_rx_radiotap_header - add radiotap header
 *
 * add a radiotap header containing all the fields which the hardware provided.
 */
static void
ieee80211_add_rx_radiotap_header(struct ieee80211_local *local,
				 struct sk_buff *skb,
				 struct ieee80211_rate *rate,
				 int rtap_len)
{
	struct ieee80211_rx_status *status = IEEE80211_SKB_RXCB(skb);
	struct ieee80211_radiotap_header *rthdr;
	unsigned char *pos;
	u16 rx_flags = 0;

	rthdr = (struct ieee80211_radiotap_header *)skb_push(skb, rtap_len);
	memset(rthdr, 0, rtap_len);

	/* radiotap header, set always present flags */
	rthdr->it_present =
		cpu_to_le32((1 << IEEE80211_RADIOTAP_FLAGS) |
			    (1 << IEEE80211_RADIOTAP_CHANNEL) |
			    (1 << IEEE80211_RADIOTAP_ANTENNA) |
			    (1 << IEEE80211_RADIOTAP_RX_FLAGS));
	rthdr->it_len = cpu_to_le16(rtap_len);

	pos = (unsigned char *)(rthdr+1);

	/* the order of the following fields is important */

	/* IEEE80211_RADIOTAP_TSFT */
	if (status->flag & RX_FLAG_TSFT) {
		put_unaligned_le64(status->mactime, pos);
		rthdr->it_present |=
			cpu_to_le32(1 << IEEE80211_RADIOTAP_TSFT);
		pos += 8;
	}

	/* IEEE80211_RADIOTAP_FLAGS */
	if (local->hw.flags & IEEE80211_HW_RX_INCLUDES_FCS)
		*pos |= IEEE80211_RADIOTAP_F_FCS;
	if (status->flag & (RX_FLAG_FAILED_FCS_CRC | RX_FLAG_FAILED_PLCP_CRC))
		*pos |= IEEE80211_RADIOTAP_F_BADFCS;
	if (status->flag & RX_FLAG_SHORTPRE)
		*pos |= IEEE80211_RADIOTAP_F_SHORTPRE;
	pos++;

	/* IEEE80211_RADIOTAP_RATE */
	if (status->flag & RX_FLAG_HT) {
		/*
		 * TODO: add following information into radiotap header once
		 * suitable fields are defined for it:
		 * - MCS index (status->rate_idx)
		 * - HT40 (status->flag & RX_FLAG_40MHZ)
		 * - short-GI (status->flag & RX_FLAG_SHORT_GI)
		 */
		*pos = 0;
	} else {
		rthdr->it_present |= cpu_to_le32(1 << IEEE80211_RADIOTAP_RATE);
		*pos = rate->bitrate / 5;
	}
	pos++;

	/* IEEE80211_RADIOTAP_CHANNEL */
	put_unaligned_le16(status->freq, pos);
	pos += 2;
	if (status->band == IEEE80211_BAND_5GHZ)
		put_unaligned_le16(IEEE80211_CHAN_OFDM | IEEE80211_CHAN_5GHZ,
				   pos);
	else if (status->flag & RX_FLAG_HT)
		put_unaligned_le16(IEEE80211_CHAN_DYN | IEEE80211_CHAN_2GHZ,
				   pos);
	else if (rate->flags & IEEE80211_RATE_ERP_G)
		put_unaligned_le16(IEEE80211_CHAN_OFDM | IEEE80211_CHAN_2GHZ,
				   pos);
	else
		put_unaligned_le16(IEEE80211_CHAN_CCK | IEEE80211_CHAN_2GHZ,
				   pos);
	pos += 2;

	/* IEEE80211_RADIOTAP_DBM_ANTSIGNAL */
	if (local->hw.flags & IEEE80211_HW_SIGNAL_DBM) {
		*pos = status->signal;
		rthdr->it_present |=
			cpu_to_le32(1 << IEEE80211_RADIOTAP_DBM_ANTSIGNAL);
		pos++;
	}

	/* IEEE80211_RADIOTAP_LOCK_QUALITY is missing */

	/* IEEE80211_RADIOTAP_ANTENNA */
	*pos = status->antenna;
	pos++;

	/* IEEE80211_RADIOTAP_DB_ANTNOISE is not used */

	/* IEEE80211_RADIOTAP_RX_FLAGS */
	/* ensure 2 byte alignment for the 2 byte field as required */
	if ((pos - (u8 *)rthdr) & 1)
		pos++;
	if (status->flag & RX_FLAG_FAILED_PLCP_CRC)
		rx_flags |= IEEE80211_RADIOTAP_F_RX_BADPLCP;
	put_unaligned_le16(rx_flags, pos);
	pos += 2;
}

/*
 * This function copies a received frame to all monitor interfaces and
 * returns a cleaned-up SKB that no longer includes the FCS nor the
 * radiotap header the driver might have added.
 */
static struct sk_buff *
ieee80211_rx_monitor(struct ieee80211_local *local, struct sk_buff *origskb,
		     struct ieee80211_rate *rate)
{
	struct ieee80211_rx_status *status = IEEE80211_SKB_RXCB(origskb);
	struct ieee80211_sub_if_data *sdata;
	int needed_headroom = 0;
	struct sk_buff *skb, *skb2;
	struct net_device *prev_dev = NULL;
	int present_fcs_len = 0;

	/*
	 * First, we may need to make a copy of the skb because
	 *  (1) we need to modify it for radiotap (if not present), and
	 *  (2) the other RX handlers will modify the skb we got.
	 *
	 * We don't need to, of course, if we aren't going to return
	 * the SKB because it has a bad FCS/PLCP checksum.
	 */

	/* room for the radiotap header based on driver features */
	needed_headroom = ieee80211_rx_radiotap_len(local, status);

	if (local->hw.flags & IEEE80211_HW_RX_INCLUDES_FCS)
		present_fcs_len = FCS_LEN;

	/* make sure hdr->frame_control is on the linear part */
	if (!pskb_may_pull(origskb, 2)) {
		dev_kfree_skb(origskb);
		return NULL;
	}

	if (!local->monitors) {
		if (should_drop_frame(origskb, present_fcs_len)) {
			dev_kfree_skb(origskb);
			return NULL;
		}

		return remove_monitor_info(local, origskb);
	}

	if (should_drop_frame(origskb, present_fcs_len)) {
		/* only need to expand headroom if necessary */
		skb = origskb;
		origskb = NULL;

		/*
		 * This shouldn't trigger often because most devices have an
		 * RX header they pull before we get here, and that should
		 * be big enough for our radiotap information. We should
		 * probably export the length to drivers so that we can have
		 * them allocate enough headroom to start with.
		 */
		if (skb_headroom(skb) < needed_headroom &&
		    pskb_expand_head(skb, needed_headroom, 0, GFP_ATOMIC)) {
			dev_kfree_skb(skb);
			return NULL;
		}
	} else {
		/*
		 * Need to make a copy and possibly remove radiotap header
		 * and FCS from the original.
		 */
		skb = skb_copy_expand(origskb, needed_headroom, 0, GFP_ATOMIC);

		origskb = remove_monitor_info(local, origskb);

		if (!skb)
			return origskb;
	}

	/* prepend radiotap information */
	ieee80211_add_rx_radiotap_header(local, skb, rate, needed_headroom);

	skb_reset_mac_header(skb);
	skb->ip_summed = CHECKSUM_UNNECESSARY;
	skb->pkt_type = PACKET_OTHERHOST;
	skb->protocol = htons(ETH_P_802_2);

	list_for_each_entry_rcu(sdata, &local->interfaces, list) {
		if (sdata->vif.type != NL80211_IFTYPE_MONITOR)
			continue;

		if (sdata->u.mntr_flags & MONITOR_FLAG_COOK_FRAMES)
			continue;

		if (!ieee80211_sdata_running(sdata))
			continue;

		if (prev_dev) {
			skb2 = skb_clone(skb, GFP_ATOMIC);
			if (skb2) {
				skb2->dev = prev_dev;
				netif_receive_skb(skb2);
			}
		}

		prev_dev = sdata->dev;
		sdata->dev->stats.rx_packets++;
		sdata->dev->stats.rx_bytes += skb->len;
	}

	if (prev_dev) {
		skb->dev = prev_dev;
		netif_receive_skb(skb);
	} else
		dev_kfree_skb(skb);

	return origskb;
}


static void ieee80211_parse_qos(struct ieee80211_rx_data *rx)
{
	struct ieee80211_hdr *hdr = (struct ieee80211_hdr *)rx->skb->data;
	struct ieee80211_rx_status *status = IEEE80211_SKB_RXCB(rx->skb);
	int tid;

	/* does the frame have a qos control field? */
	if (ieee80211_is_data_qos(hdr->frame_control)) {
		u8 *qc = ieee80211_get_qos_ctl(hdr);
		/* frame has qos control */
		tid = *qc & IEEE80211_QOS_CTL_TID_MASK;
		if (*qc & IEEE80211_QOS_CONTROL_A_MSDU_PRESENT)
			status->rx_flags |= IEEE80211_RX_AMSDU;
	} else {
		/*
		 * IEEE 802.11-2007, 7.1.3.4.1 ("Sequence Number field"):
		 *
		 *	Sequence numbers for management frames, QoS data
		 *	frames with a broadcast/multicast address in the
		 *	Address 1 field, and all non-QoS data frames sent
		 *	by QoS STAs are assigned using an additional single
		 *	modulo-4096 counter, [...]
		 *
		 * We also use that counter for non-QoS STAs.
		 */
		tid = NUM_RX_DATA_QUEUES - 1;
	}

	rx->queue = tid;
	/* Set skb->priority to 1d tag if highest order bit of TID is not set.
	 * For now, set skb->priority to 0 for other cases. */
	rx->skb->priority = (tid > 7) ? 0 : tid;
}

/**
 * DOC: Packet alignment
 *
 * Drivers always need to pass packets that are aligned to two-byte boundaries
 * to the stack.
 *
 * Additionally, should, if possible, align the payload data in a way that
 * guarantees that the contained IP header is aligned to a four-byte
 * boundary. In the case of regular frames, this simply means aligning the
 * payload to a four-byte boundary (because either the IP header is directly
 * contained, or IV/RFC1042 headers that have a length divisible by four are
 * in front of it).  If the payload data is not properly aligned and the
 * architecture doesn't support efficient unaligned operations, mac80211
 * will align the data.
 *
 * With A-MSDU frames, however, the payload data address must yield two modulo
 * four because there are 14-byte 802.3 headers within the A-MSDU frames that
 * push the IP header further back to a multiple of four again. Thankfully, the
 * specs were sane enough this time around to require padding each A-MSDU
 * subframe to a length that is a multiple of four.
 *
 * Padding like Atheros hardware adds which is inbetween the 802.11 header and
 * the payload is not supported, the driver is required to move the 802.11
 * header to be directly in front of the payload in that case.
 */
static void ieee80211_verify_alignment(struct ieee80211_rx_data *rx)
{
#ifdef CONFIG_MAC80211_VERBOSE_DEBUG
	WARN_ONCE((unsigned long)rx->skb->data & 1,
		  "unaligned packet at 0x%p\n", rx->skb->data);
#endif
}


/* rx handlers */

static ieee80211_rx_result debug_noinline
ieee80211_rx_h_passive_scan(struct ieee80211_rx_data *rx)
{
	struct ieee80211_local *local = rx->local;
	struct ieee80211_rx_status *status = IEEE80211_SKB_RXCB(rx->skb);
	struct sk_buff *skb = rx->skb;

	if (likely(!(status->rx_flags & IEEE80211_RX_IN_SCAN)))
		return RX_CONTINUE;

	if (test_bit(SCAN_HW_SCANNING, &local->scanning))
		return ieee80211_scan_rx(rx->sdata, skb);

	if (test_bit(SCAN_SW_SCANNING, &local->scanning)) {
		/* drop all the other packets during a software scan anyway */
		if (ieee80211_scan_rx(rx->sdata, skb) != RX_QUEUED)
			dev_kfree_skb(skb);
		return RX_QUEUED;
	}

	/* scanning finished during invoking of handlers */
	I802_DEBUG_INC(local->rx_handlers_drop_passive_scan);
	return RX_DROP_UNUSABLE;
}


static int ieee80211_is_unicast_robust_mgmt_frame(struct sk_buff *skb)
{
	struct ieee80211_hdr *hdr = (struct ieee80211_hdr *) skb->data;

	if (skb->len < 24 || is_multicast_ether_addr(hdr->addr1))
		return 0;

	return ieee80211_is_robust_mgmt_frame(hdr);
}


static int ieee80211_is_multicast_robust_mgmt_frame(struct sk_buff *skb)
{
	struct ieee80211_hdr *hdr = (struct ieee80211_hdr *) skb->data;

	if (skb->len < 24 || !is_multicast_ether_addr(hdr->addr1))
		return 0;

	return ieee80211_is_robust_mgmt_frame(hdr);
}


/* Get the BIP key index from MMIE; return -1 if this is not a BIP frame */
static int ieee80211_get_mmie_keyidx(struct sk_buff *skb)
{
	struct ieee80211_mgmt *hdr = (struct ieee80211_mgmt *) skb->data;
	struct ieee80211_mmie *mmie;

	if (skb->len < 24 + sizeof(*mmie) ||
	    !is_multicast_ether_addr(hdr->da))
		return -1;

	if (!ieee80211_is_robust_mgmt_frame((struct ieee80211_hdr *) hdr))
		return -1; /* not a robust management frame */

	mmie = (struct ieee80211_mmie *)
		(skb->data + skb->len - sizeof(*mmie));
	if (mmie->element_id != WLAN_EID_MMIE ||
	    mmie->length != sizeof(*mmie) - 2)
		return -1;

	return le16_to_cpu(mmie->key_id);
}


static ieee80211_rx_result
ieee80211_rx_mesh_check(struct ieee80211_rx_data *rx)
{
	struct ieee80211_hdr *hdr = (struct ieee80211_hdr *)rx->skb->data;
	unsigned int hdrlen = ieee80211_hdrlen(hdr->frame_control);
	char *dev_addr = rx->sdata->vif.addr;

	if (ieee80211_is_data(hdr->frame_control)) {
		if (is_multicast_ether_addr(hdr->addr1)) {
			if (ieee80211_has_tods(hdr->frame_control) ||
				!ieee80211_has_fromds(hdr->frame_control))
				return RX_DROP_MONITOR;
			if (memcmp(hdr->addr3, dev_addr, ETH_ALEN) == 0)
				return RX_DROP_MONITOR;
		} else {
			if (!ieee80211_has_a4(hdr->frame_control))
				return RX_DROP_MONITOR;
			if (memcmp(hdr->addr4, dev_addr, ETH_ALEN) == 0)
				return RX_DROP_MONITOR;
		}
	}

	/* If there is not an established peer link and this is not a peer link
	 * establisment frame, beacon or probe, drop the frame.
	 */

	if (!rx->sta || sta_plink_state(rx->sta) != PLINK_ESTAB) {
		struct ieee80211_mgmt *mgmt;

		if (!ieee80211_is_mgmt(hdr->frame_control))
			return RX_DROP_MONITOR;

		if (ieee80211_is_action(hdr->frame_control)) {
			mgmt = (struct ieee80211_mgmt *)hdr;
			if (mgmt->u.action.category != WLAN_CATEGORY_MESH_PLINK)
				return RX_DROP_MONITOR;
			return RX_CONTINUE;
		}

		if (ieee80211_is_probe_req(hdr->frame_control) ||
		    ieee80211_is_probe_resp(hdr->frame_control) ||
		    ieee80211_is_beacon(hdr->frame_control))
			return RX_CONTINUE;

		return RX_DROP_MONITOR;

	}

#define msh_h_get(h, l) ((struct ieee80211s_hdr *) ((u8 *)h + l))

	if (ieee80211_is_data(hdr->frame_control) &&
	    is_multicast_ether_addr(hdr->addr1) &&
	    mesh_rmc_check(hdr->addr3, msh_h_get(hdr, hdrlen), rx->sdata))
		return RX_DROP_MONITOR;
#undef msh_h_get

	return RX_CONTINUE;
}

#define SEQ_MODULO 0x1000
#define SEQ_MASK   0xfff

static inline int seq_less(u16 sq1, u16 sq2)
{
	return ((sq1 - sq2) & SEQ_MASK) > (SEQ_MODULO >> 1);
}

static inline u16 seq_inc(u16 sq)
{
	return (sq + 1) & SEQ_MASK;
}

static inline u16 seq_sub(u16 sq1, u16 sq2)
{
	return (sq1 - sq2) & SEQ_MASK;
}


static void ieee80211_release_reorder_frame(struct ieee80211_hw *hw,
					    struct tid_ampdu_rx *tid_agg_rx,
					    int index,
					    struct sk_buff_head *frames)
{
	struct sk_buff *skb = tid_agg_rx->reorder_buf[index];

	if (!skb)
		goto no_frame;

	/* release the frame from the reorder ring buffer */
	tid_agg_rx->stored_mpdu_num--;
	tid_agg_rx->reorder_buf[index] = NULL;
	__skb_queue_tail(frames, skb);

no_frame:
	tid_agg_rx->head_seq_num = seq_inc(tid_agg_rx->head_seq_num);
}

static void ieee80211_release_reorder_frames(struct ieee80211_hw *hw,
					     struct tid_ampdu_rx *tid_agg_rx,
					     u16 head_seq_num,
					     struct sk_buff_head *frames)
{
	int index;

	while (seq_less(tid_agg_rx->head_seq_num, head_seq_num)) {
		index = seq_sub(tid_agg_rx->head_seq_num, tid_agg_rx->ssn) %
							tid_agg_rx->buf_size;
		ieee80211_release_reorder_frame(hw, tid_agg_rx, index, frames);
	}
}

/*
 * Timeout (in jiffies) for skb's that are waiting in the RX reorder buffer. If
 * the skb was added to the buffer longer than this time ago, the earlier
 * frames that have not yet been received are assumed to be lost and the skb
 * can be released for processing. This may also release other skb's from the
 * reorder buffer if there are no additional gaps between the frames.
 *
 * Callers must hold tid_agg_rx->reorder_lock.
 */
#define HT_RX_REORDER_BUF_TIMEOUT (HZ / 10)

static void ieee80211_sta_reorder_release(struct ieee80211_hw *hw,
					  struct tid_ampdu_rx *tid_agg_rx,
					  struct sk_buff_head *frames)
{
	int index, j;

	/* release the buffer until next missing frame */
	index = seq_sub(tid_agg_rx->head_seq_num, tid_agg_rx->ssn) %
						tid_agg_rx->buf_size;
	if (!tid_agg_rx->reorder_buf[index] &&
	    tid_agg_rx->stored_mpdu_num > 1) {
		/*
		 * No buffers ready to be released, but check whether any
		 * frames in the reorder buffer have timed out.
		 */
		int skipped = 1;
		for (j = (index + 1) % tid_agg_rx->buf_size; j != index;
		     j = (j + 1) % tid_agg_rx->buf_size) {
			if (!tid_agg_rx->reorder_buf[j]) {
				skipped++;
				continue;
			}
			if (!time_after(jiffies, tid_agg_rx->reorder_time[j] +
					HT_RX_REORDER_BUF_TIMEOUT))
				goto set_release_timer;

#ifdef CONFIG_MAC80211_HT_DEBUG
			if (net_ratelimit())
				wiphy_debug(hw->wiphy,
					    "release an RX reorder frame due to timeout on earlier frames\n");
#endif
			ieee80211_release_reorder_frame(hw, tid_agg_rx,
							j, frames);

			/*
			 * Increment the head seq# also for the skipped slots.
			 */
			tid_agg_rx->head_seq_num =
				(tid_agg_rx->head_seq_num + skipped) & SEQ_MASK;
			skipped = 0;
		}
	} else while (tid_agg_rx->reorder_buf[index]) {
		ieee80211_release_reorder_frame(hw, tid_agg_rx, index, frames);
		index =	seq_sub(tid_agg_rx->head_seq_num, tid_agg_rx->ssn) %
							tid_agg_rx->buf_size;
	}

	/*
	 * Disable the reorder release timer for now.
	 *
	 * The current implementation lacks a proper locking scheme
	 * which would protect vital statistic and debug counters
	 * from being updated by two different but concurrent BHs.
	 *
	 * More information about the topic is available from:
	 * - thread: http://marc.info/?t=128635927000001
	 *
	 * What was wrong:
	 * =>  http://marc.info/?l=linux-wireless&m=128636170811964
	 * "Basically the thing is that until your patch, the data
	 *  in the struct didn't actually need locking because it
	 *  was accessed by the RX path only which is not concurrent."
	 *
	 * List of what needs to be fixed:
	 * => http://marc.info/?l=linux-wireless&m=128656352920957
	 *

	if (tid_agg_rx->stored_mpdu_num) {
		j = index = seq_sub(tid_agg_rx->head_seq_num,
				    tid_agg_rx->ssn) % tid_agg_rx->buf_size;

		for (; j != (index - 1) % tid_agg_rx->buf_size;
		     j = (j + 1) % tid_agg_rx->buf_size) {
			if (tid_agg_rx->reorder_buf[j])
				break;
		}

 set_release_timer:

		mod_timer(&tid_agg_rx->reorder_timer,
			  tid_agg_rx->reorder_time[j] +
			  HT_RX_REORDER_BUF_TIMEOUT);
	} else {
		del_timer(&tid_agg_rx->reorder_timer);
	}
	*/

set_release_timer:
	return;
}

/*
 * As this function belongs to the RX path it must be under
 * rcu_read_lock protection. It returns false if the frame
 * can be processed immediately, true if it was consumed.
 */
static bool ieee80211_sta_manage_reorder_buf(struct ieee80211_hw *hw,
					     struct tid_ampdu_rx *tid_agg_rx,
					     struct sk_buff *skb,
					     struct sk_buff_head *frames)
{
	struct ieee80211_hdr *hdr = (struct ieee80211_hdr *) skb->data;
	u16 sc = le16_to_cpu(hdr->seq_ctrl);
	u16 mpdu_seq_num = (sc & IEEE80211_SCTL_SEQ) >> 4;
	u16 head_seq_num, buf_size;
	int index;
	bool ret = true;

	buf_size = tid_agg_rx->buf_size;
	head_seq_num = tid_agg_rx->head_seq_num;

	spin_lock(&tid_agg_rx->reorder_lock);
	/* frame with out of date sequence number */
	if (seq_less(mpdu_seq_num, head_seq_num)) {
		dev_kfree_skb(skb);
		goto out;
	}

	/*
	 * If frame the sequence number exceeds our buffering window
	 * size release some previous frames to make room for this one.
	 */
	if (!seq_less(mpdu_seq_num, head_seq_num + buf_size)) {
		head_seq_num = seq_inc(seq_sub(mpdu_seq_num, buf_size));
		/* release stored frames up to new head to stack */
		ieee80211_release_reorder_frames(hw, tid_agg_rx, head_seq_num,
						 frames);
	}

	/* Now the new frame is always in the range of the reordering buffer */

	index = seq_sub(mpdu_seq_num, tid_agg_rx->ssn) % tid_agg_rx->buf_size;

	/* check if we already stored this frame */
	if (tid_agg_rx->reorder_buf[index]) {
		dev_kfree_skb(skb);
		goto out;
	}

	/*
	 * If the current MPDU is in the right order and nothing else
	 * is stored we can process it directly, no need to buffer it.
	 */
	if (mpdu_seq_num == tid_agg_rx->head_seq_num &&
	    tid_agg_rx->stored_mpdu_num == 0) {
		tid_agg_rx->head_seq_num = seq_inc(tid_agg_rx->head_seq_num);
		ret = false;
		goto out;
	}

	/* put the frame in the reordering buffer */
	tid_agg_rx->reorder_buf[index] = skb;
	tid_agg_rx->reorder_time[index] = jiffies;
	tid_agg_rx->stored_mpdu_num++;
	ieee80211_sta_reorder_release(hw, tid_agg_rx, frames);

 out:
	spin_unlock(&tid_agg_rx->reorder_lock);
	return ret;
}

/*
 * Reorder MPDUs from A-MPDUs, keeping them on a buffer. Returns
 * true if the MPDU was buffered, false if it should be processed.
 */
static void ieee80211_rx_reorder_ampdu(struct ieee80211_rx_data *rx,
				       struct sk_buff_head *frames)
{
	struct sk_buff *skb = rx->skb;
	struct ieee80211_local *local = rx->local;
	struct ieee80211_hw *hw = &local->hw;
	struct ieee80211_hdr *hdr = (struct ieee80211_hdr *) skb->data;
	struct sta_info *sta = rx->sta;
	struct tid_ampdu_rx *tid_agg_rx;
	u16 sc;
	int tid;

	if (!ieee80211_is_data_qos(hdr->frame_control))
		goto dont_reorder;

	/*
	 * filter the QoS data rx stream according to
	 * STA/TID and check if this STA/TID is on aggregation
	 */

	if (!sta)
		goto dont_reorder;

	tid = *ieee80211_get_qos_ctl(hdr) & IEEE80211_QOS_CTL_TID_MASK;

	tid_agg_rx = rcu_dereference(sta->ampdu_mlme.tid_rx[tid]);
	if (!tid_agg_rx)
		goto dont_reorder;

	/* qos null data frames are excluded */
	if (unlikely(hdr->frame_control & cpu_to_le16(IEEE80211_STYPE_NULLFUNC)))
		goto dont_reorder;

	/* new, potentially un-ordered, ampdu frame - process it */

	/* reset session timer */
	if (tid_agg_rx->timeout)
		mod_timer(&tid_agg_rx->session_timer,
			  TU_TO_EXP_TIME(tid_agg_rx->timeout));

	/* if this mpdu is fragmented - terminate rx aggregation session */
	sc = le16_to_cpu(hdr->seq_ctrl);
	if (sc & IEEE80211_SCTL_FRAG) {
		skb->pkt_type = IEEE80211_SDATA_QUEUE_TYPE_FRAME;
		skb_queue_tail(&rx->sdata->skb_queue, skb);
		ieee80211_queue_work(&local->hw, &rx->sdata->work);
		return;
	}

	/*
	 * No locking needed -- we will only ever process one
	 * RX packet at a time, and thus own tid_agg_rx. All
	 * other code manipulating it needs to (and does) make
	 * sure that we cannot get to it any more before doing
	 * anything with it.
	 */
	if (ieee80211_sta_manage_reorder_buf(hw, tid_agg_rx, skb, frames))
		return;

 dont_reorder:
	__skb_queue_tail(frames, skb);
}

static ieee80211_rx_result debug_noinline
ieee80211_rx_h_check(struct ieee80211_rx_data *rx)
{
	struct ieee80211_hdr *hdr = (struct ieee80211_hdr *)rx->skb->data;
	struct ieee80211_rx_status *status = IEEE80211_SKB_RXCB(rx->skb);

	/* Drop duplicate 802.11 retransmissions (IEEE 802.11 Chap. 9.2.9) */
	if (rx->sta && !is_multicast_ether_addr(hdr->addr1)) {
		if (unlikely(ieee80211_has_retry(hdr->frame_control) &&
			     rx->sta->last_seq_ctrl[rx->queue] ==
			     hdr->seq_ctrl)) {
			if (status->rx_flags & IEEE80211_RX_RA_MATCH) {
				rx->local->dot11FrameDuplicateCount++;
				rx->sta->num_duplicates++;
			}
			return RX_DROP_MONITOR;
		} else
			rx->sta->last_seq_ctrl[rx->queue] = hdr->seq_ctrl;
	}

	if (unlikely(rx->skb->len < 16)) {
		I802_DEBUG_INC(rx->local->rx_handlers_drop_short);
		return RX_DROP_MONITOR;
	}

	/* Drop disallowed frame classes based on STA auth/assoc state;
	 * IEEE 802.11, Chap 5.5.
	 *
	 * mac80211 filters only based on association state, i.e. it drops
	 * Class 3 frames from not associated stations. hostapd sends
	 * deauth/disassoc frames when needed. In addition, hostapd is
	 * responsible for filtering on both auth and assoc states.
	 */

	if (ieee80211_vif_is_mesh(&rx->sdata->vif))
		return ieee80211_rx_mesh_check(rx);

	if (unlikely((ieee80211_is_data(hdr->frame_control) ||
		      ieee80211_is_pspoll(hdr->frame_control)) &&
		     rx->sdata->vif.type != NL80211_IFTYPE_ADHOC &&
		     rx->sdata->vif.type != NL80211_IFTYPE_WDS &&
		     (!rx->sta || !test_sta_flags(rx->sta, WLAN_STA_ASSOC)))) {
		if ((!ieee80211_has_fromds(hdr->frame_control) &&
		     !ieee80211_has_tods(hdr->frame_control) &&
		     ieee80211_is_data(hdr->frame_control)) ||
		    !(status->rx_flags & IEEE80211_RX_RA_MATCH)) {
			/* Drop IBSS frames and frames for other hosts
			 * silently. */
			return RX_DROP_MONITOR;
		}

		return RX_DROP_MONITOR;
	}

	return RX_CONTINUE;
}


static ieee80211_rx_result debug_noinline
ieee80211_rx_h_decrypt(struct ieee80211_rx_data *rx)
{
	struct sk_buff *skb = rx->skb;
	struct ieee80211_rx_status *status = IEEE80211_SKB_RXCB(skb);
	struct ieee80211_hdr *hdr = (struct ieee80211_hdr *)skb->data;
	int keyidx;
	int hdrlen;
	ieee80211_rx_result result = RX_DROP_UNUSABLE;
	struct ieee80211_key *sta_ptk = NULL;
	int mmie_keyidx = -1;
	__le16 fc;

	/*
	 * Key selection 101
	 *
	 * There are four types of keys:
	 *  - GTK (group keys)
	 *  - IGTK (group keys for management frames)
	 *  - PTK (pairwise keys)
	 *  - STK (station-to-station pairwise keys)
	 *
	 * When selecting a key, we have to distinguish between multicast
	 * (including broadcast) and unicast frames, the latter can only
	 * use PTKs and STKs while the former always use GTKs and IGTKs.
	 * Unless, of course, actual WEP keys ("pre-RSNA") are used, then
	 * unicast frames can also use key indices like GTKs. Hence, if we
	 * don't have a PTK/STK we check the key index for a WEP key.
	 *
	 * Note that in a regular BSS, multicast frames are sent by the
	 * AP only, associated stations unicast the frame to the AP first
	 * which then multicasts it on their behalf.
	 *
	 * There is also a slight problem in IBSS mode: GTKs are negotiated
	 * with each station, that is something we don't currently handle.
	 * The spec seems to expect that one negotiates the same key with
	 * every station but there's no such requirement; VLANs could be
	 * possible.
	 */

	/*
	 * No point in finding a key and decrypting if the frame is neither
	 * addressed to us nor a multicast frame.
	 */
	if (!(status->rx_flags & IEEE80211_RX_RA_MATCH))
		return RX_CONTINUE;

	/* start without a key */
	rx->key = NULL;

	if (rx->sta)
		sta_ptk = rcu_dereference(rx->sta->ptk);

	fc = hdr->frame_control;

	if (!ieee80211_has_protected(fc))
		mmie_keyidx = ieee80211_get_mmie_keyidx(rx->skb);

	if (!is_multicast_ether_addr(hdr->addr1) && sta_ptk) {
		rx->key = sta_ptk;
		if ((status->flag & RX_FLAG_DECRYPTED) &&
		    (status->flag & RX_FLAG_IV_STRIPPED))
			return RX_CONTINUE;
		/* Skip decryption if the frame is not protected. */
		if (!ieee80211_has_protected(fc))
			return RX_CONTINUE;
	} else if (mmie_keyidx >= 0) {
		/* Broadcast/multicast robust management frame / BIP */
		if ((status->flag & RX_FLAG_DECRYPTED) &&
		    (status->flag & RX_FLAG_IV_STRIPPED))
			return RX_CONTINUE;

		if (mmie_keyidx < NUM_DEFAULT_KEYS ||
		    mmie_keyidx >= NUM_DEFAULT_KEYS + NUM_DEFAULT_MGMT_KEYS)
			return RX_DROP_MONITOR; /* unexpected BIP keyidx */
<<<<<<< HEAD
		rx->key = rcu_dereference(rx->sdata->keys[mmie_keyidx]);
=======
		if (rx->sta)
			rx->key = rcu_dereference(rx->sta->gtk[mmie_keyidx]);
		if (!rx->key)
			rx->key = rcu_dereference(rx->sdata->keys[mmie_keyidx]);
>>>>>>> 45f53cc9
	} else if (!ieee80211_has_protected(fc)) {
		/*
		 * The frame was not protected, so skip decryption. However, we
		 * need to set rx->key if there is a key that could have been
		 * used so that the frame may be dropped if encryption would
		 * have been expected.
		 */
		struct ieee80211_key *key = NULL;
		if (ieee80211_is_mgmt(fc) &&
		    is_multicast_ether_addr(hdr->addr1) &&
		    (key = rcu_dereference(rx->sdata->default_mgmt_key)))
			rx->key = key;
		else if ((key = rcu_dereference(rx->sdata->default_key)))
			rx->key = key;
		return RX_CONTINUE;
	} else {
		u8 keyid;
		/*
		 * The device doesn't give us the IV so we won't be
		 * able to look up the key. That's ok though, we
		 * don't need to decrypt the frame, we just won't
		 * be able to keep statistics accurate.
		 * Except for key threshold notifications, should
		 * we somehow allow the driver to tell us which key
		 * the hardware used if this flag is set?
		 */
		if ((status->flag & RX_FLAG_DECRYPTED) &&
		    (status->flag & RX_FLAG_IV_STRIPPED))
			return RX_CONTINUE;

		hdrlen = ieee80211_hdrlen(fc);

		if (rx->skb->len < 8 + hdrlen)
			return RX_DROP_UNUSABLE; /* TODO: count this? */

		/*
		 * no need to call ieee80211_wep_get_keyidx,
		 * it verifies a bunch of things we've done already
		 */
		skb_copy_bits(rx->skb, hdrlen + 3, &keyid, 1);
		keyidx = keyid >> 6;

		/* check per-station GTK first, if multicast packet */
		if (is_multicast_ether_addr(hdr->addr1) && rx->sta)
			rx->key = rcu_dereference(rx->sta->gtk[keyidx]);

		/* if not found, try default key */
		if (!rx->key) {
			rx->key = rcu_dereference(rx->sdata->keys[keyidx]);

			/*
			 * RSNA-protected unicast frames should always be
			 * sent with pairwise or station-to-station keys,
			 * but for WEP we allow using a key index as well.
			 */
			if (rx->key &&
			    rx->key->conf.cipher != WLAN_CIPHER_SUITE_WEP40 &&
			    rx->key->conf.cipher != WLAN_CIPHER_SUITE_WEP104 &&
			    !is_multicast_ether_addr(hdr->addr1))
				rx->key = NULL;
		}
	}

	if (rx->key) {
		rx->key->tx_rx_count++;
		/* TODO: add threshold stuff again */
	} else {
		return RX_DROP_MONITOR;
	}

	if (skb_linearize(rx->skb))
		return RX_DROP_UNUSABLE;
	/* the hdr variable is invalid now! */

<<<<<<< HEAD
	switch (rx->key->conf.alg) {
	case ALG_WEP:
=======
	switch (rx->key->conf.cipher) {
	case WLAN_CIPHER_SUITE_WEP40:
	case WLAN_CIPHER_SUITE_WEP104:
>>>>>>> 45f53cc9
		/* Check for weak IVs if possible */
		if (rx->sta && ieee80211_is_data(fc) &&
		    (!(status->flag & RX_FLAG_IV_STRIPPED) ||
		     !(status->flag & RX_FLAG_DECRYPTED)) &&
		    ieee80211_wep_is_weak_iv(rx->skb, rx->key))
			rx->sta->wep_weak_iv_count++;

		result = ieee80211_crypto_wep_decrypt(rx);
		break;
	case WLAN_CIPHER_SUITE_TKIP:
		result = ieee80211_crypto_tkip_decrypt(rx);
		break;
	case WLAN_CIPHER_SUITE_CCMP:
		result = ieee80211_crypto_ccmp_decrypt(rx);
		break;
	case WLAN_CIPHER_SUITE_AES_CMAC:
		result = ieee80211_crypto_aes_cmac_decrypt(rx);
		break;
	default:
		/*
		 * We can reach here only with HW-only algorithms
		 * but why didn't it decrypt the frame?!
		 */
		return RX_DROP_UNUSABLE;
	}

	/* either the frame has been decrypted or will be dropped */
	status->flag |= RX_FLAG_DECRYPTED;

	return result;
}

static ieee80211_rx_result debug_noinline
ieee80211_rx_h_check_more_data(struct ieee80211_rx_data *rx)
{
	struct ieee80211_local *local;
	struct ieee80211_hdr *hdr;
	struct sk_buff *skb;

	local = rx->local;
	skb = rx->skb;
	hdr = (struct ieee80211_hdr *) skb->data;

	if (!local->pspolling)
		return RX_CONTINUE;

	if (!ieee80211_has_fromds(hdr->frame_control))
		/* this is not from AP */
		return RX_CONTINUE;

	if (!ieee80211_is_data(hdr->frame_control))
		return RX_CONTINUE;

	if (!ieee80211_has_moredata(hdr->frame_control)) {
		/* AP has no more frames buffered for us */
		local->pspolling = false;
		return RX_CONTINUE;
	}

	/* more data bit is set, let's request a new frame from the AP */
	ieee80211_send_pspoll(local, rx->sdata);

	return RX_CONTINUE;
}

static void ap_sta_ps_start(struct sta_info *sta)
{
	struct ieee80211_sub_if_data *sdata = sta->sdata;
	struct ieee80211_local *local = sdata->local;

	atomic_inc(&sdata->bss->num_sta_ps);
	set_sta_flags(sta, WLAN_STA_PS_STA);
	drv_sta_notify(local, sdata, STA_NOTIFY_SLEEP, &sta->sta);
#ifdef CONFIG_MAC80211_VERBOSE_PS_DEBUG
	printk(KERN_DEBUG "%s: STA %pM aid %d enters power save mode\n",
	       sdata->name, sta->sta.addr, sta->sta.aid);
#endif /* CONFIG_MAC80211_VERBOSE_PS_DEBUG */
}

static void ap_sta_ps_end(struct sta_info *sta)
{
	struct ieee80211_sub_if_data *sdata = sta->sdata;

	atomic_dec(&sdata->bss->num_sta_ps);

	clear_sta_flags(sta, WLAN_STA_PS_STA);

#ifdef CONFIG_MAC80211_VERBOSE_PS_DEBUG
	printk(KERN_DEBUG "%s: STA %pM aid %d exits power save mode\n",
	       sdata->name, sta->sta.addr, sta->sta.aid);
#endif /* CONFIG_MAC80211_VERBOSE_PS_DEBUG */

	if (test_sta_flags(sta, WLAN_STA_PS_DRIVER)) {
#ifdef CONFIG_MAC80211_VERBOSE_PS_DEBUG
		printk(KERN_DEBUG "%s: STA %pM aid %d driver-ps-blocked\n",
		       sdata->name, sta->sta.addr, sta->sta.aid);
#endif /* CONFIG_MAC80211_VERBOSE_PS_DEBUG */
		return;
	}

	ieee80211_sta_ps_deliver_wakeup(sta);
}

static ieee80211_rx_result debug_noinline
ieee80211_rx_h_sta_process(struct ieee80211_rx_data *rx)
{
	struct sta_info *sta = rx->sta;
	struct sk_buff *skb = rx->skb;
	struct ieee80211_rx_status *status = IEEE80211_SKB_RXCB(skb);
	struct ieee80211_hdr *hdr = (struct ieee80211_hdr *)skb->data;

	if (!sta)
		return RX_CONTINUE;

	/*
	 * Update last_rx only for IBSS packets which are for the current
	 * BSSID to avoid keeping the current IBSS network alive in cases
	 * where other STAs start using different BSSID.
	 */
	if (rx->sdata->vif.type == NL80211_IFTYPE_ADHOC) {
		u8 *bssid = ieee80211_get_bssid(hdr, rx->skb->len,
						NL80211_IFTYPE_ADHOC);
		if (compare_ether_addr(bssid, rx->sdata->u.ibss.bssid) == 0)
			sta->last_rx = jiffies;
	} else if (!is_multicast_ether_addr(hdr->addr1)) {
		/*
		 * Mesh beacons will update last_rx when if they are found to
		 * match the current local configuration when processed.
		 */
		sta->last_rx = jiffies;
	}

	if (!(status->rx_flags & IEEE80211_RX_RA_MATCH))
		return RX_CONTINUE;

	if (rx->sdata->vif.type == NL80211_IFTYPE_STATION)
		ieee80211_sta_rx_notify(rx->sdata, hdr);

	sta->rx_fragments++;
	sta->rx_bytes += rx->skb->len;
	sta->last_signal = status->signal;

	/*
	 * Change STA power saving mode only at the end of a frame
	 * exchange sequence.
	 */
	if (!ieee80211_has_morefrags(hdr->frame_control) &&
	    (rx->sdata->vif.type == NL80211_IFTYPE_AP ||
	     rx->sdata->vif.type == NL80211_IFTYPE_AP_VLAN)) {
		if (test_sta_flags(sta, WLAN_STA_PS_STA)) {
			/*
			 * Ignore doze->wake transitions that are
			 * indicated by non-data frames, the standard
			 * is unclear here, but for example going to
			 * PS mode and then scanning would cause a
			 * doze->wake transition for the probe request,
			 * and that is clearly undesirable.
			 */
			if (ieee80211_is_data(hdr->frame_control) &&
			    !ieee80211_has_pm(hdr->frame_control))
				ap_sta_ps_end(sta);
		} else {
			if (ieee80211_has_pm(hdr->frame_control))
				ap_sta_ps_start(sta);
		}
	}

	/*
	 * Drop (qos-)data::nullfunc frames silently, since they
	 * are used only to control station power saving mode.
	 */
	if (ieee80211_is_nullfunc(hdr->frame_control) ||
	    ieee80211_is_qos_nullfunc(hdr->frame_control)) {
		I802_DEBUG_INC(rx->local->rx_handlers_drop_nullfunc);

		/*
		 * If we receive a 4-addr nullfunc frame from a STA
		 * that was not moved to a 4-addr STA vlan yet, drop
		 * the frame to the monitor interface, to make sure
		 * that hostapd sees it
		 */
		if (ieee80211_has_a4(hdr->frame_control) &&
		    (rx->sdata->vif.type == NL80211_IFTYPE_AP ||
		     (rx->sdata->vif.type == NL80211_IFTYPE_AP_VLAN &&
		      !rx->sdata->u.vlan.sta)))
			return RX_DROP_MONITOR;
		/*
		 * Update counter and free packet here to avoid
		 * counting this as a dropped packed.
		 */
		sta->rx_packets++;
		dev_kfree_skb(rx->skb);
		return RX_QUEUED;
	}

	return RX_CONTINUE;
} /* ieee80211_rx_h_sta_process */

static inline struct ieee80211_fragment_entry *
ieee80211_reassemble_add(struct ieee80211_sub_if_data *sdata,
			 unsigned int frag, unsigned int seq, int rx_queue,
			 struct sk_buff **skb)
{
	struct ieee80211_fragment_entry *entry;
	int idx;

	idx = sdata->fragment_next;
	entry = &sdata->fragments[sdata->fragment_next++];
	if (sdata->fragment_next >= IEEE80211_FRAGMENT_MAX)
		sdata->fragment_next = 0;

	if (!skb_queue_empty(&entry->skb_list)) {
#ifdef CONFIG_MAC80211_VERBOSE_DEBUG
		struct ieee80211_hdr *hdr =
			(struct ieee80211_hdr *) entry->skb_list.next->data;
		printk(KERN_DEBUG "%s: RX reassembly removed oldest "
		       "fragment entry (idx=%d age=%lu seq=%d last_frag=%d "
		       "addr1=%pM addr2=%pM\n",
		       sdata->name, idx,
		       jiffies - entry->first_frag_time, entry->seq,
		       entry->last_frag, hdr->addr1, hdr->addr2);
#endif
		__skb_queue_purge(&entry->skb_list);
	}

	__skb_queue_tail(&entry->skb_list, *skb); /* no need for locking */
	*skb = NULL;
	entry->first_frag_time = jiffies;
	entry->seq = seq;
	entry->rx_queue = rx_queue;
	entry->last_frag = frag;
	entry->ccmp = 0;
	entry->extra_len = 0;

	return entry;
}

static inline struct ieee80211_fragment_entry *
ieee80211_reassemble_find(struct ieee80211_sub_if_data *sdata,
			  unsigned int frag, unsigned int seq,
			  int rx_queue, struct ieee80211_hdr *hdr)
{
	struct ieee80211_fragment_entry *entry;
	int i, idx;

	idx = sdata->fragment_next;
	for (i = 0; i < IEEE80211_FRAGMENT_MAX; i++) {
		struct ieee80211_hdr *f_hdr;

		idx--;
		if (idx < 0)
			idx = IEEE80211_FRAGMENT_MAX - 1;

		entry = &sdata->fragments[idx];
		if (skb_queue_empty(&entry->skb_list) || entry->seq != seq ||
		    entry->rx_queue != rx_queue ||
		    entry->last_frag + 1 != frag)
			continue;

		f_hdr = (struct ieee80211_hdr *)entry->skb_list.next->data;

		/*
		 * Check ftype and addresses are equal, else check next fragment
		 */
		if (((hdr->frame_control ^ f_hdr->frame_control) &
		     cpu_to_le16(IEEE80211_FCTL_FTYPE)) ||
		    compare_ether_addr(hdr->addr1, f_hdr->addr1) != 0 ||
		    compare_ether_addr(hdr->addr2, f_hdr->addr2) != 0)
			continue;

		if (time_after(jiffies, entry->first_frag_time + 2 * HZ)) {
			__skb_queue_purge(&entry->skb_list);
			continue;
		}
		return entry;
	}

	return NULL;
}

static ieee80211_rx_result debug_noinline
ieee80211_rx_h_defragment(struct ieee80211_rx_data *rx)
{
	struct ieee80211_hdr *hdr;
	u16 sc;
	__le16 fc;
	unsigned int frag, seq;
	struct ieee80211_fragment_entry *entry;
	struct sk_buff *skb;
	struct ieee80211_rx_status *status;

	hdr = (struct ieee80211_hdr *)rx->skb->data;
	fc = hdr->frame_control;
	sc = le16_to_cpu(hdr->seq_ctrl);
	frag = sc & IEEE80211_SCTL_FRAG;

	if (likely((!ieee80211_has_morefrags(fc) && frag == 0) ||
		   (rx->skb)->len < 24 ||
		   is_multicast_ether_addr(hdr->addr1))) {
		/* not fragmented */
		goto out;
	}
	I802_DEBUG_INC(rx->local->rx_handlers_fragments);

	if (skb_linearize(rx->skb))
		return RX_DROP_UNUSABLE;

	/*
	 *  skb_linearize() might change the skb->data and
	 *  previously cached variables (in this case, hdr) need to
	 *  be refreshed with the new data.
	 */
	hdr = (struct ieee80211_hdr *)rx->skb->data;
	seq = (sc & IEEE80211_SCTL_SEQ) >> 4;

	if (frag == 0) {
		/* This is the first fragment of a new frame. */
		entry = ieee80211_reassemble_add(rx->sdata, frag, seq,
						 rx->queue, &(rx->skb));
		if (rx->key && rx->key->conf.cipher == WLAN_CIPHER_SUITE_CCMP &&
		    ieee80211_has_protected(fc)) {
			int queue = ieee80211_is_mgmt(fc) ?
				NUM_RX_DATA_QUEUES : rx->queue;
			/* Store CCMP PN so that we can verify that the next
			 * fragment has a sequential PN value. */
			entry->ccmp = 1;
			memcpy(entry->last_pn,
			       rx->key->u.ccmp.rx_pn[queue],
			       CCMP_PN_LEN);
		}
		return RX_QUEUED;
	}

	/* This is a fragment for a frame that should already be pending in
	 * fragment cache. Add this fragment to the end of the pending entry.
	 */
	entry = ieee80211_reassemble_find(rx->sdata, frag, seq, rx->queue, hdr);
	if (!entry) {
		I802_DEBUG_INC(rx->local->rx_handlers_drop_defrag);
		return RX_DROP_MONITOR;
	}

	/* Verify that MPDUs within one MSDU have sequential PN values.
	 * (IEEE 802.11i, 8.3.3.4.5) */
	if (entry->ccmp) {
		int i;
		u8 pn[CCMP_PN_LEN], *rpn;
		int queue;
<<<<<<< HEAD
		if (!rx->key || rx->key->conf.alg != ALG_CCMP)
=======
		if (!rx->key || rx->key->conf.cipher != WLAN_CIPHER_SUITE_CCMP)
>>>>>>> 45f53cc9
			return RX_DROP_UNUSABLE;
		memcpy(pn, entry->last_pn, CCMP_PN_LEN);
		for (i = CCMP_PN_LEN - 1; i >= 0; i--) {
			pn[i]++;
			if (pn[i])
				break;
		}
		queue = ieee80211_is_mgmt(fc) ?
			NUM_RX_DATA_QUEUES : rx->queue;
		rpn = rx->key->u.ccmp.rx_pn[queue];
		if (memcmp(pn, rpn, CCMP_PN_LEN))
			return RX_DROP_UNUSABLE;
		memcpy(entry->last_pn, pn, CCMP_PN_LEN);
	}

	skb_pull(rx->skb, ieee80211_hdrlen(fc));
	__skb_queue_tail(&entry->skb_list, rx->skb);
	entry->last_frag = frag;
	entry->extra_len += rx->skb->len;
	if (ieee80211_has_morefrags(fc)) {
		rx->skb = NULL;
		return RX_QUEUED;
	}

	rx->skb = __skb_dequeue(&entry->skb_list);
	if (skb_tailroom(rx->skb) < entry->extra_len) {
		I802_DEBUG_INC(rx->local->rx_expand_skb_head2);
		if (unlikely(pskb_expand_head(rx->skb, 0, entry->extra_len,
					      GFP_ATOMIC))) {
			I802_DEBUG_INC(rx->local->rx_handlers_drop_defrag);
			__skb_queue_purge(&entry->skb_list);
			return RX_DROP_UNUSABLE;
		}
	}
	while ((skb = __skb_dequeue(&entry->skb_list))) {
		memcpy(skb_put(rx->skb, skb->len), skb->data, skb->len);
		dev_kfree_skb(skb);
	}

	/* Complete frame has been reassembled - process it now */
	status = IEEE80211_SKB_RXCB(rx->skb);
	status->rx_flags |= IEEE80211_RX_FRAGMENTED;

 out:
	if (rx->sta)
		rx->sta->rx_packets++;
	if (is_multicast_ether_addr(hdr->addr1))
		rx->local->dot11MulticastReceivedFrameCount++;
	else
		ieee80211_led_rx(rx->local);
	return RX_CONTINUE;
}

static ieee80211_rx_result debug_noinline
ieee80211_rx_h_ps_poll(struct ieee80211_rx_data *rx)
{
	struct ieee80211_sub_if_data *sdata = rx->sdata;
	__le16 fc = ((struct ieee80211_hdr *)rx->skb->data)->frame_control;
	struct ieee80211_rx_status *status = IEEE80211_SKB_RXCB(rx->skb);

	if (likely(!rx->sta || !ieee80211_is_pspoll(fc) ||
		   !(status->rx_flags & IEEE80211_RX_RA_MATCH)))
		return RX_CONTINUE;

	if ((sdata->vif.type != NL80211_IFTYPE_AP) &&
	    (sdata->vif.type != NL80211_IFTYPE_AP_VLAN))
		return RX_DROP_UNUSABLE;

	if (!test_sta_flags(rx->sta, WLAN_STA_PS_DRIVER))
		ieee80211_sta_ps_deliver_poll_response(rx->sta);
	else
		set_sta_flags(rx->sta, WLAN_STA_PSPOLL);

	/* Free PS Poll skb here instead of returning RX_DROP that would
	 * count as an dropped frame. */
	dev_kfree_skb(rx->skb);

	return RX_QUEUED;
}

static ieee80211_rx_result debug_noinline
ieee80211_rx_h_remove_qos_control(struct ieee80211_rx_data *rx)
{
	u8 *data = rx->skb->data;
	struct ieee80211_hdr *hdr = (struct ieee80211_hdr *)data;

	if (!ieee80211_is_data_qos(hdr->frame_control))
		return RX_CONTINUE;

	/* remove the qos control field, update frame type and meta-data */
	memmove(data + IEEE80211_QOS_CTL_LEN, data,
		ieee80211_hdrlen(hdr->frame_control) - IEEE80211_QOS_CTL_LEN);
	hdr = (struct ieee80211_hdr *)skb_pull(rx->skb, IEEE80211_QOS_CTL_LEN);
	/* change frame type to non QOS */
	hdr->frame_control &= ~cpu_to_le16(IEEE80211_STYPE_QOS_DATA);

	return RX_CONTINUE;
}

static int
ieee80211_802_1x_port_control(struct ieee80211_rx_data *rx)
{
	if (unlikely(!rx->sta ||
	    !test_sta_flags(rx->sta, WLAN_STA_AUTHORIZED)))
		return -EACCES;

	return 0;
}

static int
ieee80211_drop_unencrypted(struct ieee80211_rx_data *rx, __le16 fc)
{
	struct sk_buff *skb = rx->skb;
	struct ieee80211_rx_status *status = IEEE80211_SKB_RXCB(skb);

	/*
	 * Pass through unencrypted frames if the hardware has
	 * decrypted them already.
	 */
	if (status->flag & RX_FLAG_DECRYPTED)
		return 0;

	/* Drop unencrypted frames if key is set. */
	if (unlikely(!ieee80211_has_protected(fc) &&
		     !ieee80211_is_nullfunc(fc) &&
		     ieee80211_is_data(fc) &&
		     (rx->key || rx->sdata->drop_unencrypted)))
		return -EACCES;

	return 0;
}

static int
ieee80211_drop_unencrypted_mgmt(struct ieee80211_rx_data *rx)
{
	struct ieee80211_hdr *hdr = (struct ieee80211_hdr *)rx->skb->data;
	struct ieee80211_rx_status *status = IEEE80211_SKB_RXCB(rx->skb);
	__le16 fc = hdr->frame_control;

	/*
	 * Pass through unencrypted frames if the hardware has
	 * decrypted them already.
	 */
	if (status->flag & RX_FLAG_DECRYPTED)
		return 0;

	if (rx->sta && test_sta_flags(rx->sta, WLAN_STA_MFP)) {
		if (unlikely(!ieee80211_has_protected(fc) &&
			     ieee80211_is_unicast_robust_mgmt_frame(rx->skb) &&
			     rx->key))
			return -EACCES;
		/* BIP does not use Protected field, so need to check MMIE */
		if (unlikely(ieee80211_is_multicast_robust_mgmt_frame(rx->skb) &&
			     ieee80211_get_mmie_keyidx(rx->skb) < 0))
			return -EACCES;
		/*
		 * When using MFP, Action frames are not allowed prior to
		 * having configured keys.
		 */
		if (unlikely(ieee80211_is_action(fc) && !rx->key &&
			     ieee80211_is_robust_mgmt_frame(
				     (struct ieee80211_hdr *) rx->skb->data)))
			return -EACCES;
	}

	return 0;
}

static int
__ieee80211_data_to_8023(struct ieee80211_rx_data *rx)
{
	struct ieee80211_sub_if_data *sdata = rx->sdata;
	struct ieee80211_hdr *hdr = (struct ieee80211_hdr *)rx->skb->data;

	if (ieee80211_has_a4(hdr->frame_control) &&
	    sdata->vif.type == NL80211_IFTYPE_AP_VLAN && !sdata->u.vlan.sta)
		return -1;

	if (is_multicast_ether_addr(hdr->addr1) &&
	    ((sdata->vif.type == NL80211_IFTYPE_AP_VLAN && sdata->u.vlan.sta) ||
	     (sdata->vif.type == NL80211_IFTYPE_STATION && sdata->u.mgd.use_4addr)))
		return -1;

	return ieee80211_data_to_8023(rx->skb, sdata->vif.addr, sdata->vif.type);
}

/*
 * requires that rx->skb is a frame with ethernet header
 */
static bool ieee80211_frame_allowed(struct ieee80211_rx_data *rx, __le16 fc)
{
	static const u8 pae_group_addr[ETH_ALEN] __aligned(2)
		= { 0x01, 0x80, 0xC2, 0x00, 0x00, 0x03 };
	struct ethhdr *ehdr = (struct ethhdr *) rx->skb->data;

	/*
	 * Allow EAPOL frames to us/the PAE group address regardless
	 * of whether the frame was encrypted or not.
	 */
	if (ehdr->h_proto == rx->sdata->control_port_protocol &&
	    (compare_ether_addr(ehdr->h_dest, rx->sdata->vif.addr) == 0 ||
	     compare_ether_addr(ehdr->h_dest, pae_group_addr) == 0))
		return true;

	if (ieee80211_802_1x_port_control(rx) ||
	    ieee80211_drop_unencrypted(rx, fc))
		return false;

	return true;
}

/*
 * requires that rx->skb is a frame with ethernet header
 */
static void
ieee80211_deliver_skb(struct ieee80211_rx_data *rx)
{
	struct ieee80211_sub_if_data *sdata = rx->sdata;
	struct net_device *dev = sdata->dev;
	struct sk_buff *skb, *xmit_skb;
	struct ethhdr *ehdr = (struct ethhdr *) rx->skb->data;
	struct sta_info *dsta;
	struct ieee80211_rx_status *status = IEEE80211_SKB_RXCB(rx->skb);

	skb = rx->skb;
	xmit_skb = NULL;

	if ((sdata->vif.type == NL80211_IFTYPE_AP ||
	     sdata->vif.type == NL80211_IFTYPE_AP_VLAN) &&
	    !(sdata->flags & IEEE80211_SDATA_DONT_BRIDGE_PACKETS) &&
	    (status->rx_flags & IEEE80211_RX_RA_MATCH) &&
	    (sdata->vif.type != NL80211_IFTYPE_AP_VLAN || !sdata->u.vlan.sta)) {
		if (is_multicast_ether_addr(ehdr->h_dest)) {
			/*
			 * send multicast frames both to higher layers in
			 * local net stack and back to the wireless medium
			 */
			xmit_skb = skb_copy(skb, GFP_ATOMIC);
			if (!xmit_skb && net_ratelimit())
				printk(KERN_DEBUG "%s: failed to clone "
				       "multicast frame\n", dev->name);
		} else {
			dsta = sta_info_get(sdata, skb->data);
			if (dsta) {
				/*
				 * The destination station is associated to
				 * this AP (in this VLAN), so send the frame
				 * directly to it and do not pass it to local
				 * net stack.
				 */
				xmit_skb = skb;
				skb = NULL;
			}
		}
	}

	if (skb) {
		int align __maybe_unused;

#ifndef CONFIG_HAVE_EFFICIENT_UNALIGNED_ACCESS
		/*
		 * 'align' will only take the values 0 or 2 here
		 * since all frames are required to be aligned
		 * to 2-byte boundaries when being passed to
		 * mac80211. That also explains the __skb_push()
		 * below.
		 */
		align = ((unsigned long)(skb->data + sizeof(struct ethhdr))) & 3;
		if (align) {
			if (WARN_ON(skb_headroom(skb) < 3)) {
				dev_kfree_skb(skb);
				skb = NULL;
			} else {
				u8 *data = skb->data;
				size_t len = skb_headlen(skb);
				skb->data -= align;
				memmove(skb->data, data, len);
				skb_set_tail_pointer(skb, len);
			}
		}
#endif

		if (skb) {
			/* deliver to local stack */
			skb->protocol = eth_type_trans(skb, dev);
			memset(skb->cb, 0, sizeof(skb->cb));
			netif_receive_skb(skb);
		}
	}

	if (xmit_skb) {
		/* send to wireless media */
		xmit_skb->protocol = htons(ETH_P_802_3);
		skb_reset_network_header(xmit_skb);
		skb_reset_mac_header(xmit_skb);
		dev_queue_xmit(xmit_skb);
	}
}

static ieee80211_rx_result debug_noinline
ieee80211_rx_h_amsdu(struct ieee80211_rx_data *rx)
{
	struct net_device *dev = rx->sdata->dev;
	struct sk_buff *skb = rx->skb;
	struct ieee80211_hdr *hdr = (struct ieee80211_hdr *)skb->data;
	__le16 fc = hdr->frame_control;
	struct sk_buff_head frame_list;
	struct ieee80211_rx_status *status = IEEE80211_SKB_RXCB(rx->skb);

	if (unlikely(!ieee80211_is_data(fc)))
		return RX_CONTINUE;

	if (unlikely(!ieee80211_is_data_present(fc)))
		return RX_DROP_MONITOR;

	if (!(status->rx_flags & IEEE80211_RX_AMSDU))
		return RX_CONTINUE;

	if (ieee80211_has_a4(hdr->frame_control) &&
	    rx->sdata->vif.type == NL80211_IFTYPE_AP_VLAN &&
	    !rx->sdata->u.vlan.sta)
		return RX_DROP_UNUSABLE;

	if (is_multicast_ether_addr(hdr->addr1) &&
	    ((rx->sdata->vif.type == NL80211_IFTYPE_AP_VLAN &&
	      rx->sdata->u.vlan.sta) ||
	     (rx->sdata->vif.type == NL80211_IFTYPE_STATION &&
	      rx->sdata->u.mgd.use_4addr)))
		return RX_DROP_UNUSABLE;

	skb->dev = dev;
	__skb_queue_head_init(&frame_list);

	if (skb_linearize(skb))
		return RX_DROP_UNUSABLE;

	ieee80211_amsdu_to_8023s(skb, &frame_list, dev->dev_addr,
				 rx->sdata->vif.type,
				 rx->local->hw.extra_tx_headroom);

	while (!skb_queue_empty(&frame_list)) {
		rx->skb = __skb_dequeue(&frame_list);

		if (!ieee80211_frame_allowed(rx, fc)) {
			dev_kfree_skb(rx->skb);
			continue;
		}
		dev->stats.rx_packets++;
		dev->stats.rx_bytes += rx->skb->len;

		ieee80211_deliver_skb(rx);
	}

	return RX_QUEUED;
}

#ifdef CONFIG_MAC80211_MESH
static ieee80211_rx_result
ieee80211_rx_h_mesh_fwding(struct ieee80211_rx_data *rx)
{
	struct ieee80211_hdr *hdr;
	struct ieee80211s_hdr *mesh_hdr;
	unsigned int hdrlen;
	struct sk_buff *skb = rx->skb, *fwd_skb;
	struct ieee80211_local *local = rx->local;
	struct ieee80211_sub_if_data *sdata = rx->sdata;
	struct ieee80211_rx_status *status = IEEE80211_SKB_RXCB(skb);

	hdr = (struct ieee80211_hdr *) skb->data;
	hdrlen = ieee80211_hdrlen(hdr->frame_control);
	mesh_hdr = (struct ieee80211s_hdr *) (skb->data + hdrlen);

	if (!ieee80211_is_data(hdr->frame_control))
		return RX_CONTINUE;

	if (!mesh_hdr->ttl)
		/* illegal frame */
		return RX_DROP_MONITOR;

	if (mesh_hdr->flags & MESH_FLAGS_AE) {
		struct mesh_path *mppath;
		char *proxied_addr;
		char *mpp_addr;

		if (is_multicast_ether_addr(hdr->addr1)) {
			mpp_addr = hdr->addr3;
			proxied_addr = mesh_hdr->eaddr1;
		} else {
			mpp_addr = hdr->addr4;
			proxied_addr = mesh_hdr->eaddr2;
		}

		rcu_read_lock();
		mppath = mpp_path_lookup(proxied_addr, sdata);
		if (!mppath) {
			mpp_path_add(proxied_addr, mpp_addr, sdata);
		} else {
			spin_lock_bh(&mppath->state_lock);
			if (compare_ether_addr(mppath->mpp, mpp_addr) != 0)
				memcpy(mppath->mpp, mpp_addr, ETH_ALEN);
			spin_unlock_bh(&mppath->state_lock);
		}
		rcu_read_unlock();
	}

	/* Frame has reached destination.  Don't forward */
	if (!is_multicast_ether_addr(hdr->addr1) &&
	    compare_ether_addr(sdata->vif.addr, hdr->addr3) == 0)
		return RX_CONTINUE;

	mesh_hdr->ttl--;

	if (status->rx_flags & IEEE80211_RX_RA_MATCH) {
		if (!mesh_hdr->ttl)
			IEEE80211_IFSTA_MESH_CTR_INC(&rx->sdata->u.mesh,
						     dropped_frames_ttl);
		else {
			struct ieee80211_hdr *fwd_hdr;
			struct ieee80211_tx_info *info;

			fwd_skb = skb_copy(skb, GFP_ATOMIC);

			if (!fwd_skb && net_ratelimit())
				printk(KERN_DEBUG "%s: failed to clone mesh frame\n",
						   sdata->name);

			fwd_hdr =  (struct ieee80211_hdr *) fwd_skb->data;
			memcpy(fwd_hdr->addr2, sdata->vif.addr, ETH_ALEN);
			info = IEEE80211_SKB_CB(fwd_skb);
			memset(info, 0, sizeof(*info));
			info->flags |= IEEE80211_TX_INTFL_NEED_TXPROCESSING;
			info->control.vif = &rx->sdata->vif;
			skb_set_queue_mapping(skb,
				ieee80211_select_queue(rx->sdata, fwd_skb));
			ieee80211_set_qos_hdr(local, skb);
			if (is_multicast_ether_addr(fwd_hdr->addr1))
				IEEE80211_IFSTA_MESH_CTR_INC(&sdata->u.mesh,
								fwded_mcast);
			else {
				int err;
				/*
				 * Save TA to addr1 to send TA a path error if a
				 * suitable next hop is not found
				 */
				memcpy(fwd_hdr->addr1, fwd_hdr->addr2,
						ETH_ALEN);
				err = mesh_nexthop_lookup(fwd_skb, sdata);
				/* Failed to immediately resolve next hop:
				 * fwded frame was dropped or will be added
				 * later to the pending skb queue.  */
				if (err)
					return RX_DROP_MONITOR;

				IEEE80211_IFSTA_MESH_CTR_INC(&sdata->u.mesh,
								fwded_unicast);
			}
			IEEE80211_IFSTA_MESH_CTR_INC(&sdata->u.mesh,
						     fwded_frames);
			ieee80211_add_pending_skb(local, fwd_skb);
		}
	}

	if (is_multicast_ether_addr(hdr->addr1) ||
	    sdata->dev->flags & IFF_PROMISC)
		return RX_CONTINUE;
	else
		return RX_DROP_MONITOR;
}
#endif

static ieee80211_rx_result debug_noinline
ieee80211_rx_h_data(struct ieee80211_rx_data *rx)
{
	struct ieee80211_sub_if_data *sdata = rx->sdata;
	struct ieee80211_local *local = rx->local;
	struct net_device *dev = sdata->dev;
	struct ieee80211_hdr *hdr = (struct ieee80211_hdr *)rx->skb->data;
	__le16 fc = hdr->frame_control;
	int err;

	if (unlikely(!ieee80211_is_data(hdr->frame_control)))
		return RX_CONTINUE;

	if (unlikely(!ieee80211_is_data_present(hdr->frame_control)))
		return RX_DROP_MONITOR;

	/*
	 * Allow the cooked monitor interface of an AP to see 4-addr frames so
	 * that a 4-addr station can be detected and moved into a separate VLAN
	 */
	if (ieee80211_has_a4(hdr->frame_control) &&
	    sdata->vif.type == NL80211_IFTYPE_AP)
		return RX_DROP_MONITOR;

	err = __ieee80211_data_to_8023(rx);
	if (unlikely(err))
		return RX_DROP_UNUSABLE;

	if (!ieee80211_frame_allowed(rx, fc))
		return RX_DROP_MONITOR;

	rx->skb->dev = dev;

	dev->stats.rx_packets++;
	dev->stats.rx_bytes += rx->skb->len;

	if (ieee80211_is_data(hdr->frame_control) &&
	    !is_multicast_ether_addr(hdr->addr1) &&
	    local->hw.conf.dynamic_ps_timeout > 0 && local->ps_sdata) {
			mod_timer(&local->dynamic_ps_timer, jiffies +
			 msecs_to_jiffies(local->hw.conf.dynamic_ps_timeout));
	}

	ieee80211_deliver_skb(rx);

	return RX_QUEUED;
}

static ieee80211_rx_result debug_noinline
ieee80211_rx_h_ctrl(struct ieee80211_rx_data *rx, struct sk_buff_head *frames)
{
	struct ieee80211_local *local = rx->local;
	struct ieee80211_hw *hw = &local->hw;
	struct sk_buff *skb = rx->skb;
	struct ieee80211_bar *bar = (struct ieee80211_bar *)skb->data;
	struct tid_ampdu_rx *tid_agg_rx;
	u16 start_seq_num;
	u16 tid;

	if (likely(!ieee80211_is_ctl(bar->frame_control)))
		return RX_CONTINUE;

	if (ieee80211_is_back_req(bar->frame_control)) {
		struct {
			__le16 control, start_seq_num;
		} __packed bar_data;

		if (!rx->sta)
			return RX_DROP_MONITOR;

		if (skb_copy_bits(skb, offsetof(struct ieee80211_bar, control),
				  &bar_data, sizeof(bar_data)))
			return RX_DROP_MONITOR;

		tid = le16_to_cpu(bar_data.control) >> 12;

		tid_agg_rx = rcu_dereference(rx->sta->ampdu_mlme.tid_rx[tid]);
		if (!tid_agg_rx)
			return RX_DROP_MONITOR;

		start_seq_num = le16_to_cpu(bar_data.start_seq_num) >> 4;

		/* reset session timer */
		if (tid_agg_rx->timeout)
			mod_timer(&tid_agg_rx->session_timer,
				  TU_TO_EXP_TIME(tid_agg_rx->timeout));

		/* release stored frames up to start of BAR */
		ieee80211_release_reorder_frames(hw, tid_agg_rx, start_seq_num,
						 frames);
		kfree_skb(skb);
		return RX_QUEUED;
	}

	/*
	 * After this point, we only want management frames,
	 * so we can drop all remaining control frames to
	 * cooked monitor interfaces.
	 */
	return RX_DROP_MONITOR;
}

static void ieee80211_process_sa_query_req(struct ieee80211_sub_if_data *sdata,
					   struct ieee80211_mgmt *mgmt,
					   size_t len)
{
	struct ieee80211_local *local = sdata->local;
	struct sk_buff *skb;
	struct ieee80211_mgmt *resp;

	if (compare_ether_addr(mgmt->da, sdata->vif.addr) != 0) {
		/* Not to own unicast address */
		return;
	}

	if (compare_ether_addr(mgmt->sa, sdata->u.mgd.bssid) != 0 ||
	    compare_ether_addr(mgmt->bssid, sdata->u.mgd.bssid) != 0) {
		/* Not from the current AP or not associated yet. */
		return;
	}

	if (len < 24 + 1 + sizeof(resp->u.action.u.sa_query)) {
		/* Too short SA Query request frame */
		return;
	}

	skb = dev_alloc_skb(sizeof(*resp) + local->hw.extra_tx_headroom);
	if (skb == NULL)
		return;

	skb_reserve(skb, local->hw.extra_tx_headroom);
	resp = (struct ieee80211_mgmt *) skb_put(skb, 24);
	memset(resp, 0, 24);
	memcpy(resp->da, mgmt->sa, ETH_ALEN);
	memcpy(resp->sa, sdata->vif.addr, ETH_ALEN);
	memcpy(resp->bssid, sdata->u.mgd.bssid, ETH_ALEN);
	resp->frame_control = cpu_to_le16(IEEE80211_FTYPE_MGMT |
					  IEEE80211_STYPE_ACTION);
	skb_put(skb, 1 + sizeof(resp->u.action.u.sa_query));
	resp->u.action.category = WLAN_CATEGORY_SA_QUERY;
	resp->u.action.u.sa_query.action = WLAN_ACTION_SA_QUERY_RESPONSE;
	memcpy(resp->u.action.u.sa_query.trans_id,
	       mgmt->u.action.u.sa_query.trans_id,
	       WLAN_SA_QUERY_TR_ID_LEN);

	ieee80211_tx_skb(sdata, skb);
}

static ieee80211_rx_result debug_noinline
ieee80211_rx_h_mgmt_check(struct ieee80211_rx_data *rx)
{
	struct ieee80211_mgmt *mgmt = (struct ieee80211_mgmt *) rx->skb->data;
	struct ieee80211_rx_status *status = IEEE80211_SKB_RXCB(rx->skb);

	/*
	 * From here on, look only at management frames.
	 * Data and control frames are already handled,
	 * and unknown (reserved) frames are useless.
	 */
	if (rx->skb->len < 24)
		return RX_DROP_MONITOR;

	if (!ieee80211_is_mgmt(mgmt->frame_control))
		return RX_DROP_MONITOR;

	if (!(status->rx_flags & IEEE80211_RX_RA_MATCH))
		return RX_DROP_MONITOR;

	if (ieee80211_drop_unencrypted_mgmt(rx))
		return RX_DROP_UNUSABLE;

	return RX_CONTINUE;
}

static ieee80211_rx_result debug_noinline
ieee80211_rx_h_action(struct ieee80211_rx_data *rx)
{
	struct ieee80211_local *local = rx->local;
	struct ieee80211_sub_if_data *sdata = rx->sdata;
	struct ieee80211_mgmt *mgmt = (struct ieee80211_mgmt *) rx->skb->data;
	struct ieee80211_rx_status *status = IEEE80211_SKB_RXCB(rx->skb);
	int len = rx->skb->len;

	if (!ieee80211_is_action(mgmt->frame_control))
		return RX_CONTINUE;

	/* drop too small frames */
	if (len < IEEE80211_MIN_ACTION_SIZE)
		return RX_DROP_UNUSABLE;

	if (!rx->sta && mgmt->u.action.category != WLAN_CATEGORY_PUBLIC)
		return RX_DROP_UNUSABLE;

	if (!(status->rx_flags & IEEE80211_RX_RA_MATCH))
		return RX_DROP_UNUSABLE;

	switch (mgmt->u.action.category) {
	case WLAN_CATEGORY_BACK:
		/*
		 * The aggregation code is not prepared to handle
		 * anything but STA/AP due to the BSSID handling;
		 * IBSS could work in the code but isn't supported
		 * by drivers or the standard.
		 */
		if (sdata->vif.type != NL80211_IFTYPE_STATION &&
		    sdata->vif.type != NL80211_IFTYPE_AP_VLAN &&
		    sdata->vif.type != NL80211_IFTYPE_AP)
			break;

		/* verify action_code is present */
		if (len < IEEE80211_MIN_ACTION_SIZE + 1)
			break;

		switch (mgmt->u.action.u.addba_req.action_code) {
		case WLAN_ACTION_ADDBA_REQ:
			if (len < (IEEE80211_MIN_ACTION_SIZE +
				   sizeof(mgmt->u.action.u.addba_req)))
				goto invalid;
			break;
		case WLAN_ACTION_ADDBA_RESP:
			if (len < (IEEE80211_MIN_ACTION_SIZE +
				   sizeof(mgmt->u.action.u.addba_resp)))
				goto invalid;
			break;
		case WLAN_ACTION_DELBA:
			if (len < (IEEE80211_MIN_ACTION_SIZE +
				   sizeof(mgmt->u.action.u.delba)))
				goto invalid;
			break;
		default:
			goto invalid;
		}

		goto queue;
	case WLAN_CATEGORY_SPECTRUM_MGMT:
		if (local->hw.conf.channel->band != IEEE80211_BAND_5GHZ)
			break;

		if (sdata->vif.type != NL80211_IFTYPE_STATION)
			break;

		/* verify action_code is present */
		if (len < IEEE80211_MIN_ACTION_SIZE + 1)
			break;

		switch (mgmt->u.action.u.measurement.action_code) {
		case WLAN_ACTION_SPCT_MSR_REQ:
			if (len < (IEEE80211_MIN_ACTION_SIZE +
				   sizeof(mgmt->u.action.u.measurement)))
				break;
			ieee80211_process_measurement_req(sdata, mgmt, len);
			goto handled;
		case WLAN_ACTION_SPCT_CHL_SWITCH:
			if (len < (IEEE80211_MIN_ACTION_SIZE +
				   sizeof(mgmt->u.action.u.chan_switch)))
				break;

			if (sdata->vif.type != NL80211_IFTYPE_STATION)
				break;

			if (memcmp(mgmt->bssid, sdata->u.mgd.bssid, ETH_ALEN))
				break;

			goto queue;
		}
		break;
	case WLAN_CATEGORY_SA_QUERY:
		if (len < (IEEE80211_MIN_ACTION_SIZE +
			   sizeof(mgmt->u.action.u.sa_query)))
			break;

		switch (mgmt->u.action.u.sa_query.action) {
		case WLAN_ACTION_SA_QUERY_REQUEST:
			if (sdata->vif.type != NL80211_IFTYPE_STATION)
				break;
			ieee80211_process_sa_query_req(sdata, mgmt, len);
			goto handled;
		}
		break;
	case WLAN_CATEGORY_MESH_PLINK:
	case WLAN_CATEGORY_MESH_PATH_SEL:
		if (!ieee80211_vif_is_mesh(&sdata->vif))
			break;
		goto queue;
	}

<<<<<<< HEAD
 invalid:
	/*
	 * For AP mode, hostapd is responsible for handling any action
	 * frames that we didn't handle, including returning unknown
	 * ones. For all other modes we will return them to the sender,
	 * setting the 0x80 bit in the action category, as required by
	 * 802.11-2007 7.3.1.11.
	 */
	if (sdata->vif.type == NL80211_IFTYPE_AP ||
	    sdata->vif.type == NL80211_IFTYPE_AP_VLAN)
		return RX_DROP_MONITOR;
=======
	return RX_CONTINUE;

 invalid:
	status->rx_flags |= IEEE80211_RX_MALFORMED_ACTION_FRM;
	/* will return in the next handlers */
	return RX_CONTINUE;

 handled:
	if (rx->sta)
		rx->sta->rx_packets++;
	dev_kfree_skb(rx->skb);
	return RX_QUEUED;

 queue:
	rx->skb->pkt_type = IEEE80211_SDATA_QUEUE_TYPE_FRAME;
	skb_queue_tail(&sdata->skb_queue, rx->skb);
	ieee80211_queue_work(&local->hw, &sdata->work);
	if (rx->sta)
		rx->sta->rx_packets++;
	return RX_QUEUED;
}

static ieee80211_rx_result debug_noinline
ieee80211_rx_h_userspace_mgmt(struct ieee80211_rx_data *rx)
{
	struct ieee80211_rx_status *status = IEEE80211_SKB_RXCB(rx->skb);

	/* skip known-bad action frames and return them in the next handler */
	if (status->rx_flags & IEEE80211_RX_MALFORMED_ACTION_FRM)
		return RX_CONTINUE;
>>>>>>> 45f53cc9

	/*
	 * Getting here means the kernel doesn't know how to handle
	 * it, but maybe userspace does ... include returned frames
	 * so userspace can register for those to know whether ones
	 * it transmitted were processed or returned.
	 */

<<<<<<< HEAD
	if (cfg80211_rx_action(rx->sdata->dev, status->freq,
			       rx->skb->data, rx->skb->len,
			       GFP_ATOMIC))
		goto handled;
=======
	if (cfg80211_rx_mgmt(rx->sdata->dev, status->freq,
			     rx->skb->data, rx->skb->len,
			     GFP_ATOMIC)) {
		if (rx->sta)
			rx->sta->rx_packets++;
		dev_kfree_skb(rx->skb);
		return RX_QUEUED;
	}


	return RX_CONTINUE;
}

static ieee80211_rx_result debug_noinline
ieee80211_rx_h_action_return(struct ieee80211_rx_data *rx)
{
	struct ieee80211_local *local = rx->local;
	struct ieee80211_mgmt *mgmt = (struct ieee80211_mgmt *) rx->skb->data;
	struct sk_buff *nskb;
	struct ieee80211_sub_if_data *sdata = rx->sdata;
	struct ieee80211_rx_status *status = IEEE80211_SKB_RXCB(rx->skb);

	if (!ieee80211_is_action(mgmt->frame_control))
		return RX_CONTINUE;

	/*
	 * For AP mode, hostapd is responsible for handling any action
	 * frames that we didn't handle, including returning unknown
	 * ones. For all other modes we will return them to the sender,
	 * setting the 0x80 bit in the action category, as required by
	 * 802.11-2007 7.3.1.11.
	 * Newer versions of hostapd shall also use the management frame
	 * registration mechanisms, but older ones still use cooked
	 * monitor interfaces so push all frames there.
	 */
	if (!(status->rx_flags & IEEE80211_RX_MALFORMED_ACTION_FRM) &&
	    (sdata->vif.type == NL80211_IFTYPE_AP ||
	     sdata->vif.type == NL80211_IFTYPE_AP_VLAN))
		return RX_DROP_MONITOR;
>>>>>>> 45f53cc9

	/* do not return rejected action frames */
	if (mgmt->u.action.category & 0x80)
		return RX_DROP_UNUSABLE;

	nskb = skb_copy_expand(rx->skb, local->hw.extra_tx_headroom, 0,
			       GFP_ATOMIC);
	if (nskb) {
		struct ieee80211_mgmt *nmgmt = (void *)nskb->data;

		nmgmt->u.action.category |= 0x80;
		memcpy(nmgmt->da, nmgmt->sa, ETH_ALEN);
		memcpy(nmgmt->sa, rx->sdata->vif.addr, ETH_ALEN);

		memset(nskb->cb, 0, sizeof(nskb->cb));

		ieee80211_tx_skb(rx->sdata, nskb);
	}
	dev_kfree_skb(rx->skb);
	return RX_QUEUED;

 queue:
	rx->skb->pkt_type = IEEE80211_SDATA_QUEUE_TYPE_FRAME;
	skb_queue_tail(&sdata->skb_queue, rx->skb);
	ieee80211_queue_work(&local->hw, &sdata->work);
	if (rx->sta)
		rx->sta->rx_packets++;
	return RX_QUEUED;
}

static ieee80211_rx_result debug_noinline
ieee80211_rx_h_mgmt(struct ieee80211_rx_data *rx)
{
	struct ieee80211_sub_if_data *sdata = rx->sdata;
	ieee80211_rx_result rxs;
	struct ieee80211_mgmt *mgmt = (void *)rx->skb->data;
	__le16 stype;
<<<<<<< HEAD

	if (!(rx->flags & IEEE80211_RX_RA_MATCH))
		return RX_DROP_MONITOR;

	if (rx->skb->len < 24)
		return RX_DROP_MONITOR;

	if (ieee80211_drop_unencrypted_mgmt(rx))
		return RX_DROP_UNUSABLE;
=======
>>>>>>> 45f53cc9

	rxs = ieee80211_work_rx_mgmt(rx->sdata, rx->skb);
	if (rxs != RX_CONTINUE)
		return rxs;

	stype = mgmt->frame_control & cpu_to_le16(IEEE80211_FCTL_STYPE);

	if (!ieee80211_vif_is_mesh(&sdata->vif) &&
	    sdata->vif.type != NL80211_IFTYPE_ADHOC &&
	    sdata->vif.type != NL80211_IFTYPE_STATION)
		return RX_DROP_MONITOR;

	switch (stype) {
	case cpu_to_le16(IEEE80211_STYPE_BEACON):
	case cpu_to_le16(IEEE80211_STYPE_PROBE_RESP):
		/* process for all: mesh, mlme, ibss */
		break;
	case cpu_to_le16(IEEE80211_STYPE_DEAUTH):
	case cpu_to_le16(IEEE80211_STYPE_DISASSOC):
		/* process only for station */
		if (sdata->vif.type != NL80211_IFTYPE_STATION)
			return RX_DROP_MONITOR;
		break;
	case cpu_to_le16(IEEE80211_STYPE_PROBE_REQ):
	case cpu_to_le16(IEEE80211_STYPE_AUTH):
		/* process only for ibss */
		if (sdata->vif.type != NL80211_IFTYPE_ADHOC)
			return RX_DROP_MONITOR;
		break;
	default:
		return RX_DROP_MONITOR;
	}

	/* queue up frame and kick off work to process it */
	rx->skb->pkt_type = IEEE80211_SDATA_QUEUE_TYPE_FRAME;
	skb_queue_tail(&sdata->skb_queue, rx->skb);
	ieee80211_queue_work(&rx->local->hw, &sdata->work);
	if (rx->sta)
		rx->sta->rx_packets++;

	return RX_QUEUED;
}

static void ieee80211_rx_michael_mic_report(struct ieee80211_hdr *hdr,
					    struct ieee80211_rx_data *rx)
{
	int keyidx;
	unsigned int hdrlen;

	hdrlen = ieee80211_hdrlen(hdr->frame_control);
	if (rx->skb->len >= hdrlen + 4)
		keyidx = rx->skb->data[hdrlen + 3] >> 6;
	else
		keyidx = -1;

	if (!rx->sta) {
		/*
		 * Some hardware seem to generate incorrect Michael MIC
		 * reports; ignore them to avoid triggering countermeasures.
		 */
		return;
	}

	if (!ieee80211_has_protected(hdr->frame_control))
		return;

	if (rx->sdata->vif.type == NL80211_IFTYPE_AP && keyidx) {
		/*
		 * APs with pairwise keys should never receive Michael MIC
		 * errors for non-zero keyidx because these are reserved for
		 * group keys and only the AP is sending real multicast
		 * frames in the BSS.
		 */
		return;
	}

	if (!ieee80211_is_data(hdr->frame_control) &&
	    !ieee80211_is_auth(hdr->frame_control))
		return;

	mac80211_ev_michael_mic_failure(rx->sdata, keyidx, hdr, NULL,
					GFP_ATOMIC);
}

/* TODO: use IEEE80211_RX_FRAGMENTED */
static void ieee80211_rx_cooked_monitor(struct ieee80211_rx_data *rx,
					struct ieee80211_rate *rate)
{
	struct ieee80211_sub_if_data *sdata;
	struct ieee80211_local *local = rx->local;
	struct ieee80211_rtap_hdr {
		struct ieee80211_radiotap_header hdr;
		u8 flags;
		u8 rate_or_pad;
		__le16 chan_freq;
		__le16 chan_flags;
	} __packed *rthdr;
	struct sk_buff *skb = rx->skb, *skb2;
	struct net_device *prev_dev = NULL;
	struct ieee80211_rx_status *status = IEEE80211_SKB_RXCB(skb);

<<<<<<< HEAD
=======
	/*
	 * If cooked monitor has been processed already, then
	 * don't do it again. If not, set the flag.
	 */
	if (rx->flags & IEEE80211_RX_CMNTR)
		goto out_free_skb;
	rx->flags |= IEEE80211_RX_CMNTR;

>>>>>>> 45f53cc9
	if (skb_headroom(skb) < sizeof(*rthdr) &&
	    pskb_expand_head(skb, sizeof(*rthdr), 0, GFP_ATOMIC))
		goto out_free_skb;

	rthdr = (void *)skb_push(skb, sizeof(*rthdr));
	memset(rthdr, 0, sizeof(*rthdr));
	rthdr->hdr.it_len = cpu_to_le16(sizeof(*rthdr));
	rthdr->hdr.it_present =
		cpu_to_le32((1 << IEEE80211_RADIOTAP_FLAGS) |
			    (1 << IEEE80211_RADIOTAP_CHANNEL));

	if (rate) {
		rthdr->rate_or_pad = rate->bitrate / 5;
		rthdr->hdr.it_present |=
			cpu_to_le32(1 << IEEE80211_RADIOTAP_RATE);
	}
	rthdr->chan_freq = cpu_to_le16(status->freq);

	if (status->band == IEEE80211_BAND_5GHZ)
		rthdr->chan_flags = cpu_to_le16(IEEE80211_CHAN_OFDM |
						IEEE80211_CHAN_5GHZ);
	else
		rthdr->chan_flags = cpu_to_le16(IEEE80211_CHAN_DYN |
						IEEE80211_CHAN_2GHZ);

	skb_set_mac_header(skb, 0);
	skb->ip_summed = CHECKSUM_UNNECESSARY;
	skb->pkt_type = PACKET_OTHERHOST;
	skb->protocol = htons(ETH_P_802_2);

	list_for_each_entry_rcu(sdata, &local->interfaces, list) {
		if (!ieee80211_sdata_running(sdata))
			continue;

		if (sdata->vif.type != NL80211_IFTYPE_MONITOR ||
		    !(sdata->u.mntr_flags & MONITOR_FLAG_COOK_FRAMES))
			continue;

		if (prev_dev) {
			skb2 = skb_clone(skb, GFP_ATOMIC);
			if (skb2) {
				skb2->dev = prev_dev;
				netif_receive_skb(skb2);
			}
		}

		prev_dev = sdata->dev;
		sdata->dev->stats.rx_packets++;
		sdata->dev->stats.rx_bytes += skb->len;
	}

	if (prev_dev) {
		skb->dev = prev_dev;
		netif_receive_skb(skb);
<<<<<<< HEAD
		skb = NULL;
	} else
		goto out_free_skb;

	return;
=======
		return;
	}
>>>>>>> 45f53cc9

 out_free_skb:
	dev_kfree_skb(skb);
}

static void ieee80211_rx_handlers_result(struct ieee80211_rx_data *rx,
					 ieee80211_rx_result res)
{
	switch (res) {
	case RX_DROP_MONITOR:
		I802_DEBUG_INC(rx->sdata->local->rx_handlers_drop);
		if (rx->sta)
			rx->sta->rx_dropped++;
		/* fall through */
	case RX_CONTINUE: {
		struct ieee80211_rate *rate = NULL;
		struct ieee80211_supported_band *sband;
		struct ieee80211_rx_status *status;

		status = IEEE80211_SKB_RXCB((rx->skb));

		sband = rx->local->hw.wiphy->bands[status->band];
		if (!(status->flag & RX_FLAG_HT))
			rate = &sband->bitrates[status->rate_idx];

		ieee80211_rx_cooked_monitor(rx, rate);
		break;
		}
	case RX_DROP_UNUSABLE:
		I802_DEBUG_INC(rx->sdata->local->rx_handlers_drop);
		if (rx->sta)
			rx->sta->rx_dropped++;
		dev_kfree_skb(rx->skb);
		break;
	case RX_QUEUED:
		I802_DEBUG_INC(rx->sdata->local->rx_handlers_queued);
		break;
	}
}

static void ieee80211_rx_handlers(struct ieee80211_rx_data *rx,
				  struct sk_buff_head *frames)
{
	ieee80211_rx_result res = RX_DROP_MONITOR;
	struct sk_buff *skb;

#define CALL_RXH(rxh)			\
	do {				\
		res = rxh(rx);		\
		if (res != RX_CONTINUE)	\
			goto rxh_next;  \
	} while (0);

	while ((skb = __skb_dequeue(frames))) {
		/*
		 * all the other fields are valid across frames
		 * that belong to an aMPDU since they are on the
		 * same TID from the same station
		 */
		rx->skb = skb;
		rx->flags = 0;

		CALL_RXH(ieee80211_rx_h_decrypt)
		CALL_RXH(ieee80211_rx_h_check_more_data)
		CALL_RXH(ieee80211_rx_h_sta_process)
		CALL_RXH(ieee80211_rx_h_defragment)
		CALL_RXH(ieee80211_rx_h_ps_poll)
		CALL_RXH(ieee80211_rx_h_michael_mic_verify)
		/* must be after MMIC verify so header is counted in MPDU mic */
		CALL_RXH(ieee80211_rx_h_remove_qos_control)
		CALL_RXH(ieee80211_rx_h_amsdu)
#ifdef CONFIG_MAC80211_MESH
		if (ieee80211_vif_is_mesh(&rx->sdata->vif))
			CALL_RXH(ieee80211_rx_h_mesh_fwding);
#endif
		CALL_RXH(ieee80211_rx_h_data)

		/* special treatment -- needs the queue */
		res = ieee80211_rx_h_ctrl(rx, frames);
		if (res != RX_CONTINUE)
			goto rxh_next;

		CALL_RXH(ieee80211_rx_h_mgmt_check)
		CALL_RXH(ieee80211_rx_h_action)
		CALL_RXH(ieee80211_rx_h_userspace_mgmt)
		CALL_RXH(ieee80211_rx_h_action_return)
		CALL_RXH(ieee80211_rx_h_mgmt)

 rxh_next:
		ieee80211_rx_handlers_result(rx, res);

#undef CALL_RXH
	}
}

static void ieee80211_invoke_rx_handlers(struct ieee80211_rx_data *rx)
{
	struct sk_buff_head reorder_release;
	ieee80211_rx_result res = RX_DROP_MONITOR;

	__skb_queue_head_init(&reorder_release);

#define CALL_RXH(rxh)			\
	do {				\
		res = rxh(rx);		\
		if (res != RX_CONTINUE)	\
			goto rxh_next;  \
	} while (0);

	CALL_RXH(ieee80211_rx_h_passive_scan)
	CALL_RXH(ieee80211_rx_h_check)

	ieee80211_rx_reorder_ampdu(rx, &reorder_release);

	ieee80211_rx_handlers(rx, &reorder_release);
	return;

 rxh_next:
	ieee80211_rx_handlers_result(rx, res);

#undef CALL_RXH
}

/*
 * This function makes calls into the RX path. Therefore the
 * caller must hold the sta_info->lock and everything has to
 * be under rcu_read_lock protection as well.
 */
void ieee80211_release_reorder_timeout(struct sta_info *sta, int tid)
{
	struct sk_buff_head frames;
	struct ieee80211_rx_data rx = {
		.sta = sta,
		.sdata = sta->sdata,
		.local = sta->local,
		.queue = tid,
	};
	struct tid_ampdu_rx *tid_agg_rx;

	tid_agg_rx = rcu_dereference(sta->ampdu_mlme.tid_rx[tid]);
	if (!tid_agg_rx)
		return;

	__skb_queue_head_init(&frames);

	spin_lock(&tid_agg_rx->reorder_lock);
	ieee80211_sta_reorder_release(&sta->local->hw, tid_agg_rx, &frames);
	spin_unlock(&tid_agg_rx->reorder_lock);

	ieee80211_rx_handlers(&rx, &frames);
}

/* main receive path */

static int prepare_for_handlers(struct ieee80211_rx_data *rx,
				struct ieee80211_hdr *hdr)
{
	struct ieee80211_sub_if_data *sdata = rx->sdata;
	struct sk_buff *skb = rx->skb;
	struct ieee80211_rx_status *status = IEEE80211_SKB_RXCB(skb);
	u8 *bssid = ieee80211_get_bssid(hdr, skb->len, sdata->vif.type);
	int multicast = is_multicast_ether_addr(hdr->addr1);

	switch (sdata->vif.type) {
	case NL80211_IFTYPE_STATION:
		if (!bssid && !sdata->u.mgd.use_4addr)
			return 0;
		if (!multicast &&
		    compare_ether_addr(sdata->vif.addr, hdr->addr1) != 0) {
			if (!(sdata->dev->flags & IFF_PROMISC))
				return 0;
			status->rx_flags &= ~IEEE80211_RX_RA_MATCH;
		}
		break;
	case NL80211_IFTYPE_ADHOC:
		if (!bssid)
			return 0;
		if (ieee80211_is_beacon(hdr->frame_control)) {
			return 1;
		}
		else if (!ieee80211_bssid_match(bssid, sdata->u.ibss.bssid)) {
			if (!(status->rx_flags & IEEE80211_RX_IN_SCAN))
				return 0;
			status->rx_flags &= ~IEEE80211_RX_RA_MATCH;
		} else if (!multicast &&
			   compare_ether_addr(sdata->vif.addr,
					      hdr->addr1) != 0) {
			if (!(sdata->dev->flags & IFF_PROMISC))
				return 0;
			status->rx_flags &= ~IEEE80211_RX_RA_MATCH;
		} else if (!rx->sta) {
			int rate_idx;
			if (status->flag & RX_FLAG_HT)
				rate_idx = 0; /* TODO: HT rates */
			else
				rate_idx = status->rate_idx;
			rx->sta = ieee80211_ibss_add_sta(sdata, bssid,
					hdr->addr2, BIT(rate_idx), GFP_ATOMIC);
		}
		break;
	case NL80211_IFTYPE_MESH_POINT:
		if (!multicast &&
		    compare_ether_addr(sdata->vif.addr,
				       hdr->addr1) != 0) {
			if (!(sdata->dev->flags & IFF_PROMISC))
				return 0;

			status->rx_flags &= ~IEEE80211_RX_RA_MATCH;
		}
		break;
	case NL80211_IFTYPE_AP_VLAN:
	case NL80211_IFTYPE_AP:
		if (!bssid) {
			if (compare_ether_addr(sdata->vif.addr,
					       hdr->addr1))
				return 0;
		} else if (!ieee80211_bssid_match(bssid,
					sdata->vif.addr)) {
			if (!(status->rx_flags & IEEE80211_RX_IN_SCAN))
				return 0;
			status->rx_flags &= ~IEEE80211_RX_RA_MATCH;
		}
		break;
	case NL80211_IFTYPE_WDS:
		if (bssid || !ieee80211_is_data(hdr->frame_control))
			return 0;
		if (compare_ether_addr(sdata->u.wds.remote_addr, hdr->addr2))
			return 0;
		break;
	default:
		/* should never get here */
		WARN_ON(1);
		break;
	}

	return 1;
}

/*
 * This function returns whether or not the SKB
 * was destined for RX processing or not, which,
 * if consume is true, is equivalent to whether
 * or not the skb was consumed.
 */
static bool ieee80211_prepare_and_rx_handle(struct ieee80211_rx_data *rx,
					    struct sk_buff *skb, bool consume)
{
	struct ieee80211_local *local = rx->local;
	struct ieee80211_sub_if_data *sdata = rx->sdata;
	struct ieee80211_rx_status *status = IEEE80211_SKB_RXCB(skb);
	struct ieee80211_hdr *hdr = (void *)skb->data;
	int prepares;

	rx->skb = skb;
	status->rx_flags |= IEEE80211_RX_RA_MATCH;
	prepares = prepare_for_handlers(rx, hdr);

	if (!prepares)
		return false;

	if (status->flag & RX_FLAG_MMIC_ERROR) {
		if (status->rx_flags & IEEE80211_RX_RA_MATCH)
			ieee80211_rx_michael_mic_report(hdr, rx);
		return false;
	}

	if (!consume) {
		skb = skb_copy(skb, GFP_ATOMIC);
		if (!skb) {
			if (net_ratelimit())
				wiphy_debug(local->hw.wiphy,
					"failed to copy multicast frame for %s\n",
					sdata->name);
			return true;
		}

		rx->skb = skb;
	}

	ieee80211_invoke_rx_handlers(rx);
	return true;
}

/*
 * This is the actual Rx frames handler. as it blongs to Rx path it must
 * be called with rcu_read_lock protection.
 */
static void __ieee80211_rx_handle_packet(struct ieee80211_hw *hw,
					 struct sk_buff *skb)
{
	struct ieee80211_rx_status *status = IEEE80211_SKB_RXCB(skb);
	struct ieee80211_local *local = hw_to_local(hw);
	struct ieee80211_sub_if_data *sdata;
	struct ieee80211_hdr *hdr;
	__le16 fc;
	struct ieee80211_rx_data rx;
	struct ieee80211_sub_if_data *prev;
	struct sta_info *sta, *tmp, *prev_sta;
	int err = 0;

	fc = ((struct ieee80211_hdr *)skb->data)->frame_control;
	memset(&rx, 0, sizeof(rx));
	rx.skb = skb;
	rx.local = local;

	if (ieee80211_is_data(fc) || ieee80211_is_mgmt(fc))
		local->dot11ReceivedFragmentCount++;

	if (unlikely(test_bit(SCAN_HW_SCANNING, &local->scanning) ||
		     test_bit(SCAN_OFF_CHANNEL, &local->scanning)))
		status->rx_flags |= IEEE80211_RX_IN_SCAN;

	if (ieee80211_is_mgmt(fc))
		err = skb_linearize(skb);
	else
		err = !pskb_may_pull(skb, ieee80211_hdrlen(fc));

	if (err) {
		dev_kfree_skb(skb);
		return;
	}

	hdr = (struct ieee80211_hdr *)skb->data;
	ieee80211_parse_qos(&rx);
	ieee80211_verify_alignment(&rx);

	if (ieee80211_is_data(fc)) {
		prev_sta = NULL;

		for_each_sta_info(local, hdr->addr2, sta, tmp) {
			if (!prev_sta) {
				prev_sta = sta;
				continue;
			}

			rx.sta = prev_sta;
			rx.sdata = prev_sta->sdata;
			ieee80211_prepare_and_rx_handle(&rx, skb, false);

			prev_sta = sta;
		}

		if (prev_sta) {
			rx.sta = prev_sta;
			rx.sdata = prev_sta->sdata;

			if (ieee80211_prepare_and_rx_handle(&rx, skb, true))
				return;
		}
	}

	prev = NULL;

	list_for_each_entry_rcu(sdata, &local->interfaces, list) {
		if (!ieee80211_sdata_running(sdata))
			continue;

		if (sdata->vif.type == NL80211_IFTYPE_MONITOR ||
		    sdata->vif.type == NL80211_IFTYPE_AP_VLAN)
			continue;

		/*
		 * frame is destined for this interface, but if it's
		 * not also for the previous one we handle that after
		 * the loop to avoid copying the SKB once too much
		 */

		if (!prev) {
			prev = sdata;
			continue;
		}

		rx.sta = sta_info_get_bss(prev, hdr->addr2);
		rx.sdata = prev;
		ieee80211_prepare_and_rx_handle(&rx, skb, false);

		prev = sdata;
	}

	if (prev) {
		rx.sta = sta_info_get_bss(prev, hdr->addr2);
		rx.sdata = prev;

		if (ieee80211_prepare_and_rx_handle(&rx, skb, true))
			return;
	}

	dev_kfree_skb(skb);
}

/*
 * This is the receive path handler. It is called by a low level driver when an
 * 802.11 MPDU is received from the hardware.
 */
void ieee80211_rx(struct ieee80211_hw *hw, struct sk_buff *skb)
{
	struct ieee80211_local *local = hw_to_local(hw);
	struct ieee80211_rate *rate = NULL;
	struct ieee80211_supported_band *sband;
	struct ieee80211_rx_status *status = IEEE80211_SKB_RXCB(skb);

	WARN_ON_ONCE(softirq_count() == 0);

	if (WARN_ON(status->band < 0 ||
		    status->band >= IEEE80211_NUM_BANDS))
		goto drop;

	sband = local->hw.wiphy->bands[status->band];
	if (WARN_ON(!sband))
		goto drop;

	/*
	 * If we're suspending, it is possible although not too likely
	 * that we'd be receiving frames after having already partially
	 * quiesced the stack. We can't process such frames then since
	 * that might, for example, cause stations to be added or other
	 * driver callbacks be invoked.
	 */
	if (unlikely(local->quiescing || local->suspended))
		goto drop;

	/*
	 * The same happens when we're not even started,
	 * but that's worth a warning.
	 */
	if (WARN_ON(!local->started))
		goto drop;

	if (likely(!(status->flag & RX_FLAG_FAILED_PLCP_CRC))) {
		/*
		 * Validate the rate, unless a PLCP error means that
		 * we probably can't have a valid rate here anyway.
		 */

		if (status->flag & RX_FLAG_HT) {
			/*
			 * rate_idx is MCS index, which can be [0-76]
			 * as documented on:
			 *
			 * http://wireless.kernel.org/en/developers/Documentation/ieee80211/802.11n
			 *
			 * Anything else would be some sort of driver or
			 * hardware error. The driver should catch hardware
			 * errors.
			 */
			if (WARN((status->rate_idx < 0 ||
				 status->rate_idx > 76),
				 "Rate marked as an HT rate but passed "
				 "status->rate_idx is not "
				 "an MCS index [0-76]: %d (0x%02x)\n",
				 status->rate_idx,
				 status->rate_idx))
				goto drop;
		} else {
			if (WARN_ON(status->rate_idx < 0 ||
				    status->rate_idx >= sband->n_bitrates))
				goto drop;
			rate = &sband->bitrates[status->rate_idx];
		}
	}

	status->rx_flags = 0;

	/*
	 * key references and virtual interfaces are protected using RCU
	 * and this requires that we are in a read-side RCU section during
	 * receive processing
	 */
	rcu_read_lock();

	/*
	 * Frames with failed FCS/PLCP checksum are not returned,
	 * all other frames are returned without radiotap header
	 * if it was previously present.
	 * Also, frames with less than 16 bytes are dropped.
	 */
	skb = ieee80211_rx_monitor(local, skb, rate);
	if (!skb) {
		rcu_read_unlock();
		return;
	}

	__ieee80211_rx_handle_packet(hw, skb);

	rcu_read_unlock();

	return;
 drop:
	kfree_skb(skb);
}
EXPORT_SYMBOL(ieee80211_rx);

/* This is a version of the rx handler that can be called from hard irq
 * context. Post the skb on the queue and schedule the tasklet */
void ieee80211_rx_irqsafe(struct ieee80211_hw *hw, struct sk_buff *skb)
{
	struct ieee80211_local *local = hw_to_local(hw);

	BUILD_BUG_ON(sizeof(struct ieee80211_rx_status) > sizeof(skb->cb));

	skb->pkt_type = IEEE80211_RX_MSG;
	skb_queue_tail(&local->skb_queue, skb);
	tasklet_schedule(&local->tasklet);
}
EXPORT_SYMBOL(ieee80211_rx_irqsafe);<|MERGE_RESOLUTION|>--- conflicted
+++ resolved
@@ -936,14 +936,10 @@
 		if (mmie_keyidx < NUM_DEFAULT_KEYS ||
 		    mmie_keyidx >= NUM_DEFAULT_KEYS + NUM_DEFAULT_MGMT_KEYS)
 			return RX_DROP_MONITOR; /* unexpected BIP keyidx */
-<<<<<<< HEAD
-		rx->key = rcu_dereference(rx->sdata->keys[mmie_keyidx]);
-=======
 		if (rx->sta)
 			rx->key = rcu_dereference(rx->sta->gtk[mmie_keyidx]);
 		if (!rx->key)
 			rx->key = rcu_dereference(rx->sdata->keys[mmie_keyidx]);
->>>>>>> 45f53cc9
 	} else if (!ieee80211_has_protected(fc)) {
 		/*
 		 * The frame was not protected, so skip decryption. However, we
@@ -1018,14 +1014,9 @@
 		return RX_DROP_UNUSABLE;
 	/* the hdr variable is invalid now! */
 
-<<<<<<< HEAD
-	switch (rx->key->conf.alg) {
-	case ALG_WEP:
-=======
 	switch (rx->key->conf.cipher) {
 	case WLAN_CIPHER_SUITE_WEP40:
 	case WLAN_CIPHER_SUITE_WEP104:
->>>>>>> 45f53cc9
 		/* Check for weak IVs if possible */
 		if (rx->sta && ieee80211_is_data(fc) &&
 		    (!(status->flag & RX_FLAG_IV_STRIPPED) ||
@@ -1374,11 +1365,7 @@
 		int i;
 		u8 pn[CCMP_PN_LEN], *rpn;
 		int queue;
-<<<<<<< HEAD
-		if (!rx->key || rx->key->conf.alg != ALG_CCMP)
-=======
 		if (!rx->key || rx->key->conf.cipher != WLAN_CIPHER_SUITE_CCMP)
->>>>>>> 45f53cc9
 			return RX_DROP_UNUSABLE;
 		memcpy(pn, entry->last_pn, CCMP_PN_LEN);
 		for (i = CCMP_PN_LEN - 1; i >= 0; i--) {
@@ -2135,19 +2122,6 @@
 		goto queue;
 	}
 
-<<<<<<< HEAD
- invalid:
-	/*
-	 * For AP mode, hostapd is responsible for handling any action
-	 * frames that we didn't handle, including returning unknown
-	 * ones. For all other modes we will return them to the sender,
-	 * setting the 0x80 bit in the action category, as required by
-	 * 802.11-2007 7.3.1.11.
-	 */
-	if (sdata->vif.type == NL80211_IFTYPE_AP ||
-	    sdata->vif.type == NL80211_IFTYPE_AP_VLAN)
-		return RX_DROP_MONITOR;
-=======
 	return RX_CONTINUE;
 
  invalid:
@@ -2178,7 +2152,6 @@
 	/* skip known-bad action frames and return them in the next handler */
 	if (status->rx_flags & IEEE80211_RX_MALFORMED_ACTION_FRM)
 		return RX_CONTINUE;
->>>>>>> 45f53cc9
 
 	/*
 	 * Getting here means the kernel doesn't know how to handle
@@ -2187,12 +2160,6 @@
 	 * it transmitted were processed or returned.
 	 */
 
-<<<<<<< HEAD
-	if (cfg80211_rx_action(rx->sdata->dev, status->freq,
-			       rx->skb->data, rx->skb->len,
-			       GFP_ATOMIC))
-		goto handled;
-=======
 	if (cfg80211_rx_mgmt(rx->sdata->dev, status->freq,
 			     rx->skb->data, rx->skb->len,
 			     GFP_ATOMIC)) {
@@ -2232,7 +2199,6 @@
 	    (sdata->vif.type == NL80211_IFTYPE_AP ||
 	     sdata->vif.type == NL80211_IFTYPE_AP_VLAN))
 		return RX_DROP_MONITOR;
->>>>>>> 45f53cc9
 
 	/* do not return rejected action frames */
 	if (mgmt->u.action.category & 0x80)
@@ -2253,14 +2219,6 @@
 	}
 	dev_kfree_skb(rx->skb);
 	return RX_QUEUED;
-
- queue:
-	rx->skb->pkt_type = IEEE80211_SDATA_QUEUE_TYPE_FRAME;
-	skb_queue_tail(&sdata->skb_queue, rx->skb);
-	ieee80211_queue_work(&local->hw, &sdata->work);
-	if (rx->sta)
-		rx->sta->rx_packets++;
-	return RX_QUEUED;
 }
 
 static ieee80211_rx_result debug_noinline
@@ -2270,18 +2228,6 @@
 	ieee80211_rx_result rxs;
 	struct ieee80211_mgmt *mgmt = (void *)rx->skb->data;
 	__le16 stype;
-<<<<<<< HEAD
-
-	if (!(rx->flags & IEEE80211_RX_RA_MATCH))
-		return RX_DROP_MONITOR;
-
-	if (rx->skb->len < 24)
-		return RX_DROP_MONITOR;
-
-	if (ieee80211_drop_unencrypted_mgmt(rx))
-		return RX_DROP_UNUSABLE;
-=======
->>>>>>> 45f53cc9
 
 	rxs = ieee80211_work_rx_mgmt(rx->sdata, rx->skb);
 	if (rxs != RX_CONTINUE)
@@ -2383,8 +2329,6 @@
 	struct net_device *prev_dev = NULL;
 	struct ieee80211_rx_status *status = IEEE80211_SKB_RXCB(skb);
 
-<<<<<<< HEAD
-=======
 	/*
 	 * If cooked monitor has been processed already, then
 	 * don't do it again. If not, set the flag.
@@ -2393,7 +2337,6 @@
 		goto out_free_skb;
 	rx->flags |= IEEE80211_RX_CMNTR;
 
->>>>>>> 45f53cc9
 	if (skb_headroom(skb) < sizeof(*rthdr) &&
 	    pskb_expand_head(skb, sizeof(*rthdr), 0, GFP_ATOMIC))
 		goto out_free_skb;
@@ -2448,16 +2391,8 @@
 	if (prev_dev) {
 		skb->dev = prev_dev;
 		netif_receive_skb(skb);
-<<<<<<< HEAD
-		skb = NULL;
-	} else
-		goto out_free_skb;
-
-	return;
-=======
 		return;
 	}
->>>>>>> 45f53cc9
 
  out_free_skb:
 	dev_kfree_skb(skb);
