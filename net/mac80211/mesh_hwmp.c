/*
 * Copyright (c) 2008, 2009 open80211s Ltd.
 * Author:     Luis Carlos Cobo <luisca@cozybit.com>
 *
 * This program is free software; you can redistribute it and/or modify
 * it under the terms of the GNU General Public License version 2 as
 * published by the Free Software Foundation.
 */

#include <linux/slab.h>
#include <linux/etherdevice.h>
#include <asm/unaligned.h>
#include "wme.h"
#include "mesh.h"

#define TEST_FRAME_LEN	8192
#define MAX_METRIC	0xffffffff
#define ARITH_SHIFT	8

#define MAX_PREQ_QUEUE_LEN	64

/* Destination only */
#define MP_F_DO	0x1
/* Reply and forward */
#define MP_F_RF	0x2
/* Unknown Sequence Number */
#define MP_F_USN    0x01
/* Reason code Present */
#define MP_F_RCODE  0x02

static void mesh_queue_preq(struct mesh_path *, u8);

static inline u32 u32_field_get(const u8 *preq_elem, int offset, bool ae)
{
	if (ae)
		offset += 6;
	return get_unaligned_le32(preq_elem + offset);
}

static inline u32 u16_field_get(const u8 *preq_elem, int offset, bool ae)
{
	if (ae)
		offset += 6;
	return get_unaligned_le16(preq_elem + offset);
}

/* HWMP IE processing macros */
#define AE_F			(1<<6)
#define AE_F_SET(x)		(*x & AE_F)
#define PREQ_IE_FLAGS(x)	(*(x))
#define PREQ_IE_HOPCOUNT(x)	(*(x + 1))
#define PREQ_IE_TTL(x)		(*(x + 2))
#define PREQ_IE_PREQ_ID(x)	u32_field_get(x, 3, 0)
#define PREQ_IE_ORIG_ADDR(x)	(x + 7)
#define PREQ_IE_ORIG_SN(x)	u32_field_get(x, 13, 0)
#define PREQ_IE_LIFETIME(x)	u32_field_get(x, 17, AE_F_SET(x))
#define PREQ_IE_METRIC(x) 	u32_field_get(x, 21, AE_F_SET(x))
#define PREQ_IE_TARGET_F(x)	(*(AE_F_SET(x) ? x + 32 : x + 26))
#define PREQ_IE_TARGET_ADDR(x) 	(AE_F_SET(x) ? x + 33 : x + 27)
#define PREQ_IE_TARGET_SN(x) 	u32_field_get(x, 33, AE_F_SET(x))


#define PREP_IE_FLAGS(x)	PREQ_IE_FLAGS(x)
#define PREP_IE_HOPCOUNT(x)	PREQ_IE_HOPCOUNT(x)
#define PREP_IE_TTL(x)		PREQ_IE_TTL(x)
#define PREP_IE_ORIG_ADDR(x)	(AE_F_SET(x) ? x + 27 : x + 21)
#define PREP_IE_ORIG_SN(x)	u32_field_get(x, 27, AE_F_SET(x))
#define PREP_IE_LIFETIME(x)	u32_field_get(x, 13, AE_F_SET(x))
#define PREP_IE_METRIC(x)	u32_field_get(x, 17, AE_F_SET(x))
#define PREP_IE_TARGET_ADDR(x)	(x + 3)
#define PREP_IE_TARGET_SN(x)	u32_field_get(x, 9, 0)

#define PERR_IE_TTL(x)		(*(x))
#define PERR_IE_TARGET_FLAGS(x)	(*(x + 2))
#define PERR_IE_TARGET_ADDR(x)	(x + 3)
#define PERR_IE_TARGET_SN(x)	u32_field_get(x, 9, 0)
#define PERR_IE_TARGET_RCODE(x)	u16_field_get(x, 13, 0)

#define MSEC_TO_TU(x) (x*1000/1024)
#define SN_GT(x, y) ((s32)(y - x) < 0)
#define SN_LT(x, y) ((s32)(x - y) < 0)

#define net_traversal_jiffies(s) \
	msecs_to_jiffies(s->u.mesh.mshcfg.dot11MeshHWMPnetDiameterTraversalTime)
#define default_lifetime(s) \
	MSEC_TO_TU(s->u.mesh.mshcfg.dot11MeshHWMPactivePathTimeout)
#define min_preq_int_jiff(s) \
	(msecs_to_jiffies(s->u.mesh.mshcfg.dot11MeshHWMPpreqMinInterval))
#define max_preq_retries(s) (s->u.mesh.mshcfg.dot11MeshHWMPmaxPREQretries)
#define disc_timeout_jiff(s) \
	msecs_to_jiffies(sdata->u.mesh.mshcfg.min_discovery_timeout)
#define root_path_confirmation_jiffies(s) \
	msecs_to_jiffies(sdata->u.mesh.mshcfg.dot11MeshHWMPconfirmationInterval)

enum mpath_frame_type {
	MPATH_PREQ = 0,
	MPATH_PREP,
	MPATH_PERR,
	MPATH_RANN
};

static const u8 broadcast_addr[ETH_ALEN] = {0xff, 0xff, 0xff, 0xff, 0xff, 0xff};

static int __mesh_path_sel_frame_tx(enum mpath_frame_type action, u8 flags,
				    const u8 *orig_addr, __le32 orig_sn,
				    u8 target_flags, const u8 *target,
				    __le32 target_sn, const u8 *da,
				    u8 hop_count, u8 ttl,
				    __le32 lifetime, __le32 metric,
				    __le32 preq_id,
				    struct ieee80211_sub_if_data *sdata)
{
	struct ieee80211_local *local = sdata->local;
	struct sk_buff *skb;
	struct ieee80211_mgmt *mgmt;
	u8 *pos, ie_len;
	int hdr_len = offsetof(struct ieee80211_mgmt, u.action.u.mesh_action) +
		      sizeof(mgmt->u.action.u.mesh_action);

	skb = dev_alloc_skb(local->tx_headroom +
			    hdr_len +
			    2 + 37); /* max HWMP IE */
	if (!skb)
		return -1;
	skb_reserve(skb, local->tx_headroom);
	mgmt = (struct ieee80211_mgmt *) skb_put(skb, hdr_len);
	memset(mgmt, 0, hdr_len);
	mgmt->frame_control = cpu_to_le16(IEEE80211_FTYPE_MGMT |
					  IEEE80211_STYPE_ACTION);

	memcpy(mgmt->da, da, ETH_ALEN);
	memcpy(mgmt->sa, sdata->vif.addr, ETH_ALEN);
	/* BSSID == SA */
	memcpy(mgmt->bssid, sdata->vif.addr, ETH_ALEN);
	mgmt->u.action.category = WLAN_CATEGORY_MESH_ACTION;
	mgmt->u.action.u.mesh_action.action_code =
					WLAN_MESH_ACTION_HWMP_PATH_SELECTION;

	switch (action) {
	case MPATH_PREQ:
		mhwmp_dbg(sdata, "sending PREQ to %pM\n", target);
		ie_len = 37;
		pos = skb_put(skb, 2 + ie_len);
		*pos++ = WLAN_EID_PREQ;
		break;
	case MPATH_PREP:
		mhwmp_dbg(sdata, "sending PREP to %pM\n", target);
		ie_len = 31;
		pos = skb_put(skb, 2 + ie_len);
		*pos++ = WLAN_EID_PREP;
		break;
	case MPATH_RANN:
		mhwmp_dbg(sdata, "sending RANN from %pM\n", orig_addr);
		ie_len = sizeof(struct ieee80211_rann_ie);
		pos = skb_put(skb, 2 + ie_len);
		*pos++ = WLAN_EID_RANN;
		break;
	default:
		kfree_skb(skb);
		return -ENOTSUPP;
		break;
	}
	*pos++ = ie_len;
	*pos++ = flags;
	*pos++ = hop_count;
	*pos++ = ttl;
	if (action == MPATH_PREP) {
		memcpy(pos, target, ETH_ALEN);
		pos += ETH_ALEN;
		memcpy(pos, &target_sn, 4);
		pos += 4;
	} else {
		if (action == MPATH_PREQ) {
			memcpy(pos, &preq_id, 4);
			pos += 4;
		}
		memcpy(pos, orig_addr, ETH_ALEN);
		pos += ETH_ALEN;
		memcpy(pos, &orig_sn, 4);
		pos += 4;
	}
	memcpy(pos, &lifetime, 4);	/* interval for RANN */
	pos += 4;
	memcpy(pos, &metric, 4);
	pos += 4;
	if (action == MPATH_PREQ) {
		*pos++ = 1; /* destination count */
		*pos++ = target_flags;
		memcpy(pos, target, ETH_ALEN);
		pos += ETH_ALEN;
		memcpy(pos, &target_sn, 4);
		pos += 4;
	} else if (action == MPATH_PREP) {
		memcpy(pos, orig_addr, ETH_ALEN);
		pos += ETH_ALEN;
		memcpy(pos, &orig_sn, 4);
		pos += 4;
	}

	ieee80211_tx_skb(sdata, skb);
	return 0;
}

static int mesh_path_sel_frame_tx(enum mpath_frame_type action, u8 flags,
				    const u8 *orig_addr, __le32 orig_sn,
				    u8 target_flags, const u8 *target,
				    __le32 target_sn, const u8 *da,
				    u8 hop_count, u8 ttl,
				    __le32 lifetime, __le32 metric,
				    __le32 preq_id,
				    struct ieee80211_sub_if_data *sdata)
{
<<<<<<< HEAD
	struct mesh_local_bss *mbss = sdata->u.mesh.mesh_bss;
	struct ieee80211_sub_if_data *tmp_sdata;
	int ret = 0;

	rcu_read_lock();
	list_for_each_entry_rcu(tmp_sdata, &mbss->if_list, u.mesh.if_list) {
=======
	struct mesh_local_bss *mbss = sdata->wdev.mesh_bss;
	struct wireless_dev *wdev;
	bool broadcast = is_broadcast_ether_addr(da);
	struct sta_info *sta;
	int ret = 0;

	rcu_read_lock();
	list_for_each_entry_rcu(wdev, &mbss->wdevs, mbss_wdevs) {
		struct ieee80211_sub_if_data *tmp_sdata =
			IEEE80211_WDEV_TO_SUB_IF(wdev);

		if (!broadcast) {
			/* find right outgoing interface */
			sta = sta_info_get(tmp_sdata, da);
			if (!sta)
				continue;
		}
>>>>>>> bdc33a8a
		ret = __mesh_path_sel_frame_tx(action, flags, orig_addr, orig_sn,
					 target_flags, target, target_sn,
					 da, hop_count, ttl,
					 lifetime, metric, preq_id,
					 tmp_sdata);
	}
	rcu_read_unlock();
	return ret;
}

static inline bool matches_local_if(struct ieee80211_sub_if_data *sdata,
				    const u8 *addr)
{
	struct mesh_local_bss *mbss = sdata->u.mesh.mesh_bss;
	struct ieee80211_sub_if_data *tmp_sdata;
	bool found = false;

	rcu_read_lock();
	list_for_each_entry_rcu(tmp_sdata, &mbss->if_list, u.mesh.if_list) {
		if (ether_addr_equal(addr, tmp_sdata->vif.addr)) {
			found = true;
			break;
		}
	}
	rcu_read_unlock();
	return found;
}



/*  Headroom is not adjusted.  Caller should ensure that skb has sufficient
 *  headroom in case the frame is encrypted. */
static void prepare_frame_for_deferred_tx(struct ieee80211_sub_if_data *sdata,
		struct sk_buff *skb)
{
	struct ieee80211_tx_info *info = IEEE80211_SKB_CB(skb);
	struct ieee80211_hdr *hdr = (struct ieee80211_hdr *) skb->data;

	skb_set_mac_header(skb, 0);
	skb_set_network_header(skb, 0);
	skb_set_transport_header(skb, 0);

	/* Send all internal mgmt frames on VO. Accordingly set TID to 7. */
	skb_set_queue_mapping(skb, IEEE80211_AC_VO);
	skb->priority = 7;

	info->control.vif = &sdata->vif;
	info->flags |= IEEE80211_TX_INTFL_NEED_TXPROCESSING;
	ieee80211_set_qos_hdr(sdata, skb);
	ieee80211_mps_set_frame_flags(sdata, NULL, hdr);
}

/**
 * mesh_path_error_tx - Sends a PERR mesh management frame
 *
 * @ttl: allowed remaining hops
 * @target: broken destination
 * @target_sn: SN of the broken destination
 * @target_rcode: reason code for this PERR
 * @ra: node this frame is addressed to
 * @sdata: local mesh subif
 *
 * Note: This function may be called with driver locks taken that the driver
 * also acquires in the TX path.  To avoid a deadlock we don't transmit the
 * frame directly but add it to the pending queue instead.
 */
int mesh_path_error_tx(struct ieee80211_sub_if_data *sdata,
		       u8 ttl, const u8 *target, __le32 target_sn,
		       __le16 target_rcode, const u8 *ra)
{
	struct ieee80211_local *local = sdata->local;
	struct sk_buff *skb;
	struct ieee80211_if_mesh *ifmsh = &sdata->u.mesh;
	struct ieee80211_mgmt *mgmt;
	u8 *pos, ie_len;
	int hdr_len = offsetof(struct ieee80211_mgmt, u.action.u.mesh_action) +
		      sizeof(mgmt->u.action.u.mesh_action);

	if (time_before(jiffies, ifmsh->next_perr))
		return -EAGAIN;

	skb = dev_alloc_skb(local->tx_headroom +
			    IEEE80211_ENCRYPT_HEADROOM +
			    IEEE80211_ENCRYPT_TAILROOM +
			    hdr_len +
			    2 + 15 /* PERR IE */);
	if (!skb)
		return -1;
	skb_reserve(skb, local->tx_headroom + IEEE80211_ENCRYPT_HEADROOM);
	mgmt = (struct ieee80211_mgmt *) skb_put(skb, hdr_len);
	memset(mgmt, 0, hdr_len);
	mgmt->frame_control = cpu_to_le16(IEEE80211_FTYPE_MGMT |
					  IEEE80211_STYPE_ACTION);

	memcpy(mgmt->da, ra, ETH_ALEN);
	memcpy(mgmt->sa, sdata->vif.addr, ETH_ALEN);
	/* BSSID == SA */
	memcpy(mgmt->bssid, sdata->vif.addr, ETH_ALEN);
	mgmt->u.action.category = WLAN_CATEGORY_MESH_ACTION;
	mgmt->u.action.u.mesh_action.action_code =
					WLAN_MESH_ACTION_HWMP_PATH_SELECTION;
	ie_len = 15;
	pos = skb_put(skb, 2 + ie_len);
	*pos++ = WLAN_EID_PERR;
	*pos++ = ie_len;
	/* ttl */
	*pos++ = ttl;
	/* number of destinations */
	*pos++ = 1;
	/*
	 * flags bit, bit 1 is unset if we know the sequence number and
	 * bit 2 is set if we have a reason code
	 */
	*pos = 0;
	if (!target_sn)
		*pos |= MP_F_USN;
	if (target_rcode)
		*pos |= MP_F_RCODE;
	pos++;
	memcpy(pos, target, ETH_ALEN);
	pos += ETH_ALEN;
	memcpy(pos, &target_sn, 4);
	pos += 4;
	memcpy(pos, &target_rcode, 2);

	/* see note in function header */
	prepare_frame_for_deferred_tx(sdata, skb);
	ifmsh->next_perr = TU_TO_EXP_TIME(
				   ifmsh->mshcfg.dot11MeshHWMPperrMinInterval);
	ieee80211_add_pending_skb(local, skb);
	return 0;
}

void mesh_local_bss_forward(struct ieee80211_sub_if_data *sdata,
			    struct sk_buff *skb)
{
	struct mesh_local_bss *mbss = sdata->u.mesh.mesh_bss;
	struct ieee80211_hdr *fwd_hdr;
	struct sk_buff *fwd_skb;
	struct ieee80211_tx_info *info;
	struct ieee80211_sub_if_data *tmp_sdata;

	rcu_read_lock();
	list_for_each_entry_rcu(tmp_sdata, &mbss->if_list, u.mesh.if_list) {

		if (ether_addr_equal(sdata->vif.addr, tmp_sdata->vif.addr))
			continue;

		fwd_skb = skb_copy(skb, GFP_ATOMIC);
		if (!fwd_skb)
			goto out;

		fwd_hdr =  (struct ieee80211_hdr *) fwd_skb->data;
		info = IEEE80211_SKB_CB(fwd_skb);
		memset(info, 0, sizeof(*info));
		info->flags |= IEEE80211_TX_INTFL_NEED_TXPROCESSING;
		info->control.vif = &tmp_sdata->vif;
		info->control.jiffies = jiffies;

		memcpy(fwd_hdr->addr2, tmp_sdata->vif.addr, ETH_ALEN);
		ieee80211_add_pending_skb(tmp_sdata->local, fwd_skb);
	}
out:
	rcu_read_unlock();
	return;
}

void ieee80211s_update_metric(struct ieee80211_local *local,
		struct sta_info *sta, struct sk_buff *skb)
{
	struct ieee80211_tx_info *txinfo = IEEE80211_SKB_CB(skb);
	struct ieee80211_hdr *hdr = (struct ieee80211_hdr *) skb->data;
	int failed;

	if (!ieee80211_is_data(hdr->frame_control))
		return;

	failed = !(txinfo->flags & IEEE80211_TX_STAT_ACK);

	/* moving average, scaled to 100 */
	sta->fail_avg = ((80 * sta->fail_avg + 5) / 100 + 20 * failed);
	if (sta->fail_avg > 95)
		mesh_plink_broken(sta);
}

static u32 airtime_link_metric_get(struct ieee80211_local *local,
				   struct sta_info *sta)
{
	struct rate_info rinfo;
	/* This should be adjusted for each device */
	int device_constant = 1 << ARITH_SHIFT;
	int test_frame_len = TEST_FRAME_LEN << ARITH_SHIFT;
	int s_unit = 1 << ARITH_SHIFT;
	int rate, err;
	u32 tx_time, estimated_retx;
	u64 result;

	if (sta->fail_avg >= 100)
		return MAX_METRIC;

	sta_set_rate_info_tx(sta, &sta->last_tx_rate, &rinfo);
	rate = cfg80211_calculate_bitrate(&rinfo);
	if (WARN_ON(!rate))
		return MAX_METRIC;

	err = (sta->fail_avg << ARITH_SHIFT) / 100;

	/* bitrate is in units of 100 Kbps, while we need rate in units of
	 * 1Mbps. This will be corrected on tx_time computation.
	 */
	tx_time = (device_constant + 10 * test_frame_len / rate);
	estimated_retx = ((1 << (2 * ARITH_SHIFT)) / (s_unit - err));
	result = (tx_time * estimated_retx) >> (2 * ARITH_SHIFT) ;
	return (u32)result;
}

/**
 * hwmp_route_info_get - Update routing info to originator and transmitter
 *
 * @sdata: local mesh subif
 * @mgmt: mesh management frame
 * @hwmp_ie: hwmp information element (PREP or PREQ)
 * @action: type of hwmp ie
 *
 * This function updates the path routing information to the originator and the
 * transmitter of a HWMP PREQ or PREP frame.
 *
 * Returns: metric to frame originator or 0 if the frame should not be further
 * processed
 *
 * Notes: this function is the only place (besides user-provided info) where
 * path routing information is updated.
 */
static u32 hwmp_route_info_get(struct ieee80211_sub_if_data *sdata,
			       struct ieee80211_mgmt *mgmt,
			       const u8 *hwmp_ie, enum mpath_frame_type action)
{
	struct ieee80211_local *local = sdata->local;
	struct mesh_path *mpath;
	struct sta_info *sta;
	bool fresh_info;
	const u8 *orig_addr, *ta;
	u32 orig_sn, orig_metric;
	unsigned long orig_lifetime, exp_time;
	u32 last_hop_metric, new_metric;
	bool process = true;

	rcu_read_lock();
	sta = sta_info_get(sdata, mgmt->sa);
	if (!sta) {
		rcu_read_unlock();
		return 0;
	}

	last_hop_metric = airtime_link_metric_get(local, sta);
	/* Update and check originator routing info */
	fresh_info = true;

	switch (action) {
	case MPATH_PREQ:
		orig_addr = PREQ_IE_ORIG_ADDR(hwmp_ie);
		orig_sn = PREQ_IE_ORIG_SN(hwmp_ie);
		orig_lifetime = PREQ_IE_LIFETIME(hwmp_ie);
		orig_metric = PREQ_IE_METRIC(hwmp_ie);
		break;
	case MPATH_PREP:
		/* Originator here refers to the MP that was the target in the
		 * Path Request. We divert from the nomenclature in the draft
		 * so that we can easily use a single function to gather path
		 * information from both PREQ and PREP frames.
		 */
		orig_addr = PREP_IE_TARGET_ADDR(hwmp_ie);
		orig_sn = PREP_IE_TARGET_SN(hwmp_ie);
		orig_lifetime = PREP_IE_LIFETIME(hwmp_ie);
		orig_metric = PREP_IE_METRIC(hwmp_ie);
		break;
	default:
		rcu_read_unlock();
		return 0;
	}
	new_metric = orig_metric + last_hop_metric;
	if (new_metric < orig_metric)
		new_metric = MAX_METRIC;
	exp_time = TU_TO_EXP_TIME(orig_lifetime);

	if (matches_local_if(sdata, orig_addr)) {
		/* This MP is the originator, we are not interested in this
		 * frame, except for updating transmitter's path info.
		 */
		process = false;
		fresh_info = false;
	} else {
		mpath = mesh_path_lookup(sdata, orig_addr);
		if (mpath) {
			spin_lock_bh(&mpath->state_lock);
			if (mpath->flags & MESH_PATH_FIXED)
				fresh_info = false;
			else if ((mpath->flags & MESH_PATH_ACTIVE) &&
			    (mpath->flags & MESH_PATH_SN_VALID)) {
				if (SN_GT(mpath->sn, orig_sn) ||
				    (mpath->sn == orig_sn &&
				     new_metric >= mpath->metric)) {
					process = false;
					fresh_info = false;
				}
			}
		} else {
			mesh_path_add(sdata, orig_addr);
			mpath = mesh_path_lookup(sdata, orig_addr);
			if (!mpath) {
				rcu_read_unlock();
				return 0;
			}
			spin_lock_bh(&mpath->state_lock);
		}

		if (fresh_info) {
			mesh_path_assign_nexthop(mpath, sta);
			mpath->flags |= MESH_PATH_SN_VALID;
			mpath->metric = new_metric;
			mpath->sn = orig_sn;
			mpath->exp_time = time_after(mpath->exp_time, exp_time)
					  ?  mpath->exp_time : exp_time;
			mesh_path_activate(mpath);
			spin_unlock_bh(&mpath->state_lock);
			mesh_path_tx_pending(mpath);
			/* draft says preq_id should be saved to, but there does
			 * not seem to be any use for it, skipping by now
			 */
		} else
			spin_unlock_bh(&mpath->state_lock);
	}

	/* Update and check transmitter routing info */
	ta = mgmt->sa;
	if (ether_addr_equal(orig_addr, ta))
		fresh_info = false;
	else {
		fresh_info = true;

		mpath = mesh_path_lookup(sdata, ta);
		if (mpath) {
			spin_lock_bh(&mpath->state_lock);
			if ((mpath->flags & MESH_PATH_FIXED) ||
				((mpath->flags & MESH_PATH_ACTIVE) &&
					(last_hop_metric > mpath->metric)))
				fresh_info = false;
		} else {
			mesh_path_add(sdata, ta);
			mpath = mesh_path_lookup(sdata, ta);
			if (!mpath) {
				rcu_read_unlock();
				return 0;
			}
			spin_lock_bh(&mpath->state_lock);
		}

		if (fresh_info) {
			mesh_path_assign_nexthop(mpath, sta);
			mpath->metric = last_hop_metric;
			mpath->exp_time = time_after(mpath->exp_time, exp_time)
					  ?  mpath->exp_time : exp_time;
			mesh_path_activate(mpath);
			spin_unlock_bh(&mpath->state_lock);
			mesh_path_tx_pending(mpath);
		} else
			spin_unlock_bh(&mpath->state_lock);
	}

	rcu_read_unlock();

	return process ? new_metric : 0;
}

static void hwmp_preq_frame_process(struct ieee80211_sub_if_data *sdata,
				    struct ieee80211_mgmt *mgmt,
				    const u8 *preq_elem, u32 metric)
{
	struct ieee80211_if_mesh *ifmsh = &sdata->u.mesh;
	struct mesh_path *mpath = NULL;
	const u8 *target_addr, *orig_addr;
	const u8 *da;
	u8 target_flags, ttl, flags;
	u32 orig_sn, target_sn, lifetime, orig_metric;
	bool reply = false;
	bool forward = true;
	bool root_is_gate;

	/* Update target SN, if present */
	target_addr = PREQ_IE_TARGET_ADDR(preq_elem);
	orig_addr = PREQ_IE_ORIG_ADDR(preq_elem);
	target_sn = PREQ_IE_TARGET_SN(preq_elem);
	orig_sn = PREQ_IE_ORIG_SN(preq_elem);
	target_flags = PREQ_IE_TARGET_F(preq_elem);
	orig_metric = metric;
	/* Proactive PREQ gate announcements */
	flags = PREQ_IE_FLAGS(preq_elem);
	root_is_gate = !!(flags & RANN_FLAG_IS_GATE);

	mhwmp_dbg(sdata, "received PREQ from %pM\n", orig_addr);

	if (matches_local_if(sdata, target_addr)) {
		mhwmp_dbg(sdata, "PREQ is for us\n");
		forward = false;
		reply = true;
		metric = 0;
		/* XXX right ifmsh? */
		if (time_after(jiffies, ifmsh->last_sn_update +
					net_traversal_jiffies(sdata)) ||
		    time_before(jiffies, ifmsh->last_sn_update)) {
			target_sn = ++ifmsh->sn;
			ifmsh->last_sn_update = jiffies;
		}
	}

	if (!reply && is_broadcast_ether_addr(target_addr) &&
		   (target_flags & IEEE80211_PREQ_TO_FLAG)) {
		rcu_read_lock();
		mpath = mesh_path_lookup(sdata, orig_addr);
		if (mpath) {
			if (flags & IEEE80211_PREQ_PROACTIVE_PREP_FLAG) {
				reply = true;
				target_addr = sdata->vif.addr;
				target_sn = ++ifmsh->sn;
				metric = 0;
				ifmsh->last_sn_update = jiffies;
			}
			if (root_is_gate)
				mesh_path_add_gate(mpath);
		}
		rcu_read_unlock();
	} else if (!reply) {
		rcu_read_lock();
		mpath = mesh_path_lookup(sdata, target_addr);
		if (mpath) {
			if ((!(mpath->flags & MESH_PATH_SN_VALID)) ||
					SN_LT(mpath->sn, target_sn)) {
				mpath->sn = target_sn;
				mpath->flags |= MESH_PATH_SN_VALID;
			} else if ((!(target_flags & MP_F_DO)) &&
					(mpath->flags & MESH_PATH_ACTIVE)) {
				reply = true;
				metric = mpath->metric;
				target_sn = mpath->sn;
				if (target_flags & MP_F_RF)
					target_flags |= MP_F_DO;
				else
					forward = false;
			}
		}
		rcu_read_unlock();
	}

	if (reply) {
		lifetime = PREQ_IE_LIFETIME(preq_elem);
		ttl = ifmsh->mshcfg.element_ttl;
		if (ttl != 0) {
			mhwmp_dbg(sdata, "replying to the PREQ\n");
			mesh_path_sel_frame_tx(MPATH_PREP, 0, orig_addr,
				cpu_to_le32(orig_sn), 0, target_addr,
				cpu_to_le32(target_sn), mgmt->sa, 0, ttl,
				cpu_to_le32(lifetime), cpu_to_le32(metric),
				0, sdata);
		} else {
			ifmsh->mshstats.dropped_frames_ttl++;
		}
	}

	if (forward && ifmsh->mshcfg.dot11MeshForwarding) {
		u32 preq_id;
		u8 hopcount;

		ttl = PREQ_IE_TTL(preq_elem);
		lifetime = PREQ_IE_LIFETIME(preq_elem);
		if (ttl <= 1) {
			ifmsh->mshstats.dropped_frames_ttl++;
			return;
		}
		mhwmp_dbg(sdata, "forwarding the PREQ from %pM\n", orig_addr);
		--ttl;
		preq_id = PREQ_IE_PREQ_ID(preq_elem);
		hopcount = PREQ_IE_HOPCOUNT(preq_elem) + 1;
		da = (mpath && mpath->is_root) ?
			mpath->rann_snd_addr : broadcast_addr;

		if (flags & IEEE80211_PREQ_PROACTIVE_PREP_FLAG) {
			target_addr = PREQ_IE_TARGET_ADDR(preq_elem);
			target_sn = PREQ_IE_TARGET_SN(preq_elem);
			metric = orig_metric;
		}

		mesh_path_sel_frame_tx(MPATH_PREQ, flags, orig_addr,
				       cpu_to_le32(orig_sn), target_flags, target_addr,
				       cpu_to_le32(target_sn), da,
				       hopcount, ttl, cpu_to_le32(lifetime),
				       cpu_to_le32(metric), cpu_to_le32(preq_id),
				       sdata);

		if (!is_multicast_ether_addr(da))
			ifmsh->mshstats.fwded_unicast++;
		else
			ifmsh->mshstats.fwded_mcast++;
		ifmsh->mshstats.fwded_frames++;
	}
}


static inline struct sta_info *
next_hop_deref_protected(struct mesh_path *mpath)
{
	return rcu_dereference_protected(mpath->next_hop,
					 lockdep_is_held(&mpath->state_lock));
}

static void hwmp_prep_frame_process(struct ieee80211_sub_if_data *sdata,
				    struct ieee80211_mgmt *mgmt,
				    const u8 *prep_elem, u32 metric)
{
	struct ieee80211_if_mesh *ifmsh = &sdata->u.mesh;
	struct mesh_path *mpath;
	const u8 *target_addr, *orig_addr;
	u8 ttl, hopcount, flags;
	u8 next_hop[ETH_ALEN];
	u32 target_sn, orig_sn, lifetime;

	mhwmp_dbg(sdata, "received PREP from %pM\n",
		  PREP_IE_ORIG_ADDR(prep_elem));

	orig_addr = PREP_IE_ORIG_ADDR(prep_elem);
	if (matches_local_if(sdata, orig_addr))
		/* destination, no forwarding required */
		return;

	if (!ifmsh->mshcfg.dot11MeshForwarding)
		return;

	ttl = PREP_IE_TTL(prep_elem);
	if (ttl <= 1) {
		sdata->u.mesh.mshstats.dropped_frames_ttl++;
		return;
	}

	rcu_read_lock();
	mpath = mesh_path_lookup(sdata, orig_addr);
	if (mpath)
		spin_lock_bh(&mpath->state_lock);
	else
		goto fail;
	if (!(mpath->flags & MESH_PATH_ACTIVE)) {
		spin_unlock_bh(&mpath->state_lock);
		goto fail;
	}
	memcpy(next_hop, next_hop_deref_protected(mpath)->sta.addr, ETH_ALEN);
	spin_unlock_bh(&mpath->state_lock);
	--ttl;
	flags = PREP_IE_FLAGS(prep_elem);
	lifetime = PREP_IE_LIFETIME(prep_elem);
	hopcount = PREP_IE_HOPCOUNT(prep_elem) + 1;
	target_addr = PREP_IE_TARGET_ADDR(prep_elem);
	target_sn = PREP_IE_TARGET_SN(prep_elem);
	orig_sn = PREP_IE_ORIG_SN(prep_elem);

	mesh_path_sel_frame_tx(MPATH_PREP, flags, orig_addr,
		cpu_to_le32(orig_sn), 0, target_addr,
		cpu_to_le32(target_sn), next_hop, hopcount,
		ttl, cpu_to_le32(lifetime), cpu_to_le32(metric),
		0, sdata);
	rcu_read_unlock();

	sdata->u.mesh.mshstats.fwded_unicast++;
	sdata->u.mesh.mshstats.fwded_frames++;
	return;

fail:
	rcu_read_unlock();
	sdata->u.mesh.mshstats.dropped_frames_no_route++;
}

static void hwmp_perr_frame_process(struct ieee80211_sub_if_data *sdata,
				    struct ieee80211_mgmt *mgmt,
				    const u8 *perr_elem)
{
	struct ieee80211_if_mesh *ifmsh = &sdata->u.mesh;
	struct mesh_path *mpath;
	u8 ttl;
	const u8 *ta, *target_addr;
	u32 target_sn;
	u16 target_rcode;

	ta = mgmt->sa;
	ttl = PERR_IE_TTL(perr_elem);
	if (ttl <= 1) {
		ifmsh->mshstats.dropped_frames_ttl++;
		return;
	}
	ttl--;
	target_addr = PERR_IE_TARGET_ADDR(perr_elem);
	target_sn = PERR_IE_TARGET_SN(perr_elem);
	target_rcode = PERR_IE_TARGET_RCODE(perr_elem);

	rcu_read_lock();
	mpath = mesh_path_lookup(sdata, target_addr);
	if (mpath) {
		struct sta_info *sta;

		spin_lock_bh(&mpath->state_lock);
		sta = next_hop_deref_protected(mpath);
		if (mpath->flags & MESH_PATH_ACTIVE &&
		    ether_addr_equal(ta, sta->sta.addr) &&
		    (!(mpath->flags & MESH_PATH_SN_VALID) ||
		    SN_GT(target_sn, mpath->sn))) {
			mpath->flags &= ~MESH_PATH_ACTIVE;
			mpath->sn = target_sn;
			spin_unlock_bh(&mpath->state_lock);
			if (!ifmsh->mshcfg.dot11MeshForwarding)
				goto endperr;
			mesh_path_error_tx(sdata, ttl, target_addr,
					   cpu_to_le32(target_sn),
					   cpu_to_le16(target_rcode),
					   broadcast_addr);
		} else
			spin_unlock_bh(&mpath->state_lock);
	}
endperr:
	rcu_read_unlock();
}

static void hwmp_rann_frame_process(struct ieee80211_sub_if_data *sdata,
				    struct ieee80211_mgmt *mgmt,
				    const struct ieee80211_rann_ie *rann)
{
	struct ieee80211_if_mesh *ifmsh = &sdata->u.mesh;
	struct ieee80211_local *local = sdata->local;
	struct sta_info *sta;
	struct mesh_path *mpath;
	u8 ttl, flags, hopcount;
	const u8 *orig_addr;
	u32 orig_sn, metric, metric_txsta, interval;
	bool root_is_gate;

	ttl = rann->rann_ttl;
	flags = rann->rann_flags;
	root_is_gate = !!(flags & RANN_FLAG_IS_GATE);
	orig_addr = rann->rann_addr;
	orig_sn = le32_to_cpu(rann->rann_seq);
	interval = le32_to_cpu(rann->rann_interval);
	hopcount = rann->rann_hopcount;
	hopcount++;
	metric = le32_to_cpu(rann->rann_metric);

	/*  Ignore our own RANNs */
	if (matches_local_if(sdata, orig_addr))
		return;

	mhwmp_dbg(sdata,
		  "received RANN from %pM via neighbour %pM (is_gate=%d)\n",
		  orig_addr, mgmt->sa, root_is_gate);

	rcu_read_lock();
	sta = sta_info_get(sdata, mgmt->sa);
	if (!sta) {
		rcu_read_unlock();
		return;
	}

	metric_txsta = airtime_link_metric_get(local, sta);

	mpath = mesh_path_lookup(sdata, orig_addr);
	if (!mpath) {
		mesh_path_add(sdata, orig_addr);
		mpath = mesh_path_lookup(sdata, orig_addr);
		if (!mpath) {
			rcu_read_unlock();
			sdata->u.mesh.mshstats.dropped_frames_no_route++;
			return;
		}
	}

	if (!(SN_LT(mpath->sn, orig_sn)) &&
	    !(mpath->sn == orig_sn && metric < mpath->rann_metric)) {
		rcu_read_unlock();
		return;
	}

	if ((!(mpath->flags & (MESH_PATH_ACTIVE | MESH_PATH_RESOLVING)) ||
	     (time_after(jiffies, mpath->last_preq_to_root +
				  root_path_confirmation_jiffies(sdata)) ||
	     time_before(jiffies, mpath->last_preq_to_root))) &&
	     !(mpath->flags & MESH_PATH_FIXED) && (ttl != 0)) {
		mhwmp_dbg(sdata,
			  "time to refresh root mpath %pM\n",
			  orig_addr);
		mesh_queue_preq(mpath, PREQ_Q_F_START | PREQ_Q_F_REFRESH);
		mpath->last_preq_to_root = jiffies;
	}

	mpath->sn = orig_sn;
	mpath->rann_metric = metric + metric_txsta;
	mpath->is_root = true;
	/* Recording RANNs sender address to send individually
	 * addressed PREQs destined for root mesh STA */
	memcpy(mpath->rann_snd_addr, mgmt->sa, ETH_ALEN);

	if (root_is_gate)
		mesh_path_add_gate(mpath);

	if (ttl <= 1) {
		ifmsh->mshstats.dropped_frames_ttl++;
		rcu_read_unlock();
		return;
	}
	ttl--;

	if (ifmsh->mshcfg.dot11MeshForwarding) {
		mesh_path_sel_frame_tx(MPATH_RANN, flags, orig_addr,
				       cpu_to_le32(orig_sn),
				       0, NULL, 0, broadcast_addr,
				       hopcount, ttl, cpu_to_le32(interval),
				       cpu_to_le32(metric + metric_txsta),
				       0, sdata);
	}

	rcu_read_unlock();
}


void mesh_rx_path_sel_frame(struct ieee80211_sub_if_data *sdata,
			    struct ieee80211_mgmt *mgmt, size_t len)
{
	struct ieee802_11_elems elems;
	size_t baselen;
	u32 last_hop_metric;
	struct sta_info *sta;

	/* need action_code */
	if (len < IEEE80211_MIN_ACTION_SIZE + 1)
		return;

	rcu_read_lock();
	sta = sta_info_get(sdata, mgmt->sa);
	if (!sta || sta->plink_state != NL80211_PLINK_ESTAB) {
		rcu_read_unlock();
		return;
	}
	rcu_read_unlock();

	baselen = (u8 *) mgmt->u.action.u.mesh_action.variable - (u8 *) mgmt;
	ieee802_11_parse_elems(mgmt->u.action.u.mesh_action.variable,
			len - baselen, &elems);

	if (elems.preq) {
		if (elems.preq_len != 37)
			/* Right now we support just 1 destination and no AE */
			return;
		last_hop_metric = hwmp_route_info_get(sdata, mgmt, elems.preq,
						      MPATH_PREQ);
		if (last_hop_metric)
			hwmp_preq_frame_process(sdata, mgmt, elems.preq,
						last_hop_metric);
	}
	if (elems.prep) {
		if (elems.prep_len != 31)
			/* Right now we support no AE */
			return;
		last_hop_metric = hwmp_route_info_get(sdata, mgmt, elems.prep,
						      MPATH_PREP);
		if (last_hop_metric)
			hwmp_prep_frame_process(sdata, mgmt, elems.prep,
						last_hop_metric);
	}
	if (elems.perr) {
		if (elems.perr_len != 15)
			/* Right now we support only one destination per PERR */
			return;
		hwmp_perr_frame_process(sdata, mgmt, elems.perr);
	}
	if (elems.rann)
		hwmp_rann_frame_process(sdata, mgmt, elems.rann);
}

/**
 * mesh_queue_preq - queue a PREQ to a given destination
 *
 * @mpath: mesh path to discover
 * @flags: special attributes of the PREQ to be sent
 *
 * Locking: the function must be called from within a rcu read lock block.
 *
 */
static void mesh_queue_preq(struct mesh_path *mpath, u8 flags)
{
	struct ieee80211_sub_if_data *sdata = mpath->sdata;
	struct ieee80211_if_mesh *ifmsh = &sdata->u.mesh;
	struct mesh_preq_queue *preq_node;

	preq_node = kmalloc(sizeof(struct mesh_preq_queue), GFP_ATOMIC);
	if (!preq_node) {
		mhwmp_dbg(sdata, "could not allocate PREQ node\n");
		return;
	}

	spin_lock_bh(&ifmsh->mesh_preq_queue_lock);
	if (ifmsh->preq_queue_len == MAX_PREQ_QUEUE_LEN) {
		spin_unlock_bh(&ifmsh->mesh_preq_queue_lock);
		kfree(preq_node);
		if (printk_ratelimit())
			mhwmp_dbg(sdata, "PREQ node queue full\n");
		return;
	}

	spin_lock(&mpath->state_lock);
	if (mpath->flags & MESH_PATH_REQ_QUEUED) {
		spin_unlock(&mpath->state_lock);
		spin_unlock_bh(&ifmsh->mesh_preq_queue_lock);
		kfree(preq_node);
		return;
	}

	memcpy(preq_node->dst, mpath->dst, ETH_ALEN);
	preq_node->flags = flags;

	mpath->flags |= MESH_PATH_REQ_QUEUED;
	spin_unlock(&mpath->state_lock);

	list_add_tail(&preq_node->list, &ifmsh->preq_queue.list);
	++ifmsh->preq_queue_len;
	spin_unlock_bh(&ifmsh->mesh_preq_queue_lock);

	if (time_after(jiffies, ifmsh->last_preq + min_preq_int_jiff(sdata)))
		ieee80211_queue_work(&sdata->local->hw, &sdata->work);

	else if (time_before(jiffies, ifmsh->last_preq)) {
		/* avoid long wait if did not send preqs for a long time
		 * and jiffies wrapped around
		 */
		ifmsh->last_preq = jiffies - min_preq_int_jiff(sdata) - 1;
		ieee80211_queue_work(&sdata->local->hw, &sdata->work);
	} else
		mod_timer(&ifmsh->mesh_path_timer, ifmsh->last_preq +
						min_preq_int_jiff(sdata));
}

/**
 * mesh_path_start_discovery - launch a path discovery from the PREQ queue
 *
 * @sdata: local mesh subif
 */
void mesh_path_start_discovery(struct ieee80211_sub_if_data *sdata)
{
	struct ieee80211_if_mesh *ifmsh = &sdata->u.mesh;
	struct mesh_preq_queue *preq_node;
	struct mesh_path *mpath;
	u8 ttl, target_flags;
	const u8 *da;
	u32 lifetime;

	spin_lock_bh(&ifmsh->mesh_preq_queue_lock);
	if (!ifmsh->preq_queue_len ||
		time_before(jiffies, ifmsh->last_preq +
				min_preq_int_jiff(sdata))) {
		spin_unlock_bh(&ifmsh->mesh_preq_queue_lock);
		return;
	}

	preq_node = list_first_entry(&ifmsh->preq_queue.list,
			struct mesh_preq_queue, list);
	list_del(&preq_node->list);
	--ifmsh->preq_queue_len;
	spin_unlock_bh(&ifmsh->mesh_preq_queue_lock);

	rcu_read_lock();
	mpath = mesh_path_lookup(sdata, preq_node->dst);
	if (!mpath)
		goto enddiscovery;

	spin_lock_bh(&mpath->state_lock);
	mpath->flags &= ~MESH_PATH_REQ_QUEUED;
	if (preq_node->flags & PREQ_Q_F_START) {
		if (mpath->flags & MESH_PATH_RESOLVING) {
			spin_unlock_bh(&mpath->state_lock);
			goto enddiscovery;
		} else {
			mpath->flags &= ~MESH_PATH_RESOLVED;
			mpath->flags |= MESH_PATH_RESOLVING;
			mpath->discovery_retries = 0;
			mpath->discovery_timeout = disc_timeout_jiff(sdata);
		}
	} else if (!(mpath->flags & MESH_PATH_RESOLVING) ||
			mpath->flags & MESH_PATH_RESOLVED) {
		mpath->flags &= ~MESH_PATH_RESOLVING;
		spin_unlock_bh(&mpath->state_lock);
		goto enddiscovery;
	}

	ifmsh->last_preq = jiffies;

	if (time_after(jiffies, ifmsh->last_sn_update +
				net_traversal_jiffies(sdata)) ||
	    time_before(jiffies, ifmsh->last_sn_update)) {
		++ifmsh->sn;
		sdata->u.mesh.last_sn_update = jiffies;
	}
	lifetime = default_lifetime(sdata);
	ttl = sdata->u.mesh.mshcfg.element_ttl;
	if (ttl == 0) {
		sdata->u.mesh.mshstats.dropped_frames_ttl++;
		spin_unlock_bh(&mpath->state_lock);
		goto enddiscovery;
	}

	if (preq_node->flags & PREQ_Q_F_REFRESH)
		target_flags = MP_F_DO;
	else
		target_flags = MP_F_RF;

	spin_unlock_bh(&mpath->state_lock);
	da = (mpath->is_root) ? mpath->rann_snd_addr : broadcast_addr;
	mesh_path_sel_frame_tx(MPATH_PREQ, 0, sdata->vif.addr,
			cpu_to_le32(ifmsh->sn), target_flags, mpath->dst,
			cpu_to_le32(mpath->sn), da, 0,
			ttl, cpu_to_le32(lifetime), 0,
			cpu_to_le32(ifmsh->preq_id++), sdata);
	mod_timer(&mpath->timer, jiffies + mpath->discovery_timeout);

enddiscovery:
	rcu_read_unlock();
	kfree(preq_node);
}

/**
 * mesh_nexthop_resolve - lookup next hop; conditionally start path discovery
 *
 * @skb: 802.11 frame to be sent
 * @sdata: network subif the frame will be sent through
 *
 * Lookup next hop for given skb and start path discovery if no
 * forwarding information is found.
 *
 * Returns: 0 if the next hop was found and -ENOENT if the frame was queued.
 * skb is freeed here if no mpath could be allocated.
 */
int mesh_nexthop_resolve(struct ieee80211_sub_if_data *sdata,
			 struct sk_buff *skb)
{
	struct ieee80211_hdr *hdr = (struct ieee80211_hdr *) skb->data;
	struct ieee80211_tx_info *info = IEEE80211_SKB_CB(skb);
	struct mesh_path *mpath;
	struct sk_buff *skb_to_free = NULL;
	u8 *target_addr = hdr->addr3;
	int err = 0;

	/* Nulls are only sent to peers for PS and should be pre-addressed */
	if (ieee80211_is_qos_nullfunc(hdr->frame_control))
		return 0;

	rcu_read_lock();
	err = mesh_nexthop_lookup(sdata, skb);
	if (!err)
		goto endlookup;

	/* no nexthop found, start resolving */
	mpath = mesh_path_lookup(sdata, target_addr);
	if (!mpath) {
		mesh_path_add(sdata, target_addr);
		mpath = mesh_path_lookup(sdata, target_addr);
		if (!mpath) {
			mesh_path_discard_frame(sdata, skb);
			err = -ENOSPC;
			goto endlookup;
		}
	}

	if (!(mpath->flags & MESH_PATH_RESOLVING))
		mesh_queue_preq(mpath, PREQ_Q_F_START);

	if (skb_queue_len(&mpath->frame_queue) >= MESH_FRAME_QUEUE_LEN)
		skb_to_free = skb_dequeue(&mpath->frame_queue);

	info->flags |= IEEE80211_TX_INTFL_NEED_TXPROCESSING;
	ieee80211_set_qos_hdr(sdata, skb);
	skb_queue_tail(&mpath->frame_queue, skb);
	err = -ENOENT;
	if (skb_to_free)
		mesh_path_discard_frame(sdata, skb_to_free);

endlookup:
	rcu_read_unlock();
	return err;
}

/**
 * mesh_nexthop_lookup - put the appropriate next hop on a mesh frame and
 * insert the correct outgoing interface on the skb cb. Calling this function
 * is considered "using" the associated mpath, so preempt a path refresh if
 * this mpath expires soon.
 *
 * @skb: 802.11 frame to be sent
 * @sdata: network subif which is a member of this MBSS
 *
 * Returns: 0 if the next hop was found. Nonzero otherwise.
 */
int mesh_nexthop_lookup(struct ieee80211_sub_if_data *sdata,
			struct sk_buff *skb)
{
	struct mesh_path *mpath;
	struct sta_info *next_hop;
	struct ieee80211_hdr *hdr = (struct ieee80211_hdr *) skb->data;
	struct ieee80211_tx_info *info;
	u8 *target_addr = hdr->addr3;
	int err = -ENOENT;

	rcu_read_lock();
	mpath = mesh_path_lookup(sdata, target_addr);

	if (!mpath || !(mpath->flags & MESH_PATH_ACTIVE))
		goto endlookup;

	if (time_after(jiffies,
		       mpath->exp_time -
		       msecs_to_jiffies(sdata->u.mesh.mshcfg.path_refresh_time)) &&
	    matches_local_if(sdata, hdr->addr4) &&
	    !(mpath->flags & MESH_PATH_RESOLVING) &&
	    !(mpath->flags & MESH_PATH_FIXED))
		mesh_queue_preq(mpath, PREQ_Q_F_START | PREQ_Q_F_REFRESH);

	next_hop = rcu_dereference(mpath->next_hop);
	if (next_hop) {
		info = IEEE80211_SKB_CB(skb);
		info->control.vif = &next_hop->sdata->vif;
		memcpy(hdr->addr1, next_hop->sta.addr, ETH_ALEN);
		memcpy(hdr->addr2, mpath->sdata->vif.addr, ETH_ALEN);
		ieee80211_mps_set_frame_flags(mpath->sdata, next_hop, hdr);
		err = 0;
	}

endlookup:
	rcu_read_unlock();
	return err;
}

void mesh_path_timer(unsigned long data)
{
	struct mesh_path *mpath = (void *) data;
	struct ieee80211_sub_if_data *sdata = mpath->sdata;
	int ret;

	if (sdata->local->quiescing)
		return;

	spin_lock_bh(&mpath->state_lock);
	if (mpath->flags & MESH_PATH_RESOLVED ||
			(!(mpath->flags & MESH_PATH_RESOLVING))) {
		mpath->flags &= ~(MESH_PATH_RESOLVING | MESH_PATH_RESOLVED);
		spin_unlock_bh(&mpath->state_lock);
	} else if (mpath->discovery_retries < max_preq_retries(sdata)) {
		++mpath->discovery_retries;
		mpath->discovery_timeout *= 2;
		mpath->flags &= ~MESH_PATH_REQ_QUEUED;
		spin_unlock_bh(&mpath->state_lock);
		mesh_queue_preq(mpath, 0);
	} else {
		mpath->flags = 0;
		mpath->exp_time = jiffies;
		spin_unlock_bh(&mpath->state_lock);
		if (!mpath->is_gate && mesh_gate_num(sdata) > 0) {
			ret = mesh_path_send_to_gates(mpath);
			if (ret)
				mhwmp_dbg(sdata, "no gate was reachable\n");
		} else
			mesh_path_flush_pending(mpath);
	}
}

void mesh_path_tx_root_frame(struct ieee80211_sub_if_data *sdata)
{
	struct ieee80211_if_mesh *ifmsh = &sdata->u.mesh;
	u32 interval = ifmsh->mshcfg.dot11MeshHWMPRannInterval;
	u8 flags, target_flags = 0;

	flags = (ifmsh->mshcfg.dot11MeshGateAnnouncementProtocol)
			? RANN_FLAG_IS_GATE : 0;

	switch (ifmsh->mshcfg.dot11MeshHWMPRootMode) {
	case IEEE80211_PROACTIVE_RANN:
		mesh_path_sel_frame_tx(MPATH_RANN, flags, sdata->vif.addr,
			       cpu_to_le32(++ifmsh->sn),
			       0, NULL, 0, broadcast_addr,
			       0, ifmsh->mshcfg.element_ttl,
			       cpu_to_le32(interval), 0, 0, sdata);
		break;
	case IEEE80211_PROACTIVE_PREQ_WITH_PREP:
		flags |= IEEE80211_PREQ_PROACTIVE_PREP_FLAG;
	case IEEE80211_PROACTIVE_PREQ_NO_PREP:
		interval = ifmsh->mshcfg.dot11MeshHWMPactivePathToRootTimeout;
		target_flags |= IEEE80211_PREQ_TO_FLAG |
				IEEE80211_PREQ_USN_FLAG;
		mesh_path_sel_frame_tx(MPATH_PREQ, flags, sdata->vif.addr,
				cpu_to_le32(++ifmsh->sn), target_flags,
				(u8 *) broadcast_addr, 0, broadcast_addr,
				0, ifmsh->mshcfg.element_ttl,
				cpu_to_le32(interval),
				0, cpu_to_le32(ifmsh->preq_id++), sdata);
		break;
	default:
		mhwmp_dbg(sdata, "Proactive mechanism not supported\n");
		return;
	}
}<|MERGE_RESOLUTION|>--- conflicted
+++ resolved
@@ -210,24 +210,14 @@
 				    __le32 preq_id,
 				    struct ieee80211_sub_if_data *sdata)
 {
-<<<<<<< HEAD
 	struct mesh_local_bss *mbss = sdata->u.mesh.mesh_bss;
 	struct ieee80211_sub_if_data *tmp_sdata;
-	int ret = 0;
-
-	rcu_read_lock();
-	list_for_each_entry_rcu(tmp_sdata, &mbss->if_list, u.mesh.if_list) {
-=======
-	struct mesh_local_bss *mbss = sdata->wdev.mesh_bss;
-	struct wireless_dev *wdev;
 	bool broadcast = is_broadcast_ether_addr(da);
 	struct sta_info *sta;
 	int ret = 0;
 
 	rcu_read_lock();
-	list_for_each_entry_rcu(wdev, &mbss->wdevs, mbss_wdevs) {
-		struct ieee80211_sub_if_data *tmp_sdata =
-			IEEE80211_WDEV_TO_SUB_IF(wdev);
+	list_for_each_entry_rcu(tmp_sdata, &mbss->if_list, u.mesh.if_list) {
 
 		if (!broadcast) {
 			/* find right outgoing interface */
@@ -235,7 +225,6 @@
 			if (!sta)
 				continue;
 		}
->>>>>>> bdc33a8a
 		ret = __mesh_path_sel_frame_tx(action, flags, orig_addr, orig_sn,
 					 target_flags, target, target_sn,
 					 da, hop_count, ttl,
