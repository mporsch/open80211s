/*
 * mac80211 configuration hooks for cfg80211
 *
 * Copyright 2006-2010	Johannes Berg <johannes@sipsolutions.net>
 *
 * This file is GPLv2 as found in COPYING.
 */

#include <linux/ieee80211.h>
#include <linux/nl80211.h>
#include <linux/rtnetlink.h>
#include <linux/slab.h>
#include <net/net_namespace.h>
#include <linux/rcupdate.h>
#include <linux/if_ether.h>
#include <net/cfg80211.h>
#include "ieee80211_i.h"
#include "driver-ops.h"
#include "cfg.h"
#include "rate.h"
#include "mesh.h"

static struct net_device *ieee80211_add_iface(struct wiphy *wiphy, char *name,
					      enum nl80211_iftype type,
					      u32 *flags,
					      struct vif_params *params)
{
	struct ieee80211_local *local = wiphy_priv(wiphy);
	struct net_device *dev;
	struct ieee80211_sub_if_data *sdata;
	int err;

	err = ieee80211_if_add(local, name, &dev, type, params);
	if (err)
		return ERR_PTR(err);

	if (type == NL80211_IFTYPE_MONITOR && flags) {
		sdata = IEEE80211_DEV_TO_SUB_IF(dev);
		sdata->u.mntr_flags = *flags;
	}

	return dev;
}

static int ieee80211_del_iface(struct wiphy *wiphy, struct net_device *dev)
{
	ieee80211_if_remove(IEEE80211_DEV_TO_SUB_IF(dev));

	return 0;
}

static int ieee80211_change_iface(struct wiphy *wiphy,
				  struct net_device *dev,
				  enum nl80211_iftype type, u32 *flags,
				  struct vif_params *params)
{
	struct ieee80211_sub_if_data *sdata = IEEE80211_DEV_TO_SUB_IF(dev);
	int ret;

	ret = ieee80211_if_change_type(sdata, type);
	if (ret)
		return ret;

	if (type == NL80211_IFTYPE_AP_VLAN &&
	    params && params->use_4addr == 0)
		RCU_INIT_POINTER(sdata->u.vlan.sta, NULL);
	else if (type == NL80211_IFTYPE_STATION &&
		 params && params->use_4addr >= 0)
		sdata->u.mgd.use_4addr = params->use_4addr;

	if (sdata->vif.type == NL80211_IFTYPE_MONITOR && flags) {
		struct ieee80211_local *local = sdata->local;

		if (ieee80211_sdata_running(sdata)) {
			/*
			 * Prohibit MONITOR_FLAG_COOK_FRAMES to be
			 * changed while the interface is up.
			 * Else we would need to add a lot of cruft
			 * to update everything:
			 *	cooked_mntrs, monitor and all fif_* counters
			 *	reconfigure hardware
			 */
			if ((*flags & MONITOR_FLAG_COOK_FRAMES) !=
			    (sdata->u.mntr_flags & MONITOR_FLAG_COOK_FRAMES))
				return -EBUSY;

			ieee80211_adjust_monitor_flags(sdata, -1);
			sdata->u.mntr_flags = *flags;
			ieee80211_adjust_monitor_flags(sdata, 1);

			ieee80211_configure_filter(local);
		} else {
			/*
			 * Because the interface is down, ieee80211_do_stop
			 * and ieee80211_do_open take care of "everything"
			 * mentioned in the comment above.
			 */
			sdata->u.mntr_flags = *flags;
		}
	}

	return 0;
}

static int ieee80211_set_noack_map(struct wiphy *wiphy,
				  struct net_device *dev,
				  u16 noack_map)
{
	struct ieee80211_sub_if_data *sdata = IEEE80211_DEV_TO_SUB_IF(dev);

	sdata->noack_map = noack_map;
	return 0;
}

static int ieee80211_add_key(struct wiphy *wiphy, struct net_device *dev,
			     u8 key_idx, bool pairwise, const u8 *mac_addr,
			     struct key_params *params)
{
	struct ieee80211_sub_if_data *sdata = IEEE80211_DEV_TO_SUB_IF(dev);
	struct sta_info *sta = NULL;
	struct ieee80211_key *key;
	int err;

	if (!ieee80211_sdata_running(sdata))
		return -ENETDOWN;

	/* reject WEP and TKIP keys if WEP failed to initialize */
	switch (params->cipher) {
	case WLAN_CIPHER_SUITE_WEP40:
	case WLAN_CIPHER_SUITE_TKIP:
	case WLAN_CIPHER_SUITE_WEP104:
		if (IS_ERR(sdata->local->wep_tx_tfm))
			return -EINVAL;
		break;
	default:
		break;
	}

	key = ieee80211_key_alloc(params->cipher, key_idx, params->key_len,
				  params->key, params->seq_len, params->seq);
	if (IS_ERR(key))
		return PTR_ERR(key);

	if (pairwise)
		key->conf.flags |= IEEE80211_KEY_FLAG_PAIRWISE;

	mutex_lock(&sdata->local->sta_mtx);

	if (mac_addr) {
		if (ieee80211_vif_is_mesh(&sdata->vif))
			sta = sta_info_get(sdata, mac_addr);
		else
			sta = sta_info_get_bss(sdata, mac_addr);
		if (!sta) {
			ieee80211_key_free(sdata->local, key);
			err = -ENOENT;
			goto out_unlock;
		}
	}

	err = ieee80211_key_link(key, sdata, sta);
	if (err)
		ieee80211_key_free(sdata->local, key);

 out_unlock:
	mutex_unlock(&sdata->local->sta_mtx);

	return err;
}

static int ieee80211_del_key(struct wiphy *wiphy, struct net_device *dev,
			     u8 key_idx, bool pairwise, const u8 *mac_addr)
{
	struct ieee80211_sub_if_data *sdata = IEEE80211_DEV_TO_SUB_IF(dev);
	struct ieee80211_local *local = sdata->local;
	struct sta_info *sta;
	struct ieee80211_key *key = NULL;
	int ret;

	mutex_lock(&local->sta_mtx);
	mutex_lock(&local->key_mtx);

	if (mac_addr) {
		ret = -ENOENT;

		sta = sta_info_get_bss(sdata, mac_addr);
		if (!sta)
			goto out_unlock;

		if (pairwise)
			key = key_mtx_dereference(local, sta->ptk);
		else
			key = key_mtx_dereference(local, sta->gtk[key_idx]);
	} else
		key = key_mtx_dereference(local, sdata->keys[key_idx]);

	if (!key) {
		ret = -ENOENT;
		goto out_unlock;
	}

	__ieee80211_key_free(key);

	ret = 0;
 out_unlock:
	mutex_unlock(&local->key_mtx);
	mutex_unlock(&local->sta_mtx);

	return ret;
}

static int ieee80211_get_key(struct wiphy *wiphy, struct net_device *dev,
			     u8 key_idx, bool pairwise, const u8 *mac_addr,
			     void *cookie,
			     void (*callback)(void *cookie,
					      struct key_params *params))
{
	struct ieee80211_sub_if_data *sdata;
	struct sta_info *sta = NULL;
	u8 seq[6] = {0};
	struct key_params params;
	struct ieee80211_key *key = NULL;
	u64 pn64;
	u32 iv32;
	u16 iv16;
	int err = -ENOENT;

	sdata = IEEE80211_DEV_TO_SUB_IF(dev);

	rcu_read_lock();

	if (mac_addr) {
		sta = sta_info_get_bss(sdata, mac_addr);
		if (!sta)
			goto out;

		if (pairwise)
			key = rcu_dereference(sta->ptk);
		else if (key_idx < NUM_DEFAULT_KEYS)
			key = rcu_dereference(sta->gtk[key_idx]);
	} else
		key = rcu_dereference(sdata->keys[key_idx]);

	if (!key)
		goto out;

	memset(&params, 0, sizeof(params));

	params.cipher = key->conf.cipher;

	switch (key->conf.cipher) {
	case WLAN_CIPHER_SUITE_TKIP:
		iv32 = key->u.tkip.tx.iv32;
		iv16 = key->u.tkip.tx.iv16;

		if (key->flags & KEY_FLAG_UPLOADED_TO_HARDWARE)
			drv_get_tkip_seq(sdata->local,
					 key->conf.hw_key_idx,
					 &iv32, &iv16);

		seq[0] = iv16 & 0xff;
		seq[1] = (iv16 >> 8) & 0xff;
		seq[2] = iv32 & 0xff;
		seq[3] = (iv32 >> 8) & 0xff;
		seq[4] = (iv32 >> 16) & 0xff;
		seq[5] = (iv32 >> 24) & 0xff;
		params.seq = seq;
		params.seq_len = 6;
		break;
	case WLAN_CIPHER_SUITE_CCMP:
		pn64 = atomic64_read(&key->u.ccmp.tx_pn);
		seq[0] = pn64;
		seq[1] = pn64 >> 8;
		seq[2] = pn64 >> 16;
		seq[3] = pn64 >> 24;
		seq[4] = pn64 >> 32;
		seq[5] = pn64 >> 40;
		params.seq = seq;
		params.seq_len = 6;
		break;
	case WLAN_CIPHER_SUITE_AES_CMAC:
		pn64 = atomic64_read(&key->u.aes_cmac.tx_pn);
		seq[0] = pn64;
		seq[1] = pn64 >> 8;
		seq[2] = pn64 >> 16;
		seq[3] = pn64 >> 24;
		seq[4] = pn64 >> 32;
		seq[5] = pn64 >> 40;
		params.seq = seq;
		params.seq_len = 6;
		break;
	}

	params.key = key->conf.key;
	params.key_len = key->conf.keylen;

	callback(cookie, &params);
	err = 0;

 out:
	rcu_read_unlock();
	return err;
}

static int ieee80211_config_default_key(struct wiphy *wiphy,
					struct net_device *dev,
					u8 key_idx, bool uni,
					bool multi)
{
	struct ieee80211_sub_if_data *sdata = IEEE80211_DEV_TO_SUB_IF(dev);

	ieee80211_set_default_key(sdata, key_idx, uni, multi);

	return 0;
}

static int ieee80211_config_default_mgmt_key(struct wiphy *wiphy,
					     struct net_device *dev,
					     u8 key_idx)
{
	struct ieee80211_sub_if_data *sdata = IEEE80211_DEV_TO_SUB_IF(dev);

	ieee80211_set_default_mgmt_key(sdata, key_idx);

	return 0;
}

static void rate_idx_to_bitrate(struct rate_info *rate, struct sta_info *sta, int idx)
{
	if (!(rate->flags & RATE_INFO_FLAGS_MCS)) {
		struct ieee80211_supported_band *sband;
		sband = sta->local->hw.wiphy->bands[
				sta->local->hw.conf.channel->band];
		rate->legacy = sband->bitrates[idx].bitrate;
	} else
		rate->mcs = idx;
}

void sta_set_rate_info_tx(struct sta_info *sta,
			  const struct ieee80211_tx_rate *rate,
			  struct rate_info *rinfo)
{
	rinfo->flags = 0;
	if (rate->flags & IEEE80211_TX_RC_MCS)
		rinfo->flags |= RATE_INFO_FLAGS_MCS;
	if (rate->flags & IEEE80211_TX_RC_40_MHZ_WIDTH)
		rinfo->flags |= RATE_INFO_FLAGS_40_MHZ_WIDTH;
	if (rate->flags & IEEE80211_TX_RC_SHORT_GI)
		rinfo->flags |= RATE_INFO_FLAGS_SHORT_GI;
	rate_idx_to_bitrate(rinfo, sta, rate->idx);
}

static void sta_set_sinfo(struct sta_info *sta, struct station_info *sinfo)
{
	struct ieee80211_sub_if_data *sdata = sta->sdata;
	struct timespec uptime;

	sinfo->generation = sdata->local->sta_generation;

	sinfo->filled = STATION_INFO_INACTIVE_TIME |
			STATION_INFO_RX_BYTES |
			STATION_INFO_TX_BYTES |
			STATION_INFO_RX_PACKETS |
			STATION_INFO_TX_PACKETS |
			STATION_INFO_TX_RETRIES |
			STATION_INFO_TX_FAILED |
			STATION_INFO_TX_BITRATE |
			STATION_INFO_RX_BITRATE |
			STATION_INFO_RX_DROP_MISC |
			STATION_INFO_BSS_PARAM |
			STATION_INFO_CONNECTED_TIME |
			STATION_INFO_STA_FLAGS |
			STATION_INFO_BEACON_LOSS_COUNT;

	do_posix_clock_monotonic_gettime(&uptime);
	sinfo->connected_time = uptime.tv_sec - sta->last_connected;

	sinfo->inactive_time = jiffies_to_msecs(jiffies - sta->last_rx);
	sinfo->rx_bytes = sta->rx_bytes;
	sinfo->tx_bytes = sta->tx_bytes;
	sinfo->rx_packets = sta->rx_packets;
	sinfo->tx_packets = sta->tx_packets;
	sinfo->tx_retries = sta->tx_retry_count;
	sinfo->tx_failed = sta->tx_retry_failed;
	sinfo->rx_dropped_misc = sta->rx_dropped;
	sinfo->beacon_loss_count = sta->beacon_loss_count;

	if ((sta->local->hw.flags & IEEE80211_HW_SIGNAL_DBM) ||
	    (sta->local->hw.flags & IEEE80211_HW_SIGNAL_UNSPEC)) {
		sinfo->filled |= STATION_INFO_SIGNAL | STATION_INFO_SIGNAL_AVG;
		sinfo->signal = (s8)sta->last_signal;
		sinfo->signal_avg = (s8) -ewma_read(&sta->avg_signal);
	}

	sta_set_rate_info_tx(sta, &sta->last_tx_rate, &sinfo->txrate);

	sinfo->rxrate.flags = 0;
	if (sta->last_rx_rate_flag & RX_FLAG_HT)
		sinfo->rxrate.flags |= RATE_INFO_FLAGS_MCS;
	if (sta->last_rx_rate_flag & RX_FLAG_40MHZ)
		sinfo->rxrate.flags |= RATE_INFO_FLAGS_40_MHZ_WIDTH;
	if (sta->last_rx_rate_flag & RX_FLAG_SHORT_GI)
		sinfo->rxrate.flags |= RATE_INFO_FLAGS_SHORT_GI;
	rate_idx_to_bitrate(&sinfo->rxrate, sta, sta->last_rx_rate_idx);

	if (ieee80211_vif_is_mesh(&sdata->vif)) {
#ifdef CONFIG_MAC80211_MESH
		sinfo->filled |= STATION_INFO_LLID |
				 STATION_INFO_PLID |
				 STATION_INFO_PLINK_STATE;

		sinfo->llid = le16_to_cpu(sta->llid);
		sinfo->plid = le16_to_cpu(sta->plid);
		sinfo->plink_state = sta->plink_state;
		if (test_sta_flag(sta, WLAN_STA_TOFFSET_KNOWN)) {
			sinfo->filled |= STATION_INFO_T_OFFSET;
			sinfo->t_offset = sta->t_offset;
		}
#endif
	}

	sinfo->bss_param.flags = 0;
	if (sdata->vif.bss_conf.use_cts_prot)
		sinfo->bss_param.flags |= BSS_PARAM_FLAGS_CTS_PROT;
	if (sdata->vif.bss_conf.use_short_preamble)
		sinfo->bss_param.flags |= BSS_PARAM_FLAGS_SHORT_PREAMBLE;
	if (sdata->vif.bss_conf.use_short_slot)
		sinfo->bss_param.flags |= BSS_PARAM_FLAGS_SHORT_SLOT_TIME;
	sinfo->bss_param.dtim_period = sdata->local->hw.conf.ps_dtim_period;
	sinfo->bss_param.beacon_interval = sdata->vif.bss_conf.beacon_int;

	sinfo->sta_flags.set = 0;
	sinfo->sta_flags.mask = BIT(NL80211_STA_FLAG_AUTHORIZED) |
				BIT(NL80211_STA_FLAG_SHORT_PREAMBLE) |
				BIT(NL80211_STA_FLAG_WME) |
				BIT(NL80211_STA_FLAG_MFP) |
				BIT(NL80211_STA_FLAG_AUTHENTICATED) |
				BIT(NL80211_STA_FLAG_TDLS_PEER);
	if (test_sta_flag(sta, WLAN_STA_AUTHORIZED))
		sinfo->sta_flags.set |= BIT(NL80211_STA_FLAG_AUTHORIZED);
	if (test_sta_flag(sta, WLAN_STA_SHORT_PREAMBLE))
		sinfo->sta_flags.set |= BIT(NL80211_STA_FLAG_SHORT_PREAMBLE);
	if (test_sta_flag(sta, WLAN_STA_WME))
		sinfo->sta_flags.set |= BIT(NL80211_STA_FLAG_WME);
	if (test_sta_flag(sta, WLAN_STA_MFP))
		sinfo->sta_flags.set |= BIT(NL80211_STA_FLAG_MFP);
	if (test_sta_flag(sta, WLAN_STA_AUTH))
		sinfo->sta_flags.set |= BIT(NL80211_STA_FLAG_AUTHENTICATED);
	if (test_sta_flag(sta, WLAN_STA_TDLS_PEER))
		sinfo->sta_flags.set |= BIT(NL80211_STA_FLAG_TDLS_PEER);
}

static const char ieee80211_gstrings_sta_stats[][ETH_GSTRING_LEN] = {
	"rx_packets", "rx_bytes", "wep_weak_iv_count",
	"rx_duplicates", "rx_fragments", "rx_dropped",
	"tx_packets", "tx_bytes", "tx_fragments",
	"tx_filtered", "tx_retry_failed", "tx_retries",
	"beacon_loss", "sta_state", "txrate", "rxrate", "signal",
	"channel", "noise", "ch_time", "ch_time_busy",
	"ch_time_ext_busy", "ch_time_rx", "ch_time_tx"
};
#define STA_STATS_LEN	ARRAY_SIZE(ieee80211_gstrings_sta_stats)

static int ieee80211_get_et_sset_count(struct wiphy *wiphy,
				       struct net_device *dev,
				       int sset)
{
	struct ieee80211_sub_if_data *sdata = IEEE80211_DEV_TO_SUB_IF(dev);
	int rv = 0;

	if (sset == ETH_SS_STATS)
		rv += STA_STATS_LEN;

	rv += drv_get_et_sset_count(sdata, sset);

	if (rv == 0)
		return -EOPNOTSUPP;
	return rv;
}

static void ieee80211_get_et_stats(struct wiphy *wiphy,
				   struct net_device *dev,
				   struct ethtool_stats *stats,
				   u64 *data)
{
	struct ieee80211_sub_if_data *sdata = IEEE80211_DEV_TO_SUB_IF(dev);
	struct sta_info *sta;
	struct ieee80211_local *local = sdata->local;
	struct station_info sinfo;
	struct survey_info survey;
	int i, q;
#define STA_STATS_SURVEY_LEN 7

	memset(data, 0, sizeof(u64) * STA_STATS_LEN);

#define ADD_STA_STATS(sta)				\
	do {						\
		data[i++] += sta->rx_packets;		\
		data[i++] += sta->rx_bytes;		\
		data[i++] += sta->wep_weak_iv_count;	\
		data[i++] += sta->num_duplicates;	\
		data[i++] += sta->rx_fragments;		\
		data[i++] += sta->rx_dropped;		\
							\
		data[i++] += sta->tx_packets;		\
		data[i++] += sta->tx_bytes;		\
		data[i++] += sta->tx_fragments;		\
		data[i++] += sta->tx_filtered_count;	\
		data[i++] += sta->tx_retry_failed;	\
		data[i++] += sta->tx_retry_count;	\
		data[i++] += sta->beacon_loss_count;	\
	} while (0)

	/* For Managed stations, find the single station based on BSSID
	 * and use that.  For interface types, iterate through all available
	 * stations and add stats for any station that is assigned to this
	 * network device.
	 */

	rcu_read_lock();

	if (sdata->vif.type == NL80211_IFTYPE_STATION) {
		sta = sta_info_get_bss(sdata, sdata->u.mgd.bssid);

		if (!(sta && !WARN_ON(sta->sdata->dev != dev)))
			goto do_survey;

		i = 0;
		ADD_STA_STATS(sta);

		data[i++] = sta->sta_state;

		sinfo.filled = 0;
		sta_set_sinfo(sta, &sinfo);

		if (sinfo.filled & STATION_INFO_TX_BITRATE)
			data[i] = 100000 *
				cfg80211_calculate_bitrate(&sinfo.txrate);
		i++;
		if (sinfo.filled & STATION_INFO_RX_BITRATE)
			data[i] = 100000 *
				cfg80211_calculate_bitrate(&sinfo.rxrate);
		i++;

		if (sinfo.filled & STATION_INFO_SIGNAL_AVG)
			data[i] = (u8)sinfo.signal_avg;
		i++;
	} else {
		list_for_each_entry_rcu(sta, &local->sta_list, list) {
			/* Make sure this station belongs to the proper dev */
			if (sta->sdata->dev != dev)
				continue;

			i = 0;
			ADD_STA_STATS(sta);
		}
	}

do_survey:
	i = STA_STATS_LEN - STA_STATS_SURVEY_LEN;
	/* Get survey stats for current channel */
	q = 0;
	while (true) {
		survey.filled = 0;
		if (drv_get_survey(local, q, &survey) != 0) {
			survey.filled = 0;
			break;
		}

		if (survey.channel &&
		    (local->oper_channel->center_freq ==
		     survey.channel->center_freq))
			break;
		q++;
	}

	if (survey.filled)
		data[i++] = survey.channel->center_freq;
	else
		data[i++] = 0;
	if (survey.filled & SURVEY_INFO_NOISE_DBM)
		data[i++] = (u8)survey.noise;
	else
		data[i++] = -1LL;
	if (survey.filled & SURVEY_INFO_CHANNEL_TIME)
		data[i++] = survey.channel_time;
	else
		data[i++] = -1LL;
	if (survey.filled & SURVEY_INFO_CHANNEL_TIME_BUSY)
		data[i++] = survey.channel_time_busy;
	else
		data[i++] = -1LL;
	if (survey.filled & SURVEY_INFO_CHANNEL_TIME_EXT_BUSY)
		data[i++] = survey.channel_time_ext_busy;
	else
		data[i++] = -1LL;
	if (survey.filled & SURVEY_INFO_CHANNEL_TIME_RX)
		data[i++] = survey.channel_time_rx;
	else
		data[i++] = -1LL;
	if (survey.filled & SURVEY_INFO_CHANNEL_TIME_TX)
		data[i++] = survey.channel_time_tx;
	else
		data[i++] = -1LL;

	rcu_read_unlock();

	if (WARN_ON(i != STA_STATS_LEN))
		return;

	drv_get_et_stats(sdata, stats, &(data[STA_STATS_LEN]));
}

static void ieee80211_get_et_strings(struct wiphy *wiphy,
				     struct net_device *dev,
				     u32 sset, u8 *data)
{
	struct ieee80211_sub_if_data *sdata = IEEE80211_DEV_TO_SUB_IF(dev);
	int sz_sta_stats = 0;

	if (sset == ETH_SS_STATS) {
		sz_sta_stats = sizeof(ieee80211_gstrings_sta_stats);
		memcpy(data, *ieee80211_gstrings_sta_stats, sz_sta_stats);
	}
	drv_get_et_strings(sdata, sset, &(data[sz_sta_stats]));
}

static int ieee80211_dump_station(struct wiphy *wiphy, struct net_device *dev,
				 int idx, u8 *mac, struct station_info *sinfo)
{
	struct ieee80211_sub_if_data *sdata = IEEE80211_DEV_TO_SUB_IF(dev);
	struct sta_info *sta;
	int ret = -ENOENT;

	rcu_read_lock();

	sta = sta_info_get_by_idx(sdata, idx);
	if (sta) {
		ret = 0;
		memcpy(mac, sta->sta.addr, ETH_ALEN);
		sta_set_sinfo(sta, sinfo);
	}

	rcu_read_unlock();

	return ret;
}

static int ieee80211_dump_survey(struct wiphy *wiphy, struct net_device *dev,
				 int idx, struct survey_info *survey)
{
	struct ieee80211_local *local = wdev_priv(dev->ieee80211_ptr);

	return drv_get_survey(local, idx, survey);
}

static int ieee80211_get_station(struct wiphy *wiphy, struct net_device *dev,
				 u8 *mac, struct station_info *sinfo)
{
	struct ieee80211_sub_if_data *sdata = IEEE80211_DEV_TO_SUB_IF(dev);
	struct sta_info *sta;
	int ret = -ENOENT;

	rcu_read_lock();

	sta = sta_info_get_bss(sdata, mac);
	if (sta) {
		ret = 0;
		sta_set_sinfo(sta, sinfo);
	}

	rcu_read_unlock();

	return ret;
}

static int ieee80211_set_channel(struct wiphy *wiphy,
				 struct net_device *netdev,
				 struct ieee80211_channel *chan,
				 enum nl80211_channel_type channel_type)
{
	struct ieee80211_local *local = wiphy_priv(wiphy);
	struct ieee80211_sub_if_data *sdata = NULL;

	if (netdev)
		sdata = IEEE80211_DEV_TO_SUB_IF(netdev);

	switch (ieee80211_get_channel_mode(local, NULL)) {
	case CHAN_MODE_HOPPING:
		return -EBUSY;
	case CHAN_MODE_FIXED:
		if (local->oper_channel != chan)
			return -EBUSY;
		if (!sdata && local->_oper_channel_type == channel_type)
			return 0;
		break;
	case CHAN_MODE_UNDEFINED:
		break;
	}

	if (!ieee80211_set_channel_type(local, sdata, channel_type))
		return -EBUSY;

	local->oper_channel = chan;

	/* auto-detects changes */
	ieee80211_hw_config(local, 0);

	return 0;
}

static int ieee80211_set_monitor_channel(struct wiphy *wiphy,
					 struct ieee80211_channel *chan,
					 enum nl80211_channel_type channel_type)
{
	return ieee80211_set_channel(wiphy, NULL, chan, channel_type);
}

static int ieee80211_set_probe_resp(struct ieee80211_sub_if_data *sdata,
				    const u8 *resp, size_t resp_len)
{
	struct sk_buff *new, *old;

	if (!resp || !resp_len)
		return 1;

	old = rtnl_dereference(sdata->u.ap.probe_resp);

	new = dev_alloc_skb(resp_len);
	if (!new)
		return -ENOMEM;

	memcpy(skb_put(new, resp_len), resp, resp_len);

	rcu_assign_pointer(sdata->u.ap.probe_resp, new);
	if (old) {
		/* TODO: use call_rcu() */
		synchronize_rcu();
		dev_kfree_skb(old);
	}

	return 0;
}

static int ieee80211_assign_beacon(struct ieee80211_sub_if_data *sdata,
				   struct cfg80211_beacon_data *params)
{
	struct beacon_data *new, *old;
	int new_head_len, new_tail_len;
	int size, err;
	u32 changed = BSS_CHANGED_BEACON;

	old = rtnl_dereference(sdata->u.ap.beacon);

	/* Need to have a beacon head if we don't have one yet */
	if (!params->head && !old)
		return -EINVAL;

	/* new or old head? */
	if (params->head)
		new_head_len = params->head_len;
	else
		new_head_len = old->head_len;

	/* new or old tail? */
	if (params->tail || !old)
		/* params->tail_len will be zero for !params->tail */
		new_tail_len = params->tail_len;
	else
		new_tail_len = old->tail_len;

	size = sizeof(*new) + new_head_len + new_tail_len;

	new = kzalloc(size, GFP_KERNEL);
	if (!new)
		return -ENOMEM;

	/* start filling the new info now */

	/*
	 * pointers go into the block we allocated,
	 * memory is | beacon_data | head | tail |
	 */
	new->head = ((u8 *) new) + sizeof(*new);
	new->tail = new->head + new_head_len;
	new->head_len = new_head_len;
	new->tail_len = new_tail_len;

	/* copy in head */
	if (params->head)
		memcpy(new->head, params->head, new_head_len);
	else
		memcpy(new->head, old->head, new_head_len);

	/* copy in optional tail */
	if (params->tail)
		memcpy(new->tail, params->tail, new_tail_len);
	else
		if (old)
			memcpy(new->tail, old->tail, new_tail_len);

	err = ieee80211_set_probe_resp(sdata, params->probe_resp,
				       params->probe_resp_len);
	if (err < 0)
		return err;
	if (err == 0)
		changed |= BSS_CHANGED_AP_PROBE_RESP;

	rcu_assign_pointer(sdata->u.ap.beacon, new);

	if (old)
		kfree_rcu(old, rcu_head);

	return changed;
}

static int ieee80211_start_ap(struct wiphy *wiphy, struct net_device *dev,
			      struct cfg80211_ap_settings *params)
{
	struct ieee80211_sub_if_data *sdata = IEEE80211_DEV_TO_SUB_IF(dev);
	struct beacon_data *old;
	struct ieee80211_sub_if_data *vlan;
	u32 changed = BSS_CHANGED_BEACON_INT |
		      BSS_CHANGED_BEACON_ENABLED |
		      BSS_CHANGED_BEACON |
		      BSS_CHANGED_SSID;
	int err;

	old = rtnl_dereference(sdata->u.ap.beacon);
	if (old)
		return -EALREADY;

	err = ieee80211_set_channel(wiphy, dev, params->channel,
				    params->channel_type);
	if (err)
		return err;

	/*
	 * Apply control port protocol, this allows us to
	 * not encrypt dynamic WEP control frames.
	 */
	sdata->control_port_protocol = params->crypto.control_port_ethertype;
	sdata->control_port_no_encrypt = params->crypto.control_port_no_encrypt;
	list_for_each_entry(vlan, &sdata->u.ap.vlans, u.vlan.list) {
		vlan->control_port_protocol =
			params->crypto.control_port_ethertype;
		vlan->control_port_no_encrypt =
			params->crypto.control_port_no_encrypt;
	}

	sdata->vif.bss_conf.beacon_int = params->beacon_interval;
	sdata->vif.bss_conf.dtim_period = params->dtim_period;

	sdata->vif.bss_conf.ssid_len = params->ssid_len;
	if (params->ssid_len)
		memcpy(sdata->vif.bss_conf.ssid, params->ssid,
		       params->ssid_len);
	sdata->vif.bss_conf.hidden_ssid =
		(params->hidden_ssid != NL80211_HIDDEN_SSID_NOT_IN_USE);

	err = ieee80211_assign_beacon(sdata, &params->beacon);
	if (err < 0)
		return err;
	changed |= err;

	ieee80211_bss_info_change_notify(sdata, changed);

	netif_carrier_on(dev);
	list_for_each_entry(vlan, &sdata->u.ap.vlans, u.vlan.list)
		netif_carrier_on(vlan->dev);

	return 0;
}

static int ieee80211_change_beacon(struct wiphy *wiphy, struct net_device *dev,
				   struct cfg80211_beacon_data *params)
{
	struct ieee80211_sub_if_data *sdata;
	struct beacon_data *old;
	int err;

	sdata = IEEE80211_DEV_TO_SUB_IF(dev);

	old = rtnl_dereference(sdata->u.ap.beacon);
	if (!old)
		return -ENOENT;

	err = ieee80211_assign_beacon(sdata, params);
	if (err < 0)
		return err;
	ieee80211_bss_info_change_notify(sdata, err);
	return 0;
}

static int ieee80211_stop_ap(struct wiphy *wiphy, struct net_device *dev)
{
	struct ieee80211_sub_if_data *sdata, *vlan;
	struct beacon_data *old;

	sdata = IEEE80211_DEV_TO_SUB_IF(dev);

	old = rtnl_dereference(sdata->u.ap.beacon);
	if (!old)
		return -ENOENT;

	list_for_each_entry(vlan, &sdata->u.ap.vlans, u.vlan.list)
		netif_carrier_off(vlan->dev);
	netif_carrier_off(dev);

	RCU_INIT_POINTER(sdata->u.ap.beacon, NULL);

	kfree_rcu(old, rcu_head);

	ieee80211_bss_info_change_notify(sdata, BSS_CHANGED_BEACON_ENABLED);

	return 0;
}

/* Layer 2 Update frame (802.2 Type 1 LLC XID Update response) */
struct iapp_layer2_update {
	u8 da[ETH_ALEN];	/* broadcast */
	u8 sa[ETH_ALEN];	/* STA addr */
	__be16 len;		/* 6 */
	u8 dsap;		/* 0 */
	u8 ssap;		/* 0 */
	u8 control;
	u8 xid_info[3];
} __packed;

static void ieee80211_send_layer2_update(struct sta_info *sta)
{
	struct iapp_layer2_update *msg;
	struct sk_buff *skb;

	/* Send Level 2 Update Frame to update forwarding tables in layer 2
	 * bridge devices */

	skb = dev_alloc_skb(sizeof(*msg));
	if (!skb)
		return;
	msg = (struct iapp_layer2_update *)skb_put(skb, sizeof(*msg));

	/* 802.2 Type 1 Logical Link Control (LLC) Exchange Identifier (XID)
	 * Update response frame; IEEE Std 802.2-1998, 5.4.1.2.1 */

	memset(msg->da, 0xff, ETH_ALEN);
	memcpy(msg->sa, sta->sta.addr, ETH_ALEN);
	msg->len = htons(6);
	msg->dsap = 0;
	msg->ssap = 0x01;	/* NULL LSAP, CR Bit: Response */
	msg->control = 0xaf;	/* XID response lsb.1111F101.
				 * F=0 (no poll command; unsolicited frame) */
	msg->xid_info[0] = 0x81;	/* XID format identifier */
	msg->xid_info[1] = 1;	/* LLC types/classes: Type 1 LLC */
	msg->xid_info[2] = 0;	/* XID sender's receive window size (RW) */

	skb->dev = sta->sdata->dev;
	skb->protocol = eth_type_trans(skb, sta->sdata->dev);
	memset(skb->cb, 0, sizeof(skb->cb));
	netif_rx_ni(skb);
}

static int sta_apply_parameters(struct ieee80211_local *local,
				struct sta_info *sta,
				struct station_parameters *params)
{
	int ret = 0;
	u32 rates;
	int i, j;
	struct ieee80211_supported_band *sband;
	struct ieee80211_sub_if_data *sdata = sta->sdata;
	u32 mask, set;

	sband = local->hw.wiphy->bands[local->oper_channel->band];

	mask = params->sta_flags_mask;
	set = params->sta_flags_set;

	/*
	 * In mesh mode, we can clear AUTHENTICATED flag but must
	 * also make ASSOCIATED follow appropriately for the driver
	 * API. See also below, after AUTHORIZED changes.
	 */
	if (mask & BIT(NL80211_STA_FLAG_AUTHENTICATED)) {
		/* cfg80211 should not allow this in non-mesh modes */
		if (WARN_ON(!ieee80211_vif_is_mesh(&sdata->vif)))
			return -EINVAL;

		if (set & BIT(NL80211_STA_FLAG_AUTHENTICATED) &&
		    !test_sta_flag(sta, WLAN_STA_AUTH)) {
			ret = sta_info_move_state(sta, IEEE80211_STA_AUTH);
			if (ret)
				return ret;
			ret = sta_info_move_state(sta, IEEE80211_STA_ASSOC);
			if (ret)
				return ret;
		}
	}

	if (mask & BIT(NL80211_STA_FLAG_AUTHORIZED)) {
		if (set & BIT(NL80211_STA_FLAG_AUTHORIZED))
			ret = sta_info_move_state(sta, IEEE80211_STA_AUTHORIZED);
		else if (test_sta_flag(sta, WLAN_STA_AUTHORIZED))
			ret = sta_info_move_state(sta, IEEE80211_STA_ASSOC);
		if (ret)
			return ret;
	}

	if (mask & BIT(NL80211_STA_FLAG_AUTHENTICATED)) {
		/* cfg80211 should not allow this in non-mesh modes */
		if (WARN_ON(!ieee80211_vif_is_mesh(&sdata->vif)))
			return -EINVAL;

		if (!(set & BIT(NL80211_STA_FLAG_AUTHENTICATED)) &&
		    test_sta_flag(sta, WLAN_STA_AUTH)) {
			ret = sta_info_move_state(sta, IEEE80211_STA_AUTH);
			if (ret)
				return ret;
			ret = sta_info_move_state(sta, IEEE80211_STA_NONE);
			if (ret)
				return ret;
		}
	}


	if (mask & BIT(NL80211_STA_FLAG_SHORT_PREAMBLE)) {
		if (set & BIT(NL80211_STA_FLAG_SHORT_PREAMBLE))
			set_sta_flag(sta, WLAN_STA_SHORT_PREAMBLE);
		else
			clear_sta_flag(sta, WLAN_STA_SHORT_PREAMBLE);
	}

	if (mask & BIT(NL80211_STA_FLAG_WME)) {
		if (set & BIT(NL80211_STA_FLAG_WME)) {
			set_sta_flag(sta, WLAN_STA_WME);
			sta->sta.wme = true;
		} else {
			clear_sta_flag(sta, WLAN_STA_WME);
			sta->sta.wme = false;
		}
	}

	if (mask & BIT(NL80211_STA_FLAG_MFP)) {
		if (set & BIT(NL80211_STA_FLAG_MFP))
			set_sta_flag(sta, WLAN_STA_MFP);
		else
			clear_sta_flag(sta, WLAN_STA_MFP);
	}

	if (mask & BIT(NL80211_STA_FLAG_TDLS_PEER)) {
		if (set & BIT(NL80211_STA_FLAG_TDLS_PEER))
			set_sta_flag(sta, WLAN_STA_TDLS_PEER);
		else
			clear_sta_flag(sta, WLAN_STA_TDLS_PEER);
	}

	if (params->sta_modify_mask & STATION_PARAM_APPLY_UAPSD) {
		sta->sta.uapsd_queues = params->uapsd_queues;
		sta->sta.max_sp = params->max_sp;
	}

	/*
	 * cfg80211 validates this (1-2007) and allows setting the AID
	 * only when creating a new station entry
	 */
	if (params->aid)
		sta->sta.aid = params->aid;

	/*
	 * FIXME: updating the following information is racy when this
	 *	  function is called from ieee80211_change_station().
	 *	  However, all this information should be static so
	 *	  maybe we should just reject attemps to change it.
	 */

	if (params->listen_interval >= 0)
		sta->listen_interval = params->listen_interval;

	if (params->supported_rates) {
		rates = 0;

		for (i = 0; i < params->supported_rates_len; i++) {
			int rate = (params->supported_rates[i] & 0x7f) * 5;
			for (j = 0; j < sband->n_bitrates; j++) {
				if (sband->bitrates[j].bitrate == rate)
					rates |= BIT(j);
			}
		}
		sta->sta.supp_rates[local->oper_channel->band] = rates;
	}

	if (params->ht_capa)
		ieee80211_ht_cap_ie_to_sta_ht_cap(sdata, sband,
						  params->ht_capa,
						  &sta->sta.ht_cap);

	if (ieee80211_vif_is_mesh(&sdata->vif)) {
#ifdef CONFIG_MAC80211_MESH
		if (sdata->u.mesh.security & IEEE80211_MESH_SEC_SECURED)
			switch (params->plink_state) {
			case NL80211_PLINK_LISTEN:
			case NL80211_PLINK_ESTAB:
			case NL80211_PLINK_BLOCKED:
				sta->plink_state = params->plink_state;
				break;
			default:
				/*  nothing  */
				break;
			}
		else
			switch (params->plink_action) {
			case PLINK_ACTION_OPEN:
				mesh_plink_open(sta);
				break;
			case PLINK_ACTION_BLOCK:
				mesh_plink_block(sta);
				break;
			}
#endif
	}

	return 0;
}

static int ieee80211_add_station(struct wiphy *wiphy, struct net_device *dev,
				 u8 *mac, struct station_parameters *params)
{
	struct ieee80211_local *local = wiphy_priv(wiphy);
	struct sta_info *sta;
	struct ieee80211_sub_if_data *sdata;
	int err;
	int layer2_update;

	if (params->vlan) {
		sdata = IEEE80211_DEV_TO_SUB_IF(params->vlan);

		if (sdata->vif.type != NL80211_IFTYPE_AP_VLAN &&
		    sdata->vif.type != NL80211_IFTYPE_AP)
			return -EINVAL;
	} else
		sdata = IEEE80211_DEV_TO_SUB_IF(dev);

	if (ether_addr_equal(mac, sdata->vif.addr))
		return -EINVAL;

	if (is_multicast_ether_addr(mac))
		return -EINVAL;

	sta = sta_info_alloc(sdata, mac, GFP_KERNEL);
	if (!sta)
		return -ENOMEM;

	sta_info_pre_move_state(sta, IEEE80211_STA_AUTH);
	sta_info_pre_move_state(sta, IEEE80211_STA_ASSOC);

	err = sta_apply_parameters(local, sta, params);
	if (err) {
		sta_info_free(local, sta);
		return err;
	}

	/*
	 * for TDLS, rate control should be initialized only when supported
	 * rates are known.
	 */
	if (!test_sta_flag(sta, WLAN_STA_TDLS_PEER))
		rate_control_rate_init(sta);

	layer2_update = sdata->vif.type == NL80211_IFTYPE_AP_VLAN ||
		sdata->vif.type == NL80211_IFTYPE_AP;

	err = sta_info_insert_rcu(sta);
	if (err) {
		rcu_read_unlock();
		return err;
	}

	if (layer2_update)
		ieee80211_send_layer2_update(sta);

	rcu_read_unlock();

	return 0;
}

static int ieee80211_del_station(struct wiphy *wiphy, struct net_device *dev,
				 u8 *mac)
{
	struct ieee80211_local *local = wiphy_priv(wiphy);
	struct ieee80211_sub_if_data *sdata;

	sdata = IEEE80211_DEV_TO_SUB_IF(dev);

	if (mac)
		return sta_info_destroy_addr_bss(sdata, mac);

	sta_info_flush(local, sdata);
	return 0;
}

static int ieee80211_change_station(struct wiphy *wiphy,
				    struct net_device *dev,
				    u8 *mac,
				    struct station_parameters *params)
{
	struct ieee80211_sub_if_data *sdata = IEEE80211_DEV_TO_SUB_IF(dev);
	struct ieee80211_local *local = wiphy_priv(wiphy);
	struct sta_info *sta;
	struct ieee80211_sub_if_data *vlansdata;
	int err;

	mutex_lock(&local->sta_mtx);

	sta = sta_info_get_bss(sdata, mac);
	if (!sta) {
		mutex_unlock(&local->sta_mtx);
		return -ENOENT;
	}

	/* in station mode, supported rates are only valid with TDLS */
	if (sdata->vif.type == NL80211_IFTYPE_STATION &&
	    params->supported_rates &&
	    !test_sta_flag(sta, WLAN_STA_TDLS_PEER)) {
		mutex_unlock(&local->sta_mtx);
		return -EINVAL;
	}

	if (params->vlan && params->vlan != sta->sdata->dev) {
		bool prev_4addr = false;
		bool new_4addr = false;

		vlansdata = IEEE80211_DEV_TO_SUB_IF(params->vlan);

		if (vlansdata->vif.type != NL80211_IFTYPE_AP_VLAN &&
		    vlansdata->vif.type != NL80211_IFTYPE_AP) {
			mutex_unlock(&local->sta_mtx);
			return -EINVAL;
		}

		if (params->vlan->ieee80211_ptr->use_4addr) {
			if (vlansdata->u.vlan.sta) {
				mutex_unlock(&local->sta_mtx);
				return -EBUSY;
			}

			rcu_assign_pointer(vlansdata->u.vlan.sta, sta);
			new_4addr = true;
		}

		if (sta->sdata->vif.type == NL80211_IFTYPE_AP_VLAN &&
		    sta->sdata->u.vlan.sta) {
			rcu_assign_pointer(sta->sdata->u.vlan.sta, NULL);
			prev_4addr = true;
		}

		sta->sdata = vlansdata;

		if (sta->sta_state == IEEE80211_STA_AUTHORIZED &&
		    prev_4addr != new_4addr) {
			if (new_4addr)
				atomic_dec(&sta->sdata->bss->num_mcast_sta);
			else
				atomic_inc(&sta->sdata->bss->num_mcast_sta);
		}

		ieee80211_send_layer2_update(sta);
	}

	err = sta_apply_parameters(local, sta, params);
	if (err) {
		mutex_unlock(&local->sta_mtx);
		return err;
	}

	if (test_sta_flag(sta, WLAN_STA_TDLS_PEER) && params->supported_rates)
		rate_control_rate_init(sta);

	mutex_unlock(&local->sta_mtx);

	if (sdata->vif.type == NL80211_IFTYPE_STATION &&
	    params->sta_flags_mask & BIT(NL80211_STA_FLAG_AUTHORIZED))
		ieee80211_recalc_ps(local, -1);

	return 0;
}

#ifdef CONFIG_MAC80211_MESH
static int ieee80211_add_mpath(struct wiphy *wiphy, struct net_device *dev,
				 u8 *dst, u8 *next_hop)
{
	struct ieee80211_sub_if_data *sdata;
	struct mesh_path *mpath;
	struct sta_info *sta;
	int err;

	sdata = IEEE80211_DEV_TO_SUB_IF(dev);

	rcu_read_lock();
	sta = sta_info_get(sdata, next_hop);
	if (!sta) {
		rcu_read_unlock();
		return -ENOENT;
	}

	err = mesh_path_add(dst, sdata);
	if (err) {
		rcu_read_unlock();
		return err;
	}

	mpath = mesh_path_lookup(dst, sdata);
	if (!mpath) {
		rcu_read_unlock();
		return -ENXIO;
	}
	mesh_path_fix_nexthop(mpath, sta);

	rcu_read_unlock();
	return 0;
}

static int ieee80211_del_mpath(struct wiphy *wiphy, struct net_device *dev,
				 u8 *dst)
{
	struct ieee80211_sub_if_data *sdata = IEEE80211_DEV_TO_SUB_IF(dev);

	if (dst)
		return mesh_path_del(dst, sdata);

	mesh_path_flush_by_iface(sdata);
	return 0;
}

static int ieee80211_change_mpath(struct wiphy *wiphy,
				    struct net_device *dev,
				    u8 *dst, u8 *next_hop)
{
	struct ieee80211_sub_if_data *sdata;
	struct mesh_path *mpath;
	struct sta_info *sta;

	sdata = IEEE80211_DEV_TO_SUB_IF(dev);

	rcu_read_lock();

	sta = sta_info_get(sdata, next_hop);
	if (!sta) {
		rcu_read_unlock();
		return -ENOENT;
	}

	mpath = mesh_path_lookup(dst, sdata);
	if (!mpath) {
		rcu_read_unlock();
		return -ENOENT;
	}

	mesh_path_fix_nexthop(mpath, sta);

	rcu_read_unlock();
	return 0;
}

static void mpath_set_pinfo(struct mesh_path *mpath, u8 *next_hop,
			    struct mpath_info *pinfo)
{
	struct sta_info *next_hop_sta = rcu_dereference(mpath->next_hop);

	if (next_hop_sta)
		memcpy(next_hop, next_hop_sta->sta.addr, ETH_ALEN);
	else
		memset(next_hop, 0, ETH_ALEN);

	pinfo->generation = mesh_paths_generation;

	pinfo->filled = MPATH_INFO_FRAME_QLEN |
			MPATH_INFO_SN |
			MPATH_INFO_METRIC |
			MPATH_INFO_EXPTIME |
			MPATH_INFO_DISCOVERY_TIMEOUT |
			MPATH_INFO_DISCOVERY_RETRIES |
			MPATH_INFO_FLAGS;

	pinfo->frame_qlen = mpath->frame_queue.qlen;
	pinfo->sn = mpath->sn;
	pinfo->metric = mpath->metric;
	if (time_before(jiffies, mpath->exp_time))
		pinfo->exptime = jiffies_to_msecs(mpath->exp_time - jiffies);
	pinfo->discovery_timeout =
			jiffies_to_msecs(mpath->discovery_timeout);
	pinfo->discovery_retries = mpath->discovery_retries;
	pinfo->flags = 0;
	if (mpath->flags & MESH_PATH_ACTIVE)
		pinfo->flags |= NL80211_MPATH_FLAG_ACTIVE;
	if (mpath->flags & MESH_PATH_RESOLVING)
		pinfo->flags |= NL80211_MPATH_FLAG_RESOLVING;
	if (mpath->flags & MESH_PATH_SN_VALID)
		pinfo->flags |= NL80211_MPATH_FLAG_SN_VALID;
	if (mpath->flags & MESH_PATH_FIXED)
		pinfo->flags |= NL80211_MPATH_FLAG_FIXED;
	if (mpath->flags & MESH_PATH_RESOLVING)
		pinfo->flags |= NL80211_MPATH_FLAG_RESOLVING;

	pinfo->flags = mpath->flags;
}

static int ieee80211_get_mpath(struct wiphy *wiphy, struct net_device *dev,
			       u8 *dst, u8 *next_hop, struct mpath_info *pinfo)

{
	struct ieee80211_sub_if_data *sdata;
	struct mesh_path *mpath;

	sdata = IEEE80211_DEV_TO_SUB_IF(dev);

	rcu_read_lock();
	mpath = mesh_path_lookup(dst, sdata);
	if (!mpath) {
		rcu_read_unlock();
		return -ENOENT;
	}
	memcpy(dst, mpath->dst, ETH_ALEN);
	mpath_set_pinfo(mpath, next_hop, pinfo);
	rcu_read_unlock();
	return 0;
}

static int ieee80211_dump_mpath(struct wiphy *wiphy, struct net_device *dev,
				 int idx, u8 *dst, u8 *next_hop,
				 struct mpath_info *pinfo)
{
	struct ieee80211_sub_if_data *sdata;
	struct mesh_path *mpath;

	sdata = IEEE80211_DEV_TO_SUB_IF(dev);

	rcu_read_lock();
	mpath = mesh_path_lookup_by_idx(idx, sdata);
	if (!mpath) {
		rcu_read_unlock();
		return -ENOENT;
	}
	memcpy(dst, mpath->dst, ETH_ALEN);
	mpath_set_pinfo(mpath, next_hop, pinfo);
	rcu_read_unlock();
	return 0;
}

static int ieee80211_get_mesh_config(struct wiphy *wiphy,
				struct net_device *dev,
				struct mesh_config *conf)
{
	struct ieee80211_sub_if_data *sdata;
	sdata = IEEE80211_DEV_TO_SUB_IF(dev);

	memcpy(conf, &(sdata->u.mesh.mshcfg), sizeof(struct mesh_config));
	return 0;
}

static inline bool _chg_mesh_attr(enum nl80211_meshconf_params parm, u32 mask)
{
	return (mask >> (parm-1)) & 0x1;
}

static int copy_mesh_setup(struct ieee80211_if_mesh *ifmsh,
		const struct mesh_setup *setup)
{
	u8 *new_ie;
	const u8 *old_ie;
	struct ieee80211_sub_if_data *sdata = container_of(ifmsh,
					struct ieee80211_sub_if_data, u.mesh);

	/* allocate information elements */
	new_ie = NULL;
	old_ie = ifmsh->ie;

	if (setup->ie_len) {
		new_ie = kmemdup(setup->ie, setup->ie_len,
				GFP_KERNEL);
		if (!new_ie)
			return -ENOMEM;
	}
	ifmsh->ie_len = setup->ie_len;
	ifmsh->ie = new_ie;
	kfree(old_ie);

	/* now copy the rest of the setup parameters */
	ifmsh->mesh_id_len = setup->mesh_id_len;
	memcpy(ifmsh->mesh_id, setup->mesh_id, ifmsh->mesh_id_len);
	ifmsh->mesh_sp_id = setup->sync_method;
	ifmsh->mesh_pp_id = setup->path_sel_proto;
	ifmsh->mesh_pm_id = setup->path_metric;
	ifmsh->security = IEEE80211_MESH_SEC_NONE;
	if (setup->is_authenticated)
		ifmsh->security |= IEEE80211_MESH_SEC_AUTHED;
	if (setup->is_secure)
		ifmsh->security |= IEEE80211_MESH_SEC_SECURED;

	/* mcast rate setting in Mesh Node */
	memcpy(sdata->vif.bss_conf.mcast_rate, setup->mcast_rate,
						sizeof(setup->mcast_rate));

	return 0;
}

static int ieee80211_update_mesh_config(struct wiphy *wiphy,
					struct net_device *dev, u32 mask,
					const struct mesh_config *nconf)
{
	struct mesh_config *conf;
	struct ieee80211_sub_if_data *sdata;
	struct ieee80211_if_mesh *ifmsh;

	sdata = IEEE80211_DEV_TO_SUB_IF(dev);
	ifmsh = &sdata->u.mesh;

	/* Set the config options which we are interested in setting */
	conf = &(sdata->u.mesh.mshcfg);
	if (_chg_mesh_attr(NL80211_MESHCONF_RETRY_TIMEOUT, mask))
		conf->dot11MeshRetryTimeout = nconf->dot11MeshRetryTimeout;
	if (_chg_mesh_attr(NL80211_MESHCONF_CONFIRM_TIMEOUT, mask))
		conf->dot11MeshConfirmTimeout = nconf->dot11MeshConfirmTimeout;
	if (_chg_mesh_attr(NL80211_MESHCONF_HOLDING_TIMEOUT, mask))
		conf->dot11MeshHoldingTimeout = nconf->dot11MeshHoldingTimeout;
	if (_chg_mesh_attr(NL80211_MESHCONF_MAX_PEER_LINKS, mask))
		conf->dot11MeshMaxPeerLinks = nconf->dot11MeshMaxPeerLinks;
	if (_chg_mesh_attr(NL80211_MESHCONF_MAX_RETRIES, mask))
		conf->dot11MeshMaxRetries = nconf->dot11MeshMaxRetries;
	if (_chg_mesh_attr(NL80211_MESHCONF_TTL, mask))
		conf->dot11MeshTTL = nconf->dot11MeshTTL;
	if (_chg_mesh_attr(NL80211_MESHCONF_ELEMENT_TTL, mask))
		conf->dot11MeshTTL = nconf->element_ttl;
	if (_chg_mesh_attr(NL80211_MESHCONF_AUTO_OPEN_PLINKS, mask))
		conf->auto_open_plinks = nconf->auto_open_plinks;
	if (_chg_mesh_attr(NL80211_MESHCONF_SYNC_OFFSET_MAX_NEIGHBOR, mask))
		conf->dot11MeshNbrOffsetMaxNeighbor =
			nconf->dot11MeshNbrOffsetMaxNeighbor;
	if (_chg_mesh_attr(NL80211_MESHCONF_HWMP_MAX_PREQ_RETRIES, mask))
		conf->dot11MeshHWMPmaxPREQretries =
			nconf->dot11MeshHWMPmaxPREQretries;
	if (_chg_mesh_attr(NL80211_MESHCONF_PATH_REFRESH_TIME, mask))
		conf->path_refresh_time = nconf->path_refresh_time;
	if (_chg_mesh_attr(NL80211_MESHCONF_MIN_DISCOVERY_TIMEOUT, mask))
		conf->min_discovery_timeout = nconf->min_discovery_timeout;
	if (_chg_mesh_attr(NL80211_MESHCONF_HWMP_ACTIVE_PATH_TIMEOUT, mask))
		conf->dot11MeshHWMPactivePathTimeout =
			nconf->dot11MeshHWMPactivePathTimeout;
	if (_chg_mesh_attr(NL80211_MESHCONF_HWMP_PREQ_MIN_INTERVAL, mask))
		conf->dot11MeshHWMPpreqMinInterval =
			nconf->dot11MeshHWMPpreqMinInterval;
	if (_chg_mesh_attr(NL80211_MESHCONF_HWMP_PERR_MIN_INTERVAL, mask))
		conf->dot11MeshHWMPperrMinInterval =
			nconf->dot11MeshHWMPperrMinInterval;
	if (_chg_mesh_attr(NL80211_MESHCONF_HWMP_NET_DIAM_TRVS_TIME,
			   mask))
		conf->dot11MeshHWMPnetDiameterTraversalTime =
			nconf->dot11MeshHWMPnetDiameterTraversalTime;
	if (_chg_mesh_attr(NL80211_MESHCONF_HWMP_ROOTMODE, mask)) {
		conf->dot11MeshHWMPRootMode = nconf->dot11MeshHWMPRootMode;
		ieee80211_mesh_root_setup(ifmsh);
	}
	if (_chg_mesh_attr(NL80211_MESHCONF_GATE_ANNOUNCEMENTS, mask)) {
		/* our current gate announcement implementation rides on root
		 * announcements, so require this ifmsh to also be a root node
		 * */
		if (nconf->dot11MeshGateAnnouncementProtocol &&
		    !conf->dot11MeshHWMPRootMode) {
			conf->dot11MeshHWMPRootMode = 1;
			ieee80211_mesh_root_setup(ifmsh);
		}
		conf->dot11MeshGateAnnouncementProtocol =
			nconf->dot11MeshGateAnnouncementProtocol;
	}
	if (_chg_mesh_attr(NL80211_MESHCONF_HWMP_RANN_INTERVAL, mask)) {
		conf->dot11MeshHWMPRannInterval =
			nconf->dot11MeshHWMPRannInterval;
	}
	if (_chg_mesh_attr(NL80211_MESHCONF_FORWARDING, mask))
		conf->dot11MeshForwarding = nconf->dot11MeshForwarding;
	if (_chg_mesh_attr(NL80211_MESHCONF_RSSI_THRESHOLD, mask)) {
		/* our RSSI threshold implementation is supported only for
		 * devices that report signal in dBm.
		 */
		if (!(sdata->local->hw.flags & IEEE80211_HW_SIGNAL_DBM))
			return -ENOTSUPP;
		conf->rssi_threshold = nconf->rssi_threshold;
	}
	if (_chg_mesh_attr(NL80211_MESHCONF_HT_OPMODE, mask)) {
		conf->ht_opmode = nconf->ht_opmode;
		sdata->vif.bss_conf.ht_operation_mode = nconf->ht_opmode;
		ieee80211_bss_info_change_notify(sdata, BSS_CHANGED_HT);
	}
	return 0;
}

static int ieee80211_join_mesh(struct wiphy *wiphy, struct net_device *dev,
			       const struct mesh_config *conf,
			       const struct mesh_setup *setup)
{
	struct ieee80211_sub_if_data *sdata = IEEE80211_DEV_TO_SUB_IF(dev);
	struct ieee80211_if_mesh *ifmsh = &sdata->u.mesh;
	int err;

	memcpy(&ifmsh->mshcfg, conf, sizeof(struct mesh_config));
	err = copy_mesh_setup(ifmsh, setup);
	if (err)
		return err;

	err = ieee80211_set_channel(wiphy, dev, setup->channel,
				    setup->channel_type);
	if (err)
		return err;

	ieee80211_start_mesh(sdata);

	return 0;
}

static int ieee80211_leave_mesh(struct wiphy *wiphy, struct net_device *dev)
{
	struct ieee80211_sub_if_data *sdata = IEEE80211_DEV_TO_SUB_IF(dev);

	ieee80211_stop_mesh(sdata);

	return 0;
}
#endif

static int ieee80211_change_bss(struct wiphy *wiphy,
				struct net_device *dev,
				struct bss_parameters *params)
{
	struct ieee80211_sub_if_data *sdata;
	u32 changed = 0;

	sdata = IEEE80211_DEV_TO_SUB_IF(dev);

	if (params->use_cts_prot >= 0) {
		sdata->vif.bss_conf.use_cts_prot = params->use_cts_prot;
		changed |= BSS_CHANGED_ERP_CTS_PROT;
	}
	if (params->use_short_preamble >= 0) {
		sdata->vif.bss_conf.use_short_preamble =
			params->use_short_preamble;
		changed |= BSS_CHANGED_ERP_PREAMBLE;
	}

	if (!sdata->vif.bss_conf.use_short_slot &&
	    sdata->local->hw.conf.channel->band == IEEE80211_BAND_5GHZ) {
		sdata->vif.bss_conf.use_short_slot = true;
		changed |= BSS_CHANGED_ERP_SLOT;
	}

	if (params->use_short_slot_time >= 0) {
		sdata->vif.bss_conf.use_short_slot =
			params->use_short_slot_time;
		changed |= BSS_CHANGED_ERP_SLOT;
	}

	if (params->basic_rates) {
		int i, j;
		u32 rates = 0;
		struct ieee80211_local *local = wiphy_priv(wiphy);
		struct ieee80211_supported_band *sband =
			wiphy->bands[local->oper_channel->band];

		for (i = 0; i < params->basic_rates_len; i++) {
			int rate = (params->basic_rates[i] & 0x7f) * 5;
			for (j = 0; j < sband->n_bitrates; j++) {
				if (sband->bitrates[j].bitrate == rate)
					rates |= BIT(j);
			}
		}
		sdata->vif.bss_conf.basic_rates = rates;
		changed |= BSS_CHANGED_BASIC_RATES;
	}

	if (params->ap_isolate >= 0) {
		if (params->ap_isolate)
			sdata->flags |= IEEE80211_SDATA_DONT_BRIDGE_PACKETS;
		else
			sdata->flags &= ~IEEE80211_SDATA_DONT_BRIDGE_PACKETS;
	}

	if (params->ht_opmode >= 0) {
		sdata->vif.bss_conf.ht_operation_mode =
			(u16) params->ht_opmode;
		changed |= BSS_CHANGED_HT;
	}

	ieee80211_bss_info_change_notify(sdata, changed);

	return 0;
}

static int ieee80211_set_txq_params(struct wiphy *wiphy,
				    struct net_device *dev,
				    struct ieee80211_txq_params *params)
{
	struct ieee80211_local *local = wiphy_priv(wiphy);
	struct ieee80211_sub_if_data *sdata = IEEE80211_DEV_TO_SUB_IF(dev);
	struct ieee80211_tx_queue_params p;

	if (!local->ops->conf_tx)
		return -EOPNOTSUPP;

	if (local->hw.queues < IEEE80211_NUM_ACS)
		return -EOPNOTSUPP;

	memset(&p, 0, sizeof(p));
	p.aifs = params->aifs;
	p.cw_max = params->cwmax;
	p.cw_min = params->cwmin;
	p.txop = params->txop;

	/*
	 * Setting tx queue params disables u-apsd because it's only
	 * called in master mode.
	 */
	p.uapsd = false;

	sdata->tx_conf[params->ac] = p;
	if (drv_conf_tx(local, sdata, params->ac, &p)) {
		wiphy_debug(local->hw.wiphy,
			    "failed to set TX queue parameters for AC %d\n",
			    params->ac);
		return -EINVAL;
	}

	return 0;
}

#ifdef CONFIG_PM
static int ieee80211_suspend(struct wiphy *wiphy,
			     struct cfg80211_wowlan *wowlan)
{
	return __ieee80211_suspend(wiphy_priv(wiphy), wowlan);
}

static int ieee80211_resume(struct wiphy *wiphy)
{
	return __ieee80211_resume(wiphy_priv(wiphy));
}
#else
#define ieee80211_suspend NULL
#define ieee80211_resume NULL
#endif

static int ieee80211_scan(struct wiphy *wiphy,
			  struct net_device *dev,
			  struct cfg80211_scan_request *req)
{
	struct ieee80211_sub_if_data *sdata = IEEE80211_DEV_TO_SUB_IF(dev);

	switch (ieee80211_vif_type_p2p(&sdata->vif)) {
	case NL80211_IFTYPE_STATION:
	case NL80211_IFTYPE_ADHOC:
	case NL80211_IFTYPE_MESH_POINT:
	case NL80211_IFTYPE_P2P_CLIENT:
		break;
	case NL80211_IFTYPE_P2P_GO:
		if (sdata->local->ops->hw_scan)
			break;
		/*
		 * FIXME: implement NoA while scanning in software,
		 * for now fall through to allow scanning only when
		 * beaconing hasn't been configured yet
		 */
	case NL80211_IFTYPE_AP:
		if (sdata->u.ap.beacon)
			return -EOPNOTSUPP;
		break;
	default:
		return -EOPNOTSUPP;
	}

	return ieee80211_request_scan(sdata, req);
}

static int
ieee80211_sched_scan_start(struct wiphy *wiphy,
			   struct net_device *dev,
			   struct cfg80211_sched_scan_request *req)
{
	struct ieee80211_sub_if_data *sdata = IEEE80211_DEV_TO_SUB_IF(dev);

	if (!sdata->local->ops->sched_scan_start)
		return -EOPNOTSUPP;

	return ieee80211_request_sched_scan_start(sdata, req);
}

static int
ieee80211_sched_scan_stop(struct wiphy *wiphy, struct net_device *dev)
{
	struct ieee80211_sub_if_data *sdata = IEEE80211_DEV_TO_SUB_IF(dev);

	if (!sdata->local->ops->sched_scan_stop)
		return -EOPNOTSUPP;

	return ieee80211_request_sched_scan_stop(sdata);
}

static int ieee80211_auth(struct wiphy *wiphy, struct net_device *dev,
			  struct cfg80211_auth_request *req)
{
	return ieee80211_mgd_auth(IEEE80211_DEV_TO_SUB_IF(dev), req);
}

static int ieee80211_assoc(struct wiphy *wiphy, struct net_device *dev,
			   struct cfg80211_assoc_request *req)
{
	struct ieee80211_local *local = wiphy_priv(wiphy);
	struct ieee80211_sub_if_data *sdata = IEEE80211_DEV_TO_SUB_IF(dev);

	switch (ieee80211_get_channel_mode(local, sdata)) {
	case CHAN_MODE_HOPPING:
		return -EBUSY;
	case CHAN_MODE_FIXED:
		if (local->oper_channel == req->bss->channel)
			break;
		return -EBUSY;
	case CHAN_MODE_UNDEFINED:
		break;
	}

	return ieee80211_mgd_assoc(IEEE80211_DEV_TO_SUB_IF(dev), req);
}

static int ieee80211_deauth(struct wiphy *wiphy, struct net_device *dev,
			    struct cfg80211_deauth_request *req)
{
	return ieee80211_mgd_deauth(IEEE80211_DEV_TO_SUB_IF(dev), req);
}

static int ieee80211_disassoc(struct wiphy *wiphy, struct net_device *dev,
			      struct cfg80211_disassoc_request *req)
{
	return ieee80211_mgd_disassoc(IEEE80211_DEV_TO_SUB_IF(dev), req);
}

static int ieee80211_join_ibss(struct wiphy *wiphy, struct net_device *dev,
			       struct cfg80211_ibss_params *params)
{
	struct ieee80211_local *local = wiphy_priv(wiphy);
	struct ieee80211_sub_if_data *sdata = IEEE80211_DEV_TO_SUB_IF(dev);

	switch (ieee80211_get_channel_mode(local, sdata)) {
	case CHAN_MODE_HOPPING:
		return -EBUSY;
	case CHAN_MODE_FIXED:
		if (!params->channel_fixed)
			return -EBUSY;
		if (local->oper_channel == params->channel)
			break;
		return -EBUSY;
	case CHAN_MODE_UNDEFINED:
		break;
	}

	return ieee80211_ibss_join(sdata, params);
}

static int ieee80211_leave_ibss(struct wiphy *wiphy, struct net_device *dev)
{
	struct ieee80211_sub_if_data *sdata = IEEE80211_DEV_TO_SUB_IF(dev);

	return ieee80211_ibss_leave(sdata);
}

static int ieee80211_set_wiphy_params(struct wiphy *wiphy, u32 changed)
{
	struct ieee80211_local *local = wiphy_priv(wiphy);
	int err;

	if (changed & WIPHY_PARAM_FRAG_THRESHOLD) {
		err = drv_set_frag_threshold(local, wiphy->frag_threshold);

		if (err)
			return err;
	}

	if (changed & WIPHY_PARAM_COVERAGE_CLASS) {
		err = drv_set_coverage_class(local, wiphy->coverage_class);

		if (err)
			return err;
	}

	if (changed & WIPHY_PARAM_RTS_THRESHOLD) {
		err = drv_set_rts_threshold(local, wiphy->rts_threshold);

		if (err)
			return err;
	}

	if (changed & WIPHY_PARAM_RETRY_SHORT)
		local->hw.conf.short_frame_max_tx_count = wiphy->retry_short;
	if (changed & WIPHY_PARAM_RETRY_LONG)
		local->hw.conf.long_frame_max_tx_count = wiphy->retry_long;
	if (changed &
	    (WIPHY_PARAM_RETRY_SHORT | WIPHY_PARAM_RETRY_LONG))
		ieee80211_hw_config(local, IEEE80211_CONF_CHANGE_RETRY_LIMITS);

	return 0;
}

static int ieee80211_set_tx_power(struct wiphy *wiphy,
				  enum nl80211_tx_power_setting type, int mbm)
{
	struct ieee80211_local *local = wiphy_priv(wiphy);
	struct ieee80211_channel *chan = local->hw.conf.channel;
	u32 changes = 0;

	switch (type) {
	case NL80211_TX_POWER_AUTOMATIC:
		local->user_power_level = -1;
		break;
	case NL80211_TX_POWER_LIMITED:
		if (mbm < 0 || (mbm % 100))
			return -EOPNOTSUPP;
		local->user_power_level = MBM_TO_DBM(mbm);
		break;
	case NL80211_TX_POWER_FIXED:
		if (mbm < 0 || (mbm % 100))
			return -EOPNOTSUPP;
		/* TODO: move to cfg80211 when it knows the channel */
		if (MBM_TO_DBM(mbm) > chan->max_power)
			return -EINVAL;
		local->user_power_level = MBM_TO_DBM(mbm);
		break;
	}

	ieee80211_hw_config(local, changes);

	return 0;
}

static int ieee80211_get_tx_power(struct wiphy *wiphy, int *dbm)
{
	struct ieee80211_local *local = wiphy_priv(wiphy);

	*dbm = local->hw.conf.power_level;

	return 0;
}

static int ieee80211_set_wds_peer(struct wiphy *wiphy, struct net_device *dev,
				  const u8 *addr)
{
	struct ieee80211_sub_if_data *sdata = IEEE80211_DEV_TO_SUB_IF(dev);

	memcpy(&sdata->u.wds.remote_addr, addr, ETH_ALEN);

	return 0;
}

static void ieee80211_rfkill_poll(struct wiphy *wiphy)
{
	struct ieee80211_local *local = wiphy_priv(wiphy);

	drv_rfkill_poll(local);
}

#ifdef CONFIG_NL80211_TESTMODE
static int ieee80211_testmode_cmd(struct wiphy *wiphy, void *data, int len)
{
	struct ieee80211_local *local = wiphy_priv(wiphy);

	if (!local->ops->testmode_cmd)
		return -EOPNOTSUPP;

	return local->ops->testmode_cmd(&local->hw, data, len);
}

static int ieee80211_testmode_dump(struct wiphy *wiphy,
				   struct sk_buff *skb,
				   struct netlink_callback *cb,
				   void *data, int len)
{
	struct ieee80211_local *local = wiphy_priv(wiphy);

	if (!local->ops->testmode_dump)
		return -EOPNOTSUPP;

	return local->ops->testmode_dump(&local->hw, skb, cb, data, len);
}
#endif

int __ieee80211_request_smps(struct ieee80211_sub_if_data *sdata,
			     enum ieee80211_smps_mode smps_mode)
{
	const u8 *ap;
	enum ieee80211_smps_mode old_req;
	int err;

	lockdep_assert_held(&sdata->u.mgd.mtx);

	old_req = sdata->u.mgd.req_smps;
	sdata->u.mgd.req_smps = smps_mode;

	if (old_req == smps_mode &&
	    smps_mode != IEEE80211_SMPS_AUTOMATIC)
		return 0;

	/*
	 * If not associated, or current association is not an HT
	 * association, there's no need to send an action frame.
	 */
	if (!sdata->u.mgd.associated ||
	    sdata->vif.bss_conf.channel_type == NL80211_CHAN_NO_HT) {
		mutex_lock(&sdata->local->iflist_mtx);
		ieee80211_recalc_smps(sdata->local);
		mutex_unlock(&sdata->local->iflist_mtx);
		return 0;
	}

	ap = sdata->u.mgd.associated->bssid;

	if (smps_mode == IEEE80211_SMPS_AUTOMATIC) {
		if (sdata->u.mgd.powersave)
			smps_mode = IEEE80211_SMPS_DYNAMIC;
		else
			smps_mode = IEEE80211_SMPS_OFF;
	}

	/* send SM PS frame to AP */
	err = ieee80211_send_smps_action(sdata, smps_mode,
					 ap, ap);
	if (err)
		sdata->u.mgd.req_smps = old_req;

	return err;
}

static int ieee80211_set_power_mgmt(struct wiphy *wiphy, struct net_device *dev,
				    bool enabled, int timeout)
{
	struct ieee80211_sub_if_data *sdata = IEEE80211_DEV_TO_SUB_IF(dev);
	struct ieee80211_local *local = wdev_priv(dev->ieee80211_ptr);

	if (sdata->vif.type != NL80211_IFTYPE_STATION)
		return -EOPNOTSUPP;

	if (!(local->hw.flags & IEEE80211_HW_SUPPORTS_PS))
		return -EOPNOTSUPP;

	if (enabled == sdata->u.mgd.powersave &&
	    timeout == local->dynamic_ps_forced_timeout)
		return 0;

	sdata->u.mgd.powersave = enabled;
	local->dynamic_ps_forced_timeout = timeout;

	/* no change, but if automatic follow powersave */
	mutex_lock(&sdata->u.mgd.mtx);
	__ieee80211_request_smps(sdata, sdata->u.mgd.req_smps);
	mutex_unlock(&sdata->u.mgd.mtx);

	if (local->hw.flags & IEEE80211_HW_SUPPORTS_DYNAMIC_PS)
		ieee80211_hw_config(local, IEEE80211_CONF_CHANGE_PS);

	ieee80211_recalc_ps(local, -1);

	return 0;
}

static int ieee80211_set_cqm_rssi_config(struct wiphy *wiphy,
					 struct net_device *dev,
					 s32 rssi_thold, u32 rssi_hyst)
{
	struct ieee80211_sub_if_data *sdata = IEEE80211_DEV_TO_SUB_IF(dev);
	struct ieee80211_vif *vif = &sdata->vif;
	struct ieee80211_bss_conf *bss_conf = &vif->bss_conf;

	if (rssi_thold == bss_conf->cqm_rssi_thold &&
	    rssi_hyst == bss_conf->cqm_rssi_hyst)
		return 0;

	bss_conf->cqm_rssi_thold = rssi_thold;
	bss_conf->cqm_rssi_hyst = rssi_hyst;

	/* tell the driver upon association, unless already associated */
	if (sdata->u.mgd.associated &&
	    sdata->vif.driver_flags & IEEE80211_VIF_SUPPORTS_CQM_RSSI)
		ieee80211_bss_info_change_notify(sdata, BSS_CHANGED_CQM);

	return 0;
}

static int ieee80211_set_bitrate_mask(struct wiphy *wiphy,
				      struct net_device *dev,
				      const u8 *addr,
				      const struct cfg80211_bitrate_mask *mask)
{
	struct ieee80211_sub_if_data *sdata = IEEE80211_DEV_TO_SUB_IF(dev);
	struct ieee80211_local *local = wdev_priv(dev->ieee80211_ptr);
	int i, ret;

	if (!ieee80211_sdata_running(sdata))
		return -ENETDOWN;

	if (local->hw.flags & IEEE80211_HW_HAS_RATE_CONTROL) {
		ret = drv_set_bitrate_mask(local, sdata, mask);
		if (ret)
			return ret;
	}

	for (i = 0; i < IEEE80211_NUM_BANDS; i++) {
		sdata->rc_rateidx_mask[i] = mask->control[i].legacy;
		memcpy(sdata->rc_rateidx_mcs_mask[i], mask->control[i].mcs,
		       sizeof(mask->control[i].mcs));
	}

	return 0;
}

static int ieee80211_start_roc_work(struct ieee80211_local *local,
				    struct ieee80211_sub_if_data *sdata,
				    struct ieee80211_channel *channel,
				    enum nl80211_channel_type channel_type,
				    unsigned int duration, u64 *cookie,
				    struct sk_buff *txskb)
{
	struct ieee80211_roc_work *roc, *tmp;
	bool queued = false;
	int ret;

	lockdep_assert_held(&local->mtx);

	roc = kzalloc(sizeof(*roc), GFP_KERNEL);
	if (!roc)
		return -ENOMEM;

	roc->chan = channel;
	roc->chan_type = channel_type;
	roc->duration = duration;
	roc->req_duration = duration;
	roc->frame = txskb;
	roc->mgmt_tx_cookie = (unsigned long)txskb;
	roc->sdata = sdata;
	INIT_DELAYED_WORK(&roc->work, ieee80211_sw_roc_work);
	INIT_LIST_HEAD(&roc->dependents);

	/* if there's one pending or we're scanning, queue this one */
	if (!list_empty(&local->roc_list) || local->scanning)
		goto out_check_combine;

	/* if not HW assist, just queue & schedule work */
	if (!local->ops->remain_on_channel) {
		ieee80211_queue_delayed_work(&local->hw, &roc->work, 0);
		goto out_queue;
	}

	/* otherwise actually kick it off here (for error handling) */

	/*
	 * If the duration is zero, then the driver
	 * wouldn't actually do anything. Set it to
	 * 10 for now.
	 *
	 * TODO: cancel the off-channel operation
	 *       when we get the SKB's TX status and
	 *       the wait time was zero before.
	 */
	if (!duration)
		duration = 10;

	ret = drv_remain_on_channel(local, channel, channel_type, duration);
	if (ret) {
		kfree(roc);
		return ret;
	}

	roc->started = true;
	goto out_queue;

 out_check_combine:
	list_for_each_entry(tmp, &local->roc_list, list) {
		if (tmp->chan != channel || tmp->chan_type != channel_type)
			continue;

		/*
		 * Extend this ROC if possible:
		 *
		 * If it hasn't started yet, just increase the duration
		 * and add the new one to the list of dependents.
		 */
		if (!tmp->started) {
			list_add_tail(&roc->list, &tmp->dependents);
			tmp->duration = max(tmp->duration, roc->duration);
			queued = true;
			break;
		}

		/* If it has already started, it's more difficult ... */
		if (local->ops->remain_on_channel) {
			unsigned long j = jiffies;

			/*
			 * In the offloaded ROC case, if it hasn't begun, add
			 * this new one to the dependent list to be handled
			 * when the the master one begins. If it has begun,
			 * check that there's still a minimum time left and
			 * if so, start this one, transmitting the frame, but
			 * add it to the list directly after this one with a
			 * a reduced time so we'll ask the driver to execute
			 * it right after finishing the previous one, in the
			 * hope that it'll also be executed right afterwards,
			 * effectively extending the old one.
			 * If there's no minimum time left, just add it to the
			 * normal list.
			 */
			if (!tmp->hw_begun) {
				list_add_tail(&roc->list, &tmp->dependents);
				queued = true;
				break;
			}

			if (time_before(j + IEEE80211_ROC_MIN_LEFT,
					tmp->hw_start_time +
					msecs_to_jiffies(tmp->duration))) {
				int new_dur;

				ieee80211_handle_roc_started(roc);

				new_dur = roc->duration -
					  jiffies_to_msecs(tmp->hw_start_time +
							   msecs_to_jiffies(
								tmp->duration) -
							   j);

				if (new_dur > 0) {
					/* add right after tmp */
					list_add(&roc->list, &tmp->list);
				} else {
					list_add_tail(&roc->list,
						      &tmp->dependents);
				}
				queued = true;
			}
		} else if (del_timer_sync(&tmp->work.timer)) {
			unsigned long new_end;

			/*
			 * In the software ROC case, cancel the timer, if
			 * that fails then the finish work is already
			 * queued/pending and thus we queue the new ROC
			 * normally, if that succeeds then we can extend
			 * the timer duration and TX the frame (if any.)
			 */

			list_add_tail(&roc->list, &tmp->dependents);
			queued = true;

			new_end = jiffies + msecs_to_jiffies(roc->duration);

			/* ok, it was started & we canceled timer */
			if (time_after(new_end, tmp->work.timer.expires))
				mod_timer(&tmp->work.timer, new_end);
			else
				add_timer(&tmp->work.timer);

			ieee80211_handle_roc_started(roc);
		}
		break;
	}

 out_queue:
	if (!queued)
		list_add_tail(&roc->list, &local->roc_list);

	/*
	 * cookie is either the roc (for normal roc)
	 * or the SKB (for mgmt TX)
	 */
	if (txskb)
		*cookie = (unsigned long)txskb;
	else
		*cookie = (unsigned long)roc;

	return 0;
}

static int ieee80211_remain_on_channel(struct wiphy *wiphy,
				       struct net_device *dev,
				       struct ieee80211_channel *chan,
				       enum nl80211_channel_type channel_type,
				       unsigned int duration,
				       u64 *cookie)
{
	struct ieee80211_sub_if_data *sdata = IEEE80211_DEV_TO_SUB_IF(dev);
	struct ieee80211_local *local = sdata->local;
	int ret;

	mutex_lock(&local->mtx);
	ret = ieee80211_start_roc_work(local, sdata, chan, channel_type,
				       duration, cookie, NULL);
	mutex_unlock(&local->mtx);

	return ret;
}

static int ieee80211_cancel_roc(struct ieee80211_local *local,
				u64 cookie, bool mgmt_tx)
{
	struct ieee80211_roc_work *roc, *tmp, *found = NULL;
	int ret;

	mutex_lock(&local->mtx);
	list_for_each_entry_safe(roc, tmp, &local->roc_list, list) {
		if (!mgmt_tx && (unsigned long)roc != cookie)
			continue;
		else if (mgmt_tx && roc->mgmt_tx_cookie != cookie)
			continue;
<<<<<<< HEAD

		found = roc;
		break;
	}

=======

		found = roc;
		break;
	}

>>>>>>> 211c17aa
	if (!found) {
		mutex_unlock(&local->mtx);
		return -ENOENT;
	}

	if (local->ops->remain_on_channel) {
		if (found->started) {
			ret = drv_cancel_remain_on_channel(local);
			if (WARN_ON_ONCE(ret)) {
				mutex_unlock(&local->mtx);
				return ret;
			}
		}
<<<<<<< HEAD

		list_del(&found->list);

		ieee80211_run_deferred_scan(local);
		ieee80211_start_next_roc(local);
		mutex_unlock(&local->mtx);

		ieee80211_roc_notify_destroy(found);
	} else {
		/* work may be pending so use it all the time */
		found->abort = true;
		ieee80211_queue_delayed_work(&local->hw, &found->work, 0);

		mutex_unlock(&local->mtx);

=======

		list_del(&found->list);

		ieee80211_run_deferred_scan(local);
		ieee80211_start_next_roc(local);
		mutex_unlock(&local->mtx);

		ieee80211_roc_notify_destroy(found);
	} else {
		/* work may be pending so use it all the time */
		found->abort = true;
		ieee80211_queue_delayed_work(&local->hw, &found->work, 0);

		mutex_unlock(&local->mtx);

>>>>>>> 211c17aa
		/* work will clean up etc */
		flush_delayed_work(&found->work);
	}

	return 0;
}

static int ieee80211_cancel_remain_on_channel(struct wiphy *wiphy,
					      struct net_device *dev,
					      u64 cookie)
{
	struct ieee80211_sub_if_data *sdata = IEEE80211_DEV_TO_SUB_IF(dev);
	struct ieee80211_local *local = sdata->local;

	return ieee80211_cancel_roc(local, cookie, false);
}

static int ieee80211_mgmt_tx(struct wiphy *wiphy, struct net_device *dev,
			     struct ieee80211_channel *chan, bool offchan,
			     enum nl80211_channel_type channel_type,
			     bool channel_type_valid, unsigned int wait,
			     const u8 *buf, size_t len, bool no_cck,
			     bool dont_wait_for_ack, u64 *cookie)
{
	struct ieee80211_sub_if_data *sdata = IEEE80211_DEV_TO_SUB_IF(dev);
	struct ieee80211_local *local = sdata->local;
	struct sk_buff *skb;
	struct sta_info *sta;
	const struct ieee80211_mgmt *mgmt = (void *)buf;
	bool need_offchan = false;
	u32 flags;
	int ret;

	if (dont_wait_for_ack)
		flags = IEEE80211_TX_CTL_NO_ACK;
	else
		flags = IEEE80211_TX_INTFL_NL80211_FRAME_TX |
			IEEE80211_TX_CTL_REQ_TX_STATUS;

	if (no_cck)
		flags |= IEEE80211_TX_CTL_NO_CCK_RATE;

	switch (sdata->vif.type) {
	case NL80211_IFTYPE_ADHOC:
		if (!sdata->vif.bss_conf.ibss_joined)
			need_offchan = true;
		/* fall through */
#ifdef CONFIG_MAC80211_MESH
	case NL80211_IFTYPE_MESH_POINT:
		if (ieee80211_vif_is_mesh(&sdata->vif) &&
		    !sdata->u.mesh.mesh_id_len)
			need_offchan = true;
		/* fall through */
#endif
	case NL80211_IFTYPE_AP:
	case NL80211_IFTYPE_AP_VLAN:
	case NL80211_IFTYPE_P2P_GO:
		if (sdata->vif.type != NL80211_IFTYPE_ADHOC &&
		    !ieee80211_vif_is_mesh(&sdata->vif) &&
		    !rcu_access_pointer(sdata->bss->beacon))
			need_offchan = true;
		if (!ieee80211_is_action(mgmt->frame_control) ||
		    mgmt->u.action.category == WLAN_CATEGORY_PUBLIC)
			break;
		rcu_read_lock();
		sta = sta_info_get(sdata, mgmt->da);
		rcu_read_unlock();
		if (!sta)
			return -ENOLINK;
		break;
	case NL80211_IFTYPE_STATION:
	case NL80211_IFTYPE_P2P_CLIENT:
		if (!sdata->u.mgd.associated)
			need_offchan = true;
		break;
	default:
		return -EOPNOTSUPP;
	}

	mutex_lock(&local->mtx);

	/* Check if the operating channel is the requested channel */
	if (!need_offchan) {
		need_offchan = chan != local->oper_channel;
		if (channel_type_valid &&
		    channel_type != local->_oper_channel_type)
			need_offchan = true;
	}

	if (need_offchan && !offchan) {
		ret = -EBUSY;
		goto out_unlock;
	}

	skb = dev_alloc_skb(local->hw.extra_tx_headroom + len);
	if (!skb) {
		ret = -ENOMEM;
		goto out_unlock;
	}
	skb_reserve(skb, local->hw.extra_tx_headroom);

	memcpy(skb_put(skb, len), buf, len);

	IEEE80211_SKB_CB(skb)->flags = flags;

	skb->dev = sdata->dev;

	if (!need_offchan) {
		ieee80211_tx_skb(sdata, skb);
		ret = 0;
		goto out_unlock;
	}

	IEEE80211_SKB_CB(skb)->flags |= IEEE80211_TX_CTL_TX_OFFCHAN;
	if (local->hw.flags & IEEE80211_HW_QUEUE_CONTROL)
		IEEE80211_SKB_CB(skb)->hw_queue =
			local->hw.offchannel_tx_hw_queue;

	/* This will handle all kinds of coalescing and immediate TX */
	ret = ieee80211_start_roc_work(local, sdata, chan, channel_type,
				       wait, cookie, skb);
	if (ret)
		kfree_skb(skb);
 out_unlock:
	mutex_unlock(&local->mtx);
	return ret;
}

static int ieee80211_mgmt_tx_cancel_wait(struct wiphy *wiphy,
					 struct net_device *dev,
					 u64 cookie)
{
	struct ieee80211_sub_if_data *sdata = IEEE80211_DEV_TO_SUB_IF(dev);
	struct ieee80211_local *local = sdata->local;

	return ieee80211_cancel_roc(local, cookie, true);
}

static void ieee80211_mgmt_frame_register(struct wiphy *wiphy,
					  struct net_device *dev,
					  u16 frame_type, bool reg)
{
	struct ieee80211_local *local = wiphy_priv(wiphy);

	if (frame_type != (IEEE80211_FTYPE_MGMT | IEEE80211_STYPE_PROBE_REQ))
		return;

	if (reg)
		local->probe_req_reg++;
	else
		local->probe_req_reg--;

	ieee80211_queue_work(&local->hw, &local->reconfig_filter);
}

static int ieee80211_set_antenna(struct wiphy *wiphy, u32 tx_ant, u32 rx_ant)
{
	struct ieee80211_local *local = wiphy_priv(wiphy);

	if (local->started)
		return -EOPNOTSUPP;

	return drv_set_antenna(local, tx_ant, rx_ant);
}

static int ieee80211_get_antenna(struct wiphy *wiphy, u32 *tx_ant, u32 *rx_ant)
{
	struct ieee80211_local *local = wiphy_priv(wiphy);

	return drv_get_antenna(local, tx_ant, rx_ant);
}

static int ieee80211_set_ringparam(struct wiphy *wiphy, u32 tx, u32 rx)
{
	struct ieee80211_local *local = wiphy_priv(wiphy);

	return drv_set_ringparam(local, tx, rx);
}

static void ieee80211_get_ringparam(struct wiphy *wiphy,
				    u32 *tx, u32 *tx_max, u32 *rx, u32 *rx_max)
{
	struct ieee80211_local *local = wiphy_priv(wiphy);

	drv_get_ringparam(local, tx, tx_max, rx, rx_max);
}

static int ieee80211_set_rekey_data(struct wiphy *wiphy,
				    struct net_device *dev,
				    struct cfg80211_gtk_rekey_data *data)
{
	struct ieee80211_local *local = wiphy_priv(wiphy);
	struct ieee80211_sub_if_data *sdata = IEEE80211_DEV_TO_SUB_IF(dev);

	if (!local->ops->set_rekey_data)
		return -EOPNOTSUPP;

	drv_set_rekey_data(local, sdata, data);

	return 0;
}

static void ieee80211_tdls_add_ext_capab(struct sk_buff *skb)
{
	u8 *pos = (void *)skb_put(skb, 7);

	*pos++ = WLAN_EID_EXT_CAPABILITY;
	*pos++ = 5; /* len */
	*pos++ = 0x0;
	*pos++ = 0x0;
	*pos++ = 0x0;
	*pos++ = 0x0;
	*pos++ = WLAN_EXT_CAPA5_TDLS_ENABLED;
}

static u16 ieee80211_get_tdls_sta_capab(struct ieee80211_sub_if_data *sdata)
{
	struct ieee80211_local *local = sdata->local;
	u16 capab;

	capab = 0;
	if (local->oper_channel->band != IEEE80211_BAND_2GHZ)
		return capab;

	if (!(local->hw.flags & IEEE80211_HW_2GHZ_SHORT_SLOT_INCAPABLE))
		capab |= WLAN_CAPABILITY_SHORT_SLOT_TIME;
	if (!(local->hw.flags & IEEE80211_HW_2GHZ_SHORT_PREAMBLE_INCAPABLE))
		capab |= WLAN_CAPABILITY_SHORT_PREAMBLE;

	return capab;
}

static void ieee80211_tdls_add_link_ie(struct sk_buff *skb, u8 *src_addr,
				       u8 *peer, u8 *bssid)
{
	struct ieee80211_tdls_lnkie *lnkid;

	lnkid = (void *)skb_put(skb, sizeof(struct ieee80211_tdls_lnkie));

	lnkid->ie_type = WLAN_EID_LINK_ID;
	lnkid->ie_len = sizeof(struct ieee80211_tdls_lnkie) - 2;

	memcpy(lnkid->bssid, bssid, ETH_ALEN);
	memcpy(lnkid->init_sta, src_addr, ETH_ALEN);
	memcpy(lnkid->resp_sta, peer, ETH_ALEN);
}

static int
ieee80211_prep_tdls_encap_data(struct wiphy *wiphy, struct net_device *dev,
			       u8 *peer, u8 action_code, u8 dialog_token,
			       u16 status_code, struct sk_buff *skb)
{
	struct ieee80211_sub_if_data *sdata = IEEE80211_DEV_TO_SUB_IF(dev);
	struct ieee80211_tdls_data *tf;

	tf = (void *)skb_put(skb, offsetof(struct ieee80211_tdls_data, u));

	memcpy(tf->da, peer, ETH_ALEN);
	memcpy(tf->sa, sdata->vif.addr, ETH_ALEN);
	tf->ether_type = cpu_to_be16(ETH_P_TDLS);
	tf->payload_type = WLAN_TDLS_SNAP_RFTYPE;

	switch (action_code) {
	case WLAN_TDLS_SETUP_REQUEST:
		tf->category = WLAN_CATEGORY_TDLS;
		tf->action_code = WLAN_TDLS_SETUP_REQUEST;

		skb_put(skb, sizeof(tf->u.setup_req));
		tf->u.setup_req.dialog_token = dialog_token;
		tf->u.setup_req.capability =
			cpu_to_le16(ieee80211_get_tdls_sta_capab(sdata));

		ieee80211_add_srates_ie(&sdata->vif, skb, false);
		ieee80211_add_ext_srates_ie(&sdata->vif, skb, false);
		ieee80211_tdls_add_ext_capab(skb);
		break;
	case WLAN_TDLS_SETUP_RESPONSE:
		tf->category = WLAN_CATEGORY_TDLS;
		tf->action_code = WLAN_TDLS_SETUP_RESPONSE;

		skb_put(skb, sizeof(tf->u.setup_resp));
		tf->u.setup_resp.status_code = cpu_to_le16(status_code);
		tf->u.setup_resp.dialog_token = dialog_token;
		tf->u.setup_resp.capability =
			cpu_to_le16(ieee80211_get_tdls_sta_capab(sdata));

		ieee80211_add_srates_ie(&sdata->vif, skb, false);
		ieee80211_add_ext_srates_ie(&sdata->vif, skb, false);
		ieee80211_tdls_add_ext_capab(skb);
		break;
	case WLAN_TDLS_SETUP_CONFIRM:
		tf->category = WLAN_CATEGORY_TDLS;
		tf->action_code = WLAN_TDLS_SETUP_CONFIRM;

		skb_put(skb, sizeof(tf->u.setup_cfm));
		tf->u.setup_cfm.status_code = cpu_to_le16(status_code);
		tf->u.setup_cfm.dialog_token = dialog_token;
		break;
	case WLAN_TDLS_TEARDOWN:
		tf->category = WLAN_CATEGORY_TDLS;
		tf->action_code = WLAN_TDLS_TEARDOWN;

		skb_put(skb, sizeof(tf->u.teardown));
		tf->u.teardown.reason_code = cpu_to_le16(status_code);
		break;
	case WLAN_TDLS_DISCOVERY_REQUEST:
		tf->category = WLAN_CATEGORY_TDLS;
		tf->action_code = WLAN_TDLS_DISCOVERY_REQUEST;

		skb_put(skb, sizeof(tf->u.discover_req));
		tf->u.discover_req.dialog_token = dialog_token;
		break;
	default:
		return -EINVAL;
	}

	return 0;
}

static int
ieee80211_prep_tdls_direct(struct wiphy *wiphy, struct net_device *dev,
			   u8 *peer, u8 action_code, u8 dialog_token,
			   u16 status_code, struct sk_buff *skb)
{
	struct ieee80211_sub_if_data *sdata = IEEE80211_DEV_TO_SUB_IF(dev);
	struct ieee80211_mgmt *mgmt;

	mgmt = (void *)skb_put(skb, 24);
	memset(mgmt, 0, 24);
	memcpy(mgmt->da, peer, ETH_ALEN);
	memcpy(mgmt->sa, sdata->vif.addr, ETH_ALEN);
	memcpy(mgmt->bssid, sdata->u.mgd.bssid, ETH_ALEN);

	mgmt->frame_control = cpu_to_le16(IEEE80211_FTYPE_MGMT |
					  IEEE80211_STYPE_ACTION);

	switch (action_code) {
	case WLAN_PUB_ACTION_TDLS_DISCOVER_RES:
		skb_put(skb, 1 + sizeof(mgmt->u.action.u.tdls_discover_resp));
		mgmt->u.action.category = WLAN_CATEGORY_PUBLIC;
		mgmt->u.action.u.tdls_discover_resp.action_code =
			WLAN_PUB_ACTION_TDLS_DISCOVER_RES;
		mgmt->u.action.u.tdls_discover_resp.dialog_token =
			dialog_token;
		mgmt->u.action.u.tdls_discover_resp.capability =
			cpu_to_le16(ieee80211_get_tdls_sta_capab(sdata));

		ieee80211_add_srates_ie(&sdata->vif, skb, false);
		ieee80211_add_ext_srates_ie(&sdata->vif, skb, false);
		ieee80211_tdls_add_ext_capab(skb);
		break;
	default:
		return -EINVAL;
	}

	return 0;
}

static int ieee80211_tdls_mgmt(struct wiphy *wiphy, struct net_device *dev,
			       u8 *peer, u8 action_code, u8 dialog_token,
			       u16 status_code, const u8 *extra_ies,
			       size_t extra_ies_len)
{
	struct ieee80211_sub_if_data *sdata = IEEE80211_DEV_TO_SUB_IF(dev);
	struct ieee80211_local *local = sdata->local;
	struct ieee80211_tx_info *info;
	struct sk_buff *skb = NULL;
	bool send_direct;
	int ret;

	if (!(wiphy->flags & WIPHY_FLAG_SUPPORTS_TDLS))
		return -ENOTSUPP;

	/* make sure we are in managed mode, and associated */
	if (sdata->vif.type != NL80211_IFTYPE_STATION ||
	    !sdata->u.mgd.associated)
		return -EINVAL;

#ifdef CONFIG_MAC80211_VERBOSE_TDLS_DEBUG
	pr_debug("TDLS mgmt action %d peer %pM\n", action_code, peer);
#endif

	skb = dev_alloc_skb(local->hw.extra_tx_headroom +
			    max(sizeof(struct ieee80211_mgmt),
				sizeof(struct ieee80211_tdls_data)) +
			    50 + /* supported rates */
			    7 + /* ext capab */
			    extra_ies_len +
			    sizeof(struct ieee80211_tdls_lnkie));
	if (!skb)
		return -ENOMEM;

	info = IEEE80211_SKB_CB(skb);
	skb_reserve(skb, local->hw.extra_tx_headroom);

	switch (action_code) {
	case WLAN_TDLS_SETUP_REQUEST:
	case WLAN_TDLS_SETUP_RESPONSE:
	case WLAN_TDLS_SETUP_CONFIRM:
	case WLAN_TDLS_TEARDOWN:
	case WLAN_TDLS_DISCOVERY_REQUEST:
		ret = ieee80211_prep_tdls_encap_data(wiphy, dev, peer,
						     action_code, dialog_token,
						     status_code, skb);
		send_direct = false;
		break;
	case WLAN_PUB_ACTION_TDLS_DISCOVER_RES:
		ret = ieee80211_prep_tdls_direct(wiphy, dev, peer, action_code,
						 dialog_token, status_code,
						 skb);
		send_direct = true;
		break;
	default:
		ret = -ENOTSUPP;
		break;
	}

	if (ret < 0)
		goto fail;

	if (extra_ies_len)
		memcpy(skb_put(skb, extra_ies_len), extra_ies, extra_ies_len);

	/* the TDLS link IE is always added last */
	switch (action_code) {
	case WLAN_TDLS_SETUP_REQUEST:
	case WLAN_TDLS_SETUP_CONFIRM:
	case WLAN_TDLS_TEARDOWN:
	case WLAN_TDLS_DISCOVERY_REQUEST:
		/* we are the initiator */
		ieee80211_tdls_add_link_ie(skb, sdata->vif.addr, peer,
					   sdata->u.mgd.bssid);
		break;
	case WLAN_TDLS_SETUP_RESPONSE:
	case WLAN_PUB_ACTION_TDLS_DISCOVER_RES:
		/* we are the responder */
		ieee80211_tdls_add_link_ie(skb, peer, sdata->vif.addr,
					   sdata->u.mgd.bssid);
		break;
	default:
		ret = -ENOTSUPP;
		goto fail;
	}

	if (send_direct) {
		ieee80211_tx_skb(sdata, skb);
		return 0;
	}

	/*
	 * According to 802.11z: Setup req/resp are sent in AC_BK, otherwise
	 * we should default to AC_VI.
	 */
	switch (action_code) {
	case WLAN_TDLS_SETUP_REQUEST:
	case WLAN_TDLS_SETUP_RESPONSE:
		skb_set_queue_mapping(skb, IEEE80211_AC_BK);
		skb->priority = 2;
		break;
	default:
		skb_set_queue_mapping(skb, IEEE80211_AC_VI);
		skb->priority = 5;
		break;
	}

	/* disable bottom halves when entering the Tx path */
	local_bh_disable();
	ret = ieee80211_subif_start_xmit(skb, dev);
	local_bh_enable();

	return ret;

fail:
	dev_kfree_skb(skb);
	return ret;
}

static int ieee80211_tdls_oper(struct wiphy *wiphy, struct net_device *dev,
			       u8 *peer, enum nl80211_tdls_operation oper)
{
	struct sta_info *sta;
	struct ieee80211_sub_if_data *sdata = IEEE80211_DEV_TO_SUB_IF(dev);

	if (!(wiphy->flags & WIPHY_FLAG_SUPPORTS_TDLS))
		return -ENOTSUPP;

	if (sdata->vif.type != NL80211_IFTYPE_STATION)
		return -EINVAL;

#ifdef CONFIG_MAC80211_VERBOSE_TDLS_DEBUG
	pr_debug("TDLS oper %d peer %pM\n", oper, peer);
#endif

	switch (oper) {
	case NL80211_TDLS_ENABLE_LINK:
		rcu_read_lock();
		sta = sta_info_get(sdata, peer);
		if (!sta) {
			rcu_read_unlock();
			return -ENOLINK;
		}

		set_sta_flag(sta, WLAN_STA_TDLS_PEER_AUTH);
		rcu_read_unlock();
		break;
	case NL80211_TDLS_DISABLE_LINK:
		return sta_info_destroy_addr(sdata, peer);
	case NL80211_TDLS_TEARDOWN:
	case NL80211_TDLS_SETUP:
	case NL80211_TDLS_DISCOVERY_REQ:
		/* We don't support in-driver setup/teardown/discovery */
		return -ENOTSUPP;
	default:
		return -ENOTSUPP;
	}

	return 0;
}

static int ieee80211_probe_client(struct wiphy *wiphy, struct net_device *dev,
				  const u8 *peer, u64 *cookie)
{
	struct ieee80211_sub_if_data *sdata = IEEE80211_DEV_TO_SUB_IF(dev);
	struct ieee80211_local *local = sdata->local;
	struct ieee80211_qos_hdr *nullfunc;
	struct sk_buff *skb;
	int size = sizeof(*nullfunc);
	__le16 fc;
	bool qos;
	struct ieee80211_tx_info *info;
	struct sta_info *sta;

	rcu_read_lock();
	sta = sta_info_get(sdata, peer);
	if (sta) {
		qos = test_sta_flag(sta, WLAN_STA_WME);
		rcu_read_unlock();
	} else {
		rcu_read_unlock();
		return -ENOLINK;
	}

	if (qos) {
		fc = cpu_to_le16(IEEE80211_FTYPE_DATA |
				 IEEE80211_STYPE_QOS_NULLFUNC |
				 IEEE80211_FCTL_FROMDS);
	} else {
		size -= 2;
		fc = cpu_to_le16(IEEE80211_FTYPE_DATA |
				 IEEE80211_STYPE_NULLFUNC |
				 IEEE80211_FCTL_FROMDS);
	}

	skb = dev_alloc_skb(local->hw.extra_tx_headroom + size);
	if (!skb)
		return -ENOMEM;

	skb->dev = dev;

	skb_reserve(skb, local->hw.extra_tx_headroom);

	nullfunc = (void *) skb_put(skb, size);
	nullfunc->frame_control = fc;
	nullfunc->duration_id = 0;
	memcpy(nullfunc->addr1, sta->sta.addr, ETH_ALEN);
	memcpy(nullfunc->addr2, sdata->vif.addr, ETH_ALEN);
	memcpy(nullfunc->addr3, sdata->vif.addr, ETH_ALEN);
	nullfunc->seq_ctrl = 0;

	info = IEEE80211_SKB_CB(skb);

	info->flags |= IEEE80211_TX_CTL_REQ_TX_STATUS |
		       IEEE80211_TX_INTFL_NL80211_FRAME_TX;

	skb_set_queue_mapping(skb, IEEE80211_AC_VO);
	skb->priority = 7;
	if (qos)
		nullfunc->qos_ctrl = cpu_to_le16(7);

	local_bh_disable();
	ieee80211_xmit(sdata, skb);
	local_bh_enable();

	*cookie = (unsigned long) skb;
	return 0;
}

static struct ieee80211_channel *
ieee80211_wiphy_get_channel(struct wiphy *wiphy,
			    enum nl80211_channel_type *type)
{
	struct ieee80211_local *local = wiphy_priv(wiphy);

	*type = local->_oper_channel_type;
	return local->oper_channel;
}

#ifdef CONFIG_PM
static void ieee80211_set_wakeup(struct wiphy *wiphy, bool enabled)
{
	drv_set_wakeup(wiphy_priv(wiphy), enabled);
}
#endif

struct cfg80211_ops mac80211_config_ops = {
	.add_virtual_intf = ieee80211_add_iface,
	.del_virtual_intf = ieee80211_del_iface,
	.change_virtual_intf = ieee80211_change_iface,
	.add_key = ieee80211_add_key,
	.del_key = ieee80211_del_key,
	.get_key = ieee80211_get_key,
	.set_default_key = ieee80211_config_default_key,
	.set_default_mgmt_key = ieee80211_config_default_mgmt_key,
	.start_ap = ieee80211_start_ap,
	.change_beacon = ieee80211_change_beacon,
	.stop_ap = ieee80211_stop_ap,
	.add_station = ieee80211_add_station,
	.del_station = ieee80211_del_station,
	.change_station = ieee80211_change_station,
	.get_station = ieee80211_get_station,
	.dump_station = ieee80211_dump_station,
	.dump_survey = ieee80211_dump_survey,
#ifdef CONFIG_MAC80211_MESH
	.add_mpath = ieee80211_add_mpath,
	.del_mpath = ieee80211_del_mpath,
	.change_mpath = ieee80211_change_mpath,
	.get_mpath = ieee80211_get_mpath,
	.dump_mpath = ieee80211_dump_mpath,
	.update_mesh_config = ieee80211_update_mesh_config,
	.get_mesh_config = ieee80211_get_mesh_config,
	.join_mesh = ieee80211_join_mesh,
	.leave_mesh = ieee80211_leave_mesh,
#endif
	.change_bss = ieee80211_change_bss,
	.set_txq_params = ieee80211_set_txq_params,
	.set_monitor_channel = ieee80211_set_monitor_channel,
	.suspend = ieee80211_suspend,
	.resume = ieee80211_resume,
	.scan = ieee80211_scan,
	.sched_scan_start = ieee80211_sched_scan_start,
	.sched_scan_stop = ieee80211_sched_scan_stop,
	.auth = ieee80211_auth,
	.assoc = ieee80211_assoc,
	.deauth = ieee80211_deauth,
	.disassoc = ieee80211_disassoc,
	.join_ibss = ieee80211_join_ibss,
	.leave_ibss = ieee80211_leave_ibss,
	.set_wiphy_params = ieee80211_set_wiphy_params,
	.set_tx_power = ieee80211_set_tx_power,
	.get_tx_power = ieee80211_get_tx_power,
	.set_wds_peer = ieee80211_set_wds_peer,
	.rfkill_poll = ieee80211_rfkill_poll,
	CFG80211_TESTMODE_CMD(ieee80211_testmode_cmd)
	CFG80211_TESTMODE_DUMP(ieee80211_testmode_dump)
	.set_power_mgmt = ieee80211_set_power_mgmt,
	.set_bitrate_mask = ieee80211_set_bitrate_mask,
	.remain_on_channel = ieee80211_remain_on_channel,
	.cancel_remain_on_channel = ieee80211_cancel_remain_on_channel,
	.mgmt_tx = ieee80211_mgmt_tx,
	.mgmt_tx_cancel_wait = ieee80211_mgmt_tx_cancel_wait,
	.set_cqm_rssi_config = ieee80211_set_cqm_rssi_config,
	.mgmt_frame_register = ieee80211_mgmt_frame_register,
	.set_antenna = ieee80211_set_antenna,
	.get_antenna = ieee80211_get_antenna,
	.set_ringparam = ieee80211_set_ringparam,
	.get_ringparam = ieee80211_get_ringparam,
	.set_rekey_data = ieee80211_set_rekey_data,
	.tdls_oper = ieee80211_tdls_oper,
	.tdls_mgmt = ieee80211_tdls_mgmt,
	.probe_client = ieee80211_probe_client,
	.get_channel = ieee80211_wiphy_get_channel,
	.set_noack_map = ieee80211_set_noack_map,
#ifdef CONFIG_PM
	.set_wakeup = ieee80211_set_wakeup,
#endif
	.get_et_sset_count = ieee80211_get_et_sset_count,
	.get_et_stats = ieee80211_get_et_stats,
	.get_et_strings = ieee80211_get_et_strings,
};<|MERGE_RESOLUTION|>--- conflicted
+++ resolved
@@ -2313,19 +2313,11 @@
 			continue;
 		else if (mgmt_tx && roc->mgmt_tx_cookie != cookie)
 			continue;
-<<<<<<< HEAD
 
 		found = roc;
 		break;
 	}
 
-=======
-
-		found = roc;
-		break;
-	}
-
->>>>>>> 211c17aa
 	if (!found) {
 		mutex_unlock(&local->mtx);
 		return -ENOENT;
@@ -2339,7 +2331,6 @@
 				return ret;
 			}
 		}
-<<<<<<< HEAD
 
 		list_del(&found->list);
 
@@ -2355,23 +2346,6 @@
 
 		mutex_unlock(&local->mtx);
 
-=======
-
-		list_del(&found->list);
-
-		ieee80211_run_deferred_scan(local);
-		ieee80211_start_next_roc(local);
-		mutex_unlock(&local->mtx);
-
-		ieee80211_roc_notify_destroy(found);
-	} else {
-		/* work may be pending so use it all the time */
-		found->abort = true;
-		ieee80211_queue_delayed_work(&local->hw, &found->work, 0);
-
-		mutex_unlock(&local->mtx);
-
->>>>>>> 211c17aa
 		/* work will clean up etc */
 		flush_delayed_work(&found->work);
 	}
