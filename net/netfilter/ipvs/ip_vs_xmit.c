--- conflicted
+++ resolved
@@ -114,17 +114,8 @@
 		spin_unlock(&dest->dst_lock);
 	} else {
 		struct flowi fl = {
-<<<<<<< HEAD
-			.oif = 0,
-			.nl_u = {
-				.ip4_u = {
-					.daddr = daddr,
-					.saddr = 0,
-					.tos = rtos, } },
-=======
 			.fl4_dst = daddr,
 			.fl4_tos = rtos,
->>>>>>> 3cbea436
 		};
 
 		if (ip_route_output_key(net, &rt, &fl)) {
@@ -170,11 +161,7 @@
 	struct net *net = dev_net(dev);
 	struct iphdr *iph = ip_hdr(skb);
 
-<<<<<<< HEAD
-	if (rt->fl.iif) {
-=======
 	if (rt_is_input_route(rt)) {
->>>>>>> 3cbea436
 		unsigned long orefdst = skb->_skb_refdst;
 
 		if (ip_route_input(skb, iph->daddr, iph->saddr,
@@ -183,20 +170,9 @@
 		refdst_drop(orefdst);
 	} else {
 		struct flowi fl = {
-<<<<<<< HEAD
-			.oif = 0,
-			.nl_u = {
-				.ip4_u = {
-					.daddr = iph->daddr,
-					.saddr = iph->saddr,
-					.tos = RT_TOS(iph->tos),
-				}
-			},
-=======
 			.fl4_dst = iph->daddr,
 			.fl4_src = iph->saddr,
 			.fl4_tos = RT_TOS(iph->tos),
->>>>>>> 3cbea436
 			.mark = skb->mark,
 		};
 		struct rtable *rt;
@@ -227,16 +203,7 @@
 {
 	struct dst_entry *dst;
 	struct flowi fl = {
-<<<<<<< HEAD
-		.oif = 0,
-		.nl_u = {
-			.ip6_u = {
-				.daddr = *daddr,
-			},
-		},
-=======
 		.fl6_dst = *daddr,
->>>>>>> 3cbea436
 	};
 
 	dst = ip6_route_output(net, NULL, &fl);
@@ -567,12 +534,8 @@
 #endif
 
 	/* From world but DNAT to loopback address? */
-<<<<<<< HEAD
-	if (local && ipv4_is_loopback(rt->rt_dst) && skb_rtable(skb)->fl.iif) {
-=======
 	if (local && ipv4_is_loopback(rt->rt_dst) &&
 	    rt_is_input_route(skb_rtable(skb))) {
->>>>>>> 3cbea436
 		IP_VS_DBG_RL_PKT(1, AF_INET, pp, skb, 0, "ip_vs_nat_xmit(): "
 				 "stopping DNAT to loopback address");
 		goto tx_error_put;
@@ -1185,12 +1148,8 @@
 #endif
 
 	/* From world but DNAT to loopback address? */
-<<<<<<< HEAD
-	if (local && ipv4_is_loopback(rt->rt_dst) && skb_rtable(skb)->fl.iif) {
-=======
 	if (local && ipv4_is_loopback(rt->rt_dst) &&
 	    rt_is_input_route(skb_rtable(skb))) {
->>>>>>> 3cbea436
 		IP_VS_DBG(1, "%s(): "
 			  "stopping DNAT to loopback %pI4\n",
 			  __func__, &cp->daddr.ip);
