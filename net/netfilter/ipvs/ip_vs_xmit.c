--- conflicted
+++ resolved
@@ -349,13 +349,8 @@
 }
 #endif
 
-<<<<<<< HEAD
-static void
-ip_vs_update_conntrack(struct sk_buff *skb, struct ip_vs_conn *cp)
-=======
 void
 ip_vs_update_conntrack(struct sk_buff *skb, struct ip_vs_conn *cp, int outin)
->>>>>>> 062c1825
 {
 	struct nf_conn *ct = (struct nf_conn *)skb->nfct;
 	struct nf_conntrack_tuple new_tuple;
@@ -370,13 +365,6 @@
 	 * real-server we will see RIP->DIP.
 	 */
 	new_tuple = ct->tuplehash[IP_CT_DIR_REPLY].tuple;
-<<<<<<< HEAD
-	new_tuple.src.u3 = cp->daddr;
-	/*
-	 * This will also take care of UDP and other protocols.
-	 */
-	new_tuple.src.u.tcp.port = cp->dport;
-=======
 	if (outin)
 		new_tuple.src.u3 = cp->daddr;
 	else
@@ -388,7 +376,6 @@
 		new_tuple.src.u.tcp.port = cp->dport;
 	else
 		new_tuple.dst.u.tcp.port = cp->vport;
->>>>>>> 062c1825
 	nf_conntrack_alter_reply(ct, &new_tuple);
 }
 
@@ -447,11 +434,7 @@
 
 	IP_VS_DBG_PKT(10, pp, skb, 0, "After DNAT");
 
-<<<<<<< HEAD
-	ip_vs_update_conntrack(skb, cp);
-=======
 	ip_vs_update_conntrack(skb, cp, 1);
->>>>>>> 062c1825
 
 	/* FIXME: when application helper enlarges the packet and the length
 	   is larger than the MTU of outgoing device, there will be still
@@ -529,11 +512,7 @@
 
 	IP_VS_DBG_PKT(10, pp, skb, 0, "After DNAT");
 
-<<<<<<< HEAD
-	ip_vs_update_conntrack(skb, cp);
-=======
 	ip_vs_update_conntrack(skb, cp, 1);
->>>>>>> 062c1825
 
 	/* FIXME: when application helper enlarges the packet and the length
 	   is larger than the MTU of outgoing device, there will be still
