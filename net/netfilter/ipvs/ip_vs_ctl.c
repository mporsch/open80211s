--- conflicted
+++ resolved
@@ -473,19 +473,11 @@
 static void ip_vs_service_rcu_free(struct rcu_head *head)
 {
 	struct ip_vs_service *svc;
-<<<<<<< HEAD
 
 	svc = container_of(head, struct ip_vs_service, rcu_head);
 	ip_vs_service_free(svc);
 }
 
-=======
-
-	svc = container_of(head, struct ip_vs_service, rcu_head);
-	ip_vs_service_free(svc);
-}
-
->>>>>>> 04e38721
 static void __ip_vs_svc_put(struct ip_vs_service *svc, bool do_delay)
 {
 	if (atomic_dec_and_test(&svc->refcnt)) {
