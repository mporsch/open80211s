--- conflicted
+++ resolved
@@ -217,8 +217,6 @@
 						     pkt_type, opt, value, len))
 				goto out_invalid_option;
 			break;
-<<<<<<< HEAD
-=======
 		case DCCPO_ACK_VECTOR_0:
 		case DCCPO_ACK_VECTOR_1:
 			if (dccp_packet_without_ack(skb))   /* RFC 4340, 11.4 */
@@ -229,7 +227,6 @@
 			 * since it is only interested in clearing old state.
 			 * Fall through.
 			 */
->>>>>>> 3cbea436
 		case DCCPO_MIN_TX_CCID_SPECIFIC ... DCCPO_MAX_TX_CCID_SPECIFIC:
 			if (ccid_hc_tx_parse_options(dp->dccps_hc_tx_ccid, sk,
 						     pkt_type, opt, value, len))
@@ -344,10 +341,7 @@
 	return elapsed_time == 0 ? 0 : elapsed_time <= 0xFFFF ? 2 : 4;
 }
 
-<<<<<<< HEAD
-=======
 /* FIXME: This function is currently not used anywhere */
->>>>>>> 3cbea436
 int dccp_insert_option_elapsed_time(struct sk_buff *skb, u32 elapsed_time)
 {
 	const int elapsed_time_len = dccp_elapsed_time_len(elapsed_time);
