--- conflicted
+++ resolved
@@ -371,11 +371,7 @@
 
 EXPORT_SYMBOL_GPL(dccp_insert_option_elapsed_time);
 
-<<<<<<< HEAD
-int dccp_insert_option_timestamp(struct sk_buff *skb)
-=======
 static int dccp_insert_option_timestamp(struct sk_buff *skb)
->>>>>>> 45f53cc9
 {
 	__be32 now = htonl(dccp_timestamp());
 	/* yes this will overflow but that is the point as we want a
