--- conflicted
+++ resolved
@@ -587,19 +587,6 @@
 	if (fdb == NULL) {
 		if (!(flags & NLM_F_CREATE))
 			return -ENOENT;
-<<<<<<< HEAD
-
-		fdb = fdb_create(head, source, addr);
-		if (!fdb)
-			return -ENOMEM;
-	} else {
-		if (flags & NLM_F_EXCL)
-			return -EEXIST;
-
-		if (flags & NLM_F_REPLACE)
-			fdb->updated = fdb->used = jiffies;
-		fdb->is_local = fdb->is_static = 0;
-=======
 
 		fdb = fdb_create(head, source, addr);
 		if (!fdb)
@@ -621,7 +608,6 @@
 
 		fdb->updated = fdb->used = jiffies;
 		fdb_notify(br, fdb, RTM_NEWNEIGH);
->>>>>>> dcd6c922
 	}
 
 	return 0;
@@ -678,11 +664,6 @@
 		return -EINVAL;
 	}
 
-<<<<<<< HEAD
-	spin_lock_bh(&p->br->hash_lock);
-	err = fdb_add_entry(p, addr, ndm->ndm_state, nlh->nlmsg_flags);
-	spin_unlock_bh(&p->br->hash_lock);
-=======
 	if (ndm->ndm_flags & NTF_USE) {
 		rcu_read_lock();
 		br_fdb_update(p->br, p, addr);
@@ -692,7 +673,6 @@
 		err = fdb_add_entry(p, addr, ndm->ndm_state, nlh->nlmsg_flags);
 		spin_unlock_bh(&p->br->hash_lock);
 	}
->>>>>>> dcd6c922
 
 	return err;
 }
