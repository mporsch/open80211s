/*
 *	IPv6 output functions
 *	Linux INET6 implementation
 *
 *	Authors:
 *	Pedro Roque		<roque@di.fc.ul.pt>
 *
 *	Based on linux/net/ipv4/ip_output.c
 *
 *	This program is free software; you can redistribute it and/or
 *      modify it under the terms of the GNU General Public License
 *      as published by the Free Software Foundation; either version
 *      2 of the License, or (at your option) any later version.
 *
 *	Changes:
 *	A.N.Kuznetsov	:	airthmetics in fragmentation.
 *				extension headers are implemented.
 *				route changes now work.
 *				ip6_forward does not confuse sniffers.
 *				etc.
 *
 *      H. von Brand    :       Added missing #include <linux/string.h>
 *	Imran Patel	: 	frag id should be in NBO
 *      Kazunori MIYAZAWA @USAGI
 *			:       add ip6_append_data and related functions
 *				for datagram xmit
 */

#include <linux/errno.h>
#include <linux/kernel.h>
#include <linux/string.h>
#include <linux/socket.h>
#include <linux/net.h>
#include <linux/netdevice.h>
#include <linux/if_arp.h>
#include <linux/in6.h>
#include <linux/tcp.h>
#include <linux/route.h>
#include <linux/module.h>
#include <linux/slab.h>

#include <linux/netfilter.h>
#include <linux/netfilter_ipv6.h>

#include <net/sock.h>
#include <net/snmp.h>

#include <net/ipv6.h>
#include <net/ndisc.h>
#include <net/protocol.h>
#include <net/ip6_route.h>
#include <net/addrconf.h>
#include <net/rawv6.h>
#include <net/icmp.h>
#include <net/xfrm.h>
#include <net/checksum.h>
#include <linux/mroute6.h>

static int ip6_finish_output2(struct sk_buff *skb)
{
	struct dst_entry *dst = skb_dst(skb);
	struct net_device *dev = dst->dev;
	struct neighbour *neigh;
	struct in6_addr *nexthop;
	int ret;

	skb->protocol = htons(ETH_P_IPV6);
	skb->dev = dev;

	if (ipv6_addr_is_multicast(&ipv6_hdr(skb)->daddr)) {
		struct inet6_dev *idev = ip6_dst_idev(skb_dst(skb));

		if (!(dev->flags & IFF_LOOPBACK) && sk_mc_loop(skb->sk) &&
		    ((mroute6_socket(dev_net(dev), skb) &&
		     !(IP6CB(skb)->flags & IP6SKB_FORWARDED)) ||
		     ipv6_chk_mcast_addr(dev, &ipv6_hdr(skb)->daddr,
					 &ipv6_hdr(skb)->saddr))) {
			struct sk_buff *newskb = skb_clone(skb, GFP_ATOMIC);

			/* Do not check for IFF_ALLMULTI; multicast routing
			   is not supported in any case.
			 */
			if (newskb)
				NF_HOOK(NFPROTO_IPV6, NF_INET_POST_ROUTING,
					newskb, NULL, newskb->dev,
					dev_loopback_xmit);

			if (ipv6_hdr(skb)->hop_limit == 0) {
				IP6_INC_STATS(dev_net(dev), idev,
					      IPSTATS_MIB_OUTDISCARDS);
				kfree_skb(skb);
				return 0;
			}
		}

		IP6_UPD_PO_STATS(dev_net(dev), idev, IPSTATS_MIB_OUTMCAST,
				skb->len);

		if (IPV6_ADDR_MC_SCOPE(&ipv6_hdr(skb)->daddr) <=
		    IPV6_ADDR_SCOPE_NODELOCAL &&
		    !(dev->flags & IFF_LOOPBACK)) {
			kfree_skb(skb);
			return 0;
		}
	}

	rcu_read_lock_bh();
	nexthop = rt6_nexthop((struct rt6_info *)dst);
	neigh = __ipv6_neigh_lookup_noref(dst->dev, nexthop);
	if (unlikely(!neigh))
		neigh = __neigh_create(&nd_tbl, nexthop, dst->dev, false);
	if (!IS_ERR(neigh)) {
		ret = dst_neigh_output(dst, neigh, skb);
		rcu_read_unlock_bh();
		return ret;
	}
	rcu_read_unlock_bh();

	IP6_INC_STATS_BH(dev_net(dst->dev),
			 ip6_dst_idev(dst), IPSTATS_MIB_OUTNOROUTES);
	kfree_skb(skb);
	return -EINVAL;
}

static int ip6_finish_output(struct sk_buff *skb)
{
	if ((skb->len > ip6_skb_dst_mtu(skb) && !skb_is_gso(skb)) ||
	    dst_allfrag(skb_dst(skb)))
		return ip6_fragment(skb, ip6_finish_output2);
	else
		return ip6_finish_output2(skb);
}

int ip6_output(struct sk_buff *skb)
{
	struct net_device *dev = skb_dst(skb)->dev;
	struct inet6_dev *idev = ip6_dst_idev(skb_dst(skb));
	if (unlikely(idev->cnf.disable_ipv6)) {
		IP6_INC_STATS(dev_net(dev), idev,
			      IPSTATS_MIB_OUTDISCARDS);
		kfree_skb(skb);
		return 0;
	}

	return NF_HOOK_COND(NFPROTO_IPV6, NF_INET_POST_ROUTING, skb, NULL, dev,
			    ip6_finish_output,
			    !(IP6CB(skb)->flags & IP6SKB_REROUTED));
}

/*
 *	xmit an sk_buff (used by TCP, SCTP and DCCP)
 */

int ip6_xmit(struct sock *sk, struct sk_buff *skb, struct flowi6 *fl6,
	     struct ipv6_txoptions *opt, int tclass)
{
	struct net *net = sock_net(sk);
	struct ipv6_pinfo *np = inet6_sk(sk);
	struct in6_addr *first_hop = &fl6->daddr;
	struct dst_entry *dst = skb_dst(skb);
	struct ipv6hdr *hdr;
	u8  proto = fl6->flowi6_proto;
	int seg_len = skb->len;
	int hlimit = -1;
	u32 mtu;

	if (opt) {
		unsigned int head_room;

		/* First: exthdrs may take lots of space (~8K for now)
		   MAX_HEADER is not enough.
		 */
		head_room = opt->opt_nflen + opt->opt_flen;
		seg_len += head_room;
		head_room += sizeof(struct ipv6hdr) + LL_RESERVED_SPACE(dst->dev);

		if (skb_headroom(skb) < head_room) {
			struct sk_buff *skb2 = skb_realloc_headroom(skb, head_room);
			if (skb2 == NULL) {
				IP6_INC_STATS(net, ip6_dst_idev(skb_dst(skb)),
					      IPSTATS_MIB_OUTDISCARDS);
				kfree_skb(skb);
				return -ENOBUFS;
			}
			consume_skb(skb);
			skb = skb2;
			skb_set_owner_w(skb, sk);
		}
		if (opt->opt_flen)
			ipv6_push_frag_opts(skb, opt, &proto);
		if (opt->opt_nflen)
			ipv6_push_nfrag_opts(skb, opt, &proto, &first_hop);
	}

	skb_push(skb, sizeof(struct ipv6hdr));
	skb_reset_network_header(skb);
	hdr = ipv6_hdr(skb);

	/*
	 *	Fill in the IPv6 header
	 */
	if (np)
		hlimit = np->hop_limit;
	if (hlimit < 0)
		hlimit = ip6_dst_hoplimit(dst);

	ip6_flow_hdr(hdr, tclass, fl6->flowlabel);

	hdr->payload_len = htons(seg_len);
	hdr->nexthdr = proto;
	hdr->hop_limit = hlimit;

	hdr->saddr = fl6->saddr;
	hdr->daddr = *first_hop;

	skb->protocol = htons(ETH_P_IPV6);
	skb->priority = sk->sk_priority;
	skb->mark = sk->sk_mark;

	mtu = dst_mtu(dst);
	if ((skb->len <= mtu) || skb->local_df || skb_is_gso(skb)) {
		IP6_UPD_PO_STATS(net, ip6_dst_idev(skb_dst(skb)),
			      IPSTATS_MIB_OUT, skb->len);
		return NF_HOOK(NFPROTO_IPV6, NF_INET_LOCAL_OUT, skb, NULL,
			       dst->dev, dst_output);
	}

	skb->dev = dst->dev;
	ipv6_local_error(sk, EMSGSIZE, fl6, mtu);
	IP6_INC_STATS(net, ip6_dst_idev(skb_dst(skb)), IPSTATS_MIB_FRAGFAILS);
	kfree_skb(skb);
	return -EMSGSIZE;
}

EXPORT_SYMBOL(ip6_xmit);

static int ip6_call_ra_chain(struct sk_buff *skb, int sel)
{
	struct ip6_ra_chain *ra;
	struct sock *last = NULL;

	read_lock(&ip6_ra_lock);
	for (ra = ip6_ra_chain; ra; ra = ra->next) {
		struct sock *sk = ra->sk;
		if (sk && ra->sel == sel &&
		    (!sk->sk_bound_dev_if ||
		     sk->sk_bound_dev_if == skb->dev->ifindex)) {
			if (last) {
				struct sk_buff *skb2 = skb_clone(skb, GFP_ATOMIC);
				if (skb2)
					rawv6_rcv(last, skb2);
			}
			last = sk;
		}
	}

	if (last) {
		rawv6_rcv(last, skb);
		read_unlock(&ip6_ra_lock);
		return 1;
	}
	read_unlock(&ip6_ra_lock);
	return 0;
}

static int ip6_forward_proxy_check(struct sk_buff *skb)
{
	struct ipv6hdr *hdr = ipv6_hdr(skb);
	u8 nexthdr = hdr->nexthdr;
	__be16 frag_off;
	int offset;

	if (ipv6_ext_hdr(nexthdr)) {
		offset = ipv6_skip_exthdr(skb, sizeof(*hdr), &nexthdr, &frag_off);
		if (offset < 0)
			return 0;
	} else
		offset = sizeof(struct ipv6hdr);

	if (nexthdr == IPPROTO_ICMPV6) {
		struct icmp6hdr *icmp6;

		if (!pskb_may_pull(skb, (skb_network_header(skb) +
					 offset + 1 - skb->data)))
			return 0;

		icmp6 = (struct icmp6hdr *)(skb_network_header(skb) + offset);

		switch (icmp6->icmp6_type) {
		case NDISC_ROUTER_SOLICITATION:
		case NDISC_ROUTER_ADVERTISEMENT:
		case NDISC_NEIGHBOUR_SOLICITATION:
		case NDISC_NEIGHBOUR_ADVERTISEMENT:
		case NDISC_REDIRECT:
			/* For reaction involving unicast neighbor discovery
			 * message destined to the proxied address, pass it to
			 * input function.
			 */
			return 1;
		default:
			break;
		}
	}

	/*
	 * The proxying router can't forward traffic sent to a link-local
	 * address, so signal the sender and discard the packet. This
	 * behavior is clarified by the MIPv6 specification.
	 */
	if (ipv6_addr_type(&hdr->daddr) & IPV6_ADDR_LINKLOCAL) {
		dst_link_failure(skb);
		return -1;
	}

	return 0;
}

static inline int ip6_forward_finish(struct sk_buff *skb)
{
	return dst_output(skb);
}

int ip6_forward(struct sk_buff *skb)
{
	struct dst_entry *dst = skb_dst(skb);
	struct ipv6hdr *hdr = ipv6_hdr(skb);
	struct inet6_skb_parm *opt = IP6CB(skb);
	struct net *net = dev_net(dst->dev);
	u32 mtu;

	if (net->ipv6.devconf_all->forwarding == 0)
		goto error;

	if (skb_warn_if_lro(skb))
		goto drop;

	if (!xfrm6_policy_check(NULL, XFRM_POLICY_FWD, skb)) {
		IP6_INC_STATS(net, ip6_dst_idev(dst), IPSTATS_MIB_INDISCARDS);
		goto drop;
	}

	if (skb->pkt_type != PACKET_HOST)
		goto drop;

	skb_forward_csum(skb);

	/*
	 *	We DO NOT make any processing on
	 *	RA packets, pushing them to user level AS IS
	 *	without ane WARRANTY that application will be able
	 *	to interpret them. The reason is that we
	 *	cannot make anything clever here.
	 *
	 *	We are not end-node, so that if packet contains
	 *	AH/ESP, we cannot make anything.
	 *	Defragmentation also would be mistake, RA packets
	 *	cannot be fragmented, because there is no warranty
	 *	that different fragments will go along one path. --ANK
	 */
	if (unlikely(opt->flags & IP6SKB_ROUTERALERT)) {
		if (ip6_call_ra_chain(skb, ntohs(opt->ra)))
			return 0;
	}

	/*
	 *	check and decrement ttl
	 */
	if (hdr->hop_limit <= 1) {
		/* Force OUTPUT device used as source address */
		skb->dev = dst->dev;
		icmpv6_send(skb, ICMPV6_TIME_EXCEED, ICMPV6_EXC_HOPLIMIT, 0);
		IP6_INC_STATS_BH(net,
				 ip6_dst_idev(dst), IPSTATS_MIB_INHDRERRORS);

		kfree_skb(skb);
		return -ETIMEDOUT;
	}

	/* XXX: idev->cnf.proxy_ndp? */
	if (net->ipv6.devconf_all->proxy_ndp &&
	    pneigh_lookup(&nd_tbl, net, &hdr->daddr, skb->dev, 0)) {
		int proxied = ip6_forward_proxy_check(skb);
		if (proxied > 0)
			return ip6_input(skb);
		else if (proxied < 0) {
			IP6_INC_STATS(net, ip6_dst_idev(dst),
				      IPSTATS_MIB_INDISCARDS);
			goto drop;
		}
	}

	if (!xfrm6_route_forward(skb)) {
		IP6_INC_STATS(net, ip6_dst_idev(dst), IPSTATS_MIB_INDISCARDS);
		goto drop;
	}
	dst = skb_dst(skb);

	/* IPv6 specs say nothing about it, but it is clear that we cannot
	   send redirects to source routed frames.
	   We don't send redirects to frames decapsulated from IPsec.
	 */
	if (skb->dev == dst->dev && opt->srcrt == 0 && !skb_sec_path(skb)) {
		struct in6_addr *target = NULL;
		struct inet_peer *peer;
		struct rt6_info *rt;

		/*
		 *	incoming and outgoing devices are the same
		 *	send a redirect.
		 */

		rt = (struct rt6_info *) dst;
		if (rt->rt6i_flags & RTF_GATEWAY)
			target = &rt->rt6i_gateway;
		else
			target = &hdr->daddr;

		peer = inet_getpeer_v6(net->ipv6.peers, &rt->rt6i_dst.addr, 1);

		/* Limit redirects both by destination (here)
		   and by source (inside ndisc_send_redirect)
		 */
		if (inet_peer_xrlim_allow(peer, 1*HZ))
			ndisc_send_redirect(skb, target);
		if (peer)
			inet_putpeer(peer);
	} else {
		int addrtype = ipv6_addr_type(&hdr->saddr);

		/* This check is security critical. */
		if (addrtype == IPV6_ADDR_ANY ||
		    addrtype & (IPV6_ADDR_MULTICAST | IPV6_ADDR_LOOPBACK))
			goto error;
		if (addrtype & IPV6_ADDR_LINKLOCAL) {
			icmpv6_send(skb, ICMPV6_DEST_UNREACH,
				    ICMPV6_NOT_NEIGHBOUR, 0);
			goto error;
		}
	}

	mtu = dst_mtu(dst);
	if (mtu < IPV6_MIN_MTU)
		mtu = IPV6_MIN_MTU;

	if ((!skb->local_df && skb->len > mtu && !skb_is_gso(skb)) ||
	    (IP6CB(skb)->frag_max_size && IP6CB(skb)->frag_max_size > mtu)) {
		/* Again, force OUTPUT device used as source address */
		skb->dev = dst->dev;
		icmpv6_send(skb, ICMPV6_PKT_TOOBIG, 0, mtu);
		IP6_INC_STATS_BH(net,
				 ip6_dst_idev(dst), IPSTATS_MIB_INTOOBIGERRORS);
		IP6_INC_STATS_BH(net,
				 ip6_dst_idev(dst), IPSTATS_MIB_FRAGFAILS);
		kfree_skb(skb);
		return -EMSGSIZE;
	}

	if (skb_cow(skb, dst->dev->hard_header_len)) {
		IP6_INC_STATS(net, ip6_dst_idev(dst), IPSTATS_MIB_OUTDISCARDS);
		goto drop;
	}

	hdr = ipv6_hdr(skb);

	/* Mangling hops number delayed to point after skb COW */

	hdr->hop_limit--;

	IP6_INC_STATS_BH(net, ip6_dst_idev(dst), IPSTATS_MIB_OUTFORWDATAGRAMS);
	IP6_ADD_STATS_BH(net, ip6_dst_idev(dst), IPSTATS_MIB_OUTOCTETS, skb->len);
	return NF_HOOK(NFPROTO_IPV6, NF_INET_FORWARD, skb, skb->dev, dst->dev,
		       ip6_forward_finish);

error:
	IP6_INC_STATS_BH(net, ip6_dst_idev(dst), IPSTATS_MIB_INADDRERRORS);
drop:
	kfree_skb(skb);
	return -EINVAL;
}

static void ip6_copy_metadata(struct sk_buff *to, struct sk_buff *from)
{
	to->pkt_type = from->pkt_type;
	to->priority = from->priority;
	to->protocol = from->protocol;
	skb_dst_drop(to);
	skb_dst_set(to, dst_clone(skb_dst(from)));
	to->dev = from->dev;
	to->mark = from->mark;

#ifdef CONFIG_NET_SCHED
	to->tc_index = from->tc_index;
#endif
	nf_copy(to, from);
#if IS_ENABLED(CONFIG_NETFILTER_XT_TARGET_TRACE)
	to->nf_trace = from->nf_trace;
#endif
	skb_copy_secmark(to, from);
}

int ip6_fragment(struct sk_buff *skb, int (*output)(struct sk_buff *))
{
	struct sk_buff *frag;
	struct rt6_info *rt = (struct rt6_info*)skb_dst(skb);
	struct ipv6_pinfo *np = skb->sk ? inet6_sk(skb->sk) : NULL;
	struct ipv6hdr *tmp_hdr;
	struct frag_hdr *fh;
	unsigned int mtu, hlen, left, len;
	int hroom, troom;
	__be32 frag_id = 0;
	int ptr, offset = 0, err=0;
	u8 *prevhdr, nexthdr = 0;
	struct net *net = dev_net(skb_dst(skb)->dev);

	hlen = ip6_find_1stfragopt(skb, &prevhdr);
	nexthdr = *prevhdr;

	mtu = ip6_skb_dst_mtu(skb);

	/* We must not fragment if the socket is set to force MTU discovery
	 * or if the skb it not generated by a local socket.
	 */
	if (unlikely(!skb->local_df && skb->len > mtu) ||
		     (IP6CB(skb)->frag_max_size &&
		      IP6CB(skb)->frag_max_size > mtu)) {
		if (skb->sk && dst_allfrag(skb_dst(skb)))
			sk_nocaps_add(skb->sk, NETIF_F_GSO_MASK);

		skb->dev = skb_dst(skb)->dev;
		icmpv6_send(skb, ICMPV6_PKT_TOOBIG, 0, mtu);
		IP6_INC_STATS(net, ip6_dst_idev(skb_dst(skb)),
			      IPSTATS_MIB_FRAGFAILS);
		kfree_skb(skb);
		return -EMSGSIZE;
	}

	if (np && np->frag_size < mtu) {
		if (np->frag_size)
			mtu = np->frag_size;
	}
	mtu -= hlen + sizeof(struct frag_hdr);

	if (skb_has_frag_list(skb)) {
		int first_len = skb_pagelen(skb);
		struct sk_buff *frag2;

		if (first_len - hlen > mtu ||
		    ((first_len - hlen) & 7) ||
		    skb_cloned(skb))
			goto slow_path;

		skb_walk_frags(skb, frag) {
			/* Correct geometry. */
			if (frag->len > mtu ||
			    ((frag->len & 7) && frag->next) ||
			    skb_headroom(frag) < hlen)
				goto slow_path_clean;

			/* Partially cloned skb? */
			if (skb_shared(frag))
				goto slow_path_clean;

			BUG_ON(frag->sk);
			if (skb->sk) {
				frag->sk = skb->sk;
				frag->destructor = sock_wfree;
			}
			skb->truesize -= frag->truesize;
		}

		err = 0;
		offset = 0;
		frag = skb_shinfo(skb)->frag_list;
		skb_frag_list_init(skb);
		/* BUILD HEADER */

		*prevhdr = NEXTHDR_FRAGMENT;
		tmp_hdr = kmemdup(skb_network_header(skb), hlen, GFP_ATOMIC);
		if (!tmp_hdr) {
			IP6_INC_STATS(net, ip6_dst_idev(skb_dst(skb)),
				      IPSTATS_MIB_FRAGFAILS);
			return -ENOMEM;
		}

		__skb_pull(skb, hlen);
		fh = (struct frag_hdr*)__skb_push(skb, sizeof(struct frag_hdr));
		__skb_push(skb, hlen);
		skb_reset_network_header(skb);
		memcpy(skb_network_header(skb), tmp_hdr, hlen);

		ipv6_select_ident(fh, rt);
		fh->nexthdr = nexthdr;
		fh->reserved = 0;
		fh->frag_off = htons(IP6_MF);
		frag_id = fh->identification;

		first_len = skb_pagelen(skb);
		skb->data_len = first_len - skb_headlen(skb);
		skb->len = first_len;
		ipv6_hdr(skb)->payload_len = htons(first_len -
						   sizeof(struct ipv6hdr));

		dst_hold(&rt->dst);

		for (;;) {
			/* Prepare header of the next frame,
			 * before previous one went down. */
			if (frag) {
				frag->ip_summed = CHECKSUM_NONE;
				skb_reset_transport_header(frag);
				fh = (struct frag_hdr*)__skb_push(frag, sizeof(struct frag_hdr));
				__skb_push(frag, hlen);
				skb_reset_network_header(frag);
				memcpy(skb_network_header(frag), tmp_hdr,
				       hlen);
				offset += skb->len - hlen - sizeof(struct frag_hdr);
				fh->nexthdr = nexthdr;
				fh->reserved = 0;
				fh->frag_off = htons(offset);
				if (frag->next != NULL)
					fh->frag_off |= htons(IP6_MF);
				fh->identification = frag_id;
				ipv6_hdr(frag)->payload_len =
						htons(frag->len -
						      sizeof(struct ipv6hdr));
				ip6_copy_metadata(frag, skb);
			}

			err = output(skb);
			if(!err)
				IP6_INC_STATS(net, ip6_dst_idev(&rt->dst),
					      IPSTATS_MIB_FRAGCREATES);

			if (err || !frag)
				break;

			skb = frag;
			frag = skb->next;
			skb->next = NULL;
		}

		kfree(tmp_hdr);

		if (err == 0) {
			IP6_INC_STATS(net, ip6_dst_idev(&rt->dst),
				      IPSTATS_MIB_FRAGOKS);
			ip6_rt_put(rt);
			return 0;
		}

		while (frag) {
			skb = frag->next;
			kfree_skb(frag);
			frag = skb;
		}

		IP6_INC_STATS(net, ip6_dst_idev(&rt->dst),
			      IPSTATS_MIB_FRAGFAILS);
		ip6_rt_put(rt);
		return err;

slow_path_clean:
		skb_walk_frags(skb, frag2) {
			if (frag2 == frag)
				break;
			frag2->sk = NULL;
			frag2->destructor = NULL;
			skb->truesize += frag2->truesize;
		}
	}

slow_path:
	if ((skb->ip_summed == CHECKSUM_PARTIAL) &&
	    skb_checksum_help(skb))
		goto fail;

	left = skb->len - hlen;		/* Space per frame */
	ptr = hlen;			/* Where to start from */

	/*
	 *	Fragment the datagram.
	 */

	*prevhdr = NEXTHDR_FRAGMENT;
	hroom = LL_RESERVED_SPACE(rt->dst.dev);
	troom = rt->dst.dev->needed_tailroom;

	/*
	 *	Keep copying data until we run out.
	 */
	while(left > 0)	{
		len = left;
		/* IF: it doesn't fit, use 'mtu' - the data space left */
		if (len > mtu)
			len = mtu;
		/* IF: we are not sending up to and including the packet end
		   then align the next start on an eight byte boundary */
		if (len < left)	{
			len &= ~7;
		}
		/*
		 *	Allocate buffer.
		 */

		if ((frag = alloc_skb(len + hlen + sizeof(struct frag_hdr) +
				      hroom + troom, GFP_ATOMIC)) == NULL) {
			NETDEBUG(KERN_INFO "IPv6: frag: no memory for new fragment!\n");
			IP6_INC_STATS(net, ip6_dst_idev(skb_dst(skb)),
				      IPSTATS_MIB_FRAGFAILS);
			err = -ENOMEM;
			goto fail;
		}

		/*
		 *	Set up data on packet
		 */

		ip6_copy_metadata(frag, skb);
		skb_reserve(frag, hroom);
		skb_put(frag, len + hlen + sizeof(struct frag_hdr));
		skb_reset_network_header(frag);
		fh = (struct frag_hdr *)(skb_network_header(frag) + hlen);
		frag->transport_header = (frag->network_header + hlen +
					  sizeof(struct frag_hdr));

		/*
		 *	Charge the memory for the fragment to any owner
		 *	it might possess
		 */
		if (skb->sk)
			skb_set_owner_w(frag, skb->sk);

		/*
		 *	Copy the packet header into the new buffer.
		 */
		skb_copy_from_linear_data(skb, skb_network_header(frag), hlen);

		/*
		 *	Build fragment header.
		 */
		fh->nexthdr = nexthdr;
		fh->reserved = 0;
		if (!frag_id) {
			ipv6_select_ident(fh, rt);
			frag_id = fh->identification;
		} else
			fh->identification = frag_id;

		/*
		 *	Copy a block of the IP datagram.
		 */
		if (skb_copy_bits(skb, ptr, skb_transport_header(frag), len))
			BUG();
		left -= len;

		fh->frag_off = htons(offset);
		if (left > 0)
			fh->frag_off |= htons(IP6_MF);
		ipv6_hdr(frag)->payload_len = htons(frag->len -
						    sizeof(struct ipv6hdr));

		ptr += len;
		offset += len;

		/*
		 *	Put this fragment into the sending queue.
		 */
		err = output(frag);
		if (err)
			goto fail;

		IP6_INC_STATS(net, ip6_dst_idev(skb_dst(skb)),
			      IPSTATS_MIB_FRAGCREATES);
	}
	IP6_INC_STATS(net, ip6_dst_idev(skb_dst(skb)),
		      IPSTATS_MIB_FRAGOKS);
	consume_skb(skb);
	return err;

fail:
	IP6_INC_STATS(net, ip6_dst_idev(skb_dst(skb)),
		      IPSTATS_MIB_FRAGFAILS);
	kfree_skb(skb);
	return err;
}

static inline int ip6_rt_check(const struct rt6key *rt_key,
			       const struct in6_addr *fl_addr,
			       const struct in6_addr *addr_cache)
{
	return (rt_key->plen != 128 || !ipv6_addr_equal(fl_addr, &rt_key->addr)) &&
		(addr_cache == NULL || !ipv6_addr_equal(fl_addr, addr_cache));
}

static struct dst_entry *ip6_sk_dst_check(struct sock *sk,
					  struct dst_entry *dst,
					  const struct flowi6 *fl6)
{
	struct ipv6_pinfo *np = inet6_sk(sk);
	struct rt6_info *rt;

	if (!dst)
		goto out;

	if (dst->ops->family != AF_INET6) {
		dst_release(dst);
		return NULL;
	}

	rt = (struct rt6_info *)dst;
	/* Yes, checking route validity in not connected
	 * case is not very simple. Take into account,
	 * that we do not support routing by source, TOS,
	 * and MSG_DONTROUTE 		--ANK (980726)
	 *
	 * 1. ip6_rt_check(): If route was host route,
	 *    check that cached destination is current.
	 *    If it is network route, we still may
	 *    check its validity using saved pointer
	 *    to the last used address: daddr_cache.
	 *    We do not want to save whole address now,
	 *    (because main consumer of this service
	 *    is tcp, which has not this problem),
	 *    so that the last trick works only on connected
	 *    sockets.
	 * 2. oif also should be the same.
	 */
	if (ip6_rt_check(&rt->rt6i_dst, &fl6->daddr, np->daddr_cache) ||
#ifdef CONFIG_IPV6_SUBTREES
	    ip6_rt_check(&rt->rt6i_src, &fl6->saddr, np->saddr_cache) ||
#endif
	    (fl6->flowi6_oif && fl6->flowi6_oif != dst->dev->ifindex)) {
		dst_release(dst);
		dst = NULL;
	}

out:
	return dst;
}

static int ip6_dst_lookup_tail(struct sock *sk,
			       struct dst_entry **dst, struct flowi6 *fl6)
{
	struct net *net = sock_net(sk);
#ifdef CONFIG_IPV6_OPTIMISTIC_DAD
	struct neighbour *n;
	struct rt6_info *rt;
#endif
	int err;

	if (*dst == NULL)
		*dst = ip6_route_output(net, sk, fl6);

	if ((err = (*dst)->error))
		goto out_err_release;

	if (ipv6_addr_any(&fl6->saddr)) {
		struct rt6_info *rt = (struct rt6_info *) *dst;
		err = ip6_route_get_saddr(net, rt, &fl6->daddr,
					  sk ? inet6_sk(sk)->srcprefs : 0,
					  &fl6->saddr);
		if (err)
			goto out_err_release;
	}

#ifdef CONFIG_IPV6_OPTIMISTIC_DAD
	/*
	 * Here if the dst entry we've looked up
	 * has a neighbour entry that is in the INCOMPLETE
	 * state and the src address from the flow is
	 * marked as OPTIMISTIC, we release the found
	 * dst entry and replace it instead with the
	 * dst entry of the nexthop router
	 */
	rt = (struct rt6_info *) *dst;
	rcu_read_lock_bh();
	n = __ipv6_neigh_lookup_noref(rt->dst.dev, rt6_nexthop(rt));
	err = n && !(n->nud_state & NUD_VALID) ? -EINVAL : 0;
	rcu_read_unlock_bh();

	if (err) {
		struct inet6_ifaddr *ifp;
		struct flowi6 fl_gw6;
		int redirect;

		ifp = ipv6_get_ifaddr(net, &fl6->saddr,
				      (*dst)->dev, 1);

		redirect = (ifp && ifp->flags & IFA_F_OPTIMISTIC);
		if (ifp)
			in6_ifa_put(ifp);

		if (redirect) {
			/*
			 * We need to get the dst entry for the
			 * default router instead
			 */
			dst_release(*dst);
			memcpy(&fl_gw6, fl6, sizeof(struct flowi6));
			memset(&fl_gw6.daddr, 0, sizeof(struct in6_addr));
			*dst = ip6_route_output(net, sk, &fl_gw6);
			if ((err = (*dst)->error))
				goto out_err_release;
		}
	}
#endif

	return 0;

out_err_release:
	if (err == -ENETUNREACH)
		IP6_INC_STATS_BH(net, NULL, IPSTATS_MIB_OUTNOROUTES);
	dst_release(*dst);
	*dst = NULL;
	return err;
}

/**
 *	ip6_dst_lookup - perform route lookup on flow
 *	@sk: socket which provides route info
 *	@dst: pointer to dst_entry * for result
 *	@fl6: flow to lookup
 *
 *	This function performs a route lookup on the given flow.
 *
 *	It returns zero on success, or a standard errno code on error.
 */
int ip6_dst_lookup(struct sock *sk, struct dst_entry **dst, struct flowi6 *fl6)
{
	*dst = NULL;
	return ip6_dst_lookup_tail(sk, dst, fl6);
}
EXPORT_SYMBOL_GPL(ip6_dst_lookup);

/**
 *	ip6_dst_lookup_flow - perform route lookup on flow with ipsec
 *	@sk: socket which provides route info
 *	@fl6: flow to lookup
 *	@final_dst: final destination address for ipsec lookup
 *	@can_sleep: we are in a sleepable context
 *
 *	This function performs a route lookup on the given flow.
 *
 *	It returns a valid dst pointer on success, or a pointer encoded
 *	error code.
 */
struct dst_entry *ip6_dst_lookup_flow(struct sock *sk, struct flowi6 *fl6,
				      const struct in6_addr *final_dst,
				      bool can_sleep)
{
	struct dst_entry *dst = NULL;
	int err;

	err = ip6_dst_lookup_tail(sk, &dst, fl6);
	if (err)
		return ERR_PTR(err);
	if (final_dst)
		fl6->daddr = *final_dst;
	if (can_sleep)
		fl6->flowi6_flags |= FLOWI_FLAG_CAN_SLEEP;

	return xfrm_lookup(sock_net(sk), dst, flowi6_to_flowi(fl6), sk, 0);
}
EXPORT_SYMBOL_GPL(ip6_dst_lookup_flow);

/**
 *	ip6_sk_dst_lookup_flow - perform socket cached route lookup on flow
 *	@sk: socket which provides the dst cache and route info
 *	@fl6: flow to lookup
 *	@final_dst: final destination address for ipsec lookup
 *	@can_sleep: we are in a sleepable context
 *
 *	This function performs a route lookup on the given flow with the
 *	possibility of using the cached route in the socket if it is valid.
 *	It will take the socket dst lock when operating on the dst cache.
 *	As a result, this function can only be used in process context.
 *
 *	It returns a valid dst pointer on success, or a pointer encoded
 *	error code.
 */
struct dst_entry *ip6_sk_dst_lookup_flow(struct sock *sk, struct flowi6 *fl6,
					 const struct in6_addr *final_dst,
					 bool can_sleep)
{
	struct dst_entry *dst = sk_dst_check(sk, inet6_sk(sk)->dst_cookie);
	int err;

	dst = ip6_sk_dst_check(sk, dst, fl6);

	err = ip6_dst_lookup_tail(sk, &dst, fl6);
	if (err)
		return ERR_PTR(err);
	if (final_dst)
		fl6->daddr = *final_dst;
	if (can_sleep)
		fl6->flowi6_flags |= FLOWI_FLAG_CAN_SLEEP;

	return xfrm_lookup(sock_net(sk), dst, flowi6_to_flowi(fl6), sk, 0);
}
EXPORT_SYMBOL_GPL(ip6_sk_dst_lookup_flow);

static inline int ip6_ufo_append_data(struct sock *sk,
			int getfrag(void *from, char *to, int offset, int len,
			int odd, struct sk_buff *skb),
			void *from, int length, int hh_len, int fragheaderlen,
			int transhdrlen, int mtu,unsigned int flags,
			struct rt6_info *rt)

{
	struct sk_buff *skb;
	struct frag_hdr fhdr;
	int err;

	/* There is support for UDP large send offload by network
	 * device, so create one single skb packet containing complete
	 * udp datagram
	 */
	if ((skb = skb_peek_tail(&sk->sk_write_queue)) == NULL) {
		struct frag_hdr fhdr;

		skb = sock_alloc_send_skb(sk,
			hh_len + fragheaderlen + transhdrlen + 20,
			(flags & MSG_DONTWAIT), &err);
		if (skb == NULL)
			return err;

		/* reserve space for Hardware header */
		skb_reserve(skb, hh_len);

		/* create space for UDP/IP header */
		skb_put(skb,fragheaderlen + transhdrlen);

		/* initialize network header pointer */
		skb_reset_network_header(skb);

		/* initialize protocol header pointer */
		skb->transport_header = skb->network_header + fragheaderlen;

		skb->protocol = htons(ETH_P_IPV6);
		skb->csum = 0;

		__skb_queue_tail(&sk->sk_write_queue, skb);
<<<<<<< HEAD
	}

=======
	} else if (skb_is_gso(skb)) {
		goto append;
	}

	skb->ip_summed = CHECKSUM_PARTIAL;
	/* Specify the length of each IPv6 datagram fragment.
	 * It has to be a multiple of 8.
	 */
	skb_shinfo(skb)->gso_size = (mtu - fragheaderlen -
				     sizeof(struct frag_hdr)) & ~7;
	skb_shinfo(skb)->gso_type = SKB_GSO_UDP;
	ipv6_select_ident(&fhdr, rt);
	skb_shinfo(skb)->ip6_frag_id = fhdr.identification;

append:
>>>>>>> 5e01dc7b
	return skb_append_datato_frags(sk, skb, getfrag, from,
				       (length - transhdrlen));
}

static inline struct ipv6_opt_hdr *ip6_opt_dup(struct ipv6_opt_hdr *src,
					       gfp_t gfp)
{
	return src ? kmemdup(src, (src->hdrlen + 1) * 8, gfp) : NULL;
}

static inline struct ipv6_rt_hdr *ip6_rthdr_dup(struct ipv6_rt_hdr *src,
						gfp_t gfp)
{
	return src ? kmemdup(src, (src->hdrlen + 1) * 8, gfp) : NULL;
}

static void ip6_append_data_mtu(unsigned int *mtu,
				int *maxfraglen,
				unsigned int fragheaderlen,
				struct sk_buff *skb,
				struct rt6_info *rt,
				bool pmtuprobe)
{
	if (!(rt->dst.flags & DST_XFRM_TUNNEL)) {
		if (skb == NULL) {
			/* first fragment, reserve header_len */
			*mtu = *mtu - rt->dst.header_len;

		} else {
			/*
			 * this fragment is not first, the headers
			 * space is regarded as data space.
			 */
			*mtu = min(*mtu, pmtuprobe ?
				   rt->dst.dev->mtu :
				   dst_mtu(rt->dst.path));
		}
		*maxfraglen = ((*mtu - fragheaderlen) & ~7)
			      + fragheaderlen - sizeof(struct frag_hdr);
	}
}

int ip6_append_data(struct sock *sk, int getfrag(void *from, char *to,
	int offset, int len, int odd, struct sk_buff *skb),
	void *from, int length, int transhdrlen,
	int hlimit, int tclass, struct ipv6_txoptions *opt, struct flowi6 *fl6,
	struct rt6_info *rt, unsigned int flags, int dontfrag)
{
	struct inet_sock *inet = inet_sk(sk);
	struct ipv6_pinfo *np = inet6_sk(sk);
	struct inet_cork *cork;
	struct sk_buff *skb, *skb_prev = NULL;
	unsigned int maxfraglen, fragheaderlen, mtu;
	int exthdrlen;
	int dst_exthdrlen;
	int hh_len;
	int copy;
	int err;
	int offset = 0;
	__u8 tx_flags = 0;

	if (flags&MSG_PROBE)
		return 0;
	cork = &inet->cork.base;
	if (skb_queue_empty(&sk->sk_write_queue)) {
		/*
		 * setup for corking
		 */
		if (opt) {
			if (WARN_ON(np->cork.opt))
				return -EINVAL;

			np->cork.opt = kzalloc(opt->tot_len, sk->sk_allocation);
			if (unlikely(np->cork.opt == NULL))
				return -ENOBUFS;

			np->cork.opt->tot_len = opt->tot_len;
			np->cork.opt->opt_flen = opt->opt_flen;
			np->cork.opt->opt_nflen = opt->opt_nflen;

			np->cork.opt->dst0opt = ip6_opt_dup(opt->dst0opt,
							    sk->sk_allocation);
			if (opt->dst0opt && !np->cork.opt->dst0opt)
				return -ENOBUFS;

			np->cork.opt->dst1opt = ip6_opt_dup(opt->dst1opt,
							    sk->sk_allocation);
			if (opt->dst1opt && !np->cork.opt->dst1opt)
				return -ENOBUFS;

			np->cork.opt->hopopt = ip6_opt_dup(opt->hopopt,
							   sk->sk_allocation);
			if (opt->hopopt && !np->cork.opt->hopopt)
				return -ENOBUFS;

			np->cork.opt->srcrt = ip6_rthdr_dup(opt->srcrt,
							    sk->sk_allocation);
			if (opt->srcrt && !np->cork.opt->srcrt)
				return -ENOBUFS;

			/* need source address above miyazawa*/
		}
		dst_hold(&rt->dst);
		cork->dst = &rt->dst;
		inet->cork.fl.u.ip6 = *fl6;
		np->cork.hop_limit = hlimit;
		np->cork.tclass = tclass;
		if (rt->dst.flags & DST_XFRM_TUNNEL)
			mtu = np->pmtudisc == IPV6_PMTUDISC_PROBE ?
			      rt->dst.dev->mtu : dst_mtu(&rt->dst);
		else
			mtu = np->pmtudisc == IPV6_PMTUDISC_PROBE ?
			      rt->dst.dev->mtu : dst_mtu(rt->dst.path);
		if (np->frag_size < mtu) {
			if (np->frag_size)
				mtu = np->frag_size;
		}
		cork->fragsize = mtu;
		if (dst_allfrag(rt->dst.path))
			cork->flags |= IPCORK_ALLFRAG;
		cork->length = 0;
		exthdrlen = (opt ? opt->opt_flen : 0);
		length += exthdrlen;
		transhdrlen += exthdrlen;
		dst_exthdrlen = rt->dst.header_len - rt->rt6i_nfheader_len;
	} else {
		rt = (struct rt6_info *)cork->dst;
		fl6 = &inet->cork.fl.u.ip6;
		opt = np->cork.opt;
		transhdrlen = 0;
		exthdrlen = 0;
		dst_exthdrlen = 0;
		mtu = cork->fragsize;
	}

	hh_len = LL_RESERVED_SPACE(rt->dst.dev);

	fragheaderlen = sizeof(struct ipv6hdr) + rt->rt6i_nfheader_len +
			(opt ? opt->opt_nflen : 0);
	maxfraglen = ((mtu - fragheaderlen) & ~7) + fragheaderlen - sizeof(struct frag_hdr);

	if (mtu <= sizeof(struct ipv6hdr) + IPV6_MAXPLEN) {
		if (cork->length + length > sizeof(struct ipv6hdr) + IPV6_MAXPLEN - fragheaderlen) {
			ipv6_local_error(sk, EMSGSIZE, fl6, mtu-exthdrlen);
			return -EMSGSIZE;
		}
	}

	/* For UDP, check if TX timestamp is enabled */
	if (sk->sk_type == SOCK_DGRAM)
		sock_tx_timestamp(sk, &tx_flags);

	/*
	 * Let's try using as much space as possible.
	 * Use MTU if total length of the message fits into the MTU.
	 * Otherwise, we need to reserve fragment header and
	 * fragment alignment (= 8-15 octects, in total).
	 *
	 * Note that we may need to "move" the data from the tail of
	 * of the buffer to the new fragment when we split
	 * the message.
	 *
	 * FIXME: It may be fragmented into multiple chunks
	 *        at once if non-fragmentable extension headers
	 *        are too large.
	 * --yoshfuji
	 */

	if ((length > mtu) && dontfrag && (sk->sk_protocol == IPPROTO_UDP ||
					   sk->sk_protocol == IPPROTO_RAW)) {
		ipv6_local_rxpmtu(sk, fl6, mtu-exthdrlen);
		return -EMSGSIZE;
	}

	skb = skb_peek_tail(&sk->sk_write_queue);
	cork->length += length;
	if (((length > mtu) ||
	     (skb && skb_is_gso(skb))) &&
	    (sk->sk_protocol == IPPROTO_UDP) &&
	    (rt->dst.dev->features & NETIF_F_UFO)) {
		err = ip6_ufo_append_data(sk, getfrag, from, length,
					  hh_len, fragheaderlen,
					  transhdrlen, mtu, flags, rt);
		if (err)
			goto error;
		return 0;
	}

	if (!skb)
		goto alloc_new_skb;

	while (length > 0) {
		/* Check if the remaining data fits into current packet. */
		copy = (cork->length <= mtu && !(cork->flags & IPCORK_ALLFRAG) ? mtu : maxfraglen) - skb->len;
		if (copy < length)
			copy = maxfraglen - skb->len;

		if (copy <= 0) {
			char *data;
			unsigned int datalen;
			unsigned int fraglen;
			unsigned int fraggap;
			unsigned int alloclen;
alloc_new_skb:
			/* There's no room in the current skb */
			if (skb)
				fraggap = skb->len - maxfraglen;
			else
				fraggap = 0;
			/* update mtu and maxfraglen if necessary */
			if (skb == NULL || skb_prev == NULL)
				ip6_append_data_mtu(&mtu, &maxfraglen,
						    fragheaderlen, skb, rt,
						    np->pmtudisc ==
						    IPV6_PMTUDISC_PROBE);

			skb_prev = skb;

			/*
			 * If remaining data exceeds the mtu,
			 * we know we need more fragment(s).
			 */
			datalen = length + fraggap;

			if (datalen > (cork->length <= mtu && !(cork->flags & IPCORK_ALLFRAG) ? mtu : maxfraglen) - fragheaderlen)
				datalen = maxfraglen - fragheaderlen - rt->dst.trailer_len;
			if ((flags & MSG_MORE) &&
			    !(rt->dst.dev->features&NETIF_F_SG))
				alloclen = mtu;
			else
				alloclen = datalen + fragheaderlen;

			alloclen += dst_exthdrlen;

			if (datalen != length + fraggap) {
				/*
				 * this is not the last fragment, the trailer
				 * space is regarded as data space.
				 */
				datalen += rt->dst.trailer_len;
			}

			alloclen += rt->dst.trailer_len;
			fraglen = datalen + fragheaderlen;

			/*
			 * We just reserve space for fragment header.
			 * Note: this may be overallocation if the message
			 * (without MSG_MORE) fits into the MTU.
			 */
			alloclen += sizeof(struct frag_hdr);

			if (transhdrlen) {
				skb = sock_alloc_send_skb(sk,
						alloclen + hh_len,
						(flags & MSG_DONTWAIT), &err);
			} else {
				skb = NULL;
				if (atomic_read(&sk->sk_wmem_alloc) <=
				    2 * sk->sk_sndbuf)
					skb = sock_wmalloc(sk,
							   alloclen + hh_len, 1,
							   sk->sk_allocation);
				if (unlikely(skb == NULL))
					err = -ENOBUFS;
				else {
					/* Only the initial fragment
					 * is time stamped.
					 */
					tx_flags = 0;
				}
			}
			if (skb == NULL)
				goto error;
			/*
			 *	Fill in the control structures
			 */
			skb->protocol = htons(ETH_P_IPV6);
			skb->ip_summed = CHECKSUM_NONE;
			skb->csum = 0;
			/* reserve for fragmentation and ipsec header */
			skb_reserve(skb, hh_len + sizeof(struct frag_hdr) +
				    dst_exthdrlen);

			if (sk->sk_type == SOCK_DGRAM)
				skb_shinfo(skb)->tx_flags = tx_flags;

			/*
			 *	Find where to start putting bytes
			 */
			data = skb_put(skb, fraglen);
			skb_set_network_header(skb, exthdrlen);
			data += fragheaderlen;
			skb->transport_header = (skb->network_header +
						 fragheaderlen);
			if (fraggap) {
				skb->csum = skb_copy_and_csum_bits(
					skb_prev, maxfraglen,
					data + transhdrlen, fraggap, 0);
				skb_prev->csum = csum_sub(skb_prev->csum,
							  skb->csum);
				data += fraggap;
				pskb_trim_unique(skb_prev, maxfraglen);
			}
			copy = datalen - transhdrlen - fraggap;

			if (copy < 0) {
				err = -EINVAL;
				kfree_skb(skb);
				goto error;
			} else if (copy > 0 && getfrag(from, data + transhdrlen, offset, copy, fraggap, skb) < 0) {
				err = -EFAULT;
				kfree_skb(skb);
				goto error;
			}

			offset += copy;
			length -= datalen - fraggap;
			transhdrlen = 0;
			exthdrlen = 0;
			dst_exthdrlen = 0;

			/*
			 * Put the packet on the pending queue
			 */
			__skb_queue_tail(&sk->sk_write_queue, skb);
			continue;
		}

		if (copy > length)
			copy = length;

		if (!(rt->dst.dev->features&NETIF_F_SG)) {
			unsigned int off;

			off = skb->len;
			if (getfrag(from, skb_put(skb, copy),
						offset, copy, off, skb) < 0) {
				__skb_trim(skb, off);
				err = -EFAULT;
				goto error;
			}
		} else {
			int i = skb_shinfo(skb)->nr_frags;
			struct page_frag *pfrag = sk_page_frag(sk);

			err = -ENOMEM;
			if (!sk_page_frag_refill(sk, pfrag))
				goto error;

			if (!skb_can_coalesce(skb, i, pfrag->page,
					      pfrag->offset)) {
				err = -EMSGSIZE;
				if (i == MAX_SKB_FRAGS)
					goto error;

				__skb_fill_page_desc(skb, i, pfrag->page,
						     pfrag->offset, 0);
				skb_shinfo(skb)->nr_frags = ++i;
				get_page(pfrag->page);
			}
			copy = min_t(int, copy, pfrag->size - pfrag->offset);
			if (getfrag(from,
				    page_address(pfrag->page) + pfrag->offset,
				    offset, copy, skb->len, skb) < 0)
				goto error_efault;

			pfrag->offset += copy;
			skb_frag_size_add(&skb_shinfo(skb)->frags[i - 1], copy);
			skb->len += copy;
			skb->data_len += copy;
			skb->truesize += copy;
			atomic_add(copy, &sk->sk_wmem_alloc);
		}
		offset += copy;
		length -= copy;
	}

	return 0;

error_efault:
	err = -EFAULT;
error:
	cork->length -= length;
	IP6_INC_STATS(sock_net(sk), rt->rt6i_idev, IPSTATS_MIB_OUTDISCARDS);
	return err;
}
EXPORT_SYMBOL_GPL(ip6_append_data);

static void ip6_cork_release(struct inet_sock *inet, struct ipv6_pinfo *np)
{
	if (np->cork.opt) {
		kfree(np->cork.opt->dst0opt);
		kfree(np->cork.opt->dst1opt);
		kfree(np->cork.opt->hopopt);
		kfree(np->cork.opt->srcrt);
		kfree(np->cork.opt);
		np->cork.opt = NULL;
	}

	if (inet->cork.base.dst) {
		dst_release(inet->cork.base.dst);
		inet->cork.base.dst = NULL;
		inet->cork.base.flags &= ~IPCORK_ALLFRAG;
	}
	memset(&inet->cork.fl, 0, sizeof(inet->cork.fl));
}

int ip6_push_pending_frames(struct sock *sk)
{
	struct sk_buff *skb, *tmp_skb;
	struct sk_buff **tail_skb;
	struct in6_addr final_dst_buf, *final_dst = &final_dst_buf;
	struct inet_sock *inet = inet_sk(sk);
	struct ipv6_pinfo *np = inet6_sk(sk);
	struct net *net = sock_net(sk);
	struct ipv6hdr *hdr;
	struct ipv6_txoptions *opt = np->cork.opt;
	struct rt6_info *rt = (struct rt6_info *)inet->cork.base.dst;
	struct flowi6 *fl6 = &inet->cork.fl.u.ip6;
	unsigned char proto = fl6->flowi6_proto;
	int err = 0;

	if ((skb = __skb_dequeue(&sk->sk_write_queue)) == NULL)
		goto out;
	tail_skb = &(skb_shinfo(skb)->frag_list);

	/* move skb->data to ip header from ext header */
	if (skb->data < skb_network_header(skb))
		__skb_pull(skb, skb_network_offset(skb));
	while ((tmp_skb = __skb_dequeue(&sk->sk_write_queue)) != NULL) {
		__skb_pull(tmp_skb, skb_network_header_len(skb));
		*tail_skb = tmp_skb;
		tail_skb = &(tmp_skb->next);
		skb->len += tmp_skb->len;
		skb->data_len += tmp_skb->len;
		skb->truesize += tmp_skb->truesize;
		tmp_skb->destructor = NULL;
		tmp_skb->sk = NULL;
	}

	/* Allow local fragmentation. */
	if (np->pmtudisc < IPV6_PMTUDISC_DO)
		skb->local_df = 1;

	*final_dst = fl6->daddr;
	__skb_pull(skb, skb_network_header_len(skb));
	if (opt && opt->opt_flen)
		ipv6_push_frag_opts(skb, opt, &proto);
	if (opt && opt->opt_nflen)
		ipv6_push_nfrag_opts(skb, opt, &proto, &final_dst);

	skb_push(skb, sizeof(struct ipv6hdr));
	skb_reset_network_header(skb);
	hdr = ipv6_hdr(skb);

	ip6_flow_hdr(hdr, np->cork.tclass, fl6->flowlabel);
	hdr->hop_limit = np->cork.hop_limit;
	hdr->nexthdr = proto;
	hdr->saddr = fl6->saddr;
	hdr->daddr = *final_dst;

	skb->priority = sk->sk_priority;
	skb->mark = sk->sk_mark;

	skb_dst_set(skb, dst_clone(&rt->dst));
	IP6_UPD_PO_STATS(net, rt->rt6i_idev, IPSTATS_MIB_OUT, skb->len);
	if (proto == IPPROTO_ICMPV6) {
		struct inet6_dev *idev = ip6_dst_idev(skb_dst(skb));

		ICMP6MSGOUT_INC_STATS_BH(net, idev, icmp6_hdr(skb)->icmp6_type);
		ICMP6_INC_STATS_BH(net, idev, ICMP6_MIB_OUTMSGS);
	}

	err = ip6_local_out(skb);
	if (err) {
		if (err > 0)
			err = net_xmit_errno(err);
		if (err)
			goto error;
	}

out:
	ip6_cork_release(inet, np);
	return err;
error:
	IP6_INC_STATS(net, rt->rt6i_idev, IPSTATS_MIB_OUTDISCARDS);
	goto out;
}
EXPORT_SYMBOL_GPL(ip6_push_pending_frames);

void ip6_flush_pending_frames(struct sock *sk)
{
	struct sk_buff *skb;

	while ((skb = __skb_dequeue_tail(&sk->sk_write_queue)) != NULL) {
		if (skb_dst(skb))
			IP6_INC_STATS(sock_net(sk), ip6_dst_idev(skb_dst(skb)),
				      IPSTATS_MIB_OUTDISCARDS);
		kfree_skb(skb);
	}

	ip6_cork_release(inet_sk(sk), inet6_sk(sk));
}
EXPORT_SYMBOL_GPL(ip6_flush_pending_frames);<|MERGE_RESOLUTION|>--- conflicted
+++ resolved
@@ -1016,8 +1016,6 @@
 	 * udp datagram
 	 */
 	if ((skb = skb_peek_tail(&sk->sk_write_queue)) == NULL) {
-		struct frag_hdr fhdr;
-
 		skb = sock_alloc_send_skb(sk,
 			hh_len + fragheaderlen + transhdrlen + 20,
 			(flags & MSG_DONTWAIT), &err);
@@ -1040,10 +1038,6 @@
 		skb->csum = 0;
 
 		__skb_queue_tail(&sk->sk_write_queue, skb);
-<<<<<<< HEAD
-	}
-
-=======
 	} else if (skb_is_gso(skb)) {
 		goto append;
 	}
@@ -1059,7 +1053,6 @@
 	skb_shinfo(skb)->ip6_frag_id = fhdr.identification;
 
 append:
->>>>>>> 5e01dc7b
 	return skb_append_datato_frags(sk, skb, getfrag, from,
 				       (length - transhdrlen));
 }
