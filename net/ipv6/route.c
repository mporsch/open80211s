/*
 *	Linux INET6 implementation
 *	FIB front-end.
 *
 *	Authors:
 *	Pedro Roque		<roque@di.fc.ul.pt>
 *
 *	This program is free software; you can redistribute it and/or
 *      modify it under the terms of the GNU General Public License
 *      as published by the Free Software Foundation; either version
 *      2 of the License, or (at your option) any later version.
 */

/*	Changes:
 *
 *	YOSHIFUJI Hideaki @USAGI
 *		reworked default router selection.
 *		- respect outgoing interface
 *		- select from (probably) reachable routers (i.e.
 *		routers in REACHABLE, STALE, DELAY or PROBE states).
 *		- always select the same router if it is (probably)
 *		reachable.  otherwise, round-robin the list.
 *	Ville Nuorvala
 *		Fixed routing subtrees.
 */

#include <linux/capability.h>
#include <linux/errno.h>
#include <linux/types.h>
#include <linux/times.h>
#include <linux/socket.h>
#include <linux/sockios.h>
#include <linux/net.h>
#include <linux/route.h>
#include <linux/netdevice.h>
#include <linux/in6.h>
#include <linux/mroute6.h>
#include <linux/init.h>
#include <linux/if_arp.h>
#include <linux/proc_fs.h>
#include <linux/seq_file.h>
#include <linux/nsproxy.h>
#include <linux/slab.h>
#include <net/net_namespace.h>
#include <net/snmp.h>
#include <net/ipv6.h>
#include <net/ip6_fib.h>
#include <net/ip6_route.h>
#include <net/ndisc.h>
#include <net/addrconf.h>
#include <net/tcp.h>
#include <linux/rtnetlink.h>
#include <net/dst.h>
#include <net/xfrm.h>
#include <net/netevent.h>
#include <net/netlink.h>

#include <asm/uaccess.h>

#ifdef CONFIG_SYSCTL
#include <linux/sysctl.h>
#endif

/* Set to 3 to get tracing. */
#define RT6_DEBUG 2

#if RT6_DEBUG >= 3
#define RDBG(x) printk x
#define RT6_TRACE(x...) printk(KERN_DEBUG x)
#else
#define RDBG(x)
#define RT6_TRACE(x...) do { ; } while (0)
#endif

static struct rt6_info *ip6_rt_copy(const struct rt6_info *ort,
				    const struct in6_addr *dest);
static struct dst_entry	*ip6_dst_check(struct dst_entry *dst, u32 cookie);
static unsigned int	 ip6_default_advmss(const struct dst_entry *dst);
static unsigned int	 ip6_default_mtu(const struct dst_entry *dst);
static struct dst_entry *ip6_negative_advice(struct dst_entry *);
static void		ip6_dst_destroy(struct dst_entry *);
static void		ip6_dst_ifdown(struct dst_entry *,
				       struct net_device *dev, int how);
static int		 ip6_dst_gc(struct dst_ops *ops);

static int		ip6_pkt_discard(struct sk_buff *skb);
static int		ip6_pkt_discard_out(struct sk_buff *skb);
static void		ip6_link_failure(struct sk_buff *skb);
static void		ip6_rt_update_pmtu(struct dst_entry *dst, u32 mtu);

#ifdef CONFIG_IPV6_ROUTE_INFO
static struct rt6_info *rt6_add_route_info(struct net *net,
					   const struct in6_addr *prefix, int prefixlen,
					   const struct in6_addr *gwaddr, int ifindex,
					   unsigned pref);
static struct rt6_info *rt6_get_route_info(struct net *net,
					   const struct in6_addr *prefix, int prefixlen,
					   const struct in6_addr *gwaddr, int ifindex);
#endif

static u32 *ipv6_cow_metrics(struct dst_entry *dst, unsigned long old)
{
	struct rt6_info *rt = (struct rt6_info *) dst;
	struct inet_peer *peer;
	u32 *p = NULL;

	if (!(rt->dst.flags & DST_HOST))
		return NULL;

	if (!rt->rt6i_peer)
		rt6_bind_peer(rt, 1);

	peer = rt->rt6i_peer;
	if (peer) {
		u32 *old_p = __DST_METRICS_PTR(old);
		unsigned long prev, new;

		p = peer->metrics;
		if (inet_metrics_new(peer))
			memcpy(p, old_p, sizeof(u32) * RTAX_MAX);

		new = (unsigned long) p;
		prev = cmpxchg(&dst->_metrics, old, new);

		if (prev != old) {
			p = __DST_METRICS_PTR(prev);
			if (prev & DST_METRICS_READ_ONLY)
				p = NULL;
		}
	}
	return p;
}

static struct neighbour *ip6_neigh_lookup(const struct dst_entry *dst, const void *daddr)
{
	return __neigh_lookup_errno(&nd_tbl, daddr, dst->dev);
}

static struct dst_ops ip6_dst_ops_template = {
	.family			=	AF_INET6,
	.protocol		=	cpu_to_be16(ETH_P_IPV6),
	.gc			=	ip6_dst_gc,
	.gc_thresh		=	1024,
	.check			=	ip6_dst_check,
	.default_advmss		=	ip6_default_advmss,
	.default_mtu		=	ip6_default_mtu,
	.cow_metrics		=	ipv6_cow_metrics,
	.destroy		=	ip6_dst_destroy,
	.ifdown			=	ip6_dst_ifdown,
	.negative_advice	=	ip6_negative_advice,
	.link_failure		=	ip6_link_failure,
	.update_pmtu		=	ip6_rt_update_pmtu,
	.local_out		=	__ip6_local_out,
	.neigh_lookup		=	ip6_neigh_lookup,
};

static unsigned int ip6_blackhole_default_mtu(const struct dst_entry *dst)
{
	return 0;
}

static void ip6_rt_blackhole_update_pmtu(struct dst_entry *dst, u32 mtu)
{
}

static u32 *ip6_rt_blackhole_cow_metrics(struct dst_entry *dst,
					 unsigned long old)
{
	return NULL;
}

static struct dst_ops ip6_dst_blackhole_ops = {
	.family			=	AF_INET6,
	.protocol		=	cpu_to_be16(ETH_P_IPV6),
	.destroy		=	ip6_dst_destroy,
	.check			=	ip6_dst_check,
	.default_mtu		=	ip6_blackhole_default_mtu,
	.default_advmss		=	ip6_default_advmss,
	.update_pmtu		=	ip6_rt_blackhole_update_pmtu,
	.cow_metrics		=	ip6_rt_blackhole_cow_metrics,
	.neigh_lookup		=	ip6_neigh_lookup,
};

static const u32 ip6_template_metrics[RTAX_MAX] = {
	[RTAX_HOPLIMIT - 1] = 255,
};

static struct rt6_info ip6_null_entry_template = {
	.dst = {
		.__refcnt	= ATOMIC_INIT(1),
		.__use		= 1,
		.obsolete	= -1,
		.error		= -ENETUNREACH,
		.input		= ip6_pkt_discard,
		.output		= ip6_pkt_discard_out,
	},
	.rt6i_flags	= (RTF_REJECT | RTF_NONEXTHOP),
	.rt6i_protocol  = RTPROT_KERNEL,
	.rt6i_metric	= ~(u32) 0,
	.rt6i_ref	= ATOMIC_INIT(1),
};

#ifdef CONFIG_IPV6_MULTIPLE_TABLES

static int ip6_pkt_prohibit(struct sk_buff *skb);
static int ip6_pkt_prohibit_out(struct sk_buff *skb);

static struct rt6_info ip6_prohibit_entry_template = {
	.dst = {
		.__refcnt	= ATOMIC_INIT(1),
		.__use		= 1,
		.obsolete	= -1,
		.error		= -EACCES,
		.input		= ip6_pkt_prohibit,
		.output		= ip6_pkt_prohibit_out,
	},
	.rt6i_flags	= (RTF_REJECT | RTF_NONEXTHOP),
	.rt6i_protocol  = RTPROT_KERNEL,
	.rt6i_metric	= ~(u32) 0,
	.rt6i_ref	= ATOMIC_INIT(1),
};

static struct rt6_info ip6_blk_hole_entry_template = {
	.dst = {
		.__refcnt	= ATOMIC_INIT(1),
		.__use		= 1,
		.obsolete	= -1,
		.error		= -EINVAL,
		.input		= dst_discard,
		.output		= dst_discard,
	},
	.rt6i_flags	= (RTF_REJECT | RTF_NONEXTHOP),
	.rt6i_protocol  = RTPROT_KERNEL,
	.rt6i_metric	= ~(u32) 0,
	.rt6i_ref	= ATOMIC_INIT(1),
};

#endif

/* allocate dst with ip6_dst_ops */
static inline struct rt6_info *ip6_dst_alloc(struct dst_ops *ops,
					     struct net_device *dev,
					     int flags)
{
	struct rt6_info *rt = dst_alloc(ops, dev, 0, 0, flags);

	memset(&rt->rt6i_table, 0, sizeof(*rt) - sizeof(struct dst_entry));

	return rt;
}

static void ip6_dst_destroy(struct dst_entry *dst)
{
	struct rt6_info *rt = (struct rt6_info *)dst;
	struct inet6_dev *idev = rt->rt6i_idev;
	struct inet_peer *peer = rt->rt6i_peer;

	if (!(rt->dst.flags & DST_HOST))
		dst_destroy_metrics_generic(dst);

	if (idev != NULL) {
		rt->rt6i_idev = NULL;
		in6_dev_put(idev);
	}
	if (peer) {
		rt->rt6i_peer = NULL;
		inet_putpeer(peer);
	}
}

static atomic_t __rt6_peer_genid = ATOMIC_INIT(0);

static u32 rt6_peer_genid(void)
{
	return atomic_read(&__rt6_peer_genid);
}

void rt6_bind_peer(struct rt6_info *rt, int create)
{
	struct inet_peer *peer;

	peer = inet_getpeer_v6(&rt->rt6i_dst.addr, create);
	if (peer && cmpxchg(&rt->rt6i_peer, NULL, peer) != NULL)
		inet_putpeer(peer);
	else
		rt->rt6i_peer_genid = rt6_peer_genid();
}

static void ip6_dst_ifdown(struct dst_entry *dst, struct net_device *dev,
			   int how)
{
	struct rt6_info *rt = (struct rt6_info *)dst;
	struct inet6_dev *idev = rt->rt6i_idev;
	struct net_device *loopback_dev =
		dev_net(dev)->loopback_dev;

	if (dev != loopback_dev && idev != NULL && idev->dev == dev) {
		struct inet6_dev *loopback_idev =
			in6_dev_get(loopback_dev);
		if (loopback_idev != NULL) {
			rt->rt6i_idev = loopback_idev;
			in6_dev_put(idev);
		}
	}
}

static __inline__ int rt6_check_expired(const struct rt6_info *rt)
{
	return (rt->rt6i_flags & RTF_EXPIRES) &&
		time_after(jiffies, rt->rt6i_expires);
}

static inline int rt6_need_strict(const struct in6_addr *daddr)
{
	return ipv6_addr_type(daddr) &
		(IPV6_ADDR_MULTICAST | IPV6_ADDR_LINKLOCAL | IPV6_ADDR_LOOPBACK);
}

/*
 *	Route lookup. Any table->tb6_lock is implied.
 */

static inline struct rt6_info *rt6_device_match(struct net *net,
						    struct rt6_info *rt,
						    const struct in6_addr *saddr,
						    int oif,
						    int flags)
{
	struct rt6_info *local = NULL;
	struct rt6_info *sprt;

	if (!oif && ipv6_addr_any(saddr))
		goto out;

	for (sprt = rt; sprt; sprt = sprt->dst.rt6_next) {
		struct net_device *dev = sprt->rt6i_dev;

		if (oif) {
			if (dev->ifindex == oif)
				return sprt;
			if (dev->flags & IFF_LOOPBACK) {
				if (sprt->rt6i_idev == NULL ||
				    sprt->rt6i_idev->dev->ifindex != oif) {
					if (flags & RT6_LOOKUP_F_IFACE && oif)
						continue;
					if (local && (!oif ||
						      local->rt6i_idev->dev->ifindex == oif))
						continue;
				}
				local = sprt;
			}
		} else {
			if (ipv6_chk_addr(net, saddr, dev,
					  flags & RT6_LOOKUP_F_IFACE))
				return sprt;
		}
	}

	if (oif) {
		if (local)
			return local;

		if (flags & RT6_LOOKUP_F_IFACE)
			return net->ipv6.ip6_null_entry;
	}
out:
	return rt;
}

#ifdef CONFIG_IPV6_ROUTER_PREF
static void rt6_probe(struct rt6_info *rt)
{
	struct neighbour *neigh;
	/*
	 * Okay, this does not seem to be appropriate
	 * for now, however, we need to check if it
	 * is really so; aka Router Reachability Probing.
	 *
	 * Router Reachability Probe MUST be rate-limited
	 * to no more than one per minute.
	 */
	rcu_read_lock();
	neigh = rt ? dst_get_neighbour(&rt->dst) : NULL;
	if (!neigh || (neigh->nud_state & NUD_VALID))
		goto out;
	read_lock_bh(&neigh->lock);
	if (!(neigh->nud_state & NUD_VALID) &&
	    time_after(jiffies, neigh->updated + rt->rt6i_idev->cnf.rtr_probe_interval)) {
		struct in6_addr mcaddr;
		struct in6_addr *target;

		neigh->updated = jiffies;
		read_unlock_bh(&neigh->lock);

		target = (struct in6_addr *)&neigh->primary_key;
		addrconf_addr_solict_mult(target, &mcaddr);
		ndisc_send_ns(rt->rt6i_dev, NULL, target, &mcaddr, NULL);
	} else {
		read_unlock_bh(&neigh->lock);
	}
out:
	rcu_read_unlock();
}
#else
static inline void rt6_probe(struct rt6_info *rt)
{
}
#endif

/*
 * Default Router Selection (RFC 2461 6.3.6)
 */
static inline int rt6_check_dev(struct rt6_info *rt, int oif)
{
	struct net_device *dev = rt->rt6i_dev;
	if (!oif || dev->ifindex == oif)
		return 2;
	if ((dev->flags & IFF_LOOPBACK) &&
	    rt->rt6i_idev && rt->rt6i_idev->dev->ifindex == oif)
		return 1;
	return 0;
}

static inline int rt6_check_neigh(struct rt6_info *rt)
{
	struct neighbour *neigh;
	int m;

	rcu_read_lock();
	neigh = dst_get_neighbour(&rt->dst);
	if (rt->rt6i_flags & RTF_NONEXTHOP ||
	    !(rt->rt6i_flags & RTF_GATEWAY))
		m = 1;
	else if (neigh) {
		read_lock_bh(&neigh->lock);
		if (neigh->nud_state & NUD_VALID)
			m = 2;
#ifdef CONFIG_IPV6_ROUTER_PREF
		else if (neigh->nud_state & NUD_FAILED)
			m = 0;
#endif
		else
			m = 1;
		read_unlock_bh(&neigh->lock);
	} else
		m = 0;
	rcu_read_unlock();
	return m;
}

static int rt6_score_route(struct rt6_info *rt, int oif,
			   int strict)
{
	int m, n;

	m = rt6_check_dev(rt, oif);
	if (!m && (strict & RT6_LOOKUP_F_IFACE))
		return -1;
#ifdef CONFIG_IPV6_ROUTER_PREF
	m |= IPV6_DECODE_PREF(IPV6_EXTRACT_PREF(rt->rt6i_flags)) << 2;
#endif
	n = rt6_check_neigh(rt);
	if (!n && (strict & RT6_LOOKUP_F_REACHABLE))
		return -1;
	return m;
}

static struct rt6_info *find_match(struct rt6_info *rt, int oif, int strict,
				   int *mpri, struct rt6_info *match)
{
	int m;

	if (rt6_check_expired(rt))
		goto out;

	m = rt6_score_route(rt, oif, strict);
	if (m < 0)
		goto out;

	if (m > *mpri) {
		if (strict & RT6_LOOKUP_F_REACHABLE)
			rt6_probe(match);
		*mpri = m;
		match = rt;
	} else if (strict & RT6_LOOKUP_F_REACHABLE) {
		rt6_probe(rt);
	}

out:
	return match;
}

static struct rt6_info *find_rr_leaf(struct fib6_node *fn,
				     struct rt6_info *rr_head,
				     u32 metric, int oif, int strict)
{
	struct rt6_info *rt, *match;
	int mpri = -1;

	match = NULL;
	for (rt = rr_head; rt && rt->rt6i_metric == metric;
	     rt = rt->dst.rt6_next)
		match = find_match(rt, oif, strict, &mpri, match);
	for (rt = fn->leaf; rt && rt != rr_head && rt->rt6i_metric == metric;
	     rt = rt->dst.rt6_next)
		match = find_match(rt, oif, strict, &mpri, match);

	return match;
}

static struct rt6_info *rt6_select(struct fib6_node *fn, int oif, int strict)
{
	struct rt6_info *match, *rt0;
	struct net *net;

	RT6_TRACE("%s(fn->leaf=%p, oif=%d)\n",
		  __func__, fn->leaf, oif);

	rt0 = fn->rr_ptr;
	if (!rt0)
		fn->rr_ptr = rt0 = fn->leaf;

	match = find_rr_leaf(fn, rt0, rt0->rt6i_metric, oif, strict);

	if (!match &&
	    (strict & RT6_LOOKUP_F_REACHABLE)) {
		struct rt6_info *next = rt0->dst.rt6_next;

		/* no entries matched; do round-robin */
		if (!next || next->rt6i_metric != rt0->rt6i_metric)
			next = fn->leaf;

		if (next != rt0)
			fn->rr_ptr = next;
	}

	RT6_TRACE("%s() => %p\n",
		  __func__, match);

	net = dev_net(rt0->rt6i_dev);
	return match ? match : net->ipv6.ip6_null_entry;
}

#ifdef CONFIG_IPV6_ROUTE_INFO
int rt6_route_rcv(struct net_device *dev, u8 *opt, int len,
		  const struct in6_addr *gwaddr)
{
	struct net *net = dev_net(dev);
	struct route_info *rinfo = (struct route_info *) opt;
	struct in6_addr prefix_buf, *prefix;
	unsigned int pref;
	unsigned long lifetime;
	struct rt6_info *rt;

	if (len < sizeof(struct route_info)) {
		return -EINVAL;
	}

	/* Sanity check for prefix_len and length */
	if (rinfo->length > 3) {
		return -EINVAL;
	} else if (rinfo->prefix_len > 128) {
		return -EINVAL;
	} else if (rinfo->prefix_len > 64) {
		if (rinfo->length < 2) {
			return -EINVAL;
		}
	} else if (rinfo->prefix_len > 0) {
		if (rinfo->length < 1) {
			return -EINVAL;
		}
	}

	pref = rinfo->route_pref;
	if (pref == ICMPV6_ROUTER_PREF_INVALID)
		return -EINVAL;

	lifetime = addrconf_timeout_fixup(ntohl(rinfo->lifetime), HZ);

	if (rinfo->length == 3)
		prefix = (struct in6_addr *)rinfo->prefix;
	else {
		/* this function is safe */
		ipv6_addr_prefix(&prefix_buf,
				 (struct in6_addr *)rinfo->prefix,
				 rinfo->prefix_len);
		prefix = &prefix_buf;
	}

	rt = rt6_get_route_info(net, prefix, rinfo->prefix_len, gwaddr,
				dev->ifindex);

	if (rt && !lifetime) {
		ip6_del_rt(rt);
		rt = NULL;
	}

	if (!rt && lifetime)
		rt = rt6_add_route_info(net, prefix, rinfo->prefix_len, gwaddr, dev->ifindex,
					pref);
	else if (rt)
		rt->rt6i_flags = RTF_ROUTEINFO |
				 (rt->rt6i_flags & ~RTF_PREF_MASK) | RTF_PREF(pref);

	if (rt) {
		if (!addrconf_finite_timeout(lifetime)) {
			rt->rt6i_flags &= ~RTF_EXPIRES;
		} else {
			rt->rt6i_expires = jiffies + HZ * lifetime;
			rt->rt6i_flags |= RTF_EXPIRES;
		}
		dst_release(&rt->dst);
	}
	return 0;
}
#endif

#define BACKTRACK(__net, saddr)			\
do { \
	if (rt == __net->ipv6.ip6_null_entry) {	\
		struct fib6_node *pn; \
		while (1) { \
			if (fn->fn_flags & RTN_TL_ROOT) \
				goto out; \
			pn = fn->parent; \
			if (FIB6_SUBTREE(pn) && FIB6_SUBTREE(pn) != fn) \
				fn = fib6_lookup(FIB6_SUBTREE(pn), NULL, saddr); \
			else \
				fn = pn; \
			if (fn->fn_flags & RTN_RTINFO) \
				goto restart; \
		} \
	} \
} while(0)

static struct rt6_info *ip6_pol_route_lookup(struct net *net,
					     struct fib6_table *table,
					     struct flowi6 *fl6, int flags)
{
	struct fib6_node *fn;
	struct rt6_info *rt;

	read_lock_bh(&table->tb6_lock);
	fn = fib6_lookup(&table->tb6_root, &fl6->daddr, &fl6->saddr);
restart:
	rt = fn->leaf;
	rt = rt6_device_match(net, rt, &fl6->saddr, fl6->flowi6_oif, flags);
	BACKTRACK(net, &fl6->saddr);
out:
	dst_use(&rt->dst, jiffies);
	read_unlock_bh(&table->tb6_lock);
	return rt;

}

struct rt6_info *rt6_lookup(struct net *net, const struct in6_addr *daddr,
			    const struct in6_addr *saddr, int oif, int strict)
{
	struct flowi6 fl6 = {
		.flowi6_oif = oif,
		.daddr = *daddr,
	};
	struct dst_entry *dst;
	int flags = strict ? RT6_LOOKUP_F_IFACE : 0;

	if (saddr) {
		memcpy(&fl6.saddr, saddr, sizeof(*saddr));
		flags |= RT6_LOOKUP_F_HAS_SADDR;
	}

	dst = fib6_rule_lookup(net, &fl6, flags, ip6_pol_route_lookup);
	if (dst->error == 0)
		return (struct rt6_info *) dst;

	dst_release(dst);

	return NULL;
}

EXPORT_SYMBOL(rt6_lookup);

/* ip6_ins_rt is called with FREE table->tb6_lock.
   It takes new route entry, the addition fails by any reason the
   route is freed. In any case, if caller does not hold it, it may
   be destroyed.
 */

static int __ip6_ins_rt(struct rt6_info *rt, struct nl_info *info)
{
	int err;
	struct fib6_table *table;

	table = rt->rt6i_table;
	write_lock_bh(&table->tb6_lock);
	err = fib6_add(&table->tb6_root, rt, info);
	write_unlock_bh(&table->tb6_lock);

	return err;
}

int ip6_ins_rt(struct rt6_info *rt)
{
	struct nl_info info = {
		.nl_net = dev_net(rt->rt6i_dev),
	};
	return __ip6_ins_rt(rt, &info);
}

static struct rt6_info *rt6_alloc_cow(const struct rt6_info *ort,
				      const struct in6_addr *daddr,
				      const struct in6_addr *saddr)
{
	struct rt6_info *rt;

	/*
	 *	Clone the route.
	 */

	rt = ip6_rt_copy(ort, daddr);

	if (rt) {
		struct neighbour *neigh;
		int attempts = !in_softirq();

		if (!(rt->rt6i_flags&RTF_GATEWAY)) {
			if (rt->rt6i_dst.plen != 128 &&
			    ipv6_addr_equal(&ort->rt6i_dst.addr, daddr))
				rt->rt6i_flags |= RTF_ANYCAST;
			ipv6_addr_copy(&rt->rt6i_gateway, daddr);
		}

		rt->rt6i_flags |= RTF_CACHE;

#ifdef CONFIG_IPV6_SUBTREES
		if (rt->rt6i_src.plen && saddr) {
			ipv6_addr_copy(&rt->rt6i_src.addr, saddr);
			rt->rt6i_src.plen = 128;
		}
#endif

	retry:
		neigh = ndisc_get_neigh(rt->rt6i_dev, &rt->rt6i_gateway);
		if (IS_ERR(neigh)) {
			struct net *net = dev_net(rt->rt6i_dev);
			int saved_rt_min_interval =
				net->ipv6.sysctl.ip6_rt_gc_min_interval;
			int saved_rt_elasticity =
				net->ipv6.sysctl.ip6_rt_gc_elasticity;

			if (attempts-- > 0) {
				net->ipv6.sysctl.ip6_rt_gc_elasticity = 1;
				net->ipv6.sysctl.ip6_rt_gc_min_interval = 0;

				ip6_dst_gc(&net->ipv6.ip6_dst_ops);

				net->ipv6.sysctl.ip6_rt_gc_elasticity =
					saved_rt_elasticity;
				net->ipv6.sysctl.ip6_rt_gc_min_interval =
					saved_rt_min_interval;
				goto retry;
			}

			if (net_ratelimit())
				printk(KERN_WARNING
				       "ipv6: Neighbour table overflow.\n");
			dst_free(&rt->dst);
			return NULL;
		}
		dst_set_neighbour(&rt->dst, neigh);

	}

	return rt;
}

static struct rt6_info *rt6_alloc_clone(struct rt6_info *ort,
					const struct in6_addr *daddr)
{
	struct rt6_info *rt = ip6_rt_copy(ort, daddr);

	if (rt) {
		rt->rt6i_flags |= RTF_CACHE;
<<<<<<< HEAD
		rt->dst.flags |= DST_HOST;
=======
>>>>>>> d93dc5c4
		dst_set_neighbour(&rt->dst, neigh_clone(dst_get_neighbour_raw(&ort->dst)));
	}
	return rt;
}

static struct rt6_info *ip6_pol_route(struct net *net, struct fib6_table *table, int oif,
				      struct flowi6 *fl6, int flags)
{
	struct fib6_node *fn;
	struct rt6_info *rt, *nrt;
	int strict = 0;
	int attempts = 3;
	int err;
	int reachable = net->ipv6.devconf_all->forwarding ? 0 : RT6_LOOKUP_F_REACHABLE;

	strict |= flags & RT6_LOOKUP_F_IFACE;

relookup:
	read_lock_bh(&table->tb6_lock);

restart_2:
	fn = fib6_lookup(&table->tb6_root, &fl6->daddr, &fl6->saddr);

restart:
	rt = rt6_select(fn, oif, strict | reachable);

	BACKTRACK(net, &fl6->saddr);
	if (rt == net->ipv6.ip6_null_entry ||
	    rt->rt6i_flags & RTF_CACHE)
		goto out;

	dst_hold(&rt->dst);
	read_unlock_bh(&table->tb6_lock);

	if (!dst_get_neighbour_raw(&rt->dst) && !(rt->rt6i_flags & RTF_NONEXTHOP))
		nrt = rt6_alloc_cow(rt, &fl6->daddr, &fl6->saddr);
	else if (!(rt->dst.flags & DST_HOST))
		nrt = rt6_alloc_clone(rt, &fl6->daddr);
	else
		goto out2;

	dst_release(&rt->dst);
	rt = nrt ? : net->ipv6.ip6_null_entry;

	dst_hold(&rt->dst);
	if (nrt) {
		err = ip6_ins_rt(nrt);
		if (!err)
			goto out2;
	}

	if (--attempts <= 0)
		goto out2;

	/*
	 * Race condition! In the gap, when table->tb6_lock was
	 * released someone could insert this route.  Relookup.
	 */
	dst_release(&rt->dst);
	goto relookup;

out:
	if (reachable) {
		reachable = 0;
		goto restart_2;
	}
	dst_hold(&rt->dst);
	read_unlock_bh(&table->tb6_lock);
out2:
	rt->dst.lastuse = jiffies;
	rt->dst.__use++;

	return rt;
}

static struct rt6_info *ip6_pol_route_input(struct net *net, struct fib6_table *table,
					    struct flowi6 *fl6, int flags)
{
	return ip6_pol_route(net, table, fl6->flowi6_iif, fl6, flags);
}

void ip6_route_input(struct sk_buff *skb)
{
	const struct ipv6hdr *iph = ipv6_hdr(skb);
	struct net *net = dev_net(skb->dev);
	int flags = RT6_LOOKUP_F_HAS_SADDR;
	struct flowi6 fl6 = {
		.flowi6_iif = skb->dev->ifindex,
		.daddr = iph->daddr,
		.saddr = iph->saddr,
		.flowlabel = (* (__be32 *) iph)&IPV6_FLOWINFO_MASK,
		.flowi6_mark = skb->mark,
		.flowi6_proto = iph->nexthdr,
	};

	if (rt6_need_strict(&iph->daddr) && skb->dev->type != ARPHRD_PIMREG)
		flags |= RT6_LOOKUP_F_IFACE;

	skb_dst_set(skb, fib6_rule_lookup(net, &fl6, flags, ip6_pol_route_input));
}

static struct rt6_info *ip6_pol_route_output(struct net *net, struct fib6_table *table,
					     struct flowi6 *fl6, int flags)
{
	return ip6_pol_route(net, table, fl6->flowi6_oif, fl6, flags);
}

struct dst_entry * ip6_route_output(struct net *net, const struct sock *sk,
				    struct flowi6 *fl6)
{
	int flags = 0;

	if ((sk && sk->sk_bound_dev_if) || rt6_need_strict(&fl6->daddr))
		flags |= RT6_LOOKUP_F_IFACE;

	if (!ipv6_addr_any(&fl6->saddr))
		flags |= RT6_LOOKUP_F_HAS_SADDR;
	else if (sk)
		flags |= rt6_srcprefs2flags(inet6_sk(sk)->srcprefs);

	return fib6_rule_lookup(net, fl6, flags, ip6_pol_route_output);
}

EXPORT_SYMBOL(ip6_route_output);

struct dst_entry *ip6_blackhole_route(struct net *net, struct dst_entry *dst_orig)
{
	struct rt6_info *rt, *ort = (struct rt6_info *) dst_orig;
	struct dst_entry *new = NULL;

	rt = dst_alloc(&ip6_dst_blackhole_ops, ort->dst.dev, 1, 0, 0);
	if (rt) {
		memset(&rt->rt6i_table, 0, sizeof(*rt) - sizeof(struct dst_entry));

		new = &rt->dst;

		new->__use = 1;
		new->input = dst_discard;
		new->output = dst_discard;

		if (dst_metrics_read_only(&ort->dst))
			new->_metrics = ort->dst._metrics;
		else
			dst_copy_metrics(new, &ort->dst);
		rt->rt6i_idev = ort->rt6i_idev;
		if (rt->rt6i_idev)
			in6_dev_hold(rt->rt6i_idev);
		rt->rt6i_expires = 0;

		ipv6_addr_copy(&rt->rt6i_gateway, &ort->rt6i_gateway);
		rt->rt6i_flags = ort->rt6i_flags & ~RTF_EXPIRES;
		rt->rt6i_metric = 0;

		memcpy(&rt->rt6i_dst, &ort->rt6i_dst, sizeof(struct rt6key));
#ifdef CONFIG_IPV6_SUBTREES
		memcpy(&rt->rt6i_src, &ort->rt6i_src, sizeof(struct rt6key));
#endif

		dst_free(new);
	}

	dst_release(dst_orig);
	return new ? new : ERR_PTR(-ENOMEM);
}

/*
 *	Destination cache support functions
 */

static struct dst_entry *ip6_dst_check(struct dst_entry *dst, u32 cookie)
{
	struct rt6_info *rt;

	rt = (struct rt6_info *) dst;

	if (rt->rt6i_node && (rt->rt6i_node->fn_sernum == cookie)) {
		if (rt->rt6i_peer_genid != rt6_peer_genid()) {
			if (!rt->rt6i_peer)
				rt6_bind_peer(rt, 0);
			rt->rt6i_peer_genid = rt6_peer_genid();
		}
		return dst;
	}
	return NULL;
}

static struct dst_entry *ip6_negative_advice(struct dst_entry *dst)
{
	struct rt6_info *rt = (struct rt6_info *) dst;

	if (rt) {
		if (rt->rt6i_flags & RTF_CACHE) {
			if (rt6_check_expired(rt)) {
				ip6_del_rt(rt);
				dst = NULL;
			}
		} else {
			dst_release(dst);
			dst = NULL;
		}
	}
	return dst;
}

static void ip6_link_failure(struct sk_buff *skb)
{
	struct rt6_info *rt;

	icmpv6_send(skb, ICMPV6_DEST_UNREACH, ICMPV6_ADDR_UNREACH, 0);

	rt = (struct rt6_info *) skb_dst(skb);
	if (rt) {
		if (rt->rt6i_flags&RTF_CACHE) {
			dst_set_expires(&rt->dst, 0);
			rt->rt6i_flags |= RTF_EXPIRES;
		} else if (rt->rt6i_node && (rt->rt6i_flags & RTF_DEFAULT))
			rt->rt6i_node->fn_sernum = -1;
	}
}

static void ip6_rt_update_pmtu(struct dst_entry *dst, u32 mtu)
{
	struct rt6_info *rt6 = (struct rt6_info*)dst;

	if (mtu < dst_mtu(dst) && rt6->rt6i_dst.plen == 128) {
		rt6->rt6i_flags |= RTF_MODIFIED;
		if (mtu < IPV6_MIN_MTU) {
			u32 features = dst_metric(dst, RTAX_FEATURES);
			mtu = IPV6_MIN_MTU;
			features |= RTAX_FEATURE_ALLFRAG;
			dst_metric_set(dst, RTAX_FEATURES, features);
		}
		dst_metric_set(dst, RTAX_MTU, mtu);
	}
}

static unsigned int ip6_default_advmss(const struct dst_entry *dst)
{
	struct net_device *dev = dst->dev;
	unsigned int mtu = dst_mtu(dst);
	struct net *net = dev_net(dev);

	mtu -= sizeof(struct ipv6hdr) + sizeof(struct tcphdr);

	if (mtu < net->ipv6.sysctl.ip6_rt_min_advmss)
		mtu = net->ipv6.sysctl.ip6_rt_min_advmss;

	/*
	 * Maximal non-jumbo IPv6 payload is IPV6_MAXPLEN and
	 * corresponding MSS is IPV6_MAXPLEN - tcp_header_size.
	 * IPV6_MAXPLEN is also valid and means: "any MSS,
	 * rely only on pmtu discovery"
	 */
	if (mtu > IPV6_MAXPLEN - sizeof(struct tcphdr))
		mtu = IPV6_MAXPLEN;
	return mtu;
}

static unsigned int ip6_default_mtu(const struct dst_entry *dst)
{
	unsigned int mtu = IPV6_MIN_MTU;
	struct inet6_dev *idev;

	rcu_read_lock();
	idev = __in6_dev_get(dst->dev);
	if (idev)
		mtu = idev->cnf.mtu6;
	rcu_read_unlock();

	return mtu;
}

static struct dst_entry *icmp6_dst_gc_list;
static DEFINE_SPINLOCK(icmp6_dst_lock);

struct dst_entry *icmp6_dst_alloc(struct net_device *dev,
				  struct neighbour *neigh,
				  const struct in6_addr *addr)
{
	struct rt6_info *rt;
	struct inet6_dev *idev = in6_dev_get(dev);
	struct net *net = dev_net(dev);

	if (unlikely(idev == NULL))
		return NULL;

	rt = ip6_dst_alloc(&net->ipv6.ip6_dst_ops, dev, 0);
	if (unlikely(rt == NULL)) {
		in6_dev_put(idev);
		goto out;
	}

	if (neigh)
		neigh_hold(neigh);
	else {
		neigh = ndisc_get_neigh(dev, addr);
		if (IS_ERR(neigh))
			neigh = NULL;
	}

	rt->dst.flags |= DST_HOST;
	rt->dst.output  = ip6_output;
	dst_set_neighbour(&rt->dst, neigh);
	atomic_set(&rt->dst.__refcnt, 1);
	dst_metric_set(&rt->dst, RTAX_HOPLIMIT, 255);

	ipv6_addr_copy(&rt->rt6i_dst.addr, addr);
	rt->rt6i_dst.plen = 128;
	rt->rt6i_idev     = idev;

	spin_lock_bh(&icmp6_dst_lock);
	rt->dst.next = icmp6_dst_gc_list;
	icmp6_dst_gc_list = &rt->dst;
	spin_unlock_bh(&icmp6_dst_lock);

	fib6_force_start_gc(net);

out:
	return &rt->dst;
}

int icmp6_dst_gc(void)
{
	struct dst_entry *dst, **pprev;
	int more = 0;

	spin_lock_bh(&icmp6_dst_lock);
	pprev = &icmp6_dst_gc_list;

	while ((dst = *pprev) != NULL) {
		if (!atomic_read(&dst->__refcnt)) {
			*pprev = dst->next;
			dst_free(dst);
		} else {
			pprev = &dst->next;
			++more;
		}
	}

	spin_unlock_bh(&icmp6_dst_lock);

	return more;
}

static void icmp6_clean_all(int (*func)(struct rt6_info *rt, void *arg),
			    void *arg)
{
	struct dst_entry *dst, **pprev;

	spin_lock_bh(&icmp6_dst_lock);
	pprev = &icmp6_dst_gc_list;
	while ((dst = *pprev) != NULL) {
		struct rt6_info *rt = (struct rt6_info *) dst;
		if (func(rt, arg)) {
			*pprev = dst->next;
			dst_free(dst);
		} else {
			pprev = &dst->next;
		}
	}
	spin_unlock_bh(&icmp6_dst_lock);
}

static int ip6_dst_gc(struct dst_ops *ops)
{
	unsigned long now = jiffies;
	struct net *net = container_of(ops, struct net, ipv6.ip6_dst_ops);
	int rt_min_interval = net->ipv6.sysctl.ip6_rt_gc_min_interval;
	int rt_max_size = net->ipv6.sysctl.ip6_rt_max_size;
	int rt_elasticity = net->ipv6.sysctl.ip6_rt_gc_elasticity;
	int rt_gc_timeout = net->ipv6.sysctl.ip6_rt_gc_timeout;
	unsigned long rt_last_gc = net->ipv6.ip6_rt_last_gc;
	int entries;

	entries = dst_entries_get_fast(ops);
	if (time_after(rt_last_gc + rt_min_interval, now) &&
	    entries <= rt_max_size)
		goto out;

	net->ipv6.ip6_rt_gc_expire++;
	fib6_run_gc(net->ipv6.ip6_rt_gc_expire, net);
	net->ipv6.ip6_rt_last_gc = now;
	entries = dst_entries_get_slow(ops);
	if (entries < ops->gc_thresh)
		net->ipv6.ip6_rt_gc_expire = rt_gc_timeout>>1;
out:
	net->ipv6.ip6_rt_gc_expire -= net->ipv6.ip6_rt_gc_expire>>rt_elasticity;
	return entries > rt_max_size;
}

/* Clean host part of a prefix. Not necessary in radix tree,
   but results in cleaner routing tables.

   Remove it only when all the things will work!
 */

int ip6_dst_hoplimit(struct dst_entry *dst)
{
	int hoplimit = dst_metric_raw(dst, RTAX_HOPLIMIT);
	if (hoplimit == 0) {
		struct net_device *dev = dst->dev;
		struct inet6_dev *idev;

		rcu_read_lock();
		idev = __in6_dev_get(dev);
		if (idev)
			hoplimit = idev->cnf.hop_limit;
		else
			hoplimit = dev_net(dev)->ipv6.devconf_all->hop_limit;
		rcu_read_unlock();
	}
	return hoplimit;
}
EXPORT_SYMBOL(ip6_dst_hoplimit);

/*
 *
 */

int ip6_route_add(struct fib6_config *cfg)
{
	int err;
	struct net *net = cfg->fc_nlinfo.nl_net;
	struct rt6_info *rt = NULL;
	struct net_device *dev = NULL;
	struct inet6_dev *idev = NULL;
	struct fib6_table *table;
	int addr_type;

	if (cfg->fc_dst_len > 128 || cfg->fc_src_len > 128)
		return -EINVAL;
#ifndef CONFIG_IPV6_SUBTREES
	if (cfg->fc_src_len)
		return -EINVAL;
#endif
	if (cfg->fc_ifindex) {
		err = -ENODEV;
		dev = dev_get_by_index(net, cfg->fc_ifindex);
		if (!dev)
			goto out;
		idev = in6_dev_get(dev);
		if (!idev)
			goto out;
	}

	if (cfg->fc_metric == 0)
		cfg->fc_metric = IP6_RT_PRIO_USER;

	table = fib6_new_table(net, cfg->fc_table);
	if (table == NULL) {
		err = -ENOBUFS;
		goto out;
	}

	rt = ip6_dst_alloc(&net->ipv6.ip6_dst_ops, NULL, DST_NOCOUNT);

	if (rt == NULL) {
		err = -ENOMEM;
		goto out;
	}

	rt->dst.obsolete = -1;
	rt->rt6i_expires = (cfg->fc_flags & RTF_EXPIRES) ?
				jiffies + clock_t_to_jiffies(cfg->fc_expires) :
				0;

	if (cfg->fc_protocol == RTPROT_UNSPEC)
		cfg->fc_protocol = RTPROT_BOOT;
	rt->rt6i_protocol = cfg->fc_protocol;

	addr_type = ipv6_addr_type(&cfg->fc_dst);

	if (addr_type & IPV6_ADDR_MULTICAST)
		rt->dst.input = ip6_mc_input;
	else if (cfg->fc_flags & RTF_LOCAL)
		rt->dst.input = ip6_input;
	else
		rt->dst.input = ip6_forward;

	rt->dst.output = ip6_output;

	ipv6_addr_prefix(&rt->rt6i_dst.addr, &cfg->fc_dst, cfg->fc_dst_len);
	rt->rt6i_dst.plen = cfg->fc_dst_len;
	if (rt->rt6i_dst.plen == 128)
	       rt->dst.flags |= DST_HOST;

	if (!(rt->dst.flags & DST_HOST) && cfg->fc_mx) {
		u32 *metrics = kzalloc(sizeof(u32) * RTAX_MAX, GFP_KERNEL);
		if (!metrics) {
			err = -ENOMEM;
			goto out;
		}
		dst_init_metrics(&rt->dst, metrics, 0);
	}
#ifdef CONFIG_IPV6_SUBTREES
	ipv6_addr_prefix(&rt->rt6i_src.addr, &cfg->fc_src, cfg->fc_src_len);
	rt->rt6i_src.plen = cfg->fc_src_len;
#endif

	rt->rt6i_metric = cfg->fc_metric;

	/* We cannot add true routes via loopback here,
	   they would result in kernel looping; promote them to reject routes
	 */
	if ((cfg->fc_flags & RTF_REJECT) ||
	    (dev && (dev->flags&IFF_LOOPBACK) && !(addr_type&IPV6_ADDR_LOOPBACK)
					      && !(cfg->fc_flags&RTF_LOCAL))) {
		/* hold loopback dev/idev if we haven't done so. */
		if (dev != net->loopback_dev) {
			if (dev) {
				dev_put(dev);
				in6_dev_put(idev);
			}
			dev = net->loopback_dev;
			dev_hold(dev);
			idev = in6_dev_get(dev);
			if (!idev) {
				err = -ENODEV;
				goto out;
			}
		}
		rt->dst.output = ip6_pkt_discard_out;
		rt->dst.input = ip6_pkt_discard;
		rt->dst.error = -ENETUNREACH;
		rt->rt6i_flags = RTF_REJECT|RTF_NONEXTHOP;
		goto install_route;
	}

	if (cfg->fc_flags & RTF_GATEWAY) {
		const struct in6_addr *gw_addr;
		int gwa_type;

		gw_addr = &cfg->fc_gateway;
		ipv6_addr_copy(&rt->rt6i_gateway, gw_addr);
		gwa_type = ipv6_addr_type(gw_addr);

		if (gwa_type != (IPV6_ADDR_LINKLOCAL|IPV6_ADDR_UNICAST)) {
			struct rt6_info *grt;

			/* IPv6 strictly inhibits using not link-local
			   addresses as nexthop address.
			   Otherwise, router will not able to send redirects.
			   It is very good, but in some (rare!) circumstances
			   (SIT, PtP, NBMA NOARP links) it is handy to allow
			   some exceptions. --ANK
			 */
			err = -EINVAL;
			if (!(gwa_type&IPV6_ADDR_UNICAST))
				goto out;

			grt = rt6_lookup(net, gw_addr, NULL, cfg->fc_ifindex, 1);

			err = -EHOSTUNREACH;
			if (grt == NULL)
				goto out;
			if (dev) {
				if (dev != grt->rt6i_dev) {
					dst_release(&grt->dst);
					goto out;
				}
			} else {
				dev = grt->rt6i_dev;
				idev = grt->rt6i_idev;
				dev_hold(dev);
				in6_dev_hold(grt->rt6i_idev);
			}
			if (!(grt->rt6i_flags&RTF_GATEWAY))
				err = 0;
			dst_release(&grt->dst);

			if (err)
				goto out;
		}
		err = -EINVAL;
		if (dev == NULL || (dev->flags&IFF_LOOPBACK))
			goto out;
	}

	err = -ENODEV;
	if (dev == NULL)
		goto out;

	if (!ipv6_addr_any(&cfg->fc_prefsrc)) {
		if (!ipv6_chk_addr(net, &cfg->fc_prefsrc, dev, 0)) {
			err = -EINVAL;
			goto out;
		}
		ipv6_addr_copy(&rt->rt6i_prefsrc.addr, &cfg->fc_prefsrc);
		rt->rt6i_prefsrc.plen = 128;
	} else
		rt->rt6i_prefsrc.plen = 0;

	if (cfg->fc_flags & (RTF_GATEWAY | RTF_NONEXTHOP)) {
		struct neighbour *n = __neigh_lookup_errno(&nd_tbl, &rt->rt6i_gateway, dev);
		if (IS_ERR(n)) {
			err = PTR_ERR(n);
			goto out;
		}
		dst_set_neighbour(&rt->dst, n);
	}

	rt->rt6i_flags = cfg->fc_flags;

install_route:
	if (cfg->fc_mx) {
		struct nlattr *nla;
		int remaining;

		nla_for_each_attr(nla, cfg->fc_mx, cfg->fc_mx_len, remaining) {
			int type = nla_type(nla);

			if (type) {
				if (type > RTAX_MAX) {
					err = -EINVAL;
					goto out;
				}

				dst_metric_set(&rt->dst, type, nla_get_u32(nla));
			}
		}
	}

	rt->dst.dev = dev;
	rt->rt6i_idev = idev;
	rt->rt6i_table = table;

	cfg->fc_nlinfo.nl_net = dev_net(dev);

	return __ip6_ins_rt(rt, &cfg->fc_nlinfo);

out:
	if (dev)
		dev_put(dev);
	if (idev)
		in6_dev_put(idev);
	if (rt)
		dst_free(&rt->dst);
	return err;
}

static int __ip6_del_rt(struct rt6_info *rt, struct nl_info *info)
{
	int err;
	struct fib6_table *table;
	struct net *net = dev_net(rt->rt6i_dev);

	if (rt == net->ipv6.ip6_null_entry)
		return -ENOENT;

	table = rt->rt6i_table;
	write_lock_bh(&table->tb6_lock);

	err = fib6_del(rt, info);
	dst_release(&rt->dst);

	write_unlock_bh(&table->tb6_lock);

	return err;
}

int ip6_del_rt(struct rt6_info *rt)
{
	struct nl_info info = {
		.nl_net = dev_net(rt->rt6i_dev),
	};
	return __ip6_del_rt(rt, &info);
}

static int ip6_route_del(struct fib6_config *cfg)
{
	struct fib6_table *table;
	struct fib6_node *fn;
	struct rt6_info *rt;
	int err = -ESRCH;

	table = fib6_get_table(cfg->fc_nlinfo.nl_net, cfg->fc_table);
	if (table == NULL)
		return err;

	read_lock_bh(&table->tb6_lock);

	fn = fib6_locate(&table->tb6_root,
			 &cfg->fc_dst, cfg->fc_dst_len,
			 &cfg->fc_src, cfg->fc_src_len);

	if (fn) {
		for (rt = fn->leaf; rt; rt = rt->dst.rt6_next) {
			if (cfg->fc_ifindex &&
			    (rt->rt6i_dev == NULL ||
			     rt->rt6i_dev->ifindex != cfg->fc_ifindex))
				continue;
			if (cfg->fc_flags & RTF_GATEWAY &&
			    !ipv6_addr_equal(&cfg->fc_gateway, &rt->rt6i_gateway))
				continue;
			if (cfg->fc_metric && cfg->fc_metric != rt->rt6i_metric)
				continue;
			dst_hold(&rt->dst);
			read_unlock_bh(&table->tb6_lock);

			return __ip6_del_rt(rt, &cfg->fc_nlinfo);
		}
	}
	read_unlock_bh(&table->tb6_lock);

	return err;
}

/*
 *	Handle redirects
 */
struct ip6rd_flowi {
	struct flowi6 fl6;
	struct in6_addr gateway;
};

static struct rt6_info *__ip6_route_redirect(struct net *net,
					     struct fib6_table *table,
					     struct flowi6 *fl6,
					     int flags)
{
	struct ip6rd_flowi *rdfl = (struct ip6rd_flowi *)fl6;
	struct rt6_info *rt;
	struct fib6_node *fn;

	/*
	 * Get the "current" route for this destination and
	 * check if the redirect has come from approriate router.
	 *
	 * RFC 2461 specifies that redirects should only be
	 * accepted if they come from the nexthop to the target.
	 * Due to the way the routes are chosen, this notion
	 * is a bit fuzzy and one might need to check all possible
	 * routes.
	 */

	read_lock_bh(&table->tb6_lock);
	fn = fib6_lookup(&table->tb6_root, &fl6->daddr, &fl6->saddr);
restart:
	for (rt = fn->leaf; rt; rt = rt->dst.rt6_next) {
		/*
		 * Current route is on-link; redirect is always invalid.
		 *
		 * Seems, previous statement is not true. It could
		 * be node, which looks for us as on-link (f.e. proxy ndisc)
		 * But then router serving it might decide, that we should
		 * know truth 8)8) --ANK (980726).
		 */
		if (rt6_check_expired(rt))
			continue;
		if (!(rt->rt6i_flags & RTF_GATEWAY))
			continue;
		if (fl6->flowi6_oif != rt->rt6i_dev->ifindex)
			continue;
		if (!ipv6_addr_equal(&rdfl->gateway, &rt->rt6i_gateway))
			continue;
		break;
	}

	if (!rt)
		rt = net->ipv6.ip6_null_entry;
	BACKTRACK(net, &fl6->saddr);
out:
	dst_hold(&rt->dst);

	read_unlock_bh(&table->tb6_lock);

	return rt;
};

static struct rt6_info *ip6_route_redirect(const struct in6_addr *dest,
					   const struct in6_addr *src,
					   const struct in6_addr *gateway,
					   struct net_device *dev)
{
	int flags = RT6_LOOKUP_F_HAS_SADDR;
	struct net *net = dev_net(dev);
	struct ip6rd_flowi rdfl = {
		.fl6 = {
			.flowi6_oif = dev->ifindex,
			.daddr = *dest,
			.saddr = *src,
		},
	};

	ipv6_addr_copy(&rdfl.gateway, gateway);

	if (rt6_need_strict(dest))
		flags |= RT6_LOOKUP_F_IFACE;

	return (struct rt6_info *)fib6_rule_lookup(net, &rdfl.fl6,
						   flags, __ip6_route_redirect);
}

void rt6_redirect(const struct in6_addr *dest, const struct in6_addr *src,
		  const struct in6_addr *saddr,
		  struct neighbour *neigh, u8 *lladdr, int on_link)
{
	struct rt6_info *rt, *nrt = NULL;
	struct netevent_redirect netevent;
	struct net *net = dev_net(neigh->dev);

	rt = ip6_route_redirect(dest, src, saddr, neigh->dev);

	if (rt == net->ipv6.ip6_null_entry) {
		if (net_ratelimit())
			printk(KERN_DEBUG "rt6_redirect: source isn't a valid nexthop "
			       "for redirect target\n");
		goto out;
	}

	/*
	 *	We have finally decided to accept it.
	 */

	neigh_update(neigh, lladdr, NUD_STALE,
		     NEIGH_UPDATE_F_WEAK_OVERRIDE|
		     NEIGH_UPDATE_F_OVERRIDE|
		     (on_link ? 0 : (NEIGH_UPDATE_F_OVERRIDE_ISROUTER|
				     NEIGH_UPDATE_F_ISROUTER))
		     );

	/*
	 * Redirect received -> path was valid.
	 * Look, redirects are sent only in response to data packets,
	 * so that this nexthop apparently is reachable. --ANK
	 */
	dst_confirm(&rt->dst);

	/* Duplicate redirect: silently ignore. */
	if (neigh == dst_get_neighbour_raw(&rt->dst))
		goto out;

	nrt = ip6_rt_copy(rt, dest);
	if (nrt == NULL)
		goto out;

	nrt->rt6i_flags = RTF_GATEWAY|RTF_UP|RTF_DYNAMIC|RTF_CACHE;
	if (on_link)
		nrt->rt6i_flags &= ~RTF_GATEWAY;

	ipv6_addr_copy(&nrt->rt6i_gateway, (struct in6_addr*)neigh->primary_key);
	dst_set_neighbour(&nrt->dst, neigh_clone(neigh));

	if (ip6_ins_rt(nrt))
		goto out;

	netevent.old = &rt->dst;
	netevent.new = &nrt->dst;
	call_netevent_notifiers(NETEVENT_REDIRECT, &netevent);

	if (rt->rt6i_flags&RTF_CACHE) {
		ip6_del_rt(rt);
		return;
	}

out:
	dst_release(&rt->dst);
}

/*
 *	Handle ICMP "packet too big" messages
 *	i.e. Path MTU discovery
 */

static void rt6_do_pmtu_disc(const struct in6_addr *daddr, const struct in6_addr *saddr,
			     struct net *net, u32 pmtu, int ifindex)
{
	struct rt6_info *rt, *nrt;
	int allfrag = 0;
again:
	rt = rt6_lookup(net, daddr, saddr, ifindex, 0);
	if (rt == NULL)
		return;

	if (rt6_check_expired(rt)) {
		ip6_del_rt(rt);
		goto again;
	}

	if (pmtu >= dst_mtu(&rt->dst))
		goto out;

	if (pmtu < IPV6_MIN_MTU) {
		/*
		 * According to RFC2460, PMTU is set to the IPv6 Minimum Link
		 * MTU (1280) and a fragment header should always be included
		 * after a node receiving Too Big message reporting PMTU is
		 * less than the IPv6 Minimum Link MTU.
		 */
		pmtu = IPV6_MIN_MTU;
		allfrag = 1;
	}

	/* New mtu received -> path was valid.
	   They are sent only in response to data packets,
	   so that this nexthop apparently is reachable. --ANK
	 */
	dst_confirm(&rt->dst);

	/* Host route. If it is static, it would be better
	   not to override it, but add new one, so that
	   when cache entry will expire old pmtu
	   would return automatically.
	 */
	if (rt->rt6i_flags & RTF_CACHE) {
		dst_metric_set(&rt->dst, RTAX_MTU, pmtu);
		if (allfrag) {
			u32 features = dst_metric(&rt->dst, RTAX_FEATURES);
			features |= RTAX_FEATURE_ALLFRAG;
			dst_metric_set(&rt->dst, RTAX_FEATURES, features);
		}
		dst_set_expires(&rt->dst, net->ipv6.sysctl.ip6_rt_mtu_expires);
		rt->rt6i_flags |= RTF_MODIFIED|RTF_EXPIRES;
		goto out;
	}

	/* Network route.
	   Two cases are possible:
	   1. It is connected route. Action: COW
	   2. It is gatewayed route or NONEXTHOP route. Action: clone it.
	 */
	if (!dst_get_neighbour_raw(&rt->dst) && !(rt->rt6i_flags & RTF_NONEXTHOP))
		nrt = rt6_alloc_cow(rt, daddr, saddr);
	else
		nrt = rt6_alloc_clone(rt, daddr);

	if (nrt) {
		dst_metric_set(&nrt->dst, RTAX_MTU, pmtu);
		if (allfrag) {
			u32 features = dst_metric(&nrt->dst, RTAX_FEATURES);
			features |= RTAX_FEATURE_ALLFRAG;
			dst_metric_set(&nrt->dst, RTAX_FEATURES, features);
		}

		/* According to RFC 1981, detecting PMTU increase shouldn't be
		 * happened within 5 mins, the recommended timer is 10 mins.
		 * Here this route expiration time is set to ip6_rt_mtu_expires
		 * which is 10 mins. After 10 mins the decreased pmtu is expired
		 * and detecting PMTU increase will be automatically happened.
		 */
		dst_set_expires(&nrt->dst, net->ipv6.sysctl.ip6_rt_mtu_expires);
		nrt->rt6i_flags |= RTF_DYNAMIC|RTF_EXPIRES;

		ip6_ins_rt(nrt);
	}
out:
	dst_release(&rt->dst);
}

void rt6_pmtu_discovery(const struct in6_addr *daddr, const struct in6_addr *saddr,
			struct net_device *dev, u32 pmtu)
{
	struct net *net = dev_net(dev);

	/*
	 * RFC 1981 states that a node "MUST reduce the size of the packets it
	 * is sending along the path" that caused the Packet Too Big message.
	 * Since it's not possible in the general case to determine which
	 * interface was used to send the original packet, we update the MTU
	 * on the interface that will be used to send future packets. We also
	 * update the MTU on the interface that received the Packet Too Big in
	 * case the original packet was forced out that interface with
	 * SO_BINDTODEVICE or similar. This is the next best thing to the
	 * correct behaviour, which would be to update the MTU on all
	 * interfaces.
	 */
	rt6_do_pmtu_disc(daddr, saddr, net, pmtu, 0);
	rt6_do_pmtu_disc(daddr, saddr, net, pmtu, dev->ifindex);
}

/*
 *	Misc support functions
 */

static struct rt6_info *ip6_rt_copy(const struct rt6_info *ort,
				    const struct in6_addr *dest)
{
	struct net *net = dev_net(ort->rt6i_dev);
	struct rt6_info *rt = ip6_dst_alloc(&net->ipv6.ip6_dst_ops,
					    ort->dst.dev, 0);

	if (rt) {
		rt->dst.input = ort->dst.input;
		rt->dst.output = ort->dst.output;
		rt->dst.flags |= DST_HOST;

		ipv6_addr_copy(&rt->rt6i_dst.addr, dest);
		rt->rt6i_dst.plen = 128;
		dst_copy_metrics(&rt->dst, &ort->dst);
		rt->dst.error = ort->dst.error;
		rt->rt6i_idev = ort->rt6i_idev;
		if (rt->rt6i_idev)
			in6_dev_hold(rt->rt6i_idev);
		rt->dst.lastuse = jiffies;
		rt->rt6i_expires = 0;

		ipv6_addr_copy(&rt->rt6i_gateway, &ort->rt6i_gateway);
		rt->rt6i_flags = ort->rt6i_flags & ~RTF_EXPIRES;
		rt->rt6i_metric = 0;

#ifdef CONFIG_IPV6_SUBTREES
		memcpy(&rt->rt6i_src, &ort->rt6i_src, sizeof(struct rt6key));
#endif
		memcpy(&rt->rt6i_prefsrc, &ort->rt6i_prefsrc, sizeof(struct rt6key));
		rt->rt6i_table = ort->rt6i_table;
	}
	return rt;
}

#ifdef CONFIG_IPV6_ROUTE_INFO
static struct rt6_info *rt6_get_route_info(struct net *net,
					   const struct in6_addr *prefix, int prefixlen,
					   const struct in6_addr *gwaddr, int ifindex)
{
	struct fib6_node *fn;
	struct rt6_info *rt = NULL;
	struct fib6_table *table;

	table = fib6_get_table(net, RT6_TABLE_INFO);
	if (table == NULL)
		return NULL;

	write_lock_bh(&table->tb6_lock);
	fn = fib6_locate(&table->tb6_root, prefix ,prefixlen, NULL, 0);
	if (!fn)
		goto out;

	for (rt = fn->leaf; rt; rt = rt->dst.rt6_next) {
		if (rt->rt6i_dev->ifindex != ifindex)
			continue;
		if ((rt->rt6i_flags & (RTF_ROUTEINFO|RTF_GATEWAY)) != (RTF_ROUTEINFO|RTF_GATEWAY))
			continue;
		if (!ipv6_addr_equal(&rt->rt6i_gateway, gwaddr))
			continue;
		dst_hold(&rt->dst);
		break;
	}
out:
	write_unlock_bh(&table->tb6_lock);
	return rt;
}

static struct rt6_info *rt6_add_route_info(struct net *net,
					   const struct in6_addr *prefix, int prefixlen,
					   const struct in6_addr *gwaddr, int ifindex,
					   unsigned pref)
{
	struct fib6_config cfg = {
		.fc_table	= RT6_TABLE_INFO,
		.fc_metric	= IP6_RT_PRIO_USER,
		.fc_ifindex	= ifindex,
		.fc_dst_len	= prefixlen,
		.fc_flags	= RTF_GATEWAY | RTF_ADDRCONF | RTF_ROUTEINFO |
				  RTF_UP | RTF_PREF(pref),
		.fc_nlinfo.pid = 0,
		.fc_nlinfo.nlh = NULL,
		.fc_nlinfo.nl_net = net,
	};

	ipv6_addr_copy(&cfg.fc_dst, prefix);
	ipv6_addr_copy(&cfg.fc_gateway, gwaddr);

	/* We should treat it as a default route if prefix length is 0. */
	if (!prefixlen)
		cfg.fc_flags |= RTF_DEFAULT;

	ip6_route_add(&cfg);

	return rt6_get_route_info(net, prefix, prefixlen, gwaddr, ifindex);
}
#endif

struct rt6_info *rt6_get_dflt_router(const struct in6_addr *addr, struct net_device *dev)
{
	struct rt6_info *rt;
	struct fib6_table *table;

	table = fib6_get_table(dev_net(dev), RT6_TABLE_DFLT);
	if (table == NULL)
		return NULL;

	write_lock_bh(&table->tb6_lock);
	for (rt = table->tb6_root.leaf; rt; rt=rt->dst.rt6_next) {
		if (dev == rt->rt6i_dev &&
		    ((rt->rt6i_flags & (RTF_ADDRCONF | RTF_DEFAULT)) == (RTF_ADDRCONF | RTF_DEFAULT)) &&
		    ipv6_addr_equal(&rt->rt6i_gateway, addr))
			break;
	}
	if (rt)
		dst_hold(&rt->dst);
	write_unlock_bh(&table->tb6_lock);
	return rt;
}

struct rt6_info *rt6_add_dflt_router(const struct in6_addr *gwaddr,
				     struct net_device *dev,
				     unsigned int pref)
{
	struct fib6_config cfg = {
		.fc_table	= RT6_TABLE_DFLT,
		.fc_metric	= IP6_RT_PRIO_USER,
		.fc_ifindex	= dev->ifindex,
		.fc_flags	= RTF_GATEWAY | RTF_ADDRCONF | RTF_DEFAULT |
				  RTF_UP | RTF_EXPIRES | RTF_PREF(pref),
		.fc_nlinfo.pid = 0,
		.fc_nlinfo.nlh = NULL,
		.fc_nlinfo.nl_net = dev_net(dev),
	};

	ipv6_addr_copy(&cfg.fc_gateway, gwaddr);

	ip6_route_add(&cfg);

	return rt6_get_dflt_router(gwaddr, dev);
}

void rt6_purge_dflt_routers(struct net *net)
{
	struct rt6_info *rt;
	struct fib6_table *table;

	/* NOTE: Keep consistent with rt6_get_dflt_router */
	table = fib6_get_table(net, RT6_TABLE_DFLT);
	if (table == NULL)
		return;

restart:
	read_lock_bh(&table->tb6_lock);
	for (rt = table->tb6_root.leaf; rt; rt = rt->dst.rt6_next) {
		if (rt->rt6i_flags & (RTF_DEFAULT | RTF_ADDRCONF)) {
			dst_hold(&rt->dst);
			read_unlock_bh(&table->tb6_lock);
			ip6_del_rt(rt);
			goto restart;
		}
	}
	read_unlock_bh(&table->tb6_lock);
}

static void rtmsg_to_fib6_config(struct net *net,
				 struct in6_rtmsg *rtmsg,
				 struct fib6_config *cfg)
{
	memset(cfg, 0, sizeof(*cfg));

	cfg->fc_table = RT6_TABLE_MAIN;
	cfg->fc_ifindex = rtmsg->rtmsg_ifindex;
	cfg->fc_metric = rtmsg->rtmsg_metric;
	cfg->fc_expires = rtmsg->rtmsg_info;
	cfg->fc_dst_len = rtmsg->rtmsg_dst_len;
	cfg->fc_src_len = rtmsg->rtmsg_src_len;
	cfg->fc_flags = rtmsg->rtmsg_flags;

	cfg->fc_nlinfo.nl_net = net;

	ipv6_addr_copy(&cfg->fc_dst, &rtmsg->rtmsg_dst);
	ipv6_addr_copy(&cfg->fc_src, &rtmsg->rtmsg_src);
	ipv6_addr_copy(&cfg->fc_gateway, &rtmsg->rtmsg_gateway);
}

int ipv6_route_ioctl(struct net *net, unsigned int cmd, void __user *arg)
{
	struct fib6_config cfg;
	struct in6_rtmsg rtmsg;
	int err;

	switch(cmd) {
	case SIOCADDRT:		/* Add a route */
	case SIOCDELRT:		/* Delete a route */
		if (!capable(CAP_NET_ADMIN))
			return -EPERM;
		err = copy_from_user(&rtmsg, arg,
				     sizeof(struct in6_rtmsg));
		if (err)
			return -EFAULT;

		rtmsg_to_fib6_config(net, &rtmsg, &cfg);

		rtnl_lock();
		switch (cmd) {
		case SIOCADDRT:
			err = ip6_route_add(&cfg);
			break;
		case SIOCDELRT:
			err = ip6_route_del(&cfg);
			break;
		default:
			err = -EINVAL;
		}
		rtnl_unlock();

		return err;
	}

	return -EINVAL;
}

/*
 *	Drop the packet on the floor
 */

static int ip6_pkt_drop(struct sk_buff *skb, u8 code, int ipstats_mib_noroutes)
{
	int type;
	struct dst_entry *dst = skb_dst(skb);
	switch (ipstats_mib_noroutes) {
	case IPSTATS_MIB_INNOROUTES:
		type = ipv6_addr_type(&ipv6_hdr(skb)->daddr);
		if (type == IPV6_ADDR_ANY) {
			IP6_INC_STATS(dev_net(dst->dev), ip6_dst_idev(dst),
				      IPSTATS_MIB_INADDRERRORS);
			break;
		}
		/* FALLTHROUGH */
	case IPSTATS_MIB_OUTNOROUTES:
		IP6_INC_STATS(dev_net(dst->dev), ip6_dst_idev(dst),
			      ipstats_mib_noroutes);
		break;
	}
	icmpv6_send(skb, ICMPV6_DEST_UNREACH, code, 0);
	kfree_skb(skb);
	return 0;
}

static int ip6_pkt_discard(struct sk_buff *skb)
{
	return ip6_pkt_drop(skb, ICMPV6_NOROUTE, IPSTATS_MIB_INNOROUTES);
}

static int ip6_pkt_discard_out(struct sk_buff *skb)
{
	skb->dev = skb_dst(skb)->dev;
	return ip6_pkt_drop(skb, ICMPV6_NOROUTE, IPSTATS_MIB_OUTNOROUTES);
}

#ifdef CONFIG_IPV6_MULTIPLE_TABLES

static int ip6_pkt_prohibit(struct sk_buff *skb)
{
	return ip6_pkt_drop(skb, ICMPV6_ADM_PROHIBITED, IPSTATS_MIB_INNOROUTES);
}

static int ip6_pkt_prohibit_out(struct sk_buff *skb)
{
	skb->dev = skb_dst(skb)->dev;
	return ip6_pkt_drop(skb, ICMPV6_ADM_PROHIBITED, IPSTATS_MIB_OUTNOROUTES);
}

#endif

/*
 *	Allocate a dst for local (unicast / anycast) address.
 */

struct rt6_info *addrconf_dst_alloc(struct inet6_dev *idev,
				    const struct in6_addr *addr,
				    int anycast)
{
	struct net *net = dev_net(idev->dev);
	struct rt6_info *rt = ip6_dst_alloc(&net->ipv6.ip6_dst_ops,
					    net->loopback_dev, 0);
	struct neighbour *neigh;

	if (rt == NULL) {
		if (net_ratelimit())
			pr_warning("IPv6:  Maximum number of routes reached,"
				   " consider increasing route/max_size.\n");
		return ERR_PTR(-ENOMEM);
	}

	in6_dev_hold(idev);

	rt->dst.flags |= DST_HOST;
	rt->dst.input = ip6_input;
	rt->dst.output = ip6_output;
	rt->rt6i_idev = idev;
	rt->dst.obsolete = -1;

	rt->rt6i_flags = RTF_UP | RTF_NONEXTHOP;
	if (anycast)
		rt->rt6i_flags |= RTF_ANYCAST;
	else
		rt->rt6i_flags |= RTF_LOCAL;
	neigh = ndisc_get_neigh(rt->rt6i_dev, &rt->rt6i_gateway);
	if (IS_ERR(neigh)) {
		dst_free(&rt->dst);

		return ERR_CAST(neigh);
	}
	dst_set_neighbour(&rt->dst, neigh);

	ipv6_addr_copy(&rt->rt6i_dst.addr, addr);
	rt->rt6i_dst.plen = 128;
	rt->rt6i_table = fib6_get_table(net, RT6_TABLE_LOCAL);

	atomic_set(&rt->dst.__refcnt, 1);

	return rt;
}

int ip6_route_get_saddr(struct net *net,
			struct rt6_info *rt,
			const struct in6_addr *daddr,
			unsigned int prefs,
			struct in6_addr *saddr)
{
	struct inet6_dev *idev = ip6_dst_idev((struct dst_entry*)rt);
	int err = 0;
	if (rt->rt6i_prefsrc.plen)
		ipv6_addr_copy(saddr, &rt->rt6i_prefsrc.addr);
	else
		err = ipv6_dev_get_saddr(net, idev ? idev->dev : NULL,
					 daddr, prefs, saddr);
	return err;
}

/* remove deleted ip from prefsrc entries */
struct arg_dev_net_ip {
	struct net_device *dev;
	struct net *net;
	struct in6_addr *addr;
};

static int fib6_remove_prefsrc(struct rt6_info *rt, void *arg)
{
	struct net_device *dev = ((struct arg_dev_net_ip *)arg)->dev;
	struct net *net = ((struct arg_dev_net_ip *)arg)->net;
	struct in6_addr *addr = ((struct arg_dev_net_ip *)arg)->addr;

	if (((void *)rt->rt6i_dev == dev || dev == NULL) &&
	    rt != net->ipv6.ip6_null_entry &&
	    ipv6_addr_equal(addr, &rt->rt6i_prefsrc.addr)) {
		/* remove prefsrc entry */
		rt->rt6i_prefsrc.plen = 0;
	}
	return 0;
}

void rt6_remove_prefsrc(struct inet6_ifaddr *ifp)
{
	struct net *net = dev_net(ifp->idev->dev);
	struct arg_dev_net_ip adni = {
		.dev = ifp->idev->dev,
		.net = net,
		.addr = &ifp->addr,
	};
	fib6_clean_all(net, fib6_remove_prefsrc, 0, &adni);
}

struct arg_dev_net {
	struct net_device *dev;
	struct net *net;
};

static int fib6_ifdown(struct rt6_info *rt, void *arg)
{
	const struct arg_dev_net *adn = arg;
	const struct net_device *dev = adn->dev;

	if ((rt->rt6i_dev == dev || dev == NULL) &&
	    rt != adn->net->ipv6.ip6_null_entry) {
		RT6_TRACE("deleted by ifdown %p\n", rt);
		return -1;
	}
	return 0;
}

void rt6_ifdown(struct net *net, struct net_device *dev)
{
	struct arg_dev_net adn = {
		.dev = dev,
		.net = net,
	};

	fib6_clean_all(net, fib6_ifdown, 0, &adn);
	icmp6_clean_all(fib6_ifdown, &adn);
}

struct rt6_mtu_change_arg
{
	struct net_device *dev;
	unsigned mtu;
};

static int rt6_mtu_change_route(struct rt6_info *rt, void *p_arg)
{
	struct rt6_mtu_change_arg *arg = (struct rt6_mtu_change_arg *) p_arg;
	struct inet6_dev *idev;

	/* In IPv6 pmtu discovery is not optional,
	   so that RTAX_MTU lock cannot disable it.
	   We still use this lock to block changes
	   caused by addrconf/ndisc.
	*/

	idev = __in6_dev_get(arg->dev);
	if (idev == NULL)
		return 0;

	/* For administrative MTU increase, there is no way to discover
	   IPv6 PMTU increase, so PMTU increase should be updated here.
	   Since RFC 1981 doesn't include administrative MTU increase
	   update PMTU increase is a MUST. (i.e. jumbo frame)
	 */
	/*
	   If new MTU is less than route PMTU, this new MTU will be the
	   lowest MTU in the path, update the route PMTU to reflect PMTU
	   decreases; if new MTU is greater than route PMTU, and the
	   old MTU is the lowest MTU in the path, update the route PMTU
	   to reflect the increase. In this case if the other nodes' MTU
	   also have the lowest MTU, TOO BIG MESSAGE will be lead to
	   PMTU discouvery.
	 */
	if (rt->rt6i_dev == arg->dev &&
	    !dst_metric_locked(&rt->dst, RTAX_MTU) &&
	    (dst_mtu(&rt->dst) >= arg->mtu ||
	     (dst_mtu(&rt->dst) < arg->mtu &&
	      dst_mtu(&rt->dst) == idev->cnf.mtu6))) {
		dst_metric_set(&rt->dst, RTAX_MTU, arg->mtu);
	}
	return 0;
}

void rt6_mtu_change(struct net_device *dev, unsigned mtu)
{
	struct rt6_mtu_change_arg arg = {
		.dev = dev,
		.mtu = mtu,
	};

	fib6_clean_all(dev_net(dev), rt6_mtu_change_route, 0, &arg);
}

static const struct nla_policy rtm_ipv6_policy[RTA_MAX+1] = {
	[RTA_GATEWAY]           = { .len = sizeof(struct in6_addr) },
	[RTA_OIF]               = { .type = NLA_U32 },
	[RTA_IIF]		= { .type = NLA_U32 },
	[RTA_PRIORITY]          = { .type = NLA_U32 },
	[RTA_METRICS]           = { .type = NLA_NESTED },
};

static int rtm_to_fib6_config(struct sk_buff *skb, struct nlmsghdr *nlh,
			      struct fib6_config *cfg)
{
	struct rtmsg *rtm;
	struct nlattr *tb[RTA_MAX+1];
	int err;

	err = nlmsg_parse(nlh, sizeof(*rtm), tb, RTA_MAX, rtm_ipv6_policy);
	if (err < 0)
		goto errout;

	err = -EINVAL;
	rtm = nlmsg_data(nlh);
	memset(cfg, 0, sizeof(*cfg));

	cfg->fc_table = rtm->rtm_table;
	cfg->fc_dst_len = rtm->rtm_dst_len;
	cfg->fc_src_len = rtm->rtm_src_len;
	cfg->fc_flags = RTF_UP;
	cfg->fc_protocol = rtm->rtm_protocol;

	if (rtm->rtm_type == RTN_UNREACHABLE)
		cfg->fc_flags |= RTF_REJECT;

	if (rtm->rtm_type == RTN_LOCAL)
		cfg->fc_flags |= RTF_LOCAL;

	cfg->fc_nlinfo.pid = NETLINK_CB(skb).pid;
	cfg->fc_nlinfo.nlh = nlh;
	cfg->fc_nlinfo.nl_net = sock_net(skb->sk);

	if (tb[RTA_GATEWAY]) {
		nla_memcpy(&cfg->fc_gateway, tb[RTA_GATEWAY], 16);
		cfg->fc_flags |= RTF_GATEWAY;
	}

	if (tb[RTA_DST]) {
		int plen = (rtm->rtm_dst_len + 7) >> 3;

		if (nla_len(tb[RTA_DST]) < plen)
			goto errout;

		nla_memcpy(&cfg->fc_dst, tb[RTA_DST], plen);
	}

	if (tb[RTA_SRC]) {
		int plen = (rtm->rtm_src_len + 7) >> 3;

		if (nla_len(tb[RTA_SRC]) < plen)
			goto errout;

		nla_memcpy(&cfg->fc_src, tb[RTA_SRC], plen);
	}

	if (tb[RTA_PREFSRC])
		nla_memcpy(&cfg->fc_prefsrc, tb[RTA_PREFSRC], 16);

	if (tb[RTA_OIF])
		cfg->fc_ifindex = nla_get_u32(tb[RTA_OIF]);

	if (tb[RTA_PRIORITY])
		cfg->fc_metric = nla_get_u32(tb[RTA_PRIORITY]);

	if (tb[RTA_METRICS]) {
		cfg->fc_mx = nla_data(tb[RTA_METRICS]);
		cfg->fc_mx_len = nla_len(tb[RTA_METRICS]);
	}

	if (tb[RTA_TABLE])
		cfg->fc_table = nla_get_u32(tb[RTA_TABLE]);

	err = 0;
errout:
	return err;
}

static int inet6_rtm_delroute(struct sk_buff *skb, struct nlmsghdr* nlh, void *arg)
{
	struct fib6_config cfg;
	int err;

	err = rtm_to_fib6_config(skb, nlh, &cfg);
	if (err < 0)
		return err;

	return ip6_route_del(&cfg);
}

static int inet6_rtm_newroute(struct sk_buff *skb, struct nlmsghdr* nlh, void *arg)
{
	struct fib6_config cfg;
	int err;

	err = rtm_to_fib6_config(skb, nlh, &cfg);
	if (err < 0)
		return err;

	return ip6_route_add(&cfg);
}

static inline size_t rt6_nlmsg_size(void)
{
	return NLMSG_ALIGN(sizeof(struct rtmsg))
	       + nla_total_size(16) /* RTA_SRC */
	       + nla_total_size(16) /* RTA_DST */
	       + nla_total_size(16) /* RTA_GATEWAY */
	       + nla_total_size(16) /* RTA_PREFSRC */
	       + nla_total_size(4) /* RTA_TABLE */
	       + nla_total_size(4) /* RTA_IIF */
	       + nla_total_size(4) /* RTA_OIF */
	       + nla_total_size(4) /* RTA_PRIORITY */
	       + RTAX_MAX * nla_total_size(4) /* RTA_METRICS */
	       + nla_total_size(sizeof(struct rta_cacheinfo));
}

static int rt6_fill_node(struct net *net,
			 struct sk_buff *skb, struct rt6_info *rt,
			 struct in6_addr *dst, struct in6_addr *src,
			 int iif, int type, u32 pid, u32 seq,
			 int prefix, int nowait, unsigned int flags)
{
	struct rtmsg *rtm;
	struct nlmsghdr *nlh;
	long expires;
	u32 table;
	struct neighbour *n;

	if (prefix) {	/* user wants prefix routes only */
		if (!(rt->rt6i_flags & RTF_PREFIX_RT)) {
			/* success since this is not a prefix route */
			return 1;
		}
	}

	nlh = nlmsg_put(skb, pid, seq, type, sizeof(*rtm), flags);
	if (nlh == NULL)
		return -EMSGSIZE;

	rtm = nlmsg_data(nlh);
	rtm->rtm_family = AF_INET6;
	rtm->rtm_dst_len = rt->rt6i_dst.plen;
	rtm->rtm_src_len = rt->rt6i_src.plen;
	rtm->rtm_tos = 0;
	if (rt->rt6i_table)
		table = rt->rt6i_table->tb6_id;
	else
		table = RT6_TABLE_UNSPEC;
	rtm->rtm_table = table;
	NLA_PUT_U32(skb, RTA_TABLE, table);
	if (rt->rt6i_flags&RTF_REJECT)
		rtm->rtm_type = RTN_UNREACHABLE;
	else if (rt->rt6i_flags&RTF_LOCAL)
		rtm->rtm_type = RTN_LOCAL;
	else if (rt->rt6i_dev && (rt->rt6i_dev->flags&IFF_LOOPBACK))
		rtm->rtm_type = RTN_LOCAL;
	else
		rtm->rtm_type = RTN_UNICAST;
	rtm->rtm_flags = 0;
	rtm->rtm_scope = RT_SCOPE_UNIVERSE;
	rtm->rtm_protocol = rt->rt6i_protocol;
	if (rt->rt6i_flags&RTF_DYNAMIC)
		rtm->rtm_protocol = RTPROT_REDIRECT;
	else if (rt->rt6i_flags & RTF_ADDRCONF)
		rtm->rtm_protocol = RTPROT_KERNEL;
	else if (rt->rt6i_flags&RTF_DEFAULT)
		rtm->rtm_protocol = RTPROT_RA;

	if (rt->rt6i_flags&RTF_CACHE)
		rtm->rtm_flags |= RTM_F_CLONED;

	if (dst) {
		NLA_PUT(skb, RTA_DST, 16, dst);
		rtm->rtm_dst_len = 128;
	} else if (rtm->rtm_dst_len)
		NLA_PUT(skb, RTA_DST, 16, &rt->rt6i_dst.addr);
#ifdef CONFIG_IPV6_SUBTREES
	if (src) {
		NLA_PUT(skb, RTA_SRC, 16, src);
		rtm->rtm_src_len = 128;
	} else if (rtm->rtm_src_len)
		NLA_PUT(skb, RTA_SRC, 16, &rt->rt6i_src.addr);
#endif
	if (iif) {
#ifdef CONFIG_IPV6_MROUTE
		if (ipv6_addr_is_multicast(&rt->rt6i_dst.addr)) {
			int err = ip6mr_get_route(net, skb, rtm, nowait);
			if (err <= 0) {
				if (!nowait) {
					if (err == 0)
						return 0;
					goto nla_put_failure;
				} else {
					if (err == -EMSGSIZE)
						goto nla_put_failure;
				}
			}
		} else
#endif
			NLA_PUT_U32(skb, RTA_IIF, iif);
	} else if (dst) {
		struct in6_addr saddr_buf;
		if (ip6_route_get_saddr(net, rt, dst, 0, &saddr_buf) == 0)
			NLA_PUT(skb, RTA_PREFSRC, 16, &saddr_buf);
	}

	if (rt->rt6i_prefsrc.plen) {
		struct in6_addr saddr_buf;
		ipv6_addr_copy(&saddr_buf, &rt->rt6i_prefsrc.addr);
		NLA_PUT(skb, RTA_PREFSRC, 16, &saddr_buf);
	}

	if (rtnetlink_put_metrics(skb, dst_metrics_ptr(&rt->dst)) < 0)
		goto nla_put_failure;

	rcu_read_lock();
	n = dst_get_neighbour(&rt->dst);
	if (n)
		NLA_PUT(skb, RTA_GATEWAY, 16, &n->primary_key);
	rcu_read_unlock();

	if (rt->dst.dev)
		NLA_PUT_U32(skb, RTA_OIF, rt->rt6i_dev->ifindex);

	NLA_PUT_U32(skb, RTA_PRIORITY, rt->rt6i_metric);

	if (!(rt->rt6i_flags & RTF_EXPIRES))
		expires = 0;
	else if (rt->rt6i_expires - jiffies < INT_MAX)
		expires = rt->rt6i_expires - jiffies;
	else
		expires = INT_MAX;

	if (rtnl_put_cacheinfo(skb, &rt->dst, 0, 0, 0,
			       expires, rt->dst.error) < 0)
		goto nla_put_failure;

	return nlmsg_end(skb, nlh);

nla_put_failure:
	nlmsg_cancel(skb, nlh);
	return -EMSGSIZE;
}

int rt6_dump_route(struct rt6_info *rt, void *p_arg)
{
	struct rt6_rtnl_dump_arg *arg = (struct rt6_rtnl_dump_arg *) p_arg;
	int prefix;

	if (nlmsg_len(arg->cb->nlh) >= sizeof(struct rtmsg)) {
		struct rtmsg *rtm = nlmsg_data(arg->cb->nlh);
		prefix = (rtm->rtm_flags & RTM_F_PREFIX) != 0;
	} else
		prefix = 0;

	return rt6_fill_node(arg->net,
		     arg->skb, rt, NULL, NULL, 0, RTM_NEWROUTE,
		     NETLINK_CB(arg->cb->skb).pid, arg->cb->nlh->nlmsg_seq,
		     prefix, 0, NLM_F_MULTI);
}

static int inet6_rtm_getroute(struct sk_buff *in_skb, struct nlmsghdr* nlh, void *arg)
{
	struct net *net = sock_net(in_skb->sk);
	struct nlattr *tb[RTA_MAX+1];
	struct rt6_info *rt;
	struct sk_buff *skb;
	struct rtmsg *rtm;
	struct flowi6 fl6;
	int err, iif = 0;

	err = nlmsg_parse(nlh, sizeof(*rtm), tb, RTA_MAX, rtm_ipv6_policy);
	if (err < 0)
		goto errout;

	err = -EINVAL;
	memset(&fl6, 0, sizeof(fl6));

	if (tb[RTA_SRC]) {
		if (nla_len(tb[RTA_SRC]) < sizeof(struct in6_addr))
			goto errout;

		ipv6_addr_copy(&fl6.saddr, nla_data(tb[RTA_SRC]));
	}

	if (tb[RTA_DST]) {
		if (nla_len(tb[RTA_DST]) < sizeof(struct in6_addr))
			goto errout;

		ipv6_addr_copy(&fl6.daddr, nla_data(tb[RTA_DST]));
	}

	if (tb[RTA_IIF])
		iif = nla_get_u32(tb[RTA_IIF]);

	if (tb[RTA_OIF])
		fl6.flowi6_oif = nla_get_u32(tb[RTA_OIF]);

	if (iif) {
		struct net_device *dev;
		dev = __dev_get_by_index(net, iif);
		if (!dev) {
			err = -ENODEV;
			goto errout;
		}
	}

	skb = alloc_skb(NLMSG_GOODSIZE, GFP_KERNEL);
	if (skb == NULL) {
		err = -ENOBUFS;
		goto errout;
	}

	/* Reserve room for dummy headers, this skb can pass
	   through good chunk of routing engine.
	 */
	skb_reset_mac_header(skb);
	skb_reserve(skb, MAX_HEADER + sizeof(struct ipv6hdr));

	rt = (struct rt6_info*) ip6_route_output(net, NULL, &fl6);
	skb_dst_set(skb, &rt->dst);

	err = rt6_fill_node(net, skb, rt, &fl6.daddr, &fl6.saddr, iif,
			    RTM_NEWROUTE, NETLINK_CB(in_skb).pid,
			    nlh->nlmsg_seq, 0, 0, 0);
	if (err < 0) {
		kfree_skb(skb);
		goto errout;
	}

	err = rtnl_unicast(skb, net, NETLINK_CB(in_skb).pid);
errout:
	return err;
}

void inet6_rt_notify(int event, struct rt6_info *rt, struct nl_info *info)
{
	struct sk_buff *skb;
	struct net *net = info->nl_net;
	u32 seq;
	int err;

	err = -ENOBUFS;
	seq = info->nlh != NULL ? info->nlh->nlmsg_seq : 0;

	skb = nlmsg_new(rt6_nlmsg_size(), gfp_any());
	if (skb == NULL)
		goto errout;

	err = rt6_fill_node(net, skb, rt, NULL, NULL, 0,
				event, info->pid, seq, 0, 0, 0);
	if (err < 0) {
		/* -EMSGSIZE implies BUG in rt6_nlmsg_size() */
		WARN_ON(err == -EMSGSIZE);
		kfree_skb(skb);
		goto errout;
	}
	rtnl_notify(skb, net, info->pid, RTNLGRP_IPV6_ROUTE,
		    info->nlh, gfp_any());
	return;
errout:
	if (err < 0)
		rtnl_set_sk_err(net, RTNLGRP_IPV6_ROUTE, err);
}

static int ip6_route_dev_notify(struct notifier_block *this,
				unsigned long event, void *data)
{
	struct net_device *dev = (struct net_device *)data;
	struct net *net = dev_net(dev);

	if (event == NETDEV_REGISTER && (dev->flags & IFF_LOOPBACK)) {
		net->ipv6.ip6_null_entry->dst.dev = dev;
		net->ipv6.ip6_null_entry->rt6i_idev = in6_dev_get(dev);
#ifdef CONFIG_IPV6_MULTIPLE_TABLES
		net->ipv6.ip6_prohibit_entry->dst.dev = dev;
		net->ipv6.ip6_prohibit_entry->rt6i_idev = in6_dev_get(dev);
		net->ipv6.ip6_blk_hole_entry->dst.dev = dev;
		net->ipv6.ip6_blk_hole_entry->rt6i_idev = in6_dev_get(dev);
#endif
	}

	return NOTIFY_OK;
}

/*
 *	/proc
 */

#ifdef CONFIG_PROC_FS

struct rt6_proc_arg
{
	char *buffer;
	int offset;
	int length;
	int skip;
	int len;
};

static int rt6_info_route(struct rt6_info *rt, void *p_arg)
{
	struct seq_file *m = p_arg;
	struct neighbour *n;

	seq_printf(m, "%pi6 %02x ", &rt->rt6i_dst.addr, rt->rt6i_dst.plen);

#ifdef CONFIG_IPV6_SUBTREES
	seq_printf(m, "%pi6 %02x ", &rt->rt6i_src.addr, rt->rt6i_src.plen);
#else
	seq_puts(m, "00000000000000000000000000000000 00 ");
#endif
	rcu_read_lock();
	n = dst_get_neighbour(&rt->dst);
	if (n) {
		seq_printf(m, "%pi6", n->primary_key);
	} else {
		seq_puts(m, "00000000000000000000000000000000");
	}
	rcu_read_unlock();
	seq_printf(m, " %08x %08x %08x %08x %8s\n",
		   rt->rt6i_metric, atomic_read(&rt->dst.__refcnt),
		   rt->dst.__use, rt->rt6i_flags,
		   rt->rt6i_dev ? rt->rt6i_dev->name : "");
	return 0;
}

static int ipv6_route_show(struct seq_file *m, void *v)
{
	struct net *net = (struct net *)m->private;
	fib6_clean_all(net, rt6_info_route, 0, m);
	return 0;
}

static int ipv6_route_open(struct inode *inode, struct file *file)
{
	return single_open_net(inode, file, ipv6_route_show);
}

static const struct file_operations ipv6_route_proc_fops = {
	.owner		= THIS_MODULE,
	.open		= ipv6_route_open,
	.read		= seq_read,
	.llseek		= seq_lseek,
	.release	= single_release_net,
};

static int rt6_stats_seq_show(struct seq_file *seq, void *v)
{
	struct net *net = (struct net *)seq->private;
	seq_printf(seq, "%04x %04x %04x %04x %04x %04x %04x\n",
		   net->ipv6.rt6_stats->fib_nodes,
		   net->ipv6.rt6_stats->fib_route_nodes,
		   net->ipv6.rt6_stats->fib_rt_alloc,
		   net->ipv6.rt6_stats->fib_rt_entries,
		   net->ipv6.rt6_stats->fib_rt_cache,
		   dst_entries_get_slow(&net->ipv6.ip6_dst_ops),
		   net->ipv6.rt6_stats->fib_discarded_routes);

	return 0;
}

static int rt6_stats_seq_open(struct inode *inode, struct file *file)
{
	return single_open_net(inode, file, rt6_stats_seq_show);
}

static const struct file_operations rt6_stats_seq_fops = {
	.owner	 = THIS_MODULE,
	.open	 = rt6_stats_seq_open,
	.read	 = seq_read,
	.llseek	 = seq_lseek,
	.release = single_release_net,
};
#endif	/* CONFIG_PROC_FS */

#ifdef CONFIG_SYSCTL

static
int ipv6_sysctl_rtcache_flush(ctl_table *ctl, int write,
			      void __user *buffer, size_t *lenp, loff_t *ppos)
{
	struct net *net;
	int delay;
	if (!write)
		return -EINVAL;

	net = (struct net *)ctl->extra1;
	delay = net->ipv6.sysctl.flush_delay;
	proc_dointvec(ctl, write, buffer, lenp, ppos);
	fib6_run_gc(delay <= 0 ? ~0UL : (unsigned long)delay, net);
	return 0;
}

ctl_table ipv6_route_table_template[] = {
	{
		.procname	=	"flush",
		.data		=	&init_net.ipv6.sysctl.flush_delay,
		.maxlen		=	sizeof(int),
		.mode		=	0200,
		.proc_handler	=	ipv6_sysctl_rtcache_flush
	},
	{
		.procname	=	"gc_thresh",
		.data		=	&ip6_dst_ops_template.gc_thresh,
		.maxlen		=	sizeof(int),
		.mode		=	0644,
		.proc_handler	=	proc_dointvec,
	},
	{
		.procname	=	"max_size",
		.data		=	&init_net.ipv6.sysctl.ip6_rt_max_size,
		.maxlen		=	sizeof(int),
		.mode		=	0644,
		.proc_handler	=	proc_dointvec,
	},
	{
		.procname	=	"gc_min_interval",
		.data		=	&init_net.ipv6.sysctl.ip6_rt_gc_min_interval,
		.maxlen		=	sizeof(int),
		.mode		=	0644,
		.proc_handler	=	proc_dointvec_jiffies,
	},
	{
		.procname	=	"gc_timeout",
		.data		=	&init_net.ipv6.sysctl.ip6_rt_gc_timeout,
		.maxlen		=	sizeof(int),
		.mode		=	0644,
		.proc_handler	=	proc_dointvec_jiffies,
	},
	{
		.procname	=	"gc_interval",
		.data		=	&init_net.ipv6.sysctl.ip6_rt_gc_interval,
		.maxlen		=	sizeof(int),
		.mode		=	0644,
		.proc_handler	=	proc_dointvec_jiffies,
	},
	{
		.procname	=	"gc_elasticity",
		.data		=	&init_net.ipv6.sysctl.ip6_rt_gc_elasticity,
		.maxlen		=	sizeof(int),
		.mode		=	0644,
		.proc_handler	=	proc_dointvec,
	},
	{
		.procname	=	"mtu_expires",
		.data		=	&init_net.ipv6.sysctl.ip6_rt_mtu_expires,
		.maxlen		=	sizeof(int),
		.mode		=	0644,
		.proc_handler	=	proc_dointvec_jiffies,
	},
	{
		.procname	=	"min_adv_mss",
		.data		=	&init_net.ipv6.sysctl.ip6_rt_min_advmss,
		.maxlen		=	sizeof(int),
		.mode		=	0644,
		.proc_handler	=	proc_dointvec,
	},
	{
		.procname	=	"gc_min_interval_ms",
		.data		=	&init_net.ipv6.sysctl.ip6_rt_gc_min_interval,
		.maxlen		=	sizeof(int),
		.mode		=	0644,
		.proc_handler	=	proc_dointvec_ms_jiffies,
	},
	{ }
};

struct ctl_table * __net_init ipv6_route_sysctl_init(struct net *net)
{
	struct ctl_table *table;

	table = kmemdup(ipv6_route_table_template,
			sizeof(ipv6_route_table_template),
			GFP_KERNEL);

	if (table) {
		table[0].data = &net->ipv6.sysctl.flush_delay;
		table[0].extra1 = net;
		table[1].data = &net->ipv6.ip6_dst_ops.gc_thresh;
		table[2].data = &net->ipv6.sysctl.ip6_rt_max_size;
		table[3].data = &net->ipv6.sysctl.ip6_rt_gc_min_interval;
		table[4].data = &net->ipv6.sysctl.ip6_rt_gc_timeout;
		table[5].data = &net->ipv6.sysctl.ip6_rt_gc_interval;
		table[6].data = &net->ipv6.sysctl.ip6_rt_gc_elasticity;
		table[7].data = &net->ipv6.sysctl.ip6_rt_mtu_expires;
		table[8].data = &net->ipv6.sysctl.ip6_rt_min_advmss;
		table[9].data = &net->ipv6.sysctl.ip6_rt_gc_min_interval;
	}

	return table;
}
#endif

static int __net_init ip6_route_net_init(struct net *net)
{
	int ret = -ENOMEM;

	memcpy(&net->ipv6.ip6_dst_ops, &ip6_dst_ops_template,
	       sizeof(net->ipv6.ip6_dst_ops));

	if (dst_entries_init(&net->ipv6.ip6_dst_ops) < 0)
		goto out_ip6_dst_ops;

	net->ipv6.ip6_null_entry = kmemdup(&ip6_null_entry_template,
					   sizeof(*net->ipv6.ip6_null_entry),
					   GFP_KERNEL);
	if (!net->ipv6.ip6_null_entry)
		goto out_ip6_dst_entries;
	net->ipv6.ip6_null_entry->dst.path =
		(struct dst_entry *)net->ipv6.ip6_null_entry;
	net->ipv6.ip6_null_entry->dst.ops = &net->ipv6.ip6_dst_ops;
	dst_init_metrics(&net->ipv6.ip6_null_entry->dst,
			 ip6_template_metrics, true);

#ifdef CONFIG_IPV6_MULTIPLE_TABLES
	net->ipv6.ip6_prohibit_entry = kmemdup(&ip6_prohibit_entry_template,
					       sizeof(*net->ipv6.ip6_prohibit_entry),
					       GFP_KERNEL);
	if (!net->ipv6.ip6_prohibit_entry)
		goto out_ip6_null_entry;
	net->ipv6.ip6_prohibit_entry->dst.path =
		(struct dst_entry *)net->ipv6.ip6_prohibit_entry;
	net->ipv6.ip6_prohibit_entry->dst.ops = &net->ipv6.ip6_dst_ops;
	dst_init_metrics(&net->ipv6.ip6_prohibit_entry->dst,
			 ip6_template_metrics, true);

	net->ipv6.ip6_blk_hole_entry = kmemdup(&ip6_blk_hole_entry_template,
					       sizeof(*net->ipv6.ip6_blk_hole_entry),
					       GFP_KERNEL);
	if (!net->ipv6.ip6_blk_hole_entry)
		goto out_ip6_prohibit_entry;
	net->ipv6.ip6_blk_hole_entry->dst.path =
		(struct dst_entry *)net->ipv6.ip6_blk_hole_entry;
	net->ipv6.ip6_blk_hole_entry->dst.ops = &net->ipv6.ip6_dst_ops;
	dst_init_metrics(&net->ipv6.ip6_blk_hole_entry->dst,
			 ip6_template_metrics, true);
#endif

	net->ipv6.sysctl.flush_delay = 0;
	net->ipv6.sysctl.ip6_rt_max_size = 4096;
	net->ipv6.sysctl.ip6_rt_gc_min_interval = HZ / 2;
	net->ipv6.sysctl.ip6_rt_gc_timeout = 60*HZ;
	net->ipv6.sysctl.ip6_rt_gc_interval = 30*HZ;
	net->ipv6.sysctl.ip6_rt_gc_elasticity = 9;
	net->ipv6.sysctl.ip6_rt_mtu_expires = 10*60*HZ;
	net->ipv6.sysctl.ip6_rt_min_advmss = IPV6_MIN_MTU - 20 - 40;

#ifdef CONFIG_PROC_FS
	proc_net_fops_create(net, "ipv6_route", 0, &ipv6_route_proc_fops);
	proc_net_fops_create(net, "rt6_stats", S_IRUGO, &rt6_stats_seq_fops);
#endif
	net->ipv6.ip6_rt_gc_expire = 30*HZ;

	ret = 0;
out:
	return ret;

#ifdef CONFIG_IPV6_MULTIPLE_TABLES
out_ip6_prohibit_entry:
	kfree(net->ipv6.ip6_prohibit_entry);
out_ip6_null_entry:
	kfree(net->ipv6.ip6_null_entry);
#endif
out_ip6_dst_entries:
	dst_entries_destroy(&net->ipv6.ip6_dst_ops);
out_ip6_dst_ops:
	goto out;
}

static void __net_exit ip6_route_net_exit(struct net *net)
{
#ifdef CONFIG_PROC_FS
	proc_net_remove(net, "ipv6_route");
	proc_net_remove(net, "rt6_stats");
#endif
	kfree(net->ipv6.ip6_null_entry);
#ifdef CONFIG_IPV6_MULTIPLE_TABLES
	kfree(net->ipv6.ip6_prohibit_entry);
	kfree(net->ipv6.ip6_blk_hole_entry);
#endif
	dst_entries_destroy(&net->ipv6.ip6_dst_ops);
}

static struct pernet_operations ip6_route_net_ops = {
	.init = ip6_route_net_init,
	.exit = ip6_route_net_exit,
};

static struct notifier_block ip6_route_dev_notifier = {
	.notifier_call = ip6_route_dev_notify,
	.priority = 0,
};

int __init ip6_route_init(void)
{
	int ret;

	ret = -ENOMEM;
	ip6_dst_ops_template.kmem_cachep =
		kmem_cache_create("ip6_dst_cache", sizeof(struct rt6_info), 0,
				  SLAB_HWCACHE_ALIGN, NULL);
	if (!ip6_dst_ops_template.kmem_cachep)
		goto out;

	ret = dst_entries_init(&ip6_dst_blackhole_ops);
	if (ret)
		goto out_kmem_cache;

	ret = register_pernet_subsys(&ip6_route_net_ops);
	if (ret)
		goto out_dst_entries;

	ip6_dst_blackhole_ops.kmem_cachep = ip6_dst_ops_template.kmem_cachep;

	/* Registering of the loopback is done before this portion of code,
	 * the loopback reference in rt6_info will not be taken, do it
	 * manually for init_net */
	init_net.ipv6.ip6_null_entry->dst.dev = init_net.loopback_dev;
	init_net.ipv6.ip6_null_entry->rt6i_idev = in6_dev_get(init_net.loopback_dev);
  #ifdef CONFIG_IPV6_MULTIPLE_TABLES
	init_net.ipv6.ip6_prohibit_entry->dst.dev = init_net.loopback_dev;
	init_net.ipv6.ip6_prohibit_entry->rt6i_idev = in6_dev_get(init_net.loopback_dev);
	init_net.ipv6.ip6_blk_hole_entry->dst.dev = init_net.loopback_dev;
	init_net.ipv6.ip6_blk_hole_entry->rt6i_idev = in6_dev_get(init_net.loopback_dev);
  #endif
	ret = fib6_init();
	if (ret)
		goto out_register_subsys;

	ret = xfrm6_init();
	if (ret)
		goto out_fib6_init;

	ret = fib6_rules_init();
	if (ret)
		goto xfrm6_init;

	ret = -ENOBUFS;
	if (__rtnl_register(PF_INET6, RTM_NEWROUTE, inet6_rtm_newroute, NULL, NULL) ||
	    __rtnl_register(PF_INET6, RTM_DELROUTE, inet6_rtm_delroute, NULL, NULL) ||
	    __rtnl_register(PF_INET6, RTM_GETROUTE, inet6_rtm_getroute, NULL, NULL))
		goto fib6_rules_init;

	ret = register_netdevice_notifier(&ip6_route_dev_notifier);
	if (ret)
		goto fib6_rules_init;

out:
	return ret;

fib6_rules_init:
	fib6_rules_cleanup();
xfrm6_init:
	xfrm6_fini();
out_fib6_init:
	fib6_gc_cleanup();
out_register_subsys:
	unregister_pernet_subsys(&ip6_route_net_ops);
out_dst_entries:
	dst_entries_destroy(&ip6_dst_blackhole_ops);
out_kmem_cache:
	kmem_cache_destroy(ip6_dst_ops_template.kmem_cachep);
	goto out;
}

void ip6_route_cleanup(void)
{
	unregister_netdevice_notifier(&ip6_route_dev_notifier);
	fib6_rules_cleanup();
	xfrm6_fini();
	fib6_gc_cleanup();
	unregister_pernet_subsys(&ip6_route_net_ops);
	dst_entries_destroy(&ip6_dst_blackhole_ops);
	kmem_cache_destroy(ip6_dst_ops_template.kmem_cachep);
}<|MERGE_RESOLUTION|>--- conflicted
+++ resolved
@@ -780,10 +780,6 @@
 
 	if (rt) {
 		rt->rt6i_flags |= RTF_CACHE;
-<<<<<<< HEAD
-		rt->dst.flags |= DST_HOST;
-=======
->>>>>>> d93dc5c4
 		dst_set_neighbour(&rt->dst, neigh_clone(dst_get_neighbour_raw(&ort->dst)));
 	}
 	return rt;
