--- conflicted
+++ resolved
@@ -538,11 +538,7 @@
 	rcu_read_lock();
 	filter = rcu_dereference(sk->sk_filter);
 	if (filter != NULL)
-<<<<<<< HEAD
-		res = sk_run_filter(skb, filter->insns);
-=======
 		res = SK_RUN_FILTER(filter, skb);
->>>>>>> d762f438
 	rcu_read_unlock();
 
 	return res;
