/*
 * linux/net/sunrpc/svcsock.c
 *
 * These are the RPC server socket internals.
 *
 * The server scheduling algorithm does not always distribute the load
 * evenly when servicing a single client. May need to modify the
 * svc_xprt_enqueue procedure...
 *
 * TCP support is largely untested and may be a little slow. The problem
 * is that we currently do two separate recvfrom's, one for the 4-byte
 * record length, and the second for the actual record. This could possibly
 * be improved by always reading a minimum size of around 100 bytes and
 * tucking any superfluous bytes away in a temporary store. Still, that
 * leaves write requests out in the rain. An alternative may be to peek at
 * the first skb in the queue, and if it matches the next TCP sequence
 * number, to extract the record marker. Yuck.
 *
 * Copyright (C) 1995, 1996 Olaf Kirch <okir@monad.swb.de>
 */

#include <linux/kernel.h>
#include <linux/sched.h>
#include <linux/module.h>
#include <linux/errno.h>
#include <linux/fcntl.h>
#include <linux/net.h>
#include <linux/in.h>
#include <linux/inet.h>
#include <linux/udp.h>
#include <linux/tcp.h>
#include <linux/unistd.h>
#include <linux/slab.h>
#include <linux/netdevice.h>
#include <linux/skbuff.h>
#include <linux/file.h>
#include <linux/freezer.h>
#include <net/sock.h>
#include <net/checksum.h>
#include <net/ip.h>
#include <net/ipv6.h>
#include <net/tcp.h>
#include <net/tcp_states.h>
#include <asm/uaccess.h>
#include <asm/ioctls.h>

#include <linux/sunrpc/types.h>
#include <linux/sunrpc/clnt.h>
#include <linux/sunrpc/xdr.h>
#include <linux/sunrpc/msg_prot.h>
#include <linux/sunrpc/svcsock.h>
#include <linux/sunrpc/stats.h>
#include <linux/sunrpc/xprt.h>

#include "sunrpc.h"

#define RPCDBG_FACILITY	RPCDBG_SVCXPRT


static struct svc_sock *svc_setup_socket(struct svc_serv *, struct socket *,
					 int *errp, int flags);
static void		svc_udp_data_ready(struct sock *, int);
static int		svc_udp_recvfrom(struct svc_rqst *);
static int		svc_udp_sendto(struct svc_rqst *);
static void		svc_sock_detach(struct svc_xprt *);
static void		svc_tcp_sock_detach(struct svc_xprt *);
static void		svc_sock_free(struct svc_xprt *);

static struct svc_xprt *svc_create_socket(struct svc_serv *, int,
					  struct net *, struct sockaddr *,
					  int, int);
#if defined(CONFIG_SUNRPC_BACKCHANNEL)
static struct svc_xprt *svc_bc_create_socket(struct svc_serv *, int,
					     struct net *, struct sockaddr *,
					     int, int);
static void svc_bc_sock_free(struct svc_xprt *xprt);
#endif /* CONFIG_SUNRPC_BACKCHANNEL */

#ifdef CONFIG_DEBUG_LOCK_ALLOC
static struct lock_class_key svc_key[2];
static struct lock_class_key svc_slock_key[2];

static void svc_reclassify_socket(struct socket *sock)
{
	struct sock *sk = sock->sk;
	BUG_ON(sock_owned_by_user(sk));
	switch (sk->sk_family) {
	case AF_INET:
		sock_lock_init_class_and_name(sk, "slock-AF_INET-NFSD",
					      &svc_slock_key[0],
					      "sk_xprt.xpt_lock-AF_INET-NFSD",
					      &svc_key[0]);
		break;

	case AF_INET6:
		sock_lock_init_class_and_name(sk, "slock-AF_INET6-NFSD",
					      &svc_slock_key[1],
					      "sk_xprt.xpt_lock-AF_INET6-NFSD",
					      &svc_key[1]);
		break;

	default:
		BUG();
	}
}
#else
static void svc_reclassify_socket(struct socket *sock)
{
}
#endif

/*
 * Release an skbuff after use
 */
static void svc_release_skb(struct svc_rqst *rqstp)
{
	struct sk_buff *skb = rqstp->rq_xprt_ctxt;

	if (skb) {
		struct svc_sock *svsk =
			container_of(rqstp->rq_xprt, struct svc_sock, sk_xprt);
		rqstp->rq_xprt_ctxt = NULL;

		dprintk("svc: service %p, releasing skb %p\n", rqstp, skb);
		skb_free_datagram_locked(svsk->sk_sk, skb);
	}
}

union svc_pktinfo_u {
	struct in_pktinfo pkti;
	struct in6_pktinfo pkti6;
};
#define SVC_PKTINFO_SPACE \
	CMSG_SPACE(sizeof(union svc_pktinfo_u))

static void svc_set_cmsg_data(struct svc_rqst *rqstp, struct cmsghdr *cmh)
{
	struct svc_sock *svsk =
		container_of(rqstp->rq_xprt, struct svc_sock, sk_xprt);
	switch (svsk->sk_sk->sk_family) {
	case AF_INET: {
			struct in_pktinfo *pki = CMSG_DATA(cmh);

			cmh->cmsg_level = SOL_IP;
			cmh->cmsg_type = IP_PKTINFO;
			pki->ipi_ifindex = 0;
			pki->ipi_spec_dst.s_addr =
				 svc_daddr_in(rqstp)->sin_addr.s_addr;
			cmh->cmsg_len = CMSG_LEN(sizeof(*pki));
		}
		break;

	case AF_INET6: {
			struct in6_pktinfo *pki = CMSG_DATA(cmh);
			struct sockaddr_in6 *daddr = svc_daddr_in6(rqstp);

			cmh->cmsg_level = SOL_IPV6;
			cmh->cmsg_type = IPV6_PKTINFO;
			pki->ipi6_ifindex = daddr->sin6_scope_id;
<<<<<<< HEAD
			ipv6_addr_copy(&pki->ipi6_addr,	&daddr->sin6_addr);
=======
			pki->ipi6_addr = daddr->sin6_addr;
>>>>>>> dcd6c922
			cmh->cmsg_len = CMSG_LEN(sizeof(*pki));
		}
		break;
	}
}

/*
 * send routine intended to be shared by the fore- and back-channel
 */
int svc_send_common(struct socket *sock, struct xdr_buf *xdr,
		    struct page *headpage, unsigned long headoffset,
		    struct page *tailpage, unsigned long tailoffset)
{
	int		result;
	int		size;
	struct page	**ppage = xdr->pages;
	size_t		base = xdr->page_base;
	unsigned int	pglen = xdr->page_len;
	unsigned int	flags = MSG_MORE;
	int		slen;
	int		len = 0;

	slen = xdr->len;

	/* send head */
	if (slen == xdr->head[0].iov_len)
		flags = 0;
	len = kernel_sendpage(sock, headpage, headoffset,
				  xdr->head[0].iov_len, flags);
	if (len != xdr->head[0].iov_len)
		goto out;
	slen -= xdr->head[0].iov_len;
	if (slen == 0)
		goto out;

	/* send page data */
	size = PAGE_SIZE - base < pglen ? PAGE_SIZE - base : pglen;
	while (pglen > 0) {
		if (slen == size)
			flags = 0;
		result = kernel_sendpage(sock, *ppage, base, size, flags);
		if (result > 0)
			len += result;
		if (result != size)
			goto out;
		slen -= size;
		pglen -= size;
		size = PAGE_SIZE < pglen ? PAGE_SIZE : pglen;
		base = 0;
		ppage++;
	}

	/* send tail */
	if (xdr->tail[0].iov_len) {
		result = kernel_sendpage(sock, tailpage, tailoffset,
				   xdr->tail[0].iov_len, 0);
		if (result > 0)
			len += result;
	}

out:
	return len;
}


/*
 * Generic sendto routine
 */
static int svc_sendto(struct svc_rqst *rqstp, struct xdr_buf *xdr)
{
	struct svc_sock	*svsk =
		container_of(rqstp->rq_xprt, struct svc_sock, sk_xprt);
	struct socket	*sock = svsk->sk_sock;
	union {
		struct cmsghdr	hdr;
		long		all[SVC_PKTINFO_SPACE / sizeof(long)];
	} buffer;
	struct cmsghdr *cmh = &buffer.hdr;
	int		len = 0;
	unsigned long tailoff;
	unsigned long headoff;
	RPC_IFDEBUG(char buf[RPC_MAX_ADDRBUFLEN]);

	if (rqstp->rq_prot == IPPROTO_UDP) {
		struct msghdr msg = {
			.msg_name	= &rqstp->rq_addr,
			.msg_namelen	= rqstp->rq_addrlen,
			.msg_control	= cmh,
			.msg_controllen	= sizeof(buffer),
			.msg_flags	= MSG_MORE,
		};

		svc_set_cmsg_data(rqstp, cmh);

		if (sock_sendmsg(sock, &msg, 0) < 0)
			goto out;
	}

	tailoff = ((unsigned long)xdr->tail[0].iov_base) & (PAGE_SIZE-1);
	headoff = 0;
	len = svc_send_common(sock, xdr, rqstp->rq_respages[0], headoff,
			       rqstp->rq_respages[0], tailoff);

out:
	dprintk("svc: socket %p sendto([%p %Zu... ], %d) = %d (addr %s)\n",
		svsk, xdr->head[0].iov_base, xdr->head[0].iov_len,
		xdr->len, len, svc_print_addr(rqstp, buf, sizeof(buf)));

	return len;
}

/*
 * Report socket names for nfsdfs
 */
static int svc_one_sock_name(struct svc_sock *svsk, char *buf, int remaining)
{
	const struct sock *sk = svsk->sk_sk;
	const char *proto_name = sk->sk_protocol == IPPROTO_UDP ?
							"udp" : "tcp";
	int len;

	switch (sk->sk_family) {
	case PF_INET:
		len = snprintf(buf, remaining, "ipv4 %s %pI4 %d\n",
				proto_name,
				&inet_sk(sk)->inet_rcv_saddr,
				inet_sk(sk)->inet_num);
		break;
	case PF_INET6:
		len = snprintf(buf, remaining, "ipv6 %s %pI6 %d\n",
				proto_name,
				&inet6_sk(sk)->rcv_saddr,
				inet_sk(sk)->inet_num);
		break;
	default:
		len = snprintf(buf, remaining, "*unknown-%d*\n",
				sk->sk_family);
	}

	if (len >= remaining) {
		*buf = '\0';
		return -ENAMETOOLONG;
	}
	return len;
}

/**
 * svc_sock_names - construct a list of listener names in a string
 * @serv: pointer to RPC service
 * @buf: pointer to a buffer to fill in with socket names
 * @buflen: size of the buffer to be filled
 * @toclose: pointer to '\0'-terminated C string containing the name
 *		of a listener to be closed
 *
 * Fills in @buf with a '\n'-separated list of names of listener
 * sockets.  If @toclose is not NULL, the socket named by @toclose
 * is closed, and is not included in the output list.
 *
 * Returns positive length of the socket name string, or a negative
 * errno value on error.
 */
int svc_sock_names(struct svc_serv *serv, char *buf, const size_t buflen,
		   const char *toclose)
{
	struct svc_sock *svsk, *closesk = NULL;
	int len = 0;

	if (!serv)
		return 0;

	spin_lock_bh(&serv->sv_lock);
	list_for_each_entry(svsk, &serv->sv_permsocks, sk_xprt.xpt_list) {
		int onelen = svc_one_sock_name(svsk, buf + len, buflen - len);
		if (onelen < 0) {
			len = onelen;
			break;
		}
		if (toclose && strcmp(toclose, buf + len) == 0) {
			closesk = svsk;
			svc_xprt_get(&closesk->sk_xprt);
		} else
			len += onelen;
	}
	spin_unlock_bh(&serv->sv_lock);

	if (closesk) {
		/* Should unregister with portmap, but you cannot
		 * unregister just one protocol...
		 */
		svc_close_xprt(&closesk->sk_xprt);
		svc_xprt_put(&closesk->sk_xprt);
	} else if (toclose)
		return -ENOENT;
	return len;
}
EXPORT_SYMBOL_GPL(svc_sock_names);

/*
 * Check input queue length
 */
static int svc_recv_available(struct svc_sock *svsk)
{
	struct socket	*sock = svsk->sk_sock;
	int		avail, err;

	err = kernel_sock_ioctl(sock, TIOCINQ, (unsigned long) &avail);

	return (err >= 0)? avail : err;
}

/*
 * Generic recvfrom routine.
 */
static int svc_recvfrom(struct svc_rqst *rqstp, struct kvec *iov, int nr,
			int buflen)
{
	struct svc_sock *svsk =
		container_of(rqstp->rq_xprt, struct svc_sock, sk_xprt);
	struct msghdr msg = {
		.msg_flags	= MSG_DONTWAIT,
	};
	int len;

	rqstp->rq_xprt_hlen = 0;

	len = kernel_recvmsg(svsk->sk_sock, &msg, iov, nr, buflen,
				msg.msg_flags);

	dprintk("svc: socket %p recvfrom(%p, %Zu) = %d\n",
		svsk, iov[0].iov_base, iov[0].iov_len, len);
	return len;
}

static int svc_partial_recvfrom(struct svc_rqst *rqstp,
				struct kvec *iov, int nr,
				int buflen, unsigned int base)
{
	size_t save_iovlen;
	void __user *save_iovbase;
	unsigned int i;
	int ret;

	if (base == 0)
		return svc_recvfrom(rqstp, iov, nr, buflen);

	for (i = 0; i < nr; i++) {
		if (iov[i].iov_len > base)
			break;
		base -= iov[i].iov_len;
	}
	save_iovlen = iov[i].iov_len;
	save_iovbase = iov[i].iov_base;
	iov[i].iov_len -= base;
	iov[i].iov_base += base;
	ret = svc_recvfrom(rqstp, &iov[i], nr - i, buflen);
	iov[i].iov_len = save_iovlen;
	iov[i].iov_base = save_iovbase;
	return ret;
}

/*
 * Set socket snd and rcv buffer lengths
 */
static void svc_sock_setbufsize(struct socket *sock, unsigned int snd,
				unsigned int rcv)
{
#if 0
	mm_segment_t	oldfs;
	oldfs = get_fs(); set_fs(KERNEL_DS);
	sock_setsockopt(sock, SOL_SOCKET, SO_SNDBUF,
			(char*)&snd, sizeof(snd));
	sock_setsockopt(sock, SOL_SOCKET, SO_RCVBUF,
			(char*)&rcv, sizeof(rcv));
#else
	/* sock_setsockopt limits use to sysctl_?mem_max,
	 * which isn't acceptable.  Until that is made conditional
	 * on not having CAP_SYS_RESOURCE or similar, we go direct...
	 * DaveM said I could!
	 */
	lock_sock(sock->sk);
	sock->sk->sk_sndbuf = snd * 2;
	sock->sk->sk_rcvbuf = rcv * 2;
	sock->sk->sk_write_space(sock->sk);
	release_sock(sock->sk);
#endif
}
/*
 * INET callback when data has been received on the socket.
 */
static void svc_udp_data_ready(struct sock *sk, int count)
{
	struct svc_sock	*svsk = (struct svc_sock *)sk->sk_user_data;
	wait_queue_head_t *wq = sk_sleep(sk);

	if (svsk) {
		dprintk("svc: socket %p(inet %p), count=%d, busy=%d\n",
			svsk, sk, count,
			test_bit(XPT_BUSY, &svsk->sk_xprt.xpt_flags));
		set_bit(XPT_DATA, &svsk->sk_xprt.xpt_flags);
		svc_xprt_enqueue(&svsk->sk_xprt);
	}
	if (wq && waitqueue_active(wq))
		wake_up_interruptible(wq);
}

/*
 * INET callback when space is newly available on the socket.
 */
static void svc_write_space(struct sock *sk)
{
	struct svc_sock	*svsk = (struct svc_sock *)(sk->sk_user_data);
	wait_queue_head_t *wq = sk_sleep(sk);

	if (svsk) {
		dprintk("svc: socket %p(inet %p), write_space busy=%d\n",
			svsk, sk, test_bit(XPT_BUSY, &svsk->sk_xprt.xpt_flags));
		svc_xprt_enqueue(&svsk->sk_xprt);
	}

	if (wq && waitqueue_active(wq)) {
		dprintk("RPC svc_write_space: someone sleeping on %p\n",
		       svsk);
		wake_up_interruptible(wq);
	}
}

static void svc_tcp_write_space(struct sock *sk)
{
	struct socket *sock = sk->sk_socket;

	if (sk_stream_wspace(sk) >= sk_stream_min_wspace(sk) && sock)
		clear_bit(SOCK_NOSPACE, &sock->flags);
	svc_write_space(sk);
}

/*
 * See net/ipv6/ip_sockglue.c : ip_cmsg_recv_pktinfo
 */
static int svc_udp_get_dest_address4(struct svc_rqst *rqstp,
				     struct cmsghdr *cmh)
{
	struct in_pktinfo *pki = CMSG_DATA(cmh);
	struct sockaddr_in *daddr = svc_daddr_in(rqstp);

	if (cmh->cmsg_type != IP_PKTINFO)
		return 0;

	daddr->sin_family = AF_INET;
	daddr->sin_addr.s_addr = pki->ipi_spec_dst.s_addr;
	return 1;
}

/*
 * See net/ipv6/datagram.c : datagram_recv_ctl
 */
static int svc_udp_get_dest_address6(struct svc_rqst *rqstp,
				     struct cmsghdr *cmh)
{
	struct in6_pktinfo *pki = CMSG_DATA(cmh);
	struct sockaddr_in6 *daddr = svc_daddr_in6(rqstp);

	if (cmh->cmsg_type != IPV6_PKTINFO)
		return 0;

	daddr->sin6_family = AF_INET6;
<<<<<<< HEAD
	ipv6_addr_copy(&daddr->sin6_addr, &pki->ipi6_addr);
=======
	daddr->sin6_addr = pki->ipi6_addr;
>>>>>>> dcd6c922
	daddr->sin6_scope_id = pki->ipi6_ifindex;
	return 1;
}

/*
 * Copy the UDP datagram's destination address to the rqstp structure.
 * The 'destination' address in this case is the address to which the
 * peer sent the datagram, i.e. our local address. For multihomed
 * hosts, this can change from msg to msg. Note that only the IP
 * address changes, the port number should remain the same.
 */
static int svc_udp_get_dest_address(struct svc_rqst *rqstp,
				    struct cmsghdr *cmh)
{
	switch (cmh->cmsg_level) {
	case SOL_IP:
		return svc_udp_get_dest_address4(rqstp, cmh);
	case SOL_IPV6:
		return svc_udp_get_dest_address6(rqstp, cmh);
	}

	return 0;
}

/*
 * Receive a datagram from a UDP socket.
 */
static int svc_udp_recvfrom(struct svc_rqst *rqstp)
{
	struct svc_sock	*svsk =
		container_of(rqstp->rq_xprt, struct svc_sock, sk_xprt);
	struct svc_serv	*serv = svsk->sk_xprt.xpt_server;
	struct sk_buff	*skb;
	union {
		struct cmsghdr	hdr;
		long		all[SVC_PKTINFO_SPACE / sizeof(long)];
	} buffer;
	struct cmsghdr *cmh = &buffer.hdr;
	struct msghdr msg = {
		.msg_name = svc_addr(rqstp),
		.msg_control = cmh,
		.msg_controllen = sizeof(buffer),
		.msg_flags = MSG_DONTWAIT,
	};
	size_t len;
	int err;

	if (test_and_clear_bit(XPT_CHNGBUF, &svsk->sk_xprt.xpt_flags))
	    /* udp sockets need large rcvbuf as all pending
	     * requests are still in that buffer.  sndbuf must
	     * also be large enough that there is enough space
	     * for one reply per thread.  We count all threads
	     * rather than threads in a particular pool, which
	     * provides an upper bound on the number of threads
	     * which will access the socket.
	     */
	    svc_sock_setbufsize(svsk->sk_sock,
				(serv->sv_nrthreads+3) * serv->sv_max_mesg,
				(serv->sv_nrthreads+3) * serv->sv_max_mesg);

	clear_bit(XPT_DATA, &svsk->sk_xprt.xpt_flags);
	skb = NULL;
	err = kernel_recvmsg(svsk->sk_sock, &msg, NULL,
			     0, 0, MSG_PEEK | MSG_DONTWAIT);
	if (err >= 0)
		skb = skb_recv_datagram(svsk->sk_sk, 0, 1, &err);

	if (skb == NULL) {
		if (err != -EAGAIN) {
			/* possibly an icmp error */
			dprintk("svc: recvfrom returned error %d\n", -err);
			set_bit(XPT_DATA, &svsk->sk_xprt.xpt_flags);
		}
		return -EAGAIN;
	}
	len = svc_addr_len(svc_addr(rqstp));
	if (len == 0)
		return -EAFNOSUPPORT;
	rqstp->rq_addrlen = len;
	if (skb->tstamp.tv64 == 0) {
		skb->tstamp = ktime_get_real();
		/* Don't enable netstamp, sunrpc doesn't
		   need that much accuracy */
	}
	svsk->sk_sk->sk_stamp = skb->tstamp;
	set_bit(XPT_DATA, &svsk->sk_xprt.xpt_flags); /* there may be more data... */

	len  = skb->len - sizeof(struct udphdr);
	rqstp->rq_arg.len = len;

	rqstp->rq_prot = IPPROTO_UDP;

	if (!svc_udp_get_dest_address(rqstp, cmh)) {
		if (net_ratelimit())
			printk(KERN_WARNING
				"svc: received unknown control message %d/%d; "
				"dropping RPC reply datagram\n",
					cmh->cmsg_level, cmh->cmsg_type);
		skb_free_datagram_locked(svsk->sk_sk, skb);
		return 0;
	}
	rqstp->rq_daddrlen = svc_addr_len(svc_daddr(rqstp));

	if (skb_is_nonlinear(skb)) {
		/* we have to copy */
		local_bh_disable();
		if (csum_partial_copy_to_xdr(&rqstp->rq_arg, skb)) {
			local_bh_enable();
			/* checksum error */
			skb_free_datagram_locked(svsk->sk_sk, skb);
			return 0;
		}
		local_bh_enable();
		skb_free_datagram_locked(svsk->sk_sk, skb);
	} else {
		/* we can use it in-place */
		rqstp->rq_arg.head[0].iov_base = skb->data +
			sizeof(struct udphdr);
		rqstp->rq_arg.head[0].iov_len = len;
		if (skb_checksum_complete(skb)) {
			skb_free_datagram_locked(svsk->sk_sk, skb);
			return 0;
		}
		rqstp->rq_xprt_ctxt = skb;
	}

	rqstp->rq_arg.page_base = 0;
	if (len <= rqstp->rq_arg.head[0].iov_len) {
		rqstp->rq_arg.head[0].iov_len = len;
		rqstp->rq_arg.page_len = 0;
		rqstp->rq_respages = rqstp->rq_pages+1;
	} else {
		rqstp->rq_arg.page_len = len - rqstp->rq_arg.head[0].iov_len;
		rqstp->rq_respages = rqstp->rq_pages + 1 +
			DIV_ROUND_UP(rqstp->rq_arg.page_len, PAGE_SIZE);
	}

	if (serv->sv_stats)
		serv->sv_stats->netudpcnt++;

	return len;
}

static int
svc_udp_sendto(struct svc_rqst *rqstp)
{
	int		error;

	error = svc_sendto(rqstp, &rqstp->rq_res);
	if (error == -ECONNREFUSED)
		/* ICMP error on earlier request. */
		error = svc_sendto(rqstp, &rqstp->rq_res);

	return error;
}

static void svc_udp_prep_reply_hdr(struct svc_rqst *rqstp)
{
}

static int svc_udp_has_wspace(struct svc_xprt *xprt)
{
	struct svc_sock *svsk = container_of(xprt, struct svc_sock, sk_xprt);
	struct svc_serv	*serv = xprt->xpt_server;
	unsigned long required;

	/*
	 * Set the SOCK_NOSPACE flag before checking the available
	 * sock space.
	 */
	set_bit(SOCK_NOSPACE, &svsk->sk_sock->flags);
	required = atomic_read(&svsk->sk_xprt.xpt_reserved) + serv->sv_max_mesg;
	if (required*2 > sock_wspace(svsk->sk_sk))
		return 0;
	clear_bit(SOCK_NOSPACE, &svsk->sk_sock->flags);
	return 1;
}

static struct svc_xprt *svc_udp_accept(struct svc_xprt *xprt)
{
	BUG();
	return NULL;
}

static struct svc_xprt *svc_udp_create(struct svc_serv *serv,
				       struct net *net,
				       struct sockaddr *sa, int salen,
				       int flags)
{
	return svc_create_socket(serv, IPPROTO_UDP, net, sa, salen, flags);
}

static struct svc_xprt_ops svc_udp_ops = {
	.xpo_create = svc_udp_create,
	.xpo_recvfrom = svc_udp_recvfrom,
	.xpo_sendto = svc_udp_sendto,
	.xpo_release_rqst = svc_release_skb,
	.xpo_detach = svc_sock_detach,
	.xpo_free = svc_sock_free,
	.xpo_prep_reply_hdr = svc_udp_prep_reply_hdr,
	.xpo_has_wspace = svc_udp_has_wspace,
	.xpo_accept = svc_udp_accept,
};

static struct svc_xprt_class svc_udp_class = {
	.xcl_name = "udp",
	.xcl_owner = THIS_MODULE,
	.xcl_ops = &svc_udp_ops,
	.xcl_max_payload = RPCSVC_MAXPAYLOAD_UDP,
};

static void svc_udp_init(struct svc_sock *svsk, struct svc_serv *serv)
{
	int err, level, optname, one = 1;

	svc_xprt_init(sock_net(svsk->sk_sock->sk), &svc_udp_class,
		      &svsk->sk_xprt, serv);
	clear_bit(XPT_CACHE_AUTH, &svsk->sk_xprt.xpt_flags);
	svsk->sk_sk->sk_data_ready = svc_udp_data_ready;
	svsk->sk_sk->sk_write_space = svc_write_space;

	/* initialise setting must have enough space to
	 * receive and respond to one request.
	 * svc_udp_recvfrom will re-adjust if necessary
	 */
	svc_sock_setbufsize(svsk->sk_sock,
			    3 * svsk->sk_xprt.xpt_server->sv_max_mesg,
			    3 * svsk->sk_xprt.xpt_server->sv_max_mesg);

	/* data might have come in before data_ready set up */
	set_bit(XPT_DATA, &svsk->sk_xprt.xpt_flags);
	set_bit(XPT_CHNGBUF, &svsk->sk_xprt.xpt_flags);

	/* make sure we get destination address info */
	switch (svsk->sk_sk->sk_family) {
	case AF_INET:
		level = SOL_IP;
		optname = IP_PKTINFO;
		break;
	case AF_INET6:
		level = SOL_IPV6;
		optname = IPV6_RECVPKTINFO;
		break;
	default:
		BUG();
	}
	err = kernel_setsockopt(svsk->sk_sock, level, optname,
					(char *)&one, sizeof(one));
	dprintk("svc: kernel_setsockopt returned %d\n", err);
}

/*
 * A data_ready event on a listening socket means there's a connection
 * pending. Do not use state_change as a substitute for it.
 */
static void svc_tcp_listen_data_ready(struct sock *sk, int count_unused)
{
	struct svc_sock	*svsk = (struct svc_sock *)sk->sk_user_data;
	wait_queue_head_t *wq;

	dprintk("svc: socket %p TCP (listen) state change %d\n",
		sk, sk->sk_state);

	/*
	 * This callback may called twice when a new connection
	 * is established as a child socket inherits everything
	 * from a parent LISTEN socket.
	 * 1) data_ready method of the parent socket will be called
	 *    when one of child sockets become ESTABLISHED.
	 * 2) data_ready method of the child socket may be called
	 *    when it receives data before the socket is accepted.
	 * In case of 2, we should ignore it silently.
	 */
	if (sk->sk_state == TCP_LISTEN) {
		if (svsk) {
			set_bit(XPT_CONN, &svsk->sk_xprt.xpt_flags);
			svc_xprt_enqueue(&svsk->sk_xprt);
		} else
			printk("svc: socket %p: no user data\n", sk);
	}

	wq = sk_sleep(sk);
	if (wq && waitqueue_active(wq))
		wake_up_interruptible_all(wq);
}

/*
 * A state change on a connected socket means it's dying or dead.
 */
static void svc_tcp_state_change(struct sock *sk)
{
	struct svc_sock	*svsk = (struct svc_sock *)sk->sk_user_data;
	wait_queue_head_t *wq = sk_sleep(sk);

	dprintk("svc: socket %p TCP (connected) state change %d (svsk %p)\n",
		sk, sk->sk_state, sk->sk_user_data);

	if (!svsk)
		printk("svc: socket %p: no user data\n", sk);
	else {
		set_bit(XPT_CLOSE, &svsk->sk_xprt.xpt_flags);
		svc_xprt_enqueue(&svsk->sk_xprt);
	}
	if (wq && waitqueue_active(wq))
		wake_up_interruptible_all(wq);
}

static void svc_tcp_data_ready(struct sock *sk, int count)
{
	struct svc_sock *svsk = (struct svc_sock *)sk->sk_user_data;
	wait_queue_head_t *wq = sk_sleep(sk);

	dprintk("svc: socket %p TCP data ready (svsk %p)\n",
		sk, sk->sk_user_data);
	if (svsk) {
		set_bit(XPT_DATA, &svsk->sk_xprt.xpt_flags);
		svc_xprt_enqueue(&svsk->sk_xprt);
	}
	if (wq && waitqueue_active(wq))
		wake_up_interruptible(wq);
}

/*
 * Accept a TCP connection
 */
static struct svc_xprt *svc_tcp_accept(struct svc_xprt *xprt)
{
	struct svc_sock *svsk = container_of(xprt, struct svc_sock, sk_xprt);
	struct sockaddr_storage addr;
	struct sockaddr	*sin = (struct sockaddr *) &addr;
	struct svc_serv	*serv = svsk->sk_xprt.xpt_server;
	struct socket	*sock = svsk->sk_sock;
	struct socket	*newsock;
	struct svc_sock	*newsvsk;
	int		err, slen;
	RPC_IFDEBUG(char buf[RPC_MAX_ADDRBUFLEN]);

	dprintk("svc: tcp_accept %p sock %p\n", svsk, sock);
	if (!sock)
		return NULL;

	clear_bit(XPT_CONN, &svsk->sk_xprt.xpt_flags);
	err = kernel_accept(sock, &newsock, O_NONBLOCK);
	if (err < 0) {
		if (err == -ENOMEM)
			printk(KERN_WARNING "%s: no more sockets!\n",
			       serv->sv_name);
		else if (err != -EAGAIN && net_ratelimit())
			printk(KERN_WARNING "%s: accept failed (err %d)!\n",
				   serv->sv_name, -err);
		return NULL;
	}
	set_bit(XPT_CONN, &svsk->sk_xprt.xpt_flags);

	err = kernel_getpeername(newsock, sin, &slen);
	if (err < 0) {
		if (net_ratelimit())
			printk(KERN_WARNING "%s: peername failed (err %d)!\n",
				   serv->sv_name, -err);
		goto failed;		/* aborted connection or whatever */
	}

	/* Ideally, we would want to reject connections from unauthorized
	 * hosts here, but when we get encryption, the IP of the host won't
	 * tell us anything.  For now just warn about unpriv connections.
	 */
	if (!svc_port_is_privileged(sin)) {
		dprintk(KERN_WARNING
			"%s: connect from unprivileged port: %s\n",
			serv->sv_name,
			__svc_print_addr(sin, buf, sizeof(buf)));
	}
	dprintk("%s: connect from %s\n", serv->sv_name,
		__svc_print_addr(sin, buf, sizeof(buf)));

	/* make sure that a write doesn't block forever when
	 * low on memory
	 */
	newsock->sk->sk_sndtimeo = HZ*30;

	if (!(newsvsk = svc_setup_socket(serv, newsock, &err,
				 (SVC_SOCK_ANONYMOUS | SVC_SOCK_TEMPORARY))))
		goto failed;
	svc_xprt_set_remote(&newsvsk->sk_xprt, sin, slen);
	err = kernel_getsockname(newsock, sin, &slen);
	if (unlikely(err < 0)) {
		dprintk("svc_tcp_accept: kernel_getsockname error %d\n", -err);
		slen = offsetof(struct sockaddr, sa_data);
	}
	svc_xprt_set_local(&newsvsk->sk_xprt, sin, slen);

	if (serv->sv_stats)
		serv->sv_stats->nettcpconn++;

	return &newsvsk->sk_xprt;

failed:
	sock_release(newsock);
	return NULL;
}

static unsigned int svc_tcp_restore_pages(struct svc_sock *svsk, struct svc_rqst *rqstp)
{
	unsigned int i, len, npages;

	if (svsk->sk_tcplen <= sizeof(rpc_fraghdr))
		return 0;
	len = svsk->sk_tcplen - sizeof(rpc_fraghdr);
	npages = (len + PAGE_SIZE - 1) >> PAGE_SHIFT;
	for (i = 0; i < npages; i++) {
		if (rqstp->rq_pages[i] != NULL)
			put_page(rqstp->rq_pages[i]);
		BUG_ON(svsk->sk_pages[i] == NULL);
		rqstp->rq_pages[i] = svsk->sk_pages[i];
		svsk->sk_pages[i] = NULL;
	}
	rqstp->rq_arg.head[0].iov_base = page_address(rqstp->rq_pages[0]);
	return len;
}

static void svc_tcp_save_pages(struct svc_sock *svsk, struct svc_rqst *rqstp)
{
	unsigned int i, len, npages;

	if (svsk->sk_tcplen <= sizeof(rpc_fraghdr))
		return;
	len = svsk->sk_tcplen - sizeof(rpc_fraghdr);
	npages = (len + PAGE_SIZE - 1) >> PAGE_SHIFT;
	for (i = 0; i < npages; i++) {
		svsk->sk_pages[i] = rqstp->rq_pages[i];
		rqstp->rq_pages[i] = NULL;
	}
}

static void svc_tcp_clear_pages(struct svc_sock *svsk)
{
	unsigned int i, len, npages;

	if (svsk->sk_tcplen <= sizeof(rpc_fraghdr))
		goto out;
	len = svsk->sk_tcplen - sizeof(rpc_fraghdr);
	npages = (len + PAGE_SIZE - 1) >> PAGE_SHIFT;
	for (i = 0; i < npages; i++) {
		BUG_ON(svsk->sk_pages[i] == NULL);
		put_page(svsk->sk_pages[i]);
		svsk->sk_pages[i] = NULL;
	}
out:
	svsk->sk_tcplen = 0;
}

/*
 * Receive data.
 * If we haven't gotten the record length yet, get the next four bytes.
 * Otherwise try to gobble up as much as possible up to the complete
 * record length.
 */
static int svc_tcp_recv_record(struct svc_sock *svsk, struct svc_rqst *rqstp)
{
	struct svc_serv	*serv = svsk->sk_xprt.xpt_server;
	unsigned int want;
	int len;

	clear_bit(XPT_DATA, &svsk->sk_xprt.xpt_flags);

	if (svsk->sk_tcplen < sizeof(rpc_fraghdr)) {
		struct kvec	iov;

		want = sizeof(rpc_fraghdr) - svsk->sk_tcplen;
		iov.iov_base = ((char *) &svsk->sk_reclen) + svsk->sk_tcplen;
		iov.iov_len  = want;
		if ((len = svc_recvfrom(rqstp, &iov, 1, want)) < 0)
			goto error;
		svsk->sk_tcplen += len;

		if (len < want) {
			dprintk("svc: short recvfrom while reading record "
				"length (%d of %d)\n", len, want);
			return -EAGAIN;
		}

		svsk->sk_reclen = ntohl(svsk->sk_reclen);
		if (!(svsk->sk_reclen & RPC_LAST_STREAM_FRAGMENT)) {
			/* FIXME: technically, a record can be fragmented,
			 *  and non-terminal fragments will not have the top
			 *  bit set in the fragment length header.
			 *  But apparently no known nfs clients send fragmented
			 *  records. */
			if (net_ratelimit())
				printk(KERN_NOTICE "RPC: multiple fragments "
					"per record not supported\n");
			goto err_delete;
		}

		svsk->sk_reclen &= RPC_FRAGMENT_SIZE_MASK;
		dprintk("svc: TCP record, %d bytes\n", svsk->sk_reclen);
		if (svsk->sk_reclen > serv->sv_max_mesg) {
			if (net_ratelimit())
				printk(KERN_NOTICE "RPC: "
					"fragment too large: 0x%08lx\n",
					(unsigned long)svsk->sk_reclen);
			goto err_delete;
		}
	}

	if (svsk->sk_reclen < 8)
		goto err_delete; /* client is nuts. */

	len = svsk->sk_reclen;

	return len;
error:
	dprintk("RPC: TCP recv_record got %d\n", len);
	return len;
err_delete:
	set_bit(XPT_CLOSE, &svsk->sk_xprt.xpt_flags);
	return -EAGAIN;
}

static int receive_cb_reply(struct svc_sock *svsk, struct svc_rqst *rqstp)
{
	struct rpc_xprt *bc_xprt = svsk->sk_xprt.xpt_bc_xprt;
	struct rpc_rqst *req = NULL;
	struct kvec *src, *dst;
	__be32 *p = (__be32 *)rqstp->rq_arg.head[0].iov_base;
	__be32 xid;
	__be32 calldir;

	xid = *p++;
	calldir = *p;

	if (bc_xprt)
		req = xprt_lookup_rqst(bc_xprt, xid);

	if (!req) {
		printk(KERN_NOTICE
			"%s: Got unrecognized reply: "
			"calldir 0x%x xpt_bc_xprt %p xid %08x\n",
			__func__, ntohl(calldir),
			bc_xprt, xid);
		return -EAGAIN;
	}

	memcpy(&req->rq_private_buf, &req->rq_rcv_buf, sizeof(struct xdr_buf));
	/*
	 * XXX!: cheating for now!  Only copying HEAD.
	 * But we know this is good enough for now (in fact, for any
	 * callback reply in the forseeable future).
	 */
	dst = &req->rq_private_buf.head[0];
	src = &rqstp->rq_arg.head[0];
	if (dst->iov_len < src->iov_len)
		return -EAGAIN; /* whatever; just giving up. */
	memcpy(dst->iov_base, src->iov_base, src->iov_len);
	xprt_complete_rqst(req->rq_task, svsk->sk_reclen);
	rqstp->rq_arg.len = 0;
	return 0;
}

static int copy_pages_to_kvecs(struct kvec *vec, struct page **pages, int len)
{
	int i = 0;
	int t = 0;

	while (t < len) {
		vec[i].iov_base = page_address(pages[i]);
		vec[i].iov_len = PAGE_SIZE;
		i++;
		t += PAGE_SIZE;
	}
	return i;
}


/*
 * Receive data from a TCP socket.
 */
static int svc_tcp_recvfrom(struct svc_rqst *rqstp)
{
	struct svc_sock	*svsk =
		container_of(rqstp->rq_xprt, struct svc_sock, sk_xprt);
	struct svc_serv	*serv = svsk->sk_xprt.xpt_server;
	int		len;
	struct kvec *vec;
	unsigned int want, base;
	__be32 *p;
	__be32 calldir;
	int pnum;

	dprintk("svc: tcp_recv %p data %d conn %d close %d\n",
		svsk, test_bit(XPT_DATA, &svsk->sk_xprt.xpt_flags),
		test_bit(XPT_CONN, &svsk->sk_xprt.xpt_flags),
		test_bit(XPT_CLOSE, &svsk->sk_xprt.xpt_flags));

	len = svc_tcp_recv_record(svsk, rqstp);
	if (len < 0)
		goto error;

	base = svc_tcp_restore_pages(svsk, rqstp);
	want = svsk->sk_reclen - base;

	vec = rqstp->rq_vec;

	pnum = copy_pages_to_kvecs(&vec[0], &rqstp->rq_pages[0],
						svsk->sk_reclen);

	rqstp->rq_respages = &rqstp->rq_pages[pnum];

	/* Now receive data */
	len = svc_partial_recvfrom(rqstp, vec, pnum, want, base);
	if (len >= 0)
		svsk->sk_tcplen += len;
	if (len != want) {
		if (len < 0 && len != -EAGAIN)
			goto err_other;
		svc_tcp_save_pages(svsk, rqstp);
		dprintk("svc: incomplete TCP record (%d of %d)\n",
			svsk->sk_tcplen, svsk->sk_reclen);
		goto err_noclose;
	}

	rqstp->rq_arg.len = svsk->sk_reclen;
	rqstp->rq_arg.page_base = 0;
	if (rqstp->rq_arg.len <= rqstp->rq_arg.head[0].iov_len) {
		rqstp->rq_arg.head[0].iov_len = rqstp->rq_arg.len;
		rqstp->rq_arg.page_len = 0;
	} else
		rqstp->rq_arg.page_len = rqstp->rq_arg.len - rqstp->rq_arg.head[0].iov_len;

	rqstp->rq_xprt_ctxt   = NULL;
	rqstp->rq_prot	      = IPPROTO_TCP;

	p = (__be32 *)rqstp->rq_arg.head[0].iov_base;
	calldir = p[1];
	if (calldir)
		len = receive_cb_reply(svsk, rqstp);

	/* Reset TCP read info */
	svsk->sk_reclen = 0;
	svsk->sk_tcplen = 0;
	/* If we have more data, signal svc_xprt_enqueue() to try again */
	if (svc_recv_available(svsk) > sizeof(rpc_fraghdr))
		set_bit(XPT_DATA, &svsk->sk_xprt.xpt_flags);

	if (len < 0)
		goto error;

	svc_xprt_copy_addrs(rqstp, &svsk->sk_xprt);
	if (serv->sv_stats)
		serv->sv_stats->nettcpcnt++;

	dprintk("svc: TCP complete record (%d bytes)\n", rqstp->rq_arg.len);
	return rqstp->rq_arg.len;

error:
	if (len != -EAGAIN)
		goto err_other;
	dprintk("RPC: TCP recvfrom got EAGAIN\n");
	return -EAGAIN;
err_other:
	printk(KERN_NOTICE "%s: recvfrom returned errno %d\n",
	       svsk->sk_xprt.xpt_server->sv_name, -len);
	set_bit(XPT_CLOSE, &svsk->sk_xprt.xpt_flags);
err_noclose:
	return -EAGAIN;	/* record not complete */
}

/*
 * Send out data on TCP socket.
 */
static int svc_tcp_sendto(struct svc_rqst *rqstp)
{
	struct xdr_buf	*xbufp = &rqstp->rq_res;
	int sent;
	__be32 reclen;

	/* Set up the first element of the reply kvec.
	 * Any other kvecs that may be in use have been taken
	 * care of by the server implementation itself.
	 */
	reclen = htonl(0x80000000|((xbufp->len ) - 4));
	memcpy(xbufp->head[0].iov_base, &reclen, 4);

	sent = svc_sendto(rqstp, &rqstp->rq_res);
	if (sent != xbufp->len) {
		printk(KERN_NOTICE
		       "rpc-srv/tcp: %s: %s %d when sending %d bytes "
		       "- shutting down socket\n",
		       rqstp->rq_xprt->xpt_server->sv_name,
		       (sent<0)?"got error":"sent only",
		       sent, xbufp->len);
		set_bit(XPT_CLOSE, &rqstp->rq_xprt->xpt_flags);
		svc_xprt_enqueue(rqstp->rq_xprt);
		sent = -EAGAIN;
	}
	return sent;
}

/*
 * Setup response header. TCP has a 4B record length field.
 */
static void svc_tcp_prep_reply_hdr(struct svc_rqst *rqstp)
{
	struct kvec *resv = &rqstp->rq_res.head[0];

	/* tcp needs a space for the record length... */
	svc_putnl(resv, 0);
}

static int svc_tcp_has_wspace(struct svc_xprt *xprt)
{
	struct svc_sock *svsk =	container_of(xprt, struct svc_sock, sk_xprt);
	struct svc_serv *serv = svsk->sk_xprt.xpt_server;
	int required;

	if (test_bit(XPT_LISTENER, &xprt->xpt_flags))
		return 1;
	required = atomic_read(&xprt->xpt_reserved) + serv->sv_max_mesg;
	if (sk_stream_wspace(svsk->sk_sk) >= required)
		return 1;
	set_bit(SOCK_NOSPACE, &svsk->sk_sock->flags);
	return 0;
}

static struct svc_xprt *svc_tcp_create(struct svc_serv *serv,
				       struct net *net,
				       struct sockaddr *sa, int salen,
				       int flags)
{
	return svc_create_socket(serv, IPPROTO_TCP, net, sa, salen, flags);
}

#if defined(CONFIG_SUNRPC_BACKCHANNEL)
static struct svc_xprt *svc_bc_create_socket(struct svc_serv *, int,
					     struct net *, struct sockaddr *,
					     int, int);
static void svc_bc_sock_free(struct svc_xprt *xprt);

static struct svc_xprt *svc_bc_tcp_create(struct svc_serv *serv,
				       struct net *net,
				       struct sockaddr *sa, int salen,
				       int flags)
{
	return svc_bc_create_socket(serv, IPPROTO_TCP, net, sa, salen, flags);
}

static void svc_bc_tcp_sock_detach(struct svc_xprt *xprt)
{
}

static struct svc_xprt_ops svc_tcp_bc_ops = {
	.xpo_create = svc_bc_tcp_create,
	.xpo_detach = svc_bc_tcp_sock_detach,
	.xpo_free = svc_bc_sock_free,
	.xpo_prep_reply_hdr = svc_tcp_prep_reply_hdr,
};

static struct svc_xprt_class svc_tcp_bc_class = {
	.xcl_name = "tcp-bc",
	.xcl_owner = THIS_MODULE,
	.xcl_ops = &svc_tcp_bc_ops,
	.xcl_max_payload = RPCSVC_MAXPAYLOAD_TCP,
};

static void svc_init_bc_xprt_sock(void)
{
	svc_reg_xprt_class(&svc_tcp_bc_class);
}

static void svc_cleanup_bc_xprt_sock(void)
{
	svc_unreg_xprt_class(&svc_tcp_bc_class);
}
#else /* CONFIG_SUNRPC_BACKCHANNEL */
static void svc_init_bc_xprt_sock(void)
{
}

static void svc_cleanup_bc_xprt_sock(void)
{
}
#endif /* CONFIG_SUNRPC_BACKCHANNEL */

static struct svc_xprt_ops svc_tcp_ops = {
	.xpo_create = svc_tcp_create,
	.xpo_recvfrom = svc_tcp_recvfrom,
	.xpo_sendto = svc_tcp_sendto,
	.xpo_release_rqst = svc_release_skb,
	.xpo_detach = svc_tcp_sock_detach,
	.xpo_free = svc_sock_free,
	.xpo_prep_reply_hdr = svc_tcp_prep_reply_hdr,
	.xpo_has_wspace = svc_tcp_has_wspace,
	.xpo_accept = svc_tcp_accept,
};

static struct svc_xprt_class svc_tcp_class = {
	.xcl_name = "tcp",
	.xcl_owner = THIS_MODULE,
	.xcl_ops = &svc_tcp_ops,
	.xcl_max_payload = RPCSVC_MAXPAYLOAD_TCP,
};

void svc_init_xprt_sock(void)
{
	svc_reg_xprt_class(&svc_tcp_class);
	svc_reg_xprt_class(&svc_udp_class);
	svc_init_bc_xprt_sock();
}

void svc_cleanup_xprt_sock(void)
{
	svc_unreg_xprt_class(&svc_tcp_class);
	svc_unreg_xprt_class(&svc_udp_class);
	svc_cleanup_bc_xprt_sock();
}

static void svc_tcp_init(struct svc_sock *svsk, struct svc_serv *serv)
{
	struct sock	*sk = svsk->sk_sk;

	svc_xprt_init(sock_net(svsk->sk_sock->sk), &svc_tcp_class,
		      &svsk->sk_xprt, serv);
	set_bit(XPT_CACHE_AUTH, &svsk->sk_xprt.xpt_flags);
	if (sk->sk_state == TCP_LISTEN) {
		dprintk("setting up TCP socket for listening\n");
		set_bit(XPT_LISTENER, &svsk->sk_xprt.xpt_flags);
		sk->sk_data_ready = svc_tcp_listen_data_ready;
		set_bit(XPT_CONN, &svsk->sk_xprt.xpt_flags);
	} else {
		dprintk("setting up TCP socket for reading\n");
		sk->sk_state_change = svc_tcp_state_change;
		sk->sk_data_ready = svc_tcp_data_ready;
		sk->sk_write_space = svc_tcp_write_space;

		svsk->sk_reclen = 0;
		svsk->sk_tcplen = 0;
		memset(&svsk->sk_pages[0], 0, sizeof(svsk->sk_pages));

		tcp_sk(sk)->nonagle |= TCP_NAGLE_OFF;

		set_bit(XPT_DATA, &svsk->sk_xprt.xpt_flags);
		if (sk->sk_state != TCP_ESTABLISHED)
			set_bit(XPT_CLOSE, &svsk->sk_xprt.xpt_flags);
	}
}

void svc_sock_update_bufs(struct svc_serv *serv)
{
	/*
	 * The number of server threads has changed. Update
	 * rcvbuf and sndbuf accordingly on all sockets
	 */
	struct svc_sock *svsk;

	spin_lock_bh(&serv->sv_lock);
	list_for_each_entry(svsk, &serv->sv_permsocks, sk_xprt.xpt_list)
		set_bit(XPT_CHNGBUF, &svsk->sk_xprt.xpt_flags);
	list_for_each_entry(svsk, &serv->sv_tempsocks, sk_xprt.xpt_list)
		set_bit(XPT_CHNGBUF, &svsk->sk_xprt.xpt_flags);
	spin_unlock_bh(&serv->sv_lock);
}
EXPORT_SYMBOL_GPL(svc_sock_update_bufs);

/*
 * Initialize socket for RPC use and create svc_sock struct
 * XXX: May want to setsockopt SO_SNDBUF and SO_RCVBUF.
 */
static struct svc_sock *svc_setup_socket(struct svc_serv *serv,
						struct socket *sock,
						int *errp, int flags)
{
	struct svc_sock	*svsk;
	struct sock	*inet;
	int		pmap_register = !(flags & SVC_SOCK_ANONYMOUS);

	dprintk("svc: svc_setup_socket %p\n", sock);
	if (!(svsk = kzalloc(sizeof(*svsk), GFP_KERNEL))) {
		*errp = -ENOMEM;
		return NULL;
	}

	inet = sock->sk;

	/* Register socket with portmapper */
	if (*errp >= 0 && pmap_register)
		*errp = svc_register(serv, inet->sk_family, inet->sk_protocol,
				     ntohs(inet_sk(inet)->inet_sport));

	if (*errp < 0) {
		kfree(svsk);
		return NULL;
	}

	inet->sk_user_data = svsk;
	svsk->sk_sock = sock;
	svsk->sk_sk = inet;
	svsk->sk_ostate = inet->sk_state_change;
	svsk->sk_odata = inet->sk_data_ready;
	svsk->sk_owspace = inet->sk_write_space;

	/* Initialize the socket */
	if (sock->type == SOCK_DGRAM)
		svc_udp_init(svsk, serv);
	else {
		/* initialise setting must have enough space to
		 * receive and respond to one request.
		 */
		svc_sock_setbufsize(svsk->sk_sock, 4 * serv->sv_max_mesg,
					4 * serv->sv_max_mesg);
		svc_tcp_init(svsk, serv);
	}

	dprintk("svc: svc_setup_socket created %p (inet %p)\n",
				svsk, svsk->sk_sk);

	return svsk;
}

/**
 * svc_addsock - add a listener socket to an RPC service
 * @serv: pointer to RPC service to which to add a new listener
 * @fd: file descriptor of the new listener
 * @name_return: pointer to buffer to fill in with name of listener
 * @len: size of the buffer
 *
 * Fills in socket name and returns positive length of name if successful.
 * Name is terminated with '\n'.  On error, returns a negative errno
 * value.
 */
int svc_addsock(struct svc_serv *serv, const int fd, char *name_return,
		const size_t len)
{
	int err = 0;
	struct socket *so = sockfd_lookup(fd, &err);
	struct svc_sock *svsk = NULL;

	if (!so)
		return err;
	if ((so->sk->sk_family != PF_INET) && (so->sk->sk_family != PF_INET6))
		err =  -EAFNOSUPPORT;
	else if (so->sk->sk_protocol != IPPROTO_TCP &&
	    so->sk->sk_protocol != IPPROTO_UDP)
		err =  -EPROTONOSUPPORT;
	else if (so->state > SS_UNCONNECTED)
		err = -EISCONN;
	else {
		if (!try_module_get(THIS_MODULE))
			err = -ENOENT;
		else
			svsk = svc_setup_socket(serv, so, &err,
						SVC_SOCK_DEFAULTS);
		if (svsk) {
			struct sockaddr_storage addr;
			struct sockaddr *sin = (struct sockaddr *)&addr;
			int salen;
			if (kernel_getsockname(svsk->sk_sock, sin, &salen) == 0)
				svc_xprt_set_local(&svsk->sk_xprt, sin, salen);
			clear_bit(XPT_TEMP, &svsk->sk_xprt.xpt_flags);
			spin_lock_bh(&serv->sv_lock);
			list_add(&svsk->sk_xprt.xpt_list, &serv->sv_permsocks);
			spin_unlock_bh(&serv->sv_lock);
			svc_xprt_received(&svsk->sk_xprt);
			err = 0;
		} else
			module_put(THIS_MODULE);
	}
	if (err) {
		sockfd_put(so);
		return err;
	}
	return svc_one_sock_name(svsk, name_return, len);
}
EXPORT_SYMBOL_GPL(svc_addsock);

/*
 * Create socket for RPC service.
 */
static struct svc_xprt *svc_create_socket(struct svc_serv *serv,
					  int protocol,
					  struct net *net,
					  struct sockaddr *sin, int len,
					  int flags)
{
	struct svc_sock	*svsk;
	struct socket	*sock;
	int		error;
	int		type;
	struct sockaddr_storage addr;
	struct sockaddr *newsin = (struct sockaddr *)&addr;
	int		newlen;
	int		family;
	int		val;
	RPC_IFDEBUG(char buf[RPC_MAX_ADDRBUFLEN]);

	dprintk("svc: svc_create_socket(%s, %d, %s)\n",
			serv->sv_program->pg_name, protocol,
			__svc_print_addr(sin, buf, sizeof(buf)));

	if (protocol != IPPROTO_UDP && protocol != IPPROTO_TCP) {
		printk(KERN_WARNING "svc: only UDP and TCP "
				"sockets supported\n");
		return ERR_PTR(-EINVAL);
	}

	type = (protocol == IPPROTO_UDP)? SOCK_DGRAM : SOCK_STREAM;
	switch (sin->sa_family) {
	case AF_INET6:
		family = PF_INET6;
		break;
	case AF_INET:
		family = PF_INET;
		break;
	default:
		return ERR_PTR(-EINVAL);
	}

	error = __sock_create(net, family, type, protocol, &sock, 1);
	if (error < 0)
		return ERR_PTR(error);

	svc_reclassify_socket(sock);

	/*
	 * If this is an PF_INET6 listener, we want to avoid
	 * getting requests from IPv4 remotes.  Those should
	 * be shunted to a PF_INET listener via rpcbind.
	 */
	val = 1;
	if (family == PF_INET6)
		kernel_setsockopt(sock, SOL_IPV6, IPV6_V6ONLY,
					(char *)&val, sizeof(val));

	if (type == SOCK_STREAM)
		sock->sk->sk_reuse = 1;		/* allow address reuse */
	error = kernel_bind(sock, sin, len);
	if (error < 0)
		goto bummer;

	newlen = len;
	error = kernel_getsockname(sock, newsin, &newlen);
	if (error < 0)
		goto bummer;

	if (protocol == IPPROTO_TCP) {
		if ((error = kernel_listen(sock, 64)) < 0)
			goto bummer;
	}

	if ((svsk = svc_setup_socket(serv, sock, &error, flags)) != NULL) {
		svc_xprt_set_local(&svsk->sk_xprt, newsin, newlen);
		return (struct svc_xprt *)svsk;
	}

bummer:
	dprintk("svc: svc_create_socket error = %d\n", -error);
	sock_release(sock);
	return ERR_PTR(error);
}

/*
 * Detach the svc_sock from the socket so that no
 * more callbacks occur.
 */
static void svc_sock_detach(struct svc_xprt *xprt)
{
	struct svc_sock *svsk = container_of(xprt, struct svc_sock, sk_xprt);
	struct sock *sk = svsk->sk_sk;
	wait_queue_head_t *wq;

	dprintk("svc: svc_sock_detach(%p)\n", svsk);

	/* put back the old socket callbacks */
	sk->sk_state_change = svsk->sk_ostate;
	sk->sk_data_ready = svsk->sk_odata;
	sk->sk_write_space = svsk->sk_owspace;

	wq = sk_sleep(sk);
	if (wq && waitqueue_active(wq))
		wake_up_interruptible(wq);
}

/*
 * Disconnect the socket, and reset the callbacks
 */
static void svc_tcp_sock_detach(struct svc_xprt *xprt)
{
	struct svc_sock *svsk = container_of(xprt, struct svc_sock, sk_xprt);

	dprintk("svc: svc_tcp_sock_detach(%p)\n", svsk);

	svc_sock_detach(xprt);

	if (!test_bit(XPT_LISTENER, &xprt->xpt_flags)) {
		svc_tcp_clear_pages(svsk);
		kernel_sock_shutdown(svsk->sk_sock, SHUT_RDWR);
	}
}

/*
 * Free the svc_sock's socket resources and the svc_sock itself.
 */
static void svc_sock_free(struct svc_xprt *xprt)
{
	struct svc_sock *svsk = container_of(xprt, struct svc_sock, sk_xprt);
	dprintk("svc: svc_sock_free(%p)\n", svsk);

	if (svsk->sk_sock->file)
		sockfd_put(svsk->sk_sock);
	else
		sock_release(svsk->sk_sock);
	kfree(svsk);
}

#if defined(CONFIG_SUNRPC_BACKCHANNEL)
/*
 * Create a back channel svc_xprt which shares the fore channel socket.
 */
static struct svc_xprt *svc_bc_create_socket(struct svc_serv *serv,
					     int protocol,
					     struct net *net,
					     struct sockaddr *sin, int len,
					     int flags)
{
	struct svc_sock *svsk;
	struct svc_xprt *xprt;

	if (protocol != IPPROTO_TCP) {
		printk(KERN_WARNING "svc: only TCP sockets"
			" supported on shared back channel\n");
		return ERR_PTR(-EINVAL);
	}

	svsk = kzalloc(sizeof(*svsk), GFP_KERNEL);
	if (!svsk)
		return ERR_PTR(-ENOMEM);

	xprt = &svsk->sk_xprt;
	svc_xprt_init(net, &svc_tcp_bc_class, xprt, serv);

	serv->sv_bc_xprt = xprt;

	return xprt;
}

/*
 * Free a back channel svc_sock.
 */
static void svc_bc_sock_free(struct svc_xprt *xprt)
{
	if (xprt)
		kfree(container_of(xprt, struct svc_sock, sk_xprt));
}
#endif /* CONFIG_SUNRPC_BACKCHANNEL */<|MERGE_RESOLUTION|>--- conflicted
+++ resolved
@@ -157,11 +157,7 @@
 			cmh->cmsg_level = SOL_IPV6;
 			cmh->cmsg_type = IPV6_PKTINFO;
 			pki->ipi6_ifindex = daddr->sin6_scope_id;
-<<<<<<< HEAD
-			ipv6_addr_copy(&pki->ipi6_addr,	&daddr->sin6_addr);
-=======
 			pki->ipi6_addr = daddr->sin6_addr;
->>>>>>> dcd6c922
 			cmh->cmsg_len = CMSG_LEN(sizeof(*pki));
 		}
 		break;
@@ -527,11 +523,7 @@
 		return 0;
 
 	daddr->sin6_family = AF_INET6;
-<<<<<<< HEAD
-	ipv6_addr_copy(&daddr->sin6_addr, &pki->ipi6_addr);
-=======
 	daddr->sin6_addr = pki->ipi6_addr;
->>>>>>> dcd6c922
 	daddr->sin6_scope_id = pki->ipi6_ifindex;
 	return 1;
 }
