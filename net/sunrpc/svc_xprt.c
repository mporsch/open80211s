--- conflicted
+++ resolved
@@ -129,12 +129,9 @@
 	if (test_bit(XPT_CACHE_AUTH, &xprt->xpt_flags))
 		svcauth_unix_info_release(xprt);
 	put_net(xprt->xpt_net);
-<<<<<<< HEAD
-=======
 	/* See comment on corresponding get in xs_setup_bc_tcp(): */
 	if (xprt->xpt_bc_xprt)
 		xprt_put(xprt->xpt_bc_xprt);
->>>>>>> 3cbea436
 	xprt->xpt_ops->xpo_free(xprt);
 	module_put(owner);
 }
@@ -713,14 +710,10 @@
 	if (test_bit(XPT_CLOSE, &xprt->xpt_flags)) {
 		dprintk("svc_recv: found XPT_CLOSE\n");
 		svc_delete_xprt(xprt);
-<<<<<<< HEAD
-	} else if (test_bit(XPT_LISTENER, &xprt->xpt_flags)) {
-=======
 		/* Leave XPT_BUSY set on the dead xprt: */
 		goto out;
 	}
 	if (test_bit(XPT_LISTENER, &xprt->xpt_flags)) {
->>>>>>> 3cbea436
 		struct svc_xprt *newxpt;
 		newxpt = xprt->xpt_ops->xpo_accept(xprt);
 		if (newxpt) {
@@ -745,32 +738,18 @@
 			spin_unlock_bh(&serv->sv_lock);
 			svc_xprt_received(newxpt);
 		}
-<<<<<<< HEAD
-		svc_xprt_received(xprt);
-	} else {
-=======
 	} else if (xprt->xpt_ops->xpo_has_wspace(xprt)) {
->>>>>>> 3cbea436
 		dprintk("svc: server %p, pool %u, transport %p, inuse=%d\n",
 			rqstp, pool->sp_id, xprt,
 			atomic_read(&xprt->xpt_ref.refcount));
 		rqstp->rq_deferred = svc_deferred_dequeue(xprt);
 		if (rqstp->rq_deferred)
 			len = svc_deferred_recv(rqstp);
-<<<<<<< HEAD
-		} else {
-=======
 		else
->>>>>>> 3cbea436
 			len = xprt->xpt_ops->xpo_recvfrom(rqstp);
-			svc_xprt_received(xprt);
-		}
 		dprintk("svc: got len=%d\n", len);
 	}
-<<<<<<< HEAD
-=======
 	svc_xprt_received(xprt);
->>>>>>> 3cbea436
 
 	/* No data, incomplete (TCP) read, or accept() */
 	if (len == 0 || len == -EAGAIN)
@@ -946,16 +925,12 @@
 	if (test_and_set_bit(XPT_BUSY, &xprt->xpt_flags))
 		/* someone else will have to effect the close */
 		return;
-<<<<<<< HEAD
-
-=======
 	/*
 	 * We expect svc_close_xprt() to work even when no threads are
 	 * running (e.g., while configuring the server before starting
 	 * any threads), so if the transport isn't busy, we delete
 	 * it ourself:
 	 */
->>>>>>> 3cbea436
 	svc_delete_xprt(xprt);
 }
 EXPORT_SYMBOL_GPL(svc_close_xprt);
