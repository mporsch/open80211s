--- conflicted
+++ resolved
@@ -117,14 +117,6 @@
 			bands = wdev->wiphy->bands[band];
 			if (!bands)
 				continue;
-<<<<<<< HEAD
-			for (j = 0; j < wdev->wiphy->bands[band]->n_channels;
-			     i++, j++)
-				request->channels[i] =
-					&wdev->wiphy->bands[band]->channels[j];
-			request->rates[band] =
-				(1 << wdev->wiphy->bands[band]->n_bitrates) - 1;
-=======
 			for (j = 0; j < bands->n_channels; j++) {
 				channel = &bands->channels[j];
 				if (channel->flags & IEEE80211_CHAN_DISABLED)
@@ -132,7 +124,6 @@
 				request->channels[i++] = channel;
 			}
 			request->rates[band] = (1 << bands->n_bitrates) - 1;
->>>>>>> da3ba88a
 		}
 		n_channels = i;
 	}
