--- conflicted
+++ resolved
@@ -824,10 +824,7 @@
 		return -EBUSY;
 
 	if (ntype != otype && netif_running(dev)) {
-<<<<<<< HEAD
-=======
 		mutex_lock(&rdev->devlist_mtx);
->>>>>>> 28c42c28
 		err = cfg80211_can_change_interface(rdev, dev->ieee80211_ptr,
 						    ntype);
 		mutex_unlock(&rdev->devlist_mtx);
