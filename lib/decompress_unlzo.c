--- conflicted
+++ resolved
@@ -120,11 +120,6 @@
 	size_t tmp;
 	u8 *in_buf, *in_buf_save, *out_buf;
 	int ret = -1;
-<<<<<<< HEAD
-
-	set_error_fn(error_fn);
-=======
->>>>>>> 3cbea436
 
 	if (output) {
 		out_buf = output;
@@ -259,13 +254,8 @@
 			}
 		}
 
-<<<<<<< HEAD
-		if (flush)
-			flush(out_buf, dst_len);
-=======
 		if (flush && flush(out_buf, dst_len) != dst_len)
 			goto exit_2;
->>>>>>> 3cbea436
 		if (output)
 			out_buf += dst_len;
 		if (posp)
