/*
 *  NSA Security-Enhanced Linux (SELinux) security module
 *
 *  This file contains the SELinux hook function implementations.
 *
 *  Authors:  Stephen Smalley, <sds@epoch.ncsc.mil>
 *	      Chris Vance, <cvance@nai.com>
 *	      Wayne Salamon, <wsalamon@nai.com>
 *	      James Morris <jmorris@redhat.com>
 *
 *  Copyright (C) 2001,2002 Networks Associates Technology, Inc.
 *  Copyright (C) 2003-2008 Red Hat, Inc., James Morris <jmorris@redhat.com>
 *					   Eric Paris <eparis@redhat.com>
 *  Copyright (C) 2004-2005 Trusted Computer Solutions, Inc.
 *			    <dgoeddel@trustedcs.com>
 *  Copyright (C) 2006, 2007, 2009 Hewlett-Packard Development Company, L.P.
 *	Paul Moore <paul.moore@hp.com>
 *  Copyright (C) 2007 Hitachi Software Engineering Co., Ltd.
 *		       Yuichi Nakamura <ynakam@hitachisoft.jp>
 *
 *	This program is free software; you can redistribute it and/or modify
 *	it under the terms of the GNU General Public License version 2,
 *	as published by the Free Software Foundation.
 */

#include <linux/init.h>
#include <linux/kd.h>
#include <linux/kernel.h>
#include <linux/tracehook.h>
#include <linux/errno.h>
#include <linux/ext2_fs.h>
#include <linux/sched.h>
#include <linux/security.h>
#include <linux/xattr.h>
#include <linux/capability.h>
#include <linux/unistd.h>
#include <linux/mm.h>
#include <linux/mman.h>
#include <linux/slab.h>
#include <linux/pagemap.h>
#include <linux/proc_fs.h>
#include <linux/swap.h>
#include <linux/spinlock.h>
#include <linux/syscalls.h>
#include <linux/dcache.h>
#include <linux/file.h>
#include <linux/fdtable.h>
#include <linux/namei.h>
#include <linux/mount.h>
#include <linux/netfilter_ipv4.h>
#include <linux/netfilter_ipv6.h>
#include <linux/tty.h>
#include <net/icmp.h>
#include <net/ip.h>		/* for local_port_range[] */
#include <net/tcp.h>		/* struct or_callable used in sock_rcv_skb */
#include <net/net_namespace.h>
#include <net/netlabel.h>
#include <linux/uaccess.h>
#include <asm/ioctls.h>
#include <asm/atomic.h>
#include <linux/bitops.h>
#include <linux/interrupt.h>
#include <linux/netdevice.h>	/* for network interface checks */
#include <linux/netlink.h>
#include <linux/tcp.h>
#include <linux/udp.h>
#include <linux/dccp.h>
#include <linux/quota.h>
#include <linux/un.h>		/* for Unix socket types */
#include <net/af_unix.h>	/* for Unix socket types */
#include <linux/parser.h>
#include <linux/nfs_mount.h>
#include <net/ipv6.h>
#include <linux/hugetlb.h>
#include <linux/personality.h>
#include <linux/audit.h>
#include <linux/string.h>
#include <linux/selinux.h>
#include <linux/mutex.h>
#include <linux/posix-timers.h>
#include <linux/syslog.h>
#include <linux/user_namespace.h>

#include "avc.h"
#include "objsec.h"
#include "netif.h"
#include "netnode.h"
#include "netport.h"
#include "xfrm.h"
#include "netlabel.h"
#include "audit.h"

#define NUM_SEL_MNT_OPTS 5

extern int selinux_nlmsg_lookup(u16 sclass, u16 nlmsg_type, u32 *perm);
extern struct security_operations *security_ops;

/* SECMARK reference count */
atomic_t selinux_secmark_refcount = ATOMIC_INIT(0);

#ifdef CONFIG_SECURITY_SELINUX_DEVELOP
int selinux_enforcing;

static int __init enforcing_setup(char *str)
{
	unsigned long enforcing;
	if (!strict_strtoul(str, 0, &enforcing))
		selinux_enforcing = enforcing ? 1 : 0;
	return 1;
}
__setup("enforcing=", enforcing_setup);
#endif

#ifdef CONFIG_SECURITY_SELINUX_BOOTPARAM
int selinux_enabled = CONFIG_SECURITY_SELINUX_BOOTPARAM_VALUE;

static int __init selinux_enabled_setup(char *str)
{
	unsigned long enabled;
	if (!strict_strtoul(str, 0, &enabled))
		selinux_enabled = enabled ? 1 : 0;
	return 1;
}
__setup("selinux=", selinux_enabled_setup);
#else
int selinux_enabled = 1;
#endif

static struct kmem_cache *sel_inode_cache;

/**
 * selinux_secmark_enabled - Check to see if SECMARK is currently enabled
 *
 * Description:
 * This function checks the SECMARK reference counter to see if any SECMARK
 * targets are currently configured, if the reference counter is greater than
 * zero SECMARK is considered to be enabled.  Returns true (1) if SECMARK is
 * enabled, false (0) if SECMARK is disabled.
 *
 */
static int selinux_secmark_enabled(void)
{
	return (atomic_read(&selinux_secmark_refcount) > 0);
}

/*
 * initialise the security for the init task
 */
static void cred_init_security(void)
{
	struct cred *cred = (struct cred *) current->real_cred;
	struct task_security_struct *tsec;

	tsec = kzalloc(sizeof(struct task_security_struct), GFP_KERNEL);
	if (!tsec)
		panic("SELinux:  Failed to initialize initial task.\n");

	tsec->osid = tsec->sid = SECINITSID_KERNEL;
	cred->security = tsec;
}

/*
 * get the security ID of a set of credentials
 */
static inline u32 cred_sid(const struct cred *cred)
{
	const struct task_security_struct *tsec;

	tsec = cred->security;
	return tsec->sid;
}

/*
 * get the objective security ID of a task
 */
static inline u32 task_sid(const struct task_struct *task)
{
	u32 sid;

	rcu_read_lock();
	sid = cred_sid(__task_cred(task));
	rcu_read_unlock();
	return sid;
}

/*
 * get the subjective security ID of the current task
 */
static inline u32 current_sid(void)
{
	const struct task_security_struct *tsec = current_security();

	return tsec->sid;
}

/* Allocate and free functions for each kind of security blob. */

static int inode_alloc_security(struct inode *inode)
{
	struct inode_security_struct *isec;
	u32 sid = current_sid();

	isec = kmem_cache_zalloc(sel_inode_cache, GFP_NOFS);
	if (!isec)
		return -ENOMEM;

	mutex_init(&isec->lock);
	INIT_LIST_HEAD(&isec->list);
	isec->inode = inode;
	isec->sid = SECINITSID_UNLABELED;
	isec->sclass = SECCLASS_FILE;
	isec->task_sid = sid;
	inode->i_security = isec;

	return 0;
}

static void inode_free_security(struct inode *inode)
{
	struct inode_security_struct *isec = inode->i_security;
	struct superblock_security_struct *sbsec = inode->i_sb->s_security;

	spin_lock(&sbsec->isec_lock);
	if (!list_empty(&isec->list))
		list_del_init(&isec->list);
	spin_unlock(&sbsec->isec_lock);

	inode->i_security = NULL;
	kmem_cache_free(sel_inode_cache, isec);
}

static int file_alloc_security(struct file *file)
{
	struct file_security_struct *fsec;
	u32 sid = current_sid();

	fsec = kzalloc(sizeof(struct file_security_struct), GFP_KERNEL);
	if (!fsec)
		return -ENOMEM;

	fsec->sid = sid;
	fsec->fown_sid = sid;
	file->f_security = fsec;

	return 0;
}

static void file_free_security(struct file *file)
{
	struct file_security_struct *fsec = file->f_security;
	file->f_security = NULL;
	kfree(fsec);
}

static int superblock_alloc_security(struct super_block *sb)
{
	struct superblock_security_struct *sbsec;

	sbsec = kzalloc(sizeof(struct superblock_security_struct), GFP_KERNEL);
	if (!sbsec)
		return -ENOMEM;

	mutex_init(&sbsec->lock);
	INIT_LIST_HEAD(&sbsec->isec_head);
	spin_lock_init(&sbsec->isec_lock);
	sbsec->sb = sb;
	sbsec->sid = SECINITSID_UNLABELED;
	sbsec->def_sid = SECINITSID_FILE;
	sbsec->mntpoint_sid = SECINITSID_UNLABELED;
	sb->s_security = sbsec;

	return 0;
}

static void superblock_free_security(struct super_block *sb)
{
	struct superblock_security_struct *sbsec = sb->s_security;
	sb->s_security = NULL;
	kfree(sbsec);
}

/* The security server must be initialized before
   any labeling or access decisions can be provided. */
extern int ss_initialized;

/* The file system's label must be initialized prior to use. */

static const char *labeling_behaviors[6] = {
	"uses xattr",
	"uses transition SIDs",
	"uses task SIDs",
	"uses genfs_contexts",
	"not configured for labeling",
	"uses mountpoint labeling",
};

static int inode_doinit_with_dentry(struct inode *inode, struct dentry *opt_dentry);

static inline int inode_doinit(struct inode *inode)
{
	return inode_doinit_with_dentry(inode, NULL);
}

enum {
	Opt_error = -1,
	Opt_context = 1,
	Opt_fscontext = 2,
	Opt_defcontext = 3,
	Opt_rootcontext = 4,
	Opt_labelsupport = 5,
};

static const match_table_t tokens = {
	{Opt_context, CONTEXT_STR "%s"},
	{Opt_fscontext, FSCONTEXT_STR "%s"},
	{Opt_defcontext, DEFCONTEXT_STR "%s"},
	{Opt_rootcontext, ROOTCONTEXT_STR "%s"},
	{Opt_labelsupport, LABELSUPP_STR},
	{Opt_error, NULL},
};

#define SEL_MOUNT_FAIL_MSG "SELinux:  duplicate or incompatible mount options\n"

static int may_context_mount_sb_relabel(u32 sid,
			struct superblock_security_struct *sbsec,
			const struct cred *cred)
{
	const struct task_security_struct *tsec = cred->security;
	int rc;

	rc = avc_has_perm(tsec->sid, sbsec->sid, SECCLASS_FILESYSTEM,
			  FILESYSTEM__RELABELFROM, NULL);
	if (rc)
		return rc;

	rc = avc_has_perm(tsec->sid, sid, SECCLASS_FILESYSTEM,
			  FILESYSTEM__RELABELTO, NULL);
	return rc;
}

static int may_context_mount_inode_relabel(u32 sid,
			struct superblock_security_struct *sbsec,
			const struct cred *cred)
{
	const struct task_security_struct *tsec = cred->security;
	int rc;
	rc = avc_has_perm(tsec->sid, sbsec->sid, SECCLASS_FILESYSTEM,
			  FILESYSTEM__RELABELFROM, NULL);
	if (rc)
		return rc;

	rc = avc_has_perm(sid, sbsec->sid, SECCLASS_FILESYSTEM,
			  FILESYSTEM__ASSOCIATE, NULL);
	return rc;
}

static int sb_finish_set_opts(struct super_block *sb)
{
	struct superblock_security_struct *sbsec = sb->s_security;
	struct dentry *root = sb->s_root;
	struct inode *root_inode = root->d_inode;
	int rc = 0;

	if (sbsec->behavior == SECURITY_FS_USE_XATTR) {
		/* Make sure that the xattr handler exists and that no
		   error other than -ENODATA is returned by getxattr on
		   the root directory.  -ENODATA is ok, as this may be
		   the first boot of the SELinux kernel before we have
		   assigned xattr values to the filesystem. */
		if (!root_inode->i_op->getxattr) {
			printk(KERN_WARNING "SELinux: (dev %s, type %s) has no "
			       "xattr support\n", sb->s_id, sb->s_type->name);
			rc = -EOPNOTSUPP;
			goto out;
		}
		rc = root_inode->i_op->getxattr(root, XATTR_NAME_SELINUX, NULL, 0);
		if (rc < 0 && rc != -ENODATA) {
			if (rc == -EOPNOTSUPP)
				printk(KERN_WARNING "SELinux: (dev %s, type "
				       "%s) has no security xattr handler\n",
				       sb->s_id, sb->s_type->name);
			else
				printk(KERN_WARNING "SELinux: (dev %s, type "
				       "%s) getxattr errno %d\n", sb->s_id,
				       sb->s_type->name, -rc);
			goto out;
		}
	}

	sbsec->flags |= (SE_SBINITIALIZED | SE_SBLABELSUPP);

	if (sbsec->behavior > ARRAY_SIZE(labeling_behaviors))
		printk(KERN_ERR "SELinux: initialized (dev %s, type %s), unknown behavior\n",
		       sb->s_id, sb->s_type->name);
	else
		printk(KERN_DEBUG "SELinux: initialized (dev %s, type %s), %s\n",
		       sb->s_id, sb->s_type->name,
		       labeling_behaviors[sbsec->behavior-1]);

	if (sbsec->behavior == SECURITY_FS_USE_GENFS ||
	    sbsec->behavior == SECURITY_FS_USE_MNTPOINT ||
	    sbsec->behavior == SECURITY_FS_USE_NONE ||
	    sbsec->behavior > ARRAY_SIZE(labeling_behaviors))
		sbsec->flags &= ~SE_SBLABELSUPP;

	/* Special handling for sysfs. Is genfs but also has setxattr handler*/
	if (strncmp(sb->s_type->name, "sysfs", sizeof("sysfs")) == 0)
		sbsec->flags |= SE_SBLABELSUPP;

	/* Initialize the root inode. */
	rc = inode_doinit_with_dentry(root_inode, root);

	/* Initialize any other inodes associated with the superblock, e.g.
	   inodes created prior to initial policy load or inodes created
	   during get_sb by a pseudo filesystem that directly
	   populates itself. */
	spin_lock(&sbsec->isec_lock);
next_inode:
	if (!list_empty(&sbsec->isec_head)) {
		struct inode_security_struct *isec =
				list_entry(sbsec->isec_head.next,
					   struct inode_security_struct, list);
		struct inode *inode = isec->inode;
		spin_unlock(&sbsec->isec_lock);
		inode = igrab(inode);
		if (inode) {
			if (!IS_PRIVATE(inode))
				inode_doinit(inode);
			iput(inode);
		}
		spin_lock(&sbsec->isec_lock);
		list_del_init(&isec->list);
		goto next_inode;
	}
	spin_unlock(&sbsec->isec_lock);
out:
	return rc;
}

/*
 * This function should allow an FS to ask what it's mount security
 * options were so it can use those later for submounts, displaying
 * mount options, or whatever.
 */
static int selinux_get_mnt_opts(const struct super_block *sb,
				struct security_mnt_opts *opts)
{
	int rc = 0, i;
	struct superblock_security_struct *sbsec = sb->s_security;
	char *context = NULL;
	u32 len;
	char tmp;

	security_init_mnt_opts(opts);

	if (!(sbsec->flags & SE_SBINITIALIZED))
		return -EINVAL;

	if (!ss_initialized)
		return -EINVAL;

	tmp = sbsec->flags & SE_MNTMASK;
	/* count the number of mount options for this sb */
	for (i = 0; i < 8; i++) {
		if (tmp & 0x01)
			opts->num_mnt_opts++;
		tmp >>= 1;
	}
	/* Check if the Label support flag is set */
	if (sbsec->flags & SE_SBLABELSUPP)
		opts->num_mnt_opts++;

	opts->mnt_opts = kcalloc(opts->num_mnt_opts, sizeof(char *), GFP_ATOMIC);
	if (!opts->mnt_opts) {
		rc = -ENOMEM;
		goto out_free;
	}

	opts->mnt_opts_flags = kcalloc(opts->num_mnt_opts, sizeof(int), GFP_ATOMIC);
	if (!opts->mnt_opts_flags) {
		rc = -ENOMEM;
		goto out_free;
	}

	i = 0;
	if (sbsec->flags & FSCONTEXT_MNT) {
		rc = security_sid_to_context(sbsec->sid, &context, &len);
		if (rc)
			goto out_free;
		opts->mnt_opts[i] = context;
		opts->mnt_opts_flags[i++] = FSCONTEXT_MNT;
	}
	if (sbsec->flags & CONTEXT_MNT) {
		rc = security_sid_to_context(sbsec->mntpoint_sid, &context, &len);
		if (rc)
			goto out_free;
		opts->mnt_opts[i] = context;
		opts->mnt_opts_flags[i++] = CONTEXT_MNT;
	}
	if (sbsec->flags & DEFCONTEXT_MNT) {
		rc = security_sid_to_context(sbsec->def_sid, &context, &len);
		if (rc)
			goto out_free;
		opts->mnt_opts[i] = context;
		opts->mnt_opts_flags[i++] = DEFCONTEXT_MNT;
	}
	if (sbsec->flags & ROOTCONTEXT_MNT) {
		struct inode *root = sbsec->sb->s_root->d_inode;
		struct inode_security_struct *isec = root->i_security;

		rc = security_sid_to_context(isec->sid, &context, &len);
		if (rc)
			goto out_free;
		opts->mnt_opts[i] = context;
		opts->mnt_opts_flags[i++] = ROOTCONTEXT_MNT;
	}
	if (sbsec->flags & SE_SBLABELSUPP) {
		opts->mnt_opts[i] = NULL;
		opts->mnt_opts_flags[i++] = SE_SBLABELSUPP;
	}

	BUG_ON(i != opts->num_mnt_opts);

	return 0;

out_free:
	security_free_mnt_opts(opts);
	return rc;
}

static int bad_option(struct superblock_security_struct *sbsec, char flag,
		      u32 old_sid, u32 new_sid)
{
	char mnt_flags = sbsec->flags & SE_MNTMASK;

	/* check if the old mount command had the same options */
	if (sbsec->flags & SE_SBINITIALIZED)
		if (!(sbsec->flags & flag) ||
		    (old_sid != new_sid))
			return 1;

	/* check if we were passed the same options twice,
	 * aka someone passed context=a,context=b
	 */
	if (!(sbsec->flags & SE_SBINITIALIZED))
		if (mnt_flags & flag)
			return 1;
	return 0;
}

/*
 * Allow filesystems with binary mount data to explicitly set mount point
 * labeling information.
 */
static int selinux_set_mnt_opts(struct super_block *sb,
				struct security_mnt_opts *opts)
{
	const struct cred *cred = current_cred();
	int rc = 0, i;
	struct superblock_security_struct *sbsec = sb->s_security;
	const char *name = sb->s_type->name;
	struct inode *inode = sbsec->sb->s_root->d_inode;
	struct inode_security_struct *root_isec = inode->i_security;
	u32 fscontext_sid = 0, context_sid = 0, rootcontext_sid = 0;
	u32 defcontext_sid = 0;
	char **mount_options = opts->mnt_opts;
	int *flags = opts->mnt_opts_flags;
	int num_opts = opts->num_mnt_opts;

	mutex_lock(&sbsec->lock);

	if (!ss_initialized) {
		if (!num_opts) {
			/* Defer initialization until selinux_complete_init,
			   after the initial policy is loaded and the security
			   server is ready to handle calls. */
			goto out;
		}
		rc = -EINVAL;
		printk(KERN_WARNING "SELinux: Unable to set superblock options "
			"before the security server is initialized\n");
		goto out;
	}

	/*
	 * Binary mount data FS will come through this function twice.  Once
	 * from an explicit call and once from the generic calls from the vfs.
	 * Since the generic VFS calls will not contain any security mount data
	 * we need to skip the double mount verification.
	 *
	 * This does open a hole in which we will not notice if the first
	 * mount using this sb set explict options and a second mount using
	 * this sb does not set any security options.  (The first options
	 * will be used for both mounts)
	 */
	if ((sbsec->flags & SE_SBINITIALIZED) && (sb->s_type->fs_flags & FS_BINARY_MOUNTDATA)
	    && (num_opts == 0))
		goto out;

	/*
	 * parse the mount options, check if they are valid sids.
	 * also check if someone is trying to mount the same sb more
	 * than once with different security options.
	 */
	for (i = 0; i < num_opts; i++) {
		u32 sid;

		if (flags[i] == SE_SBLABELSUPP)
			continue;
		rc = security_context_to_sid(mount_options[i],
					     strlen(mount_options[i]), &sid);
		if (rc) {
			printk(KERN_WARNING "SELinux: security_context_to_sid"
			       "(%s) failed for (dev %s, type %s) errno=%d\n",
			       mount_options[i], sb->s_id, name, rc);
			goto out;
		}
		switch (flags[i]) {
		case FSCONTEXT_MNT:
			fscontext_sid = sid;

			if (bad_option(sbsec, FSCONTEXT_MNT, sbsec->sid,
					fscontext_sid))
				goto out_double_mount;

			sbsec->flags |= FSCONTEXT_MNT;
			break;
		case CONTEXT_MNT:
			context_sid = sid;

			if (bad_option(sbsec, CONTEXT_MNT, sbsec->mntpoint_sid,
					context_sid))
				goto out_double_mount;

			sbsec->flags |= CONTEXT_MNT;
			break;
		case ROOTCONTEXT_MNT:
			rootcontext_sid = sid;

			if (bad_option(sbsec, ROOTCONTEXT_MNT, root_isec->sid,
					rootcontext_sid))
				goto out_double_mount;

			sbsec->flags |= ROOTCONTEXT_MNT;

			break;
		case DEFCONTEXT_MNT:
			defcontext_sid = sid;

			if (bad_option(sbsec, DEFCONTEXT_MNT, sbsec->def_sid,
					defcontext_sid))
				goto out_double_mount;

			sbsec->flags |= DEFCONTEXT_MNT;

			break;
		default:
			rc = -EINVAL;
			goto out;
		}
	}

	if (sbsec->flags & SE_SBINITIALIZED) {
		/* previously mounted with options, but not on this attempt? */
		if ((sbsec->flags & SE_MNTMASK) && !num_opts)
			goto out_double_mount;
		rc = 0;
		goto out;
	}

	if (strcmp(sb->s_type->name, "proc") == 0)
		sbsec->flags |= SE_SBPROC;

	/* Determine the labeling behavior to use for this filesystem type. */
	rc = security_fs_use((sbsec->flags & SE_SBPROC) ? "proc" : sb->s_type->name, &sbsec->behavior, &sbsec->sid);
	if (rc) {
		printk(KERN_WARNING "%s: security_fs_use(%s) returned %d\n",
		       __func__, sb->s_type->name, rc);
		goto out;
	}

	/* sets the context of the superblock for the fs being mounted. */
	if (fscontext_sid) {
		rc = may_context_mount_sb_relabel(fscontext_sid, sbsec, cred);
		if (rc)
			goto out;

		sbsec->sid = fscontext_sid;
	}

	/*
	 * Switch to using mount point labeling behavior.
	 * sets the label used on all file below the mountpoint, and will set
	 * the superblock context if not already set.
	 */
	if (context_sid) {
		if (!fscontext_sid) {
			rc = may_context_mount_sb_relabel(context_sid, sbsec,
							  cred);
			if (rc)
				goto out;
			sbsec->sid = context_sid;
		} else {
			rc = may_context_mount_inode_relabel(context_sid, sbsec,
							     cred);
			if (rc)
				goto out;
		}
		if (!rootcontext_sid)
			rootcontext_sid = context_sid;

		sbsec->mntpoint_sid = context_sid;
		sbsec->behavior = SECURITY_FS_USE_MNTPOINT;
	}

	if (rootcontext_sid) {
		rc = may_context_mount_inode_relabel(rootcontext_sid, sbsec,
						     cred);
		if (rc)
			goto out;

		root_isec->sid = rootcontext_sid;
		root_isec->initialized = 1;
	}

	if (defcontext_sid) {
		if (sbsec->behavior != SECURITY_FS_USE_XATTR) {
			rc = -EINVAL;
			printk(KERN_WARNING "SELinux: defcontext option is "
			       "invalid for this filesystem type\n");
			goto out;
		}

		if (defcontext_sid != sbsec->def_sid) {
			rc = may_context_mount_inode_relabel(defcontext_sid,
							     sbsec, cred);
			if (rc)
				goto out;
		}

		sbsec->def_sid = defcontext_sid;
	}

	rc = sb_finish_set_opts(sb);
out:
	mutex_unlock(&sbsec->lock);
	return rc;
out_double_mount:
	rc = -EINVAL;
	printk(KERN_WARNING "SELinux: mount invalid.  Same superblock, different "
	       "security settings for (dev %s, type %s)\n", sb->s_id, name);
	goto out;
}

static void selinux_sb_clone_mnt_opts(const struct super_block *oldsb,
					struct super_block *newsb)
{
	const struct superblock_security_struct *oldsbsec = oldsb->s_security;
	struct superblock_security_struct *newsbsec = newsb->s_security;

	int set_fscontext =	(oldsbsec->flags & FSCONTEXT_MNT);
	int set_context =	(oldsbsec->flags & CONTEXT_MNT);
	int set_rootcontext =	(oldsbsec->flags & ROOTCONTEXT_MNT);

	/*
	 * if the parent was able to be mounted it clearly had no special lsm
	 * mount options.  thus we can safely deal with this superblock later
	 */
	if (!ss_initialized)
		return;

	/* how can we clone if the old one wasn't set up?? */
	BUG_ON(!(oldsbsec->flags & SE_SBINITIALIZED));

	/* if fs is reusing a sb, just let its options stand... */
	if (newsbsec->flags & SE_SBINITIALIZED)
		return;

	mutex_lock(&newsbsec->lock);

	newsbsec->flags = oldsbsec->flags;

	newsbsec->sid = oldsbsec->sid;
	newsbsec->def_sid = oldsbsec->def_sid;
	newsbsec->behavior = oldsbsec->behavior;

	if (set_context) {
		u32 sid = oldsbsec->mntpoint_sid;

		if (!set_fscontext)
			newsbsec->sid = sid;
		if (!set_rootcontext) {
			struct inode *newinode = newsb->s_root->d_inode;
			struct inode_security_struct *newisec = newinode->i_security;
			newisec->sid = sid;
		}
		newsbsec->mntpoint_sid = sid;
	}
	if (set_rootcontext) {
		const struct inode *oldinode = oldsb->s_root->d_inode;
		const struct inode_security_struct *oldisec = oldinode->i_security;
		struct inode *newinode = newsb->s_root->d_inode;
		struct inode_security_struct *newisec = newinode->i_security;

		newisec->sid = oldisec->sid;
	}

	sb_finish_set_opts(newsb);
	mutex_unlock(&newsbsec->lock);
}

static int selinux_parse_opts_str(char *options,
				  struct security_mnt_opts *opts)
{
	char *p;
	char *context = NULL, *defcontext = NULL;
	char *fscontext = NULL, *rootcontext = NULL;
	int rc, num_mnt_opts = 0;

	opts->num_mnt_opts = 0;

	/* Standard string-based options. */
	while ((p = strsep(&options, "|")) != NULL) {
		int token;
		substring_t args[MAX_OPT_ARGS];

		if (!*p)
			continue;

		token = match_token(p, tokens, args);

		switch (token) {
		case Opt_context:
			if (context || defcontext) {
				rc = -EINVAL;
				printk(KERN_WARNING SEL_MOUNT_FAIL_MSG);
				goto out_err;
			}
			context = match_strdup(&args[0]);
			if (!context) {
				rc = -ENOMEM;
				goto out_err;
			}
			break;

		case Opt_fscontext:
			if (fscontext) {
				rc = -EINVAL;
				printk(KERN_WARNING SEL_MOUNT_FAIL_MSG);
				goto out_err;
			}
			fscontext = match_strdup(&args[0]);
			if (!fscontext) {
				rc = -ENOMEM;
				goto out_err;
			}
			break;

		case Opt_rootcontext:
			if (rootcontext) {
				rc = -EINVAL;
				printk(KERN_WARNING SEL_MOUNT_FAIL_MSG);
				goto out_err;
			}
			rootcontext = match_strdup(&args[0]);
			if (!rootcontext) {
				rc = -ENOMEM;
				goto out_err;
			}
			break;

		case Opt_defcontext:
			if (context || defcontext) {
				rc = -EINVAL;
				printk(KERN_WARNING SEL_MOUNT_FAIL_MSG);
				goto out_err;
			}
			defcontext = match_strdup(&args[0]);
			if (!defcontext) {
				rc = -ENOMEM;
				goto out_err;
			}
			break;
		case Opt_labelsupport:
			break;
		default:
			rc = -EINVAL;
			printk(KERN_WARNING "SELinux:  unknown mount option\n");
			goto out_err;

		}
	}

	rc = -ENOMEM;
	opts->mnt_opts = kcalloc(NUM_SEL_MNT_OPTS, sizeof(char *), GFP_ATOMIC);
	if (!opts->mnt_opts)
		goto out_err;

	opts->mnt_opts_flags = kcalloc(NUM_SEL_MNT_OPTS, sizeof(int), GFP_ATOMIC);
	if (!opts->mnt_opts_flags) {
		kfree(opts->mnt_opts);
		goto out_err;
	}

	if (fscontext) {
		opts->mnt_opts[num_mnt_opts] = fscontext;
		opts->mnt_opts_flags[num_mnt_opts++] = FSCONTEXT_MNT;
	}
	if (context) {
		opts->mnt_opts[num_mnt_opts] = context;
		opts->mnt_opts_flags[num_mnt_opts++] = CONTEXT_MNT;
	}
	if (rootcontext) {
		opts->mnt_opts[num_mnt_opts] = rootcontext;
		opts->mnt_opts_flags[num_mnt_opts++] = ROOTCONTEXT_MNT;
	}
	if (defcontext) {
		opts->mnt_opts[num_mnt_opts] = defcontext;
		opts->mnt_opts_flags[num_mnt_opts++] = DEFCONTEXT_MNT;
	}

	opts->num_mnt_opts = num_mnt_opts;
	return 0;

out_err:
	kfree(context);
	kfree(defcontext);
	kfree(fscontext);
	kfree(rootcontext);
	return rc;
}
/*
 * string mount options parsing and call set the sbsec
 */
static int superblock_doinit(struct super_block *sb, void *data)
{
	int rc = 0;
	char *options = data;
	struct security_mnt_opts opts;

	security_init_mnt_opts(&opts);

	if (!data)
		goto out;

	BUG_ON(sb->s_type->fs_flags & FS_BINARY_MOUNTDATA);

	rc = selinux_parse_opts_str(options, &opts);
	if (rc)
		goto out_err;

out:
	rc = selinux_set_mnt_opts(sb, &opts);

out_err:
	security_free_mnt_opts(&opts);
	return rc;
}

static void selinux_write_opts(struct seq_file *m,
			       struct security_mnt_opts *opts)
{
	int i;
	char *prefix;

	for (i = 0; i < opts->num_mnt_opts; i++) {
		char *has_comma;

		if (opts->mnt_opts[i])
			has_comma = strchr(opts->mnt_opts[i], ',');
		else
			has_comma = NULL;

		switch (opts->mnt_opts_flags[i]) {
		case CONTEXT_MNT:
			prefix = CONTEXT_STR;
			break;
		case FSCONTEXT_MNT:
			prefix = FSCONTEXT_STR;
			break;
		case ROOTCONTEXT_MNT:
			prefix = ROOTCONTEXT_STR;
			break;
		case DEFCONTEXT_MNT:
			prefix = DEFCONTEXT_STR;
			break;
		case SE_SBLABELSUPP:
			seq_putc(m, ',');
			seq_puts(m, LABELSUPP_STR);
			continue;
		default:
			BUG();
			return;
		};
		/* we need a comma before each option */
		seq_putc(m, ',');
		seq_puts(m, prefix);
		if (has_comma)
			seq_putc(m, '\"');
		seq_puts(m, opts->mnt_opts[i]);
		if (has_comma)
			seq_putc(m, '\"');
	}
}

static int selinux_sb_show_options(struct seq_file *m, struct super_block *sb)
{
	struct security_mnt_opts opts;
	int rc;

	rc = selinux_get_mnt_opts(sb, &opts);
	if (rc) {
		/* before policy load we may get EINVAL, don't show anything */
		if (rc == -EINVAL)
			rc = 0;
		return rc;
	}

	selinux_write_opts(m, &opts);

	security_free_mnt_opts(&opts);

	return rc;
}

static inline u16 inode_mode_to_security_class(umode_t mode)
{
	switch (mode & S_IFMT) {
	case S_IFSOCK:
		return SECCLASS_SOCK_FILE;
	case S_IFLNK:
		return SECCLASS_LNK_FILE;
	case S_IFREG:
		return SECCLASS_FILE;
	case S_IFBLK:
		return SECCLASS_BLK_FILE;
	case S_IFDIR:
		return SECCLASS_DIR;
	case S_IFCHR:
		return SECCLASS_CHR_FILE;
	case S_IFIFO:
		return SECCLASS_FIFO_FILE;

	}

	return SECCLASS_FILE;
}

static inline int default_protocol_stream(int protocol)
{
	return (protocol == IPPROTO_IP || protocol == IPPROTO_TCP);
}

static inline int default_protocol_dgram(int protocol)
{
	return (protocol == IPPROTO_IP || protocol == IPPROTO_UDP);
}

static inline u16 socket_type_to_security_class(int family, int type, int protocol)
{
	switch (family) {
	case PF_UNIX:
		switch (type) {
		case SOCK_STREAM:
		case SOCK_SEQPACKET:
			return SECCLASS_UNIX_STREAM_SOCKET;
		case SOCK_DGRAM:
			return SECCLASS_UNIX_DGRAM_SOCKET;
		}
		break;
	case PF_INET:
	case PF_INET6:
		switch (type) {
		case SOCK_STREAM:
			if (default_protocol_stream(protocol))
				return SECCLASS_TCP_SOCKET;
			else
				return SECCLASS_RAWIP_SOCKET;
		case SOCK_DGRAM:
			if (default_protocol_dgram(protocol))
				return SECCLASS_UDP_SOCKET;
			else
				return SECCLASS_RAWIP_SOCKET;
		case SOCK_DCCP:
			return SECCLASS_DCCP_SOCKET;
		default:
			return SECCLASS_RAWIP_SOCKET;
		}
		break;
	case PF_NETLINK:
		switch (protocol) {
		case NETLINK_ROUTE:
			return SECCLASS_NETLINK_ROUTE_SOCKET;
		case NETLINK_FIREWALL:
			return SECCLASS_NETLINK_FIREWALL_SOCKET;
		case NETLINK_INET_DIAG:
			return SECCLASS_NETLINK_TCPDIAG_SOCKET;
		case NETLINK_NFLOG:
			return SECCLASS_NETLINK_NFLOG_SOCKET;
		case NETLINK_XFRM:
			return SECCLASS_NETLINK_XFRM_SOCKET;
		case NETLINK_SELINUX:
			return SECCLASS_NETLINK_SELINUX_SOCKET;
		case NETLINK_AUDIT:
			return SECCLASS_NETLINK_AUDIT_SOCKET;
		case NETLINK_IP6_FW:
			return SECCLASS_NETLINK_IP6FW_SOCKET;
		case NETLINK_DNRTMSG:
			return SECCLASS_NETLINK_DNRT_SOCKET;
		case NETLINK_KOBJECT_UEVENT:
			return SECCLASS_NETLINK_KOBJECT_UEVENT_SOCKET;
		default:
			return SECCLASS_NETLINK_SOCKET;
		}
	case PF_PACKET:
		return SECCLASS_PACKET_SOCKET;
	case PF_KEY:
		return SECCLASS_KEY_SOCKET;
	case PF_APPLETALK:
		return SECCLASS_APPLETALK_SOCKET;
	}

	return SECCLASS_SOCKET;
}

#ifdef CONFIG_PROC_FS
static int selinux_proc_get_sid(struct dentry *dentry,
				u16 tclass,
				u32 *sid)
{
	int rc;
	char *buffer, *path;

	buffer = (char *)__get_free_page(GFP_KERNEL);
	if (!buffer)
		return -ENOMEM;

	path = dentry_path_raw(dentry, buffer, PAGE_SIZE);
	if (IS_ERR(path))
		rc = PTR_ERR(path);
	else {
		/* each process gets a /proc/PID/ entry. Strip off the
		 * PID part to get a valid selinux labeling.
		 * e.g. /proc/1/net/rpc/nfs -> /net/rpc/nfs */
		while (path[1] >= '0' && path[1] <= '9') {
			path[1] = '/';
			path++;
		}
		rc = security_genfs_sid("proc", path, tclass, sid);
	}
	free_page((unsigned long)buffer);
	return rc;
}
#else
static int selinux_proc_get_sid(struct dentry *dentry,
				u16 tclass,
				u32 *sid)
{
	return -EINVAL;
}
#endif

/* The inode's security attributes must be initialized before first use. */
static int inode_doinit_with_dentry(struct inode *inode, struct dentry *opt_dentry)
{
	struct superblock_security_struct *sbsec = NULL;
	struct inode_security_struct *isec = inode->i_security;
	u32 sid;
	struct dentry *dentry;
#define INITCONTEXTLEN 255
	char *context = NULL;
	unsigned len = 0;
	int rc = 0;

	if (isec->initialized)
		goto out;

	mutex_lock(&isec->lock);
	if (isec->initialized)
		goto out_unlock;

	sbsec = inode->i_sb->s_security;
	if (!(sbsec->flags & SE_SBINITIALIZED)) {
		/* Defer initialization until selinux_complete_init,
		   after the initial policy is loaded and the security
		   server is ready to handle calls. */
		spin_lock(&sbsec->isec_lock);
		if (list_empty(&isec->list))
			list_add(&isec->list, &sbsec->isec_head);
		spin_unlock(&sbsec->isec_lock);
		goto out_unlock;
	}

	switch (sbsec->behavior) {
	case SECURITY_FS_USE_XATTR:
		if (!inode->i_op->getxattr) {
			isec->sid = sbsec->def_sid;
			break;
		}

		/* Need a dentry, since the xattr API requires one.
		   Life would be simpler if we could just pass the inode. */
		if (opt_dentry) {
			/* Called from d_instantiate or d_splice_alias. */
			dentry = dget(opt_dentry);
		} else {
			/* Called from selinux_complete_init, try to find a dentry. */
			dentry = d_find_alias(inode);
		}
		if (!dentry) {
			/*
			 * this is can be hit on boot when a file is accessed
			 * before the policy is loaded.  When we load policy we
			 * may find inodes that have no dentry on the
			 * sbsec->isec_head list.  No reason to complain as these
			 * will get fixed up the next time we go through
			 * inode_doinit with a dentry, before these inodes could
			 * be used again by userspace.
			 */
			goto out_unlock;
		}

		len = INITCONTEXTLEN;
		context = kmalloc(len+1, GFP_NOFS);
		if (!context) {
			rc = -ENOMEM;
			dput(dentry);
			goto out_unlock;
		}
		context[len] = '\0';
		rc = inode->i_op->getxattr(dentry, XATTR_NAME_SELINUX,
					   context, len);
		if (rc == -ERANGE) {
			kfree(context);

			/* Need a larger buffer.  Query for the right size. */
			rc = inode->i_op->getxattr(dentry, XATTR_NAME_SELINUX,
						   NULL, 0);
			if (rc < 0) {
				dput(dentry);
				goto out_unlock;
			}
			len = rc;
			context = kmalloc(len+1, GFP_NOFS);
			if (!context) {
				rc = -ENOMEM;
				dput(dentry);
				goto out_unlock;
			}
			context[len] = '\0';
			rc = inode->i_op->getxattr(dentry,
						   XATTR_NAME_SELINUX,
						   context, len);
		}
		dput(dentry);
		if (rc < 0) {
			if (rc != -ENODATA) {
				printk(KERN_WARNING "SELinux: %s:  getxattr returned "
				       "%d for dev=%s ino=%ld\n", __func__,
				       -rc, inode->i_sb->s_id, inode->i_ino);
				kfree(context);
				goto out_unlock;
			}
			/* Map ENODATA to the default file SID */
			sid = sbsec->def_sid;
			rc = 0;
		} else {
			rc = security_context_to_sid_default(context, rc, &sid,
							     sbsec->def_sid,
							     GFP_NOFS);
			if (rc) {
				char *dev = inode->i_sb->s_id;
				unsigned long ino = inode->i_ino;

				if (rc == -EINVAL) {
					if (printk_ratelimit())
						printk(KERN_NOTICE "SELinux: inode=%lu on dev=%s was found to have an invalid "
							"context=%s.  This indicates you may need to relabel the inode or the "
							"filesystem in question.\n", ino, dev, context);
				} else {
					printk(KERN_WARNING "SELinux: %s:  context_to_sid(%s) "
					       "returned %d for dev=%s ino=%ld\n",
					       __func__, context, -rc, dev, ino);
				}
				kfree(context);
				/* Leave with the unlabeled SID */
				rc = 0;
				break;
			}
		}
		kfree(context);
		isec->sid = sid;
		break;
	case SECURITY_FS_USE_TASK:
		isec->sid = isec->task_sid;
		break;
	case SECURITY_FS_USE_TRANS:
		/* Default to the fs SID. */
		isec->sid = sbsec->sid;

		/* Try to obtain a transition SID. */
		isec->sclass = inode_mode_to_security_class(inode->i_mode);
		rc = security_transition_sid(isec->task_sid, sbsec->sid,
					     isec->sclass, NULL, &sid);
		if (rc)
			goto out_unlock;
		isec->sid = sid;
		break;
	case SECURITY_FS_USE_MNTPOINT:
		isec->sid = sbsec->mntpoint_sid;
		break;
	default:
		/* Default to the fs superblock SID. */
		isec->sid = sbsec->sid;

		if ((sbsec->flags & SE_SBPROC) && !S_ISLNK(inode->i_mode)) {
			if (opt_dentry) {
				isec->sclass = inode_mode_to_security_class(inode->i_mode);
				rc = selinux_proc_get_sid(opt_dentry,
							  isec->sclass,
							  &sid);
				if (rc)
					goto out_unlock;
				isec->sid = sid;
			}
		}
		break;
	}

	isec->initialized = 1;

out_unlock:
	mutex_unlock(&isec->lock);
out:
	if (isec->sclass == SECCLASS_FILE)
		isec->sclass = inode_mode_to_security_class(inode->i_mode);
	return rc;
}

/* Convert a Linux signal to an access vector. */
static inline u32 signal_to_av(int sig)
{
	u32 perm = 0;

	switch (sig) {
	case SIGCHLD:
		/* Commonly granted from child to parent. */
		perm = PROCESS__SIGCHLD;
		break;
	case SIGKILL:
		/* Cannot be caught or ignored */
		perm = PROCESS__SIGKILL;
		break;
	case SIGSTOP:
		/* Cannot be caught or ignored */
		perm = PROCESS__SIGSTOP;
		break;
	default:
		/* All other signals. */
		perm = PROCESS__SIGNAL;
		break;
	}

	return perm;
}

/*
 * Check permission between a pair of credentials
 * fork check, ptrace check, etc.
 */
static int cred_has_perm(const struct cred *actor,
			 const struct cred *target,
			 u32 perms)
{
	u32 asid = cred_sid(actor), tsid = cred_sid(target);

	return avc_has_perm(asid, tsid, SECCLASS_PROCESS, perms, NULL);
}

/*
 * Check permission between a pair of tasks, e.g. signal checks,
 * fork check, ptrace check, etc.
 * tsk1 is the actor and tsk2 is the target
 * - this uses the default subjective creds of tsk1
 */
static int task_has_perm(const struct task_struct *tsk1,
			 const struct task_struct *tsk2,
			 u32 perms)
{
	const struct task_security_struct *__tsec1, *__tsec2;
	u32 sid1, sid2;

	rcu_read_lock();
	__tsec1 = __task_cred(tsk1)->security;	sid1 = __tsec1->sid;
	__tsec2 = __task_cred(tsk2)->security;	sid2 = __tsec2->sid;
	rcu_read_unlock();
	return avc_has_perm(sid1, sid2, SECCLASS_PROCESS, perms, NULL);
}

/*
 * Check permission between current and another task, e.g. signal checks,
 * fork check, ptrace check, etc.
 * current is the actor and tsk2 is the target
 * - this uses current's subjective creds
 */
static int current_has_perm(const struct task_struct *tsk,
			    u32 perms)
{
	u32 sid, tsid;

	sid = current_sid();
	tsid = task_sid(tsk);
	return avc_has_perm(sid, tsid, SECCLASS_PROCESS, perms, NULL);
}

#if CAP_LAST_CAP > 63
#error Fix SELinux to handle capabilities > 63.
#endif

/* Check whether a task is allowed to use a capability. */
static int task_has_capability(struct task_struct *tsk,
			       const struct cred *cred,
			       int cap, int audit)
{
	struct common_audit_data ad;
	struct av_decision avd;
	u16 sclass;
	u32 sid = cred_sid(cred);
	u32 av = CAP_TO_MASK(cap);
	int rc;

	COMMON_AUDIT_DATA_INIT(&ad, CAP);
	ad.tsk = tsk;
	ad.u.cap = cap;

	switch (CAP_TO_INDEX(cap)) {
	case 0:
		sclass = SECCLASS_CAPABILITY;
		break;
	case 1:
		sclass = SECCLASS_CAPABILITY2;
		break;
	default:
		printk(KERN_ERR
		       "SELinux:  out of range capability %d\n", cap);
		BUG();
		return -EINVAL;
	}

	rc = avc_has_perm_noaudit(sid, sid, sclass, av, 0, &avd);
	if (audit == SECURITY_CAP_AUDIT) {
		int rc2 = avc_audit(sid, sid, sclass, av, &avd, rc, &ad, 0);
		if (rc2)
			return rc2;
	}
	return rc;
}

/* Check whether a task is allowed to use a system operation. */
static int task_has_system(struct task_struct *tsk,
			   u32 perms)
{
	u32 sid = task_sid(tsk);

	return avc_has_perm(sid, SECINITSID_KERNEL,
			    SECCLASS_SYSTEM, perms, NULL);
}

/* Check whether a task has a particular permission to an inode.
   The 'adp' parameter is optional and allows other audit
   data to be passed (e.g. the dentry). */
static int inode_has_perm(const struct cred *cred,
			  struct inode *inode,
			  u32 perms,
			  struct common_audit_data *adp,
			  unsigned flags)
{
	struct inode_security_struct *isec;
	u32 sid;

	validate_creds(cred);

	if (unlikely(IS_PRIVATE(inode)))
		return 0;

	sid = cred_sid(cred);
	isec = inode->i_security;

<<<<<<< HEAD
	if (!adp) {
		adp = &ad;
		COMMON_AUDIT_DATA_INIT(&ad, INODE);
		ad.u.inode = inode;
	}

=======
>>>>>>> 2c53b436
	return avc_has_perm_flags(sid, isec->sid, isec->sclass, perms, adp, flags);
}

static int inode_has_perm_noadp(const struct cred *cred,
				struct inode *inode,
				u32 perms,
				unsigned flags)
{
	struct common_audit_data ad;

	COMMON_AUDIT_DATA_INIT(&ad, INODE);
	ad.u.inode = inode;
	return inode_has_perm(cred, inode, perms, &ad, flags);
}

/* Same as inode_has_perm, but pass explicit audit data containing
   the dentry to help the auditing code to more easily generate the
   pathname if needed. */
static inline int dentry_has_perm(const struct cred *cred,
				  struct dentry *dentry,
				  u32 av)
{
	struct inode *inode = dentry->d_inode;
	struct common_audit_data ad;

	COMMON_AUDIT_DATA_INIT(&ad, DENTRY);
	ad.u.dentry = dentry;
	return inode_has_perm(cred, inode, av, &ad, 0);
}

/* Same as inode_has_perm, but pass explicit audit data containing
   the path to help the auditing code to more easily generate the
   pathname if needed. */
static inline int path_has_perm(const struct cred *cred,
				struct path *path,
				u32 av)
{
	struct inode *inode = path->dentry->d_inode;
	struct common_audit_data ad;

	COMMON_AUDIT_DATA_INIT(&ad, PATH);
	ad.u.path = *path;
	return inode_has_perm(cred, inode, av, &ad, 0);
}

/* Check whether a task can use an open file descriptor to
   access an inode in a given way.  Check access to the
   descriptor itself, and then use dentry_has_perm to
   check a particular permission to the file.
   Access to the descriptor is implicitly granted if it
   has the same SID as the process.  If av is zero, then
   access to the file is not checked, e.g. for cases
   where only the descriptor is affected like seek. */
static int file_has_perm(const struct cred *cred,
			 struct file *file,
			 u32 av)
{
	struct file_security_struct *fsec = file->f_security;
	struct inode *inode = file->f_path.dentry->d_inode;
	struct common_audit_data ad;
	u32 sid = cred_sid(cred);
	int rc;

	COMMON_AUDIT_DATA_INIT(&ad, PATH);
	ad.u.path = file->f_path;

	if (sid != fsec->sid) {
		rc = avc_has_perm(sid, fsec->sid,
				  SECCLASS_FD,
				  FD__USE,
				  &ad);
		if (rc)
			goto out;
	}

	/* av is zero if only checking access to the descriptor. */
	rc = 0;
	if (av)
		rc = inode_has_perm(cred, inode, av, &ad, 0);

out:
	return rc;
}

/* Check whether a task can create a file. */
static int may_create(struct inode *dir,
		      struct dentry *dentry,
		      u16 tclass)
{
	const struct task_security_struct *tsec = current_security();
	struct inode_security_struct *dsec;
	struct superblock_security_struct *sbsec;
	u32 sid, newsid;
	struct common_audit_data ad;
	int rc;

	dsec = dir->i_security;
	sbsec = dir->i_sb->s_security;

	sid = tsec->sid;
	newsid = tsec->create_sid;

	COMMON_AUDIT_DATA_INIT(&ad, DENTRY);
	ad.u.dentry = dentry;

	rc = avc_has_perm(sid, dsec->sid, SECCLASS_DIR,
			  DIR__ADD_NAME | DIR__SEARCH,
			  &ad);
	if (rc)
		return rc;

	if (!newsid || !(sbsec->flags & SE_SBLABELSUPP)) {
		rc = security_transition_sid(sid, dsec->sid, tclass,
					     &dentry->d_name, &newsid);
		if (rc)
			return rc;
	}

	rc = avc_has_perm(sid, newsid, tclass, FILE__CREATE, &ad);
	if (rc)
		return rc;

	return avc_has_perm(newsid, sbsec->sid,
			    SECCLASS_FILESYSTEM,
			    FILESYSTEM__ASSOCIATE, &ad);
}

/* Check whether a task can create a key. */
static int may_create_key(u32 ksid,
			  struct task_struct *ctx)
{
	u32 sid = task_sid(ctx);

	return avc_has_perm(sid, ksid, SECCLASS_KEY, KEY__CREATE, NULL);
}

#define MAY_LINK	0
#define MAY_UNLINK	1
#define MAY_RMDIR	2

/* Check whether a task can link, unlink, or rmdir a file/directory. */
static int may_link(struct inode *dir,
		    struct dentry *dentry,
		    int kind)

{
	struct inode_security_struct *dsec, *isec;
	struct common_audit_data ad;
	u32 sid = current_sid();
	u32 av;
	int rc;

	dsec = dir->i_security;
	isec = dentry->d_inode->i_security;

	COMMON_AUDIT_DATA_INIT(&ad, DENTRY);
	ad.u.dentry = dentry;

	av = DIR__SEARCH;
	av |= (kind ? DIR__REMOVE_NAME : DIR__ADD_NAME);
	rc = avc_has_perm(sid, dsec->sid, SECCLASS_DIR, av, &ad);
	if (rc)
		return rc;

	switch (kind) {
	case MAY_LINK:
		av = FILE__LINK;
		break;
	case MAY_UNLINK:
		av = FILE__UNLINK;
		break;
	case MAY_RMDIR:
		av = DIR__RMDIR;
		break;
	default:
		printk(KERN_WARNING "SELinux: %s:  unrecognized kind %d\n",
			__func__, kind);
		return 0;
	}

	rc = avc_has_perm(sid, isec->sid, isec->sclass, av, &ad);
	return rc;
}

static inline int may_rename(struct inode *old_dir,
			     struct dentry *old_dentry,
			     struct inode *new_dir,
			     struct dentry *new_dentry)
{
	struct inode_security_struct *old_dsec, *new_dsec, *old_isec, *new_isec;
	struct common_audit_data ad;
	u32 sid = current_sid();
	u32 av;
	int old_is_dir, new_is_dir;
	int rc;

	old_dsec = old_dir->i_security;
	old_isec = old_dentry->d_inode->i_security;
	old_is_dir = S_ISDIR(old_dentry->d_inode->i_mode);
	new_dsec = new_dir->i_security;

	COMMON_AUDIT_DATA_INIT(&ad, DENTRY);

	ad.u.dentry = old_dentry;
	rc = avc_has_perm(sid, old_dsec->sid, SECCLASS_DIR,
			  DIR__REMOVE_NAME | DIR__SEARCH, &ad);
	if (rc)
		return rc;
	rc = avc_has_perm(sid, old_isec->sid,
			  old_isec->sclass, FILE__RENAME, &ad);
	if (rc)
		return rc;
	if (old_is_dir && new_dir != old_dir) {
		rc = avc_has_perm(sid, old_isec->sid,
				  old_isec->sclass, DIR__REPARENT, &ad);
		if (rc)
			return rc;
	}

	ad.u.dentry = new_dentry;
	av = DIR__ADD_NAME | DIR__SEARCH;
	if (new_dentry->d_inode)
		av |= DIR__REMOVE_NAME;
	rc = avc_has_perm(sid, new_dsec->sid, SECCLASS_DIR, av, &ad);
	if (rc)
		return rc;
	if (new_dentry->d_inode) {
		new_isec = new_dentry->d_inode->i_security;
		new_is_dir = S_ISDIR(new_dentry->d_inode->i_mode);
		rc = avc_has_perm(sid, new_isec->sid,
				  new_isec->sclass,
				  (new_is_dir ? DIR__RMDIR : FILE__UNLINK), &ad);
		if (rc)
			return rc;
	}

	return 0;
}

/* Check whether a task can perform a filesystem operation. */
static int superblock_has_perm(const struct cred *cred,
			       struct super_block *sb,
			       u32 perms,
			       struct common_audit_data *ad)
{
	struct superblock_security_struct *sbsec;
	u32 sid = cred_sid(cred);

	sbsec = sb->s_security;
	return avc_has_perm(sid, sbsec->sid, SECCLASS_FILESYSTEM, perms, ad);
}

/* Convert a Linux mode and permission mask to an access vector. */
static inline u32 file_mask_to_av(int mode, int mask)
{
	u32 av = 0;

	if ((mode & S_IFMT) != S_IFDIR) {
		if (mask & MAY_EXEC)
			av |= FILE__EXECUTE;
		if (mask & MAY_READ)
			av |= FILE__READ;

		if (mask & MAY_APPEND)
			av |= FILE__APPEND;
		else if (mask & MAY_WRITE)
			av |= FILE__WRITE;

	} else {
		if (mask & MAY_EXEC)
			av |= DIR__SEARCH;
		if (mask & MAY_WRITE)
			av |= DIR__WRITE;
		if (mask & MAY_READ)
			av |= DIR__READ;
	}

	return av;
}

/* Convert a Linux file to an access vector. */
static inline u32 file_to_av(struct file *file)
{
	u32 av = 0;

	if (file->f_mode & FMODE_READ)
		av |= FILE__READ;
	if (file->f_mode & FMODE_WRITE) {
		if (file->f_flags & O_APPEND)
			av |= FILE__APPEND;
		else
			av |= FILE__WRITE;
	}
	if (!av) {
		/*
		 * Special file opened with flags 3 for ioctl-only use.
		 */
		av = FILE__IOCTL;
	}

	return av;
}

/*
 * Convert a file to an access vector and include the correct open
 * open permission.
 */
static inline u32 open_file_to_av(struct file *file)
{
	u32 av = file_to_av(file);

	if (selinux_policycap_openperm)
		av |= FILE__OPEN;

	return av;
}

/* Hook functions begin here. */

static int selinux_ptrace_access_check(struct task_struct *child,
				     unsigned int mode)
{
	int rc;

	rc = cap_ptrace_access_check(child, mode);
	if (rc)
		return rc;

	if (mode == PTRACE_MODE_READ) {
		u32 sid = current_sid();
		u32 csid = task_sid(child);
		return avc_has_perm(sid, csid, SECCLASS_FILE, FILE__READ, NULL);
	}

	return current_has_perm(child, PROCESS__PTRACE);
}

static int selinux_ptrace_traceme(struct task_struct *parent)
{
	int rc;

	rc = cap_ptrace_traceme(parent);
	if (rc)
		return rc;

	return task_has_perm(parent, current, PROCESS__PTRACE);
}

static int selinux_capget(struct task_struct *target, kernel_cap_t *effective,
			  kernel_cap_t *inheritable, kernel_cap_t *permitted)
{
	int error;

	error = current_has_perm(target, PROCESS__GETCAP);
	if (error)
		return error;

	return cap_capget(target, effective, inheritable, permitted);
}

static int selinux_capset(struct cred *new, const struct cred *old,
			  const kernel_cap_t *effective,
			  const kernel_cap_t *inheritable,
			  const kernel_cap_t *permitted)
{
	int error;

	error = cap_capset(new, old,
				      effective, inheritable, permitted);
	if (error)
		return error;

	return cred_has_perm(old, new, PROCESS__SETCAP);
}

/*
 * (This comment used to live with the selinux_task_setuid hook,
 * which was removed).
 *
 * Since setuid only affects the current process, and since the SELinux
 * controls are not based on the Linux identity attributes, SELinux does not
 * need to control this operation.  However, SELinux does control the use of
 * the CAP_SETUID and CAP_SETGID capabilities using the capable hook.
 */

static int selinux_capable(struct task_struct *tsk, const struct cred *cred,
			   struct user_namespace *ns, int cap, int audit)
{
	int rc;

	rc = cap_capable(tsk, cred, ns, cap, audit);
	if (rc)
		return rc;

	return task_has_capability(tsk, cred, cap, audit);
}

static int selinux_quotactl(int cmds, int type, int id, struct super_block *sb)
{
	const struct cred *cred = current_cred();
	int rc = 0;

	if (!sb)
		return 0;

	switch (cmds) {
	case Q_SYNC:
	case Q_QUOTAON:
	case Q_QUOTAOFF:
	case Q_SETINFO:
	case Q_SETQUOTA:
		rc = superblock_has_perm(cred, sb, FILESYSTEM__QUOTAMOD, NULL);
		break;
	case Q_GETFMT:
	case Q_GETINFO:
	case Q_GETQUOTA:
		rc = superblock_has_perm(cred, sb, FILESYSTEM__QUOTAGET, NULL);
		break;
	default:
		rc = 0;  /* let the kernel handle invalid cmds */
		break;
	}
	return rc;
}

static int selinux_quota_on(struct dentry *dentry)
{
	const struct cred *cred = current_cred();

	return dentry_has_perm(cred, dentry, FILE__QUOTAON);
}

static int selinux_syslog(int type)
{
	int rc;

	switch (type) {
	case SYSLOG_ACTION_READ_ALL:	/* Read last kernel messages */
	case SYSLOG_ACTION_SIZE_BUFFER:	/* Return size of the log buffer */
		rc = task_has_system(current, SYSTEM__SYSLOG_READ);
		break;
	case SYSLOG_ACTION_CONSOLE_OFF:	/* Disable logging to console */
	case SYSLOG_ACTION_CONSOLE_ON:	/* Enable logging to console */
	/* Set level of messages printed to console */
	case SYSLOG_ACTION_CONSOLE_LEVEL:
		rc = task_has_system(current, SYSTEM__SYSLOG_CONSOLE);
		break;
	case SYSLOG_ACTION_CLOSE:	/* Close log */
	case SYSLOG_ACTION_OPEN:	/* Open log */
	case SYSLOG_ACTION_READ:	/* Read from log */
	case SYSLOG_ACTION_READ_CLEAR:	/* Read/clear last kernel messages */
	case SYSLOG_ACTION_CLEAR:	/* Clear ring buffer */
	default:
		rc = task_has_system(current, SYSTEM__SYSLOG_MOD);
		break;
	}
	return rc;
}

/*
 * Check that a process has enough memory to allocate a new virtual
 * mapping. 0 means there is enough memory for the allocation to
 * succeed and -ENOMEM implies there is not.
 *
 * Do not audit the selinux permission check, as this is applied to all
 * processes that allocate mappings.
 */
static int selinux_vm_enough_memory(struct mm_struct *mm, long pages)
{
	int rc, cap_sys_admin = 0;

	rc = selinux_capable(current, current_cred(),
			     &init_user_ns, CAP_SYS_ADMIN,
			     SECURITY_CAP_NOAUDIT);
	if (rc == 0)
		cap_sys_admin = 1;

	return __vm_enough_memory(mm, pages, cap_sys_admin);
}

/* binprm security operations */

static int selinux_bprm_set_creds(struct linux_binprm *bprm)
{
	const struct task_security_struct *old_tsec;
	struct task_security_struct *new_tsec;
	struct inode_security_struct *isec;
	struct common_audit_data ad;
	struct inode *inode = bprm->file->f_path.dentry->d_inode;
	int rc;

	rc = cap_bprm_set_creds(bprm);
	if (rc)
		return rc;

	/* SELinux context only depends on initial program or script and not
	 * the script interpreter */
	if (bprm->cred_prepared)
		return 0;

	old_tsec = current_security();
	new_tsec = bprm->cred->security;
	isec = inode->i_security;

	/* Default to the current task SID. */
	new_tsec->sid = old_tsec->sid;
	new_tsec->osid = old_tsec->sid;

	/* Reset fs, key, and sock SIDs on execve. */
	new_tsec->create_sid = 0;
	new_tsec->keycreate_sid = 0;
	new_tsec->sockcreate_sid = 0;

	if (old_tsec->exec_sid) {
		new_tsec->sid = old_tsec->exec_sid;
		/* Reset exec SID on execve. */
		new_tsec->exec_sid = 0;
	} else {
		/* Check for a default transition on this program. */
		rc = security_transition_sid(old_tsec->sid, isec->sid,
					     SECCLASS_PROCESS, NULL,
					     &new_tsec->sid);
		if (rc)
			return rc;
	}

	COMMON_AUDIT_DATA_INIT(&ad, PATH);
	ad.u.path = bprm->file->f_path;

	if (bprm->file->f_path.mnt->mnt_flags & MNT_NOSUID)
		new_tsec->sid = old_tsec->sid;

	if (new_tsec->sid == old_tsec->sid) {
		rc = avc_has_perm(old_tsec->sid, isec->sid,
				  SECCLASS_FILE, FILE__EXECUTE_NO_TRANS, &ad);
		if (rc)
			return rc;
	} else {
		/* Check permissions for the transition. */
		rc = avc_has_perm(old_tsec->sid, new_tsec->sid,
				  SECCLASS_PROCESS, PROCESS__TRANSITION, &ad);
		if (rc)
			return rc;

		rc = avc_has_perm(new_tsec->sid, isec->sid,
				  SECCLASS_FILE, FILE__ENTRYPOINT, &ad);
		if (rc)
			return rc;

		/* Check for shared state */
		if (bprm->unsafe & LSM_UNSAFE_SHARE) {
			rc = avc_has_perm(old_tsec->sid, new_tsec->sid,
					  SECCLASS_PROCESS, PROCESS__SHARE,
					  NULL);
			if (rc)
				return -EPERM;
		}

		/* Make sure that anyone attempting to ptrace over a task that
		 * changes its SID has the appropriate permit */
		if (bprm->unsafe &
		    (LSM_UNSAFE_PTRACE | LSM_UNSAFE_PTRACE_CAP)) {
			struct task_struct *tracer;
			struct task_security_struct *sec;
			u32 ptsid = 0;

			rcu_read_lock();
			tracer = tracehook_tracer_task(current);
			if (likely(tracer != NULL)) {
				sec = __task_cred(tracer)->security;
				ptsid = sec->sid;
			}
			rcu_read_unlock();

			if (ptsid != 0) {
				rc = avc_has_perm(ptsid, new_tsec->sid,
						  SECCLASS_PROCESS,
						  PROCESS__PTRACE, NULL);
				if (rc)
					return -EPERM;
			}
		}

		/* Clear any possibly unsafe personality bits on exec: */
		bprm->per_clear |= PER_CLEAR_ON_SETID;
	}

	return 0;
}

static int selinux_bprm_secureexec(struct linux_binprm *bprm)
{
	const struct task_security_struct *tsec = current_security();
	u32 sid, osid;
	int atsecure = 0;

	sid = tsec->sid;
	osid = tsec->osid;

	if (osid != sid) {
		/* Enable secure mode for SIDs transitions unless
		   the noatsecure permission is granted between
		   the two SIDs, i.e. ahp returns 0. */
		atsecure = avc_has_perm(osid, sid,
					SECCLASS_PROCESS,
					PROCESS__NOATSECURE, NULL);
	}

	return (atsecure || cap_bprm_secureexec(bprm));
}

extern struct vfsmount *selinuxfs_mount;
extern struct dentry *selinux_null;

/* Derived from fs/exec.c:flush_old_files. */
static inline void flush_unauthorized_files(const struct cred *cred,
					    struct files_struct *files)
{
	struct common_audit_data ad;
	struct file *file, *devnull = NULL;
	struct tty_struct *tty;
	struct fdtable *fdt;
	long j = -1;
	int drop_tty = 0;

	tty = get_current_tty();
	if (tty) {
		spin_lock(&tty_files_lock);
		if (!list_empty(&tty->tty_files)) {
			struct tty_file_private *file_priv;
			struct inode *inode;

			/* Revalidate access to controlling tty.
			   Use inode_has_perm on the tty inode directly rather
			   than using file_has_perm, as this particular open
			   file may belong to another process and we are only
			   interested in the inode-based check here. */
			file_priv = list_first_entry(&tty->tty_files,
						struct tty_file_private, list);
			file = file_priv->file;
			inode = file->f_path.dentry->d_inode;
			if (inode_has_perm_noadp(cred, inode,
					   FILE__READ | FILE__WRITE, 0)) {
				drop_tty = 1;
			}
		}
		spin_unlock(&tty_files_lock);
		tty_kref_put(tty);
	}
	/* Reset controlling tty. */
	if (drop_tty)
		no_tty();

	/* Revalidate access to inherited open files. */

	COMMON_AUDIT_DATA_INIT(&ad, INODE);

	spin_lock(&files->file_lock);
	for (;;) {
		unsigned long set, i;
		int fd;

		j++;
		i = j * __NFDBITS;
		fdt = files_fdtable(files);
		if (i >= fdt->max_fds)
			break;
		set = fdt->open_fds->fds_bits[j];
		if (!set)
			continue;
		spin_unlock(&files->file_lock);
		for ( ; set ; i++, set >>= 1) {
			if (set & 1) {
				file = fget(i);
				if (!file)
					continue;
				if (file_has_perm(cred,
						  file,
						  file_to_av(file))) {
					sys_close(i);
					fd = get_unused_fd();
					if (fd != i) {
						if (fd >= 0)
							put_unused_fd(fd);
						fput(file);
						continue;
					}
					if (devnull) {
						get_file(devnull);
					} else {
						devnull = dentry_open(
							dget(selinux_null),
							mntget(selinuxfs_mount),
							O_RDWR, cred);
						if (IS_ERR(devnull)) {
							devnull = NULL;
							put_unused_fd(fd);
							fput(file);
							continue;
						}
					}
					fd_install(fd, devnull);
				}
				fput(file);
			}
		}
		spin_lock(&files->file_lock);

	}
	spin_unlock(&files->file_lock);
}

/*
 * Prepare a process for imminent new credential changes due to exec
 */
static void selinux_bprm_committing_creds(struct linux_binprm *bprm)
{
	struct task_security_struct *new_tsec;
	struct rlimit *rlim, *initrlim;
	int rc, i;

	new_tsec = bprm->cred->security;
	if (new_tsec->sid == new_tsec->osid)
		return;

	/* Close files for which the new task SID is not authorized. */
	flush_unauthorized_files(bprm->cred, current->files);

	/* Always clear parent death signal on SID transitions. */
	current->pdeath_signal = 0;

	/* Check whether the new SID can inherit resource limits from the old
	 * SID.  If not, reset all soft limits to the lower of the current
	 * task's hard limit and the init task's soft limit.
	 *
	 * Note that the setting of hard limits (even to lower them) can be
	 * controlled by the setrlimit check.  The inclusion of the init task's
	 * soft limit into the computation is to avoid resetting soft limits
	 * higher than the default soft limit for cases where the default is
	 * lower than the hard limit, e.g. RLIMIT_CORE or RLIMIT_STACK.
	 */
	rc = avc_has_perm(new_tsec->osid, new_tsec->sid, SECCLASS_PROCESS,
			  PROCESS__RLIMITINH, NULL);
	if (rc) {
		/* protect against do_prlimit() */
		task_lock(current);
		for (i = 0; i < RLIM_NLIMITS; i++) {
			rlim = current->signal->rlim + i;
			initrlim = init_task.signal->rlim + i;
			rlim->rlim_cur = min(rlim->rlim_max, initrlim->rlim_cur);
		}
		task_unlock(current);
		update_rlimit_cpu(current, rlimit(RLIMIT_CPU));
	}
}

/*
 * Clean up the process immediately after the installation of new credentials
 * due to exec
 */
static void selinux_bprm_committed_creds(struct linux_binprm *bprm)
{
	const struct task_security_struct *tsec = current_security();
	struct itimerval itimer;
	u32 osid, sid;
	int rc, i;

	osid = tsec->osid;
	sid = tsec->sid;

	if (sid == osid)
		return;

	/* Check whether the new SID can inherit signal state from the old SID.
	 * If not, clear itimers to avoid subsequent signal generation and
	 * flush and unblock signals.
	 *
	 * This must occur _after_ the task SID has been updated so that any
	 * kill done after the flush will be checked against the new SID.
	 */
	rc = avc_has_perm(osid, sid, SECCLASS_PROCESS, PROCESS__SIGINH, NULL);
	if (rc) {
		memset(&itimer, 0, sizeof itimer);
		for (i = 0; i < 3; i++)
			do_setitimer(i, &itimer, NULL);
		spin_lock_irq(&current->sighand->siglock);
		if (!(current->signal->flags & SIGNAL_GROUP_EXIT)) {
			__flush_signals(current);
			flush_signal_handlers(current, 1);
			sigemptyset(&current->blocked);
		}
		spin_unlock_irq(&current->sighand->siglock);
	}

	/* Wake up the parent if it is waiting so that it can recheck
	 * wait permission to the new task SID. */
	read_lock(&tasklist_lock);
	__wake_up_parent(current, current->real_parent);
	read_unlock(&tasklist_lock);
}

/* superblock security operations */

static int selinux_sb_alloc_security(struct super_block *sb)
{
	return superblock_alloc_security(sb);
}

static void selinux_sb_free_security(struct super_block *sb)
{
	superblock_free_security(sb);
}

static inline int match_prefix(char *prefix, int plen, char *option, int olen)
{
	if (plen > olen)
		return 0;

	return !memcmp(prefix, option, plen);
}

static inline int selinux_option(char *option, int len)
{
	return (match_prefix(CONTEXT_STR, sizeof(CONTEXT_STR)-1, option, len) ||
		match_prefix(FSCONTEXT_STR, sizeof(FSCONTEXT_STR)-1, option, len) ||
		match_prefix(DEFCONTEXT_STR, sizeof(DEFCONTEXT_STR)-1, option, len) ||
		match_prefix(ROOTCONTEXT_STR, sizeof(ROOTCONTEXT_STR)-1, option, len) ||
		match_prefix(LABELSUPP_STR, sizeof(LABELSUPP_STR)-1, option, len));
}

static inline void take_option(char **to, char *from, int *first, int len)
{
	if (!*first) {
		**to = ',';
		*to += 1;
	} else
		*first = 0;
	memcpy(*to, from, len);
	*to += len;
}

static inline void take_selinux_option(char **to, char *from, int *first,
				       int len)
{
	int current_size = 0;

	if (!*first) {
		**to = '|';
		*to += 1;
	} else
		*first = 0;

	while (current_size < len) {
		if (*from != '"') {
			**to = *from;
			*to += 1;
		}
		from += 1;
		current_size += 1;
	}
}

static int selinux_sb_copy_data(char *orig, char *copy)
{
	int fnosec, fsec, rc = 0;
	char *in_save, *in_curr, *in_end;
	char *sec_curr, *nosec_save, *nosec;
	int open_quote = 0;

	in_curr = orig;
	sec_curr = copy;

	nosec = (char *)get_zeroed_page(GFP_KERNEL);
	if (!nosec) {
		rc = -ENOMEM;
		goto out;
	}

	nosec_save = nosec;
	fnosec = fsec = 1;
	in_save = in_end = orig;

	do {
		if (*in_end == '"')
			open_quote = !open_quote;
		if ((*in_end == ',' && open_quote == 0) ||
				*in_end == '\0') {
			int len = in_end - in_curr;

			if (selinux_option(in_curr, len))
				take_selinux_option(&sec_curr, in_curr, &fsec, len);
			else
				take_option(&nosec, in_curr, &fnosec, len);

			in_curr = in_end + 1;
		}
	} while (*in_end++);

	strcpy(in_save, nosec_save);
	free_page((unsigned long)nosec_save);
out:
	return rc;
}

static int selinux_sb_remount(struct super_block *sb, void *data)
{
	int rc, i, *flags;
	struct security_mnt_opts opts;
	char *secdata, **mount_options;
	struct superblock_security_struct *sbsec = sb->s_security;

	if (!(sbsec->flags & SE_SBINITIALIZED))
		return 0;

	if (!data)
		return 0;

	if (sb->s_type->fs_flags & FS_BINARY_MOUNTDATA)
		return 0;

	security_init_mnt_opts(&opts);
	secdata = alloc_secdata();
	if (!secdata)
		return -ENOMEM;
	rc = selinux_sb_copy_data(data, secdata);
	if (rc)
		goto out_free_secdata;

	rc = selinux_parse_opts_str(secdata, &opts);
	if (rc)
		goto out_free_secdata;

	mount_options = opts.mnt_opts;
	flags = opts.mnt_opts_flags;

	for (i = 0; i < opts.num_mnt_opts; i++) {
		u32 sid;
		size_t len;

		if (flags[i] == SE_SBLABELSUPP)
			continue;
		len = strlen(mount_options[i]);
		rc = security_context_to_sid(mount_options[i], len, &sid);
		if (rc) {
			printk(KERN_WARNING "SELinux: security_context_to_sid"
			       "(%s) failed for (dev %s, type %s) errno=%d\n",
			       mount_options[i], sb->s_id, sb->s_type->name, rc);
			goto out_free_opts;
		}
		rc = -EINVAL;
		switch (flags[i]) {
		case FSCONTEXT_MNT:
			if (bad_option(sbsec, FSCONTEXT_MNT, sbsec->sid, sid))
				goto out_bad_option;
			break;
		case CONTEXT_MNT:
			if (bad_option(sbsec, CONTEXT_MNT, sbsec->mntpoint_sid, sid))
				goto out_bad_option;
			break;
		case ROOTCONTEXT_MNT: {
			struct inode_security_struct *root_isec;
			root_isec = sb->s_root->d_inode->i_security;

			if (bad_option(sbsec, ROOTCONTEXT_MNT, root_isec->sid, sid))
				goto out_bad_option;
			break;
		}
		case DEFCONTEXT_MNT:
			if (bad_option(sbsec, DEFCONTEXT_MNT, sbsec->def_sid, sid))
				goto out_bad_option;
			break;
		default:
			goto out_free_opts;
		}
	}

	rc = 0;
out_free_opts:
	security_free_mnt_opts(&opts);
out_free_secdata:
	free_secdata(secdata);
	return rc;
out_bad_option:
	printk(KERN_WARNING "SELinux: unable to change security options "
	       "during remount (dev %s, type=%s)\n", sb->s_id,
	       sb->s_type->name);
	goto out_free_opts;
}

static int selinux_sb_kern_mount(struct super_block *sb, int flags, void *data)
{
	const struct cred *cred = current_cred();
	struct common_audit_data ad;
	int rc;

	rc = superblock_doinit(sb, data);
	if (rc)
		return rc;

	/* Allow all mounts performed by the kernel */
	if (flags & MS_KERNMOUNT)
		return 0;

	COMMON_AUDIT_DATA_INIT(&ad, DENTRY);
	ad.u.dentry = sb->s_root;
	return superblock_has_perm(cred, sb, FILESYSTEM__MOUNT, &ad);
}

static int selinux_sb_statfs(struct dentry *dentry)
{
	const struct cred *cred = current_cred();
	struct common_audit_data ad;

	COMMON_AUDIT_DATA_INIT(&ad, DENTRY);
	ad.u.dentry = dentry->d_sb->s_root;
	return superblock_has_perm(cred, dentry->d_sb, FILESYSTEM__GETATTR, &ad);
}

static int selinux_mount(char *dev_name,
			 struct path *path,
			 char *type,
			 unsigned long flags,
			 void *data)
{
	const struct cred *cred = current_cred();

	if (flags & MS_REMOUNT)
		return superblock_has_perm(cred, path->mnt->mnt_sb,
					   FILESYSTEM__REMOUNT, NULL);
	else
		return path_has_perm(cred, path, FILE__MOUNTON);
}

static int selinux_umount(struct vfsmount *mnt, int flags)
{
	const struct cred *cred = current_cred();

	return superblock_has_perm(cred, mnt->mnt_sb,
				   FILESYSTEM__UNMOUNT, NULL);
}

/* inode security operations */

static int selinux_inode_alloc_security(struct inode *inode)
{
	return inode_alloc_security(inode);
}

static void selinux_inode_free_security(struct inode *inode)
{
	inode_free_security(inode);
}

static int selinux_inode_init_security(struct inode *inode, struct inode *dir,
				       const struct qstr *qstr, char **name,
				       void **value, size_t *len)
{
	const struct task_security_struct *tsec = current_security();
	struct inode_security_struct *dsec;
	struct superblock_security_struct *sbsec;
	u32 sid, newsid, clen;
	int rc;
	char *namep = NULL, *context;

	dsec = dir->i_security;
	sbsec = dir->i_sb->s_security;

	sid = tsec->sid;
	newsid = tsec->create_sid;

	if ((sbsec->flags & SE_SBINITIALIZED) &&
	    (sbsec->behavior == SECURITY_FS_USE_MNTPOINT))
		newsid = sbsec->mntpoint_sid;
	else if (!newsid || !(sbsec->flags & SE_SBLABELSUPP)) {
		rc = security_transition_sid(sid, dsec->sid,
					     inode_mode_to_security_class(inode->i_mode),
					     qstr, &newsid);
		if (rc) {
			printk(KERN_WARNING "%s:  "
			       "security_transition_sid failed, rc=%d (dev=%s "
			       "ino=%ld)\n",
			       __func__,
			       -rc, inode->i_sb->s_id, inode->i_ino);
			return rc;
		}
	}

	/* Possibly defer initialization to selinux_complete_init. */
	if (sbsec->flags & SE_SBINITIALIZED) {
		struct inode_security_struct *isec = inode->i_security;
		isec->sclass = inode_mode_to_security_class(inode->i_mode);
		isec->sid = newsid;
		isec->initialized = 1;
	}

	if (!ss_initialized || !(sbsec->flags & SE_SBLABELSUPP))
		return -EOPNOTSUPP;

	if (name) {
		namep = kstrdup(XATTR_SELINUX_SUFFIX, GFP_NOFS);
		if (!namep)
			return -ENOMEM;
		*name = namep;
	}

	if (value && len) {
		rc = security_sid_to_context_force(newsid, &context, &clen);
		if (rc) {
			kfree(namep);
			return rc;
		}
		*value = context;
		*len = clen;
	}

	return 0;
}

static int selinux_inode_create(struct inode *dir, struct dentry *dentry, int mask)
{
	return may_create(dir, dentry, SECCLASS_FILE);
}

static int selinux_inode_link(struct dentry *old_dentry, struct inode *dir, struct dentry *new_dentry)
{
	return may_link(dir, old_dentry, MAY_LINK);
}

static int selinux_inode_unlink(struct inode *dir, struct dentry *dentry)
{
	return may_link(dir, dentry, MAY_UNLINK);
}

static int selinux_inode_symlink(struct inode *dir, struct dentry *dentry, const char *name)
{
	return may_create(dir, dentry, SECCLASS_LNK_FILE);
}

static int selinux_inode_mkdir(struct inode *dir, struct dentry *dentry, int mask)
{
	return may_create(dir, dentry, SECCLASS_DIR);
}

static int selinux_inode_rmdir(struct inode *dir, struct dentry *dentry)
{
	return may_link(dir, dentry, MAY_RMDIR);
}

static int selinux_inode_mknod(struct inode *dir, struct dentry *dentry, int mode, dev_t dev)
{
	return may_create(dir, dentry, inode_mode_to_security_class(mode));
}

static int selinux_inode_rename(struct inode *old_inode, struct dentry *old_dentry,
				struct inode *new_inode, struct dentry *new_dentry)
{
	return may_rename(old_inode, old_dentry, new_inode, new_dentry);
}

static int selinux_inode_readlink(struct dentry *dentry)
{
	const struct cred *cred = current_cred();

	return dentry_has_perm(cred, dentry, FILE__READ);
}

static int selinux_inode_follow_link(struct dentry *dentry, struct nameidata *nameidata)
{
	const struct cred *cred = current_cred();

	return dentry_has_perm(cred, dentry, FILE__READ);
}

static int selinux_inode_permission(struct inode *inode, int mask, unsigned flags)
{
	const struct cred *cred = current_cred();
	struct common_audit_data ad;
	u32 perms;
	bool from_access;

	from_access = mask & MAY_ACCESS;
	mask &= (MAY_READ|MAY_WRITE|MAY_EXEC|MAY_APPEND);

	/* No permission to check.  Existence test. */
	if (!mask)
		return 0;

	COMMON_AUDIT_DATA_INIT(&ad, INODE);
	ad.u.inode = inode;

	if (from_access)
		ad.selinux_audit_data.auditdeny |= FILE__AUDIT_ACCESS;

	perms = file_mask_to_av(inode->i_mode, mask);

	return inode_has_perm(cred, inode, perms, &ad, flags);
}

static int selinux_inode_setattr(struct dentry *dentry, struct iattr *iattr)
{
	const struct cred *cred = current_cred();
	unsigned int ia_valid = iattr->ia_valid;

	/* ATTR_FORCE is just used for ATTR_KILL_S[UG]ID. */
	if (ia_valid & ATTR_FORCE) {
		ia_valid &= ~(ATTR_KILL_SUID | ATTR_KILL_SGID | ATTR_MODE |
			      ATTR_FORCE);
		if (!ia_valid)
			return 0;
	}

	if (ia_valid & (ATTR_MODE | ATTR_UID | ATTR_GID |
			ATTR_ATIME_SET | ATTR_MTIME_SET | ATTR_TIMES_SET))
		return dentry_has_perm(cred, dentry, FILE__SETATTR);

	return dentry_has_perm(cred, dentry, FILE__WRITE);
}

static int selinux_inode_getattr(struct vfsmount *mnt, struct dentry *dentry)
{
	const struct cred *cred = current_cred();
	struct path path;

	path.dentry = dentry;
	path.mnt = mnt;

	return path_has_perm(cred, &path, FILE__GETATTR);
}

static int selinux_inode_setotherxattr(struct dentry *dentry, const char *name)
{
	const struct cred *cred = current_cred();

	if (!strncmp(name, XATTR_SECURITY_PREFIX,
		     sizeof XATTR_SECURITY_PREFIX - 1)) {
		if (!strcmp(name, XATTR_NAME_CAPS)) {
			if (!capable(CAP_SETFCAP))
				return -EPERM;
		} else if (!capable(CAP_SYS_ADMIN)) {
			/* A different attribute in the security namespace.
			   Restrict to administrator. */
			return -EPERM;
		}
	}

	/* Not an attribute we recognize, so just check the
	   ordinary setattr permission. */
	return dentry_has_perm(cred, dentry, FILE__SETATTR);
}

static int selinux_inode_setxattr(struct dentry *dentry, const char *name,
				  const void *value, size_t size, int flags)
{
	struct inode *inode = dentry->d_inode;
	struct inode_security_struct *isec = inode->i_security;
	struct superblock_security_struct *sbsec;
	struct common_audit_data ad;
	u32 newsid, sid = current_sid();
	int rc = 0;

	if (strcmp(name, XATTR_NAME_SELINUX))
		return selinux_inode_setotherxattr(dentry, name);

	sbsec = inode->i_sb->s_security;
	if (!(sbsec->flags & SE_SBLABELSUPP))
		return -EOPNOTSUPP;

	if (!inode_owner_or_capable(inode))
		return -EPERM;

	COMMON_AUDIT_DATA_INIT(&ad, DENTRY);
	ad.u.dentry = dentry;

	rc = avc_has_perm(sid, isec->sid, isec->sclass,
			  FILE__RELABELFROM, &ad);
	if (rc)
		return rc;

	rc = security_context_to_sid(value, size, &newsid);
	if (rc == -EINVAL) {
		if (!capable(CAP_MAC_ADMIN))
			return rc;
		rc = security_context_to_sid_force(value, size, &newsid);
	}
	if (rc)
		return rc;

	rc = avc_has_perm(sid, newsid, isec->sclass,
			  FILE__RELABELTO, &ad);
	if (rc)
		return rc;

	rc = security_validate_transition(isec->sid, newsid, sid,
					  isec->sclass);
	if (rc)
		return rc;

	return avc_has_perm(newsid,
			    sbsec->sid,
			    SECCLASS_FILESYSTEM,
			    FILESYSTEM__ASSOCIATE,
			    &ad);
}

static void selinux_inode_post_setxattr(struct dentry *dentry, const char *name,
					const void *value, size_t size,
					int flags)
{
	struct inode *inode = dentry->d_inode;
	struct inode_security_struct *isec = inode->i_security;
	u32 newsid;
	int rc;

	if (strcmp(name, XATTR_NAME_SELINUX)) {
		/* Not an attribute we recognize, so nothing to do. */
		return;
	}

	rc = security_context_to_sid_force(value, size, &newsid);
	if (rc) {
		printk(KERN_ERR "SELinux:  unable to map context to SID"
		       "for (%s, %lu), rc=%d\n",
		       inode->i_sb->s_id, inode->i_ino, -rc);
		return;
	}

	isec->sid = newsid;
	return;
}

static int selinux_inode_getxattr(struct dentry *dentry, const char *name)
{
	const struct cred *cred = current_cred();

	return dentry_has_perm(cred, dentry, FILE__GETATTR);
}

static int selinux_inode_listxattr(struct dentry *dentry)
{
	const struct cred *cred = current_cred();

	return dentry_has_perm(cred, dentry, FILE__GETATTR);
}

static int selinux_inode_removexattr(struct dentry *dentry, const char *name)
{
	if (strcmp(name, XATTR_NAME_SELINUX))
		return selinux_inode_setotherxattr(dentry, name);

	/* No one is allowed to remove a SELinux security label.
	   You can change the label, but all data must be labeled. */
	return -EACCES;
}

/*
 * Copy the inode security context value to the user.
 *
 * Permission check is handled by selinux_inode_getxattr hook.
 */
static int selinux_inode_getsecurity(const struct inode *inode, const char *name, void **buffer, bool alloc)
{
	u32 size;
	int error;
	char *context = NULL;
	struct inode_security_struct *isec = inode->i_security;

	if (strcmp(name, XATTR_SELINUX_SUFFIX))
		return -EOPNOTSUPP;

	/*
	 * If the caller has CAP_MAC_ADMIN, then get the raw context
	 * value even if it is not defined by current policy; otherwise,
	 * use the in-core value under current policy.
	 * Use the non-auditing forms of the permission checks since
	 * getxattr may be called by unprivileged processes commonly
	 * and lack of permission just means that we fall back to the
	 * in-core context value, not a denial.
	 */
	error = selinux_capable(current, current_cred(),
				&init_user_ns, CAP_MAC_ADMIN,
				SECURITY_CAP_NOAUDIT);
	if (!error)
		error = security_sid_to_context_force(isec->sid, &context,
						      &size);
	else
		error = security_sid_to_context(isec->sid, &context, &size);
	if (error)
		return error;
	error = size;
	if (alloc) {
		*buffer = context;
		goto out_nofree;
	}
	kfree(context);
out_nofree:
	return error;
}

static int selinux_inode_setsecurity(struct inode *inode, const char *name,
				     const void *value, size_t size, int flags)
{
	struct inode_security_struct *isec = inode->i_security;
	u32 newsid;
	int rc;

	if (strcmp(name, XATTR_SELINUX_SUFFIX))
		return -EOPNOTSUPP;

	if (!value || !size)
		return -EACCES;

	rc = security_context_to_sid((void *)value, size, &newsid);
	if (rc)
		return rc;

	isec->sid = newsid;
	isec->initialized = 1;
	return 0;
}

static int selinux_inode_listsecurity(struct inode *inode, char *buffer, size_t buffer_size)
{
	const int len = sizeof(XATTR_NAME_SELINUX);
	if (buffer && len <= buffer_size)
		memcpy(buffer, XATTR_NAME_SELINUX, len);
	return len;
}

static void selinux_inode_getsecid(const struct inode *inode, u32 *secid)
{
	struct inode_security_struct *isec = inode->i_security;
	*secid = isec->sid;
}

/* file security operations */

static int selinux_revalidate_file_permission(struct file *file, int mask)
{
	const struct cred *cred = current_cred();
	struct inode *inode = file->f_path.dentry->d_inode;

	/* file_mask_to_av won't add FILE__WRITE if MAY_APPEND is set */
	if ((file->f_flags & O_APPEND) && (mask & MAY_WRITE))
		mask |= MAY_APPEND;

	return file_has_perm(cred, file,
			     file_mask_to_av(inode->i_mode, mask));
}

static int selinux_file_permission(struct file *file, int mask)
{
	struct inode *inode = file->f_path.dentry->d_inode;
	struct file_security_struct *fsec = file->f_security;
	struct inode_security_struct *isec = inode->i_security;
	u32 sid = current_sid();

	if (!mask)
		/* No permission to check.  Existence test. */
		return 0;

	if (sid == fsec->sid && fsec->isid == isec->sid &&
	    fsec->pseqno == avc_policy_seqno())
		/* No change since dentry_open check. */
		return 0;

	return selinux_revalidate_file_permission(file, mask);
}

static int selinux_file_alloc_security(struct file *file)
{
	return file_alloc_security(file);
}

static void selinux_file_free_security(struct file *file)
{
	file_free_security(file);
}

static int selinux_file_ioctl(struct file *file, unsigned int cmd,
			      unsigned long arg)
{
	const struct cred *cred = current_cred();
	int error = 0;

	switch (cmd) {
	case FIONREAD:
	/* fall through */
	case FIBMAP:
	/* fall through */
	case FIGETBSZ:
	/* fall through */
	case EXT2_IOC_GETFLAGS:
	/* fall through */
	case EXT2_IOC_GETVERSION:
		error = file_has_perm(cred, file, FILE__GETATTR);
		break;

	case EXT2_IOC_SETFLAGS:
	/* fall through */
	case EXT2_IOC_SETVERSION:
		error = file_has_perm(cred, file, FILE__SETATTR);
		break;

	/* sys_ioctl() checks */
	case FIONBIO:
	/* fall through */
	case FIOASYNC:
		error = file_has_perm(cred, file, 0);
		break;

	case KDSKBENT:
	case KDSKBSENT:
		error = task_has_capability(current, cred, CAP_SYS_TTY_CONFIG,
					SECURITY_CAP_AUDIT);
		break;

	/* default case assumes that the command will go
	 * to the file's ioctl() function.
	 */
	default:
		error = file_has_perm(cred, file, FILE__IOCTL);
	}
	return error;
}

static int default_noexec;

static int file_map_prot_check(struct file *file, unsigned long prot, int shared)
{
	const struct cred *cred = current_cred();
	int rc = 0;

	if (default_noexec &&
	    (prot & PROT_EXEC) && (!file || (!shared && (prot & PROT_WRITE)))) {
		/*
		 * We are making executable an anonymous mapping or a
		 * private file mapping that will also be writable.
		 * This has an additional check.
		 */
		rc = cred_has_perm(cred, cred, PROCESS__EXECMEM);
		if (rc)
			goto error;
	}

	if (file) {
		/* read access is always possible with a mapping */
		u32 av = FILE__READ;

		/* write access only matters if the mapping is shared */
		if (shared && (prot & PROT_WRITE))
			av |= FILE__WRITE;

		if (prot & PROT_EXEC)
			av |= FILE__EXECUTE;

		return file_has_perm(cred, file, av);
	}

error:
	return rc;
}

static int selinux_file_mmap(struct file *file, unsigned long reqprot,
			     unsigned long prot, unsigned long flags,
			     unsigned long addr, unsigned long addr_only)
{
	int rc = 0;
	u32 sid = current_sid();

	/*
	 * notice that we are intentionally putting the SELinux check before
	 * the secondary cap_file_mmap check.  This is such a likely attempt
	 * at bad behaviour/exploit that we always want to get the AVC, even
	 * if DAC would have also denied the operation.
	 */
	if (addr < CONFIG_LSM_MMAP_MIN_ADDR) {
		rc = avc_has_perm(sid, sid, SECCLASS_MEMPROTECT,
				  MEMPROTECT__MMAP_ZERO, NULL);
		if (rc)
			return rc;
	}

	/* do DAC check on address space usage */
	rc = cap_file_mmap(file, reqprot, prot, flags, addr, addr_only);
	if (rc || addr_only)
		return rc;

	if (selinux_checkreqprot)
		prot = reqprot;

	return file_map_prot_check(file, prot,
				   (flags & MAP_TYPE) == MAP_SHARED);
}

static int selinux_file_mprotect(struct vm_area_struct *vma,
				 unsigned long reqprot,
				 unsigned long prot)
{
	const struct cred *cred = current_cred();

	if (selinux_checkreqprot)
		prot = reqprot;

	if (default_noexec &&
	    (prot & PROT_EXEC) && !(vma->vm_flags & VM_EXEC)) {
		int rc = 0;
		if (vma->vm_start >= vma->vm_mm->start_brk &&
		    vma->vm_end <= vma->vm_mm->brk) {
			rc = cred_has_perm(cred, cred, PROCESS__EXECHEAP);
		} else if (!vma->vm_file &&
			   vma->vm_start <= vma->vm_mm->start_stack &&
			   vma->vm_end >= vma->vm_mm->start_stack) {
			rc = current_has_perm(current, PROCESS__EXECSTACK);
		} else if (vma->vm_file && vma->anon_vma) {
			/*
			 * We are making executable a file mapping that has
			 * had some COW done. Since pages might have been
			 * written, check ability to execute the possibly
			 * modified content.  This typically should only
			 * occur for text relocations.
			 */
			rc = file_has_perm(cred, vma->vm_file, FILE__EXECMOD);
		}
		if (rc)
			return rc;
	}

	return file_map_prot_check(vma->vm_file, prot, vma->vm_flags&VM_SHARED);
}

static int selinux_file_lock(struct file *file, unsigned int cmd)
{
	const struct cred *cred = current_cred();

	return file_has_perm(cred, file, FILE__LOCK);
}

static int selinux_file_fcntl(struct file *file, unsigned int cmd,
			      unsigned long arg)
{
	const struct cred *cred = current_cred();
	int err = 0;

	switch (cmd) {
	case F_SETFL:
		if (!file->f_path.dentry || !file->f_path.dentry->d_inode) {
			err = -EINVAL;
			break;
		}

		if ((file->f_flags & O_APPEND) && !(arg & O_APPEND)) {
			err = file_has_perm(cred, file, FILE__WRITE);
			break;
		}
		/* fall through */
	case F_SETOWN:
	case F_SETSIG:
	case F_GETFL:
	case F_GETOWN:
	case F_GETSIG:
		/* Just check FD__USE permission */
		err = file_has_perm(cred, file, 0);
		break;
	case F_GETLK:
	case F_SETLK:
	case F_SETLKW:
#if BITS_PER_LONG == 32
	case F_GETLK64:
	case F_SETLK64:
	case F_SETLKW64:
#endif
		if (!file->f_path.dentry || !file->f_path.dentry->d_inode) {
			err = -EINVAL;
			break;
		}
		err = file_has_perm(cred, file, FILE__LOCK);
		break;
	}

	return err;
}

static int selinux_file_set_fowner(struct file *file)
{
	struct file_security_struct *fsec;

	fsec = file->f_security;
	fsec->fown_sid = current_sid();

	return 0;
}

static int selinux_file_send_sigiotask(struct task_struct *tsk,
				       struct fown_struct *fown, int signum)
{
	struct file *file;
	u32 sid = task_sid(tsk);
	u32 perm;
	struct file_security_struct *fsec;

	/* struct fown_struct is never outside the context of a struct file */
	file = container_of(fown, struct file, f_owner);

	fsec = file->f_security;

	if (!signum)
		perm = signal_to_av(SIGIO); /* as per send_sigio_to_task */
	else
		perm = signal_to_av(signum);

	return avc_has_perm(fsec->fown_sid, sid,
			    SECCLASS_PROCESS, perm, NULL);
}

static int selinux_file_receive(struct file *file)
{
	const struct cred *cred = current_cred();

	return file_has_perm(cred, file, file_to_av(file));
}

static int selinux_dentry_open(struct file *file, const struct cred *cred)
{
	struct file_security_struct *fsec;
	struct inode *inode;
	struct inode_security_struct *isec;

	inode = file->f_path.dentry->d_inode;
	fsec = file->f_security;
	isec = inode->i_security;
	/*
	 * Save inode label and policy sequence number
	 * at open-time so that selinux_file_permission
	 * can determine whether revalidation is necessary.
	 * Task label is already saved in the file security
	 * struct as its SID.
	 */
	fsec->isid = isec->sid;
	fsec->pseqno = avc_policy_seqno();
	/*
	 * Since the inode label or policy seqno may have changed
	 * between the selinux_inode_permission check and the saving
	 * of state above, recheck that access is still permitted.
	 * Otherwise, access might never be revalidated against the
	 * new inode label or new policy.
	 * This check is not redundant - do not remove.
	 */
	return inode_has_perm_noadp(cred, inode, open_file_to_av(file), 0);
}

/* task security operations */

static int selinux_task_create(unsigned long clone_flags)
{
	return current_has_perm(current, PROCESS__FORK);
}

/*
 * allocate the SELinux part of blank credentials
 */
static int selinux_cred_alloc_blank(struct cred *cred, gfp_t gfp)
{
	struct task_security_struct *tsec;

	tsec = kzalloc(sizeof(struct task_security_struct), gfp);
	if (!tsec)
		return -ENOMEM;

	cred->security = tsec;
	return 0;
}

/*
 * detach and free the LSM part of a set of credentials
 */
static void selinux_cred_free(struct cred *cred)
{
	struct task_security_struct *tsec = cred->security;

	/*
	 * cred->security == NULL if security_cred_alloc_blank() or
	 * security_prepare_creds() returned an error.
	 */
	BUG_ON(cred->security && (unsigned long) cred->security < PAGE_SIZE);
	cred->security = (void *) 0x7UL;
	kfree(tsec);
}

/*
 * prepare a new set of credentials for modification
 */
static int selinux_cred_prepare(struct cred *new, const struct cred *old,
				gfp_t gfp)
{
	const struct task_security_struct *old_tsec;
	struct task_security_struct *tsec;

	old_tsec = old->security;

	tsec = kmemdup(old_tsec, sizeof(struct task_security_struct), gfp);
	if (!tsec)
		return -ENOMEM;

	new->security = tsec;
	return 0;
}

/*
 * transfer the SELinux data to a blank set of creds
 */
static void selinux_cred_transfer(struct cred *new, const struct cred *old)
{
	const struct task_security_struct *old_tsec = old->security;
	struct task_security_struct *tsec = new->security;

	*tsec = *old_tsec;
}

/*
 * set the security data for a kernel service
 * - all the creation contexts are set to unlabelled
 */
static int selinux_kernel_act_as(struct cred *new, u32 secid)
{
	struct task_security_struct *tsec = new->security;
	u32 sid = current_sid();
	int ret;

	ret = avc_has_perm(sid, secid,
			   SECCLASS_KERNEL_SERVICE,
			   KERNEL_SERVICE__USE_AS_OVERRIDE,
			   NULL);
	if (ret == 0) {
		tsec->sid = secid;
		tsec->create_sid = 0;
		tsec->keycreate_sid = 0;
		tsec->sockcreate_sid = 0;
	}
	return ret;
}

/*
 * set the file creation context in a security record to the same as the
 * objective context of the specified inode
 */
static int selinux_kernel_create_files_as(struct cred *new, struct inode *inode)
{
	struct inode_security_struct *isec = inode->i_security;
	struct task_security_struct *tsec = new->security;
	u32 sid = current_sid();
	int ret;

	ret = avc_has_perm(sid, isec->sid,
			   SECCLASS_KERNEL_SERVICE,
			   KERNEL_SERVICE__CREATE_FILES_AS,
			   NULL);

	if (ret == 0)
		tsec->create_sid = isec->sid;
	return ret;
}

static int selinux_kernel_module_request(char *kmod_name)
{
	u32 sid;
	struct common_audit_data ad;

	sid = task_sid(current);

	COMMON_AUDIT_DATA_INIT(&ad, KMOD);
	ad.u.kmod_name = kmod_name;

	return avc_has_perm(sid, SECINITSID_KERNEL, SECCLASS_SYSTEM,
			    SYSTEM__MODULE_REQUEST, &ad);
}

static int selinux_task_setpgid(struct task_struct *p, pid_t pgid)
{
	return current_has_perm(p, PROCESS__SETPGID);
}

static int selinux_task_getpgid(struct task_struct *p)
{
	return current_has_perm(p, PROCESS__GETPGID);
}

static int selinux_task_getsid(struct task_struct *p)
{
	return current_has_perm(p, PROCESS__GETSESSION);
}

static void selinux_task_getsecid(struct task_struct *p, u32 *secid)
{
	*secid = task_sid(p);
}

static int selinux_task_setnice(struct task_struct *p, int nice)
{
	int rc;

	rc = cap_task_setnice(p, nice);
	if (rc)
		return rc;

	return current_has_perm(p, PROCESS__SETSCHED);
}

static int selinux_task_setioprio(struct task_struct *p, int ioprio)
{
	int rc;

	rc = cap_task_setioprio(p, ioprio);
	if (rc)
		return rc;

	return current_has_perm(p, PROCESS__SETSCHED);
}

static int selinux_task_getioprio(struct task_struct *p)
{
	return current_has_perm(p, PROCESS__GETSCHED);
}

static int selinux_task_setrlimit(struct task_struct *p, unsigned int resource,
		struct rlimit *new_rlim)
{
	struct rlimit *old_rlim = p->signal->rlim + resource;

	/* Control the ability to change the hard limit (whether
	   lowering or raising it), so that the hard limit can
	   later be used as a safe reset point for the soft limit
	   upon context transitions.  See selinux_bprm_committing_creds. */
	if (old_rlim->rlim_max != new_rlim->rlim_max)
		return current_has_perm(p, PROCESS__SETRLIMIT);

	return 0;
}

static int selinux_task_setscheduler(struct task_struct *p)
{
	int rc;

	rc = cap_task_setscheduler(p);
	if (rc)
		return rc;

	return current_has_perm(p, PROCESS__SETSCHED);
}

static int selinux_task_getscheduler(struct task_struct *p)
{
	return current_has_perm(p, PROCESS__GETSCHED);
}

static int selinux_task_movememory(struct task_struct *p)
{
	return current_has_perm(p, PROCESS__SETSCHED);
}

static int selinux_task_kill(struct task_struct *p, struct siginfo *info,
				int sig, u32 secid)
{
	u32 perm;
	int rc;

	if (!sig)
		perm = PROCESS__SIGNULL; /* null signal; existence test */
	else
		perm = signal_to_av(sig);
	if (secid)
		rc = avc_has_perm(secid, task_sid(p),
				  SECCLASS_PROCESS, perm, NULL);
	else
		rc = current_has_perm(p, perm);
	return rc;
}

static int selinux_task_wait(struct task_struct *p)
{
	return task_has_perm(p, current, PROCESS__SIGCHLD);
}

static void selinux_task_to_inode(struct task_struct *p,
				  struct inode *inode)
{
	struct inode_security_struct *isec = inode->i_security;
	u32 sid = task_sid(p);

	isec->sid = sid;
	isec->initialized = 1;
}

/* Returns error only if unable to parse addresses */
static int selinux_parse_skb_ipv4(struct sk_buff *skb,
			struct common_audit_data *ad, u8 *proto)
{
	int offset, ihlen, ret = -EINVAL;
	struct iphdr _iph, *ih;

	offset = skb_network_offset(skb);
	ih = skb_header_pointer(skb, offset, sizeof(_iph), &_iph);
	if (ih == NULL)
		goto out;

	ihlen = ih->ihl * 4;
	if (ihlen < sizeof(_iph))
		goto out;

	ad->u.net.v4info.saddr = ih->saddr;
	ad->u.net.v4info.daddr = ih->daddr;
	ret = 0;

	if (proto)
		*proto = ih->protocol;

	switch (ih->protocol) {
	case IPPROTO_TCP: {
		struct tcphdr _tcph, *th;

		if (ntohs(ih->frag_off) & IP_OFFSET)
			break;

		offset += ihlen;
		th = skb_header_pointer(skb, offset, sizeof(_tcph), &_tcph);
		if (th == NULL)
			break;

		ad->u.net.sport = th->source;
		ad->u.net.dport = th->dest;
		break;
	}

	case IPPROTO_UDP: {
		struct udphdr _udph, *uh;

		if (ntohs(ih->frag_off) & IP_OFFSET)
			break;

		offset += ihlen;
		uh = skb_header_pointer(skb, offset, sizeof(_udph), &_udph);
		if (uh == NULL)
			break;

		ad->u.net.sport = uh->source;
		ad->u.net.dport = uh->dest;
		break;
	}

	case IPPROTO_DCCP: {
		struct dccp_hdr _dccph, *dh;

		if (ntohs(ih->frag_off) & IP_OFFSET)
			break;

		offset += ihlen;
		dh = skb_header_pointer(skb, offset, sizeof(_dccph), &_dccph);
		if (dh == NULL)
			break;

		ad->u.net.sport = dh->dccph_sport;
		ad->u.net.dport = dh->dccph_dport;
		break;
	}

	default:
		break;
	}
out:
	return ret;
}

#if defined(CONFIG_IPV6) || defined(CONFIG_IPV6_MODULE)

/* Returns error only if unable to parse addresses */
static int selinux_parse_skb_ipv6(struct sk_buff *skb,
			struct common_audit_data *ad, u8 *proto)
{
	u8 nexthdr;
	int ret = -EINVAL, offset;
	struct ipv6hdr _ipv6h, *ip6;

	offset = skb_network_offset(skb);
	ip6 = skb_header_pointer(skb, offset, sizeof(_ipv6h), &_ipv6h);
	if (ip6 == NULL)
		goto out;

	ipv6_addr_copy(&ad->u.net.v6info.saddr, &ip6->saddr);
	ipv6_addr_copy(&ad->u.net.v6info.daddr, &ip6->daddr);
	ret = 0;

	nexthdr = ip6->nexthdr;
	offset += sizeof(_ipv6h);
	offset = ipv6_skip_exthdr(skb, offset, &nexthdr);
	if (offset < 0)
		goto out;

	if (proto)
		*proto = nexthdr;

	switch (nexthdr) {
	case IPPROTO_TCP: {
		struct tcphdr _tcph, *th;

		th = skb_header_pointer(skb, offset, sizeof(_tcph), &_tcph);
		if (th == NULL)
			break;

		ad->u.net.sport = th->source;
		ad->u.net.dport = th->dest;
		break;
	}

	case IPPROTO_UDP: {
		struct udphdr _udph, *uh;

		uh = skb_header_pointer(skb, offset, sizeof(_udph), &_udph);
		if (uh == NULL)
			break;

		ad->u.net.sport = uh->source;
		ad->u.net.dport = uh->dest;
		break;
	}

	case IPPROTO_DCCP: {
		struct dccp_hdr _dccph, *dh;

		dh = skb_header_pointer(skb, offset, sizeof(_dccph), &_dccph);
		if (dh == NULL)
			break;

		ad->u.net.sport = dh->dccph_sport;
		ad->u.net.dport = dh->dccph_dport;
		break;
	}

	/* includes fragments */
	default:
		break;
	}
out:
	return ret;
}

#endif /* IPV6 */

static int selinux_parse_skb(struct sk_buff *skb, struct common_audit_data *ad,
			     char **_addrp, int src, u8 *proto)
{
	char *addrp;
	int ret;

	switch (ad->u.net.family) {
	case PF_INET:
		ret = selinux_parse_skb_ipv4(skb, ad, proto);
		if (ret)
			goto parse_error;
		addrp = (char *)(src ? &ad->u.net.v4info.saddr :
				       &ad->u.net.v4info.daddr);
		goto okay;

#if defined(CONFIG_IPV6) || defined(CONFIG_IPV6_MODULE)
	case PF_INET6:
		ret = selinux_parse_skb_ipv6(skb, ad, proto);
		if (ret)
			goto parse_error;
		addrp = (char *)(src ? &ad->u.net.v6info.saddr :
				       &ad->u.net.v6info.daddr);
		goto okay;
#endif	/* IPV6 */
	default:
		addrp = NULL;
		goto okay;
	}

parse_error:
	printk(KERN_WARNING
	       "SELinux: failure in selinux_parse_skb(),"
	       " unable to parse packet\n");
	return ret;

okay:
	if (_addrp)
		*_addrp = addrp;
	return 0;
}

/**
 * selinux_skb_peerlbl_sid - Determine the peer label of a packet
 * @skb: the packet
 * @family: protocol family
 * @sid: the packet's peer label SID
 *
 * Description:
 * Check the various different forms of network peer labeling and determine
 * the peer label/SID for the packet; most of the magic actually occurs in
 * the security server function security_net_peersid_cmp().  The function
 * returns zero if the value in @sid is valid (although it may be SECSID_NULL)
 * or -EACCES if @sid is invalid due to inconsistencies with the different
 * peer labels.
 *
 */
static int selinux_skb_peerlbl_sid(struct sk_buff *skb, u16 family, u32 *sid)
{
	int err;
	u32 xfrm_sid;
	u32 nlbl_sid;
	u32 nlbl_type;

	selinux_skb_xfrm_sid(skb, &xfrm_sid);
	selinux_netlbl_skbuff_getsid(skb, family, &nlbl_type, &nlbl_sid);

	err = security_net_peersid_resolve(nlbl_sid, nlbl_type, xfrm_sid, sid);
	if (unlikely(err)) {
		printk(KERN_WARNING
		       "SELinux: failure in selinux_skb_peerlbl_sid(),"
		       " unable to determine packet's peer label\n");
		return -EACCES;
	}

	return 0;
}

/* socket security operations */

static int socket_sockcreate_sid(const struct task_security_struct *tsec,
				 u16 secclass, u32 *socksid)
{
	if (tsec->sockcreate_sid > SECSID_NULL) {
		*socksid = tsec->sockcreate_sid;
		return 0;
	}

	return security_transition_sid(tsec->sid, tsec->sid, secclass, NULL,
				       socksid);
}

static int sock_has_perm(struct task_struct *task, struct sock *sk, u32 perms)
{
	struct sk_security_struct *sksec = sk->sk_security;
	struct common_audit_data ad;
	u32 tsid = task_sid(task);

	if (sksec->sid == SECINITSID_KERNEL)
		return 0;

	COMMON_AUDIT_DATA_INIT(&ad, NET);
	ad.u.net.sk = sk;

	return avc_has_perm(tsid, sksec->sid, sksec->sclass, perms, &ad);
}

static int selinux_socket_create(int family, int type,
				 int protocol, int kern)
{
	const struct task_security_struct *tsec = current_security();
	u32 newsid;
	u16 secclass;
	int rc;

	if (kern)
		return 0;

	secclass = socket_type_to_security_class(family, type, protocol);
	rc = socket_sockcreate_sid(tsec, secclass, &newsid);
	if (rc)
		return rc;

	return avc_has_perm(tsec->sid, newsid, secclass, SOCKET__CREATE, NULL);
}

static int selinux_socket_post_create(struct socket *sock, int family,
				      int type, int protocol, int kern)
{
	const struct task_security_struct *tsec = current_security();
	struct inode_security_struct *isec = SOCK_INODE(sock)->i_security;
	struct sk_security_struct *sksec;
	int err = 0;

	isec->sclass = socket_type_to_security_class(family, type, protocol);

	if (kern)
		isec->sid = SECINITSID_KERNEL;
	else {
		err = socket_sockcreate_sid(tsec, isec->sclass, &(isec->sid));
		if (err)
			return err;
	}

	isec->initialized = 1;

	if (sock->sk) {
		sksec = sock->sk->sk_security;
		sksec->sid = isec->sid;
		sksec->sclass = isec->sclass;
		err = selinux_netlbl_socket_post_create(sock->sk, family);
	}

	return err;
}

/* Range of port numbers used to automatically bind.
   Need to determine whether we should perform a name_bind
   permission check between the socket and the port number. */

static int selinux_socket_bind(struct socket *sock, struct sockaddr *address, int addrlen)
{
	struct sock *sk = sock->sk;
	u16 family;
	int err;

	err = sock_has_perm(current, sk, SOCKET__BIND);
	if (err)
		goto out;

	/*
	 * If PF_INET or PF_INET6, check name_bind permission for the port.
	 * Multiple address binding for SCTP is not supported yet: we just
	 * check the first address now.
	 */
	family = sk->sk_family;
	if (family == PF_INET || family == PF_INET6) {
		char *addrp;
		struct sk_security_struct *sksec = sk->sk_security;
		struct common_audit_data ad;
		struct sockaddr_in *addr4 = NULL;
		struct sockaddr_in6 *addr6 = NULL;
		unsigned short snum;
		u32 sid, node_perm;

		if (family == PF_INET) {
			addr4 = (struct sockaddr_in *)address;
			snum = ntohs(addr4->sin_port);
			addrp = (char *)&addr4->sin_addr.s_addr;
		} else {
			addr6 = (struct sockaddr_in6 *)address;
			snum = ntohs(addr6->sin6_port);
			addrp = (char *)&addr6->sin6_addr.s6_addr;
		}

		if (snum) {
			int low, high;

			inet_get_local_port_range(&low, &high);

			if (snum < max(PROT_SOCK, low) || snum > high) {
				err = sel_netport_sid(sk->sk_protocol,
						      snum, &sid);
				if (err)
					goto out;
				COMMON_AUDIT_DATA_INIT(&ad, NET);
				ad.u.net.sport = htons(snum);
				ad.u.net.family = family;
				err = avc_has_perm(sksec->sid, sid,
						   sksec->sclass,
						   SOCKET__NAME_BIND, &ad);
				if (err)
					goto out;
			}
		}

		switch (sksec->sclass) {
		case SECCLASS_TCP_SOCKET:
			node_perm = TCP_SOCKET__NODE_BIND;
			break;

		case SECCLASS_UDP_SOCKET:
			node_perm = UDP_SOCKET__NODE_BIND;
			break;

		case SECCLASS_DCCP_SOCKET:
			node_perm = DCCP_SOCKET__NODE_BIND;
			break;

		default:
			node_perm = RAWIP_SOCKET__NODE_BIND;
			break;
		}

		err = sel_netnode_sid(addrp, family, &sid);
		if (err)
			goto out;

		COMMON_AUDIT_DATA_INIT(&ad, NET);
		ad.u.net.sport = htons(snum);
		ad.u.net.family = family;

		if (family == PF_INET)
			ad.u.net.v4info.saddr = addr4->sin_addr.s_addr;
		else
			ipv6_addr_copy(&ad.u.net.v6info.saddr, &addr6->sin6_addr);

		err = avc_has_perm(sksec->sid, sid,
				   sksec->sclass, node_perm, &ad);
		if (err)
			goto out;
	}
out:
	return err;
}

static int selinux_socket_connect(struct socket *sock, struct sockaddr *address, int addrlen)
{
	struct sock *sk = sock->sk;
	struct sk_security_struct *sksec = sk->sk_security;
	int err;

	err = sock_has_perm(current, sk, SOCKET__CONNECT);
	if (err)
		return err;

	/*
	 * If a TCP or DCCP socket, check name_connect permission for the port.
	 */
	if (sksec->sclass == SECCLASS_TCP_SOCKET ||
	    sksec->sclass == SECCLASS_DCCP_SOCKET) {
		struct common_audit_data ad;
		struct sockaddr_in *addr4 = NULL;
		struct sockaddr_in6 *addr6 = NULL;
		unsigned short snum;
		u32 sid, perm;

		if (sk->sk_family == PF_INET) {
			addr4 = (struct sockaddr_in *)address;
			if (addrlen < sizeof(struct sockaddr_in))
				return -EINVAL;
			snum = ntohs(addr4->sin_port);
		} else {
			addr6 = (struct sockaddr_in6 *)address;
			if (addrlen < SIN6_LEN_RFC2133)
				return -EINVAL;
			snum = ntohs(addr6->sin6_port);
		}

		err = sel_netport_sid(sk->sk_protocol, snum, &sid);
		if (err)
			goto out;

		perm = (sksec->sclass == SECCLASS_TCP_SOCKET) ?
		       TCP_SOCKET__NAME_CONNECT : DCCP_SOCKET__NAME_CONNECT;

		COMMON_AUDIT_DATA_INIT(&ad, NET);
		ad.u.net.dport = htons(snum);
		ad.u.net.family = sk->sk_family;
		err = avc_has_perm(sksec->sid, sid, sksec->sclass, perm, &ad);
		if (err)
			goto out;
	}

	err = selinux_netlbl_socket_connect(sk, address);

out:
	return err;
}

static int selinux_socket_listen(struct socket *sock, int backlog)
{
	return sock_has_perm(current, sock->sk, SOCKET__LISTEN);
}

static int selinux_socket_accept(struct socket *sock, struct socket *newsock)
{
	int err;
	struct inode_security_struct *isec;
	struct inode_security_struct *newisec;

	err = sock_has_perm(current, sock->sk, SOCKET__ACCEPT);
	if (err)
		return err;

	newisec = SOCK_INODE(newsock)->i_security;

	isec = SOCK_INODE(sock)->i_security;
	newisec->sclass = isec->sclass;
	newisec->sid = isec->sid;
	newisec->initialized = 1;

	return 0;
}

static int selinux_socket_sendmsg(struct socket *sock, struct msghdr *msg,
				  int size)
{
	return sock_has_perm(current, sock->sk, SOCKET__WRITE);
}

static int selinux_socket_recvmsg(struct socket *sock, struct msghdr *msg,
				  int size, int flags)
{
	return sock_has_perm(current, sock->sk, SOCKET__READ);
}

static int selinux_socket_getsockname(struct socket *sock)
{
	return sock_has_perm(current, sock->sk, SOCKET__GETATTR);
}

static int selinux_socket_getpeername(struct socket *sock)
{
	return sock_has_perm(current, sock->sk, SOCKET__GETATTR);
}

static int selinux_socket_setsockopt(struct socket *sock, int level, int optname)
{
	int err;

	err = sock_has_perm(current, sock->sk, SOCKET__SETOPT);
	if (err)
		return err;

	return selinux_netlbl_socket_setsockopt(sock, level, optname);
}

static int selinux_socket_getsockopt(struct socket *sock, int level,
				     int optname)
{
	return sock_has_perm(current, sock->sk, SOCKET__GETOPT);
}

static int selinux_socket_shutdown(struct socket *sock, int how)
{
	return sock_has_perm(current, sock->sk, SOCKET__SHUTDOWN);
}

static int selinux_socket_unix_stream_connect(struct sock *sock,
					      struct sock *other,
					      struct sock *newsk)
{
	struct sk_security_struct *sksec_sock = sock->sk_security;
	struct sk_security_struct *sksec_other = other->sk_security;
	struct sk_security_struct *sksec_new = newsk->sk_security;
	struct common_audit_data ad;
	int err;

	COMMON_AUDIT_DATA_INIT(&ad, NET);
	ad.u.net.sk = other;

	err = avc_has_perm(sksec_sock->sid, sksec_other->sid,
			   sksec_other->sclass,
			   UNIX_STREAM_SOCKET__CONNECTTO, &ad);
	if (err)
		return err;

	/* server child socket */
	sksec_new->peer_sid = sksec_sock->sid;
	err = security_sid_mls_copy(sksec_other->sid, sksec_sock->sid,
				    &sksec_new->sid);
	if (err)
		return err;

	/* connecting socket */
	sksec_sock->peer_sid = sksec_new->sid;

	return 0;
}

static int selinux_socket_unix_may_send(struct socket *sock,
					struct socket *other)
{
	struct sk_security_struct *ssec = sock->sk->sk_security;
	struct sk_security_struct *osec = other->sk->sk_security;
	struct common_audit_data ad;

	COMMON_AUDIT_DATA_INIT(&ad, NET);
	ad.u.net.sk = other->sk;

	return avc_has_perm(ssec->sid, osec->sid, osec->sclass, SOCKET__SENDTO,
			    &ad);
}

static int selinux_inet_sys_rcv_skb(int ifindex, char *addrp, u16 family,
				    u32 peer_sid,
				    struct common_audit_data *ad)
{
	int err;
	u32 if_sid;
	u32 node_sid;

	err = sel_netif_sid(ifindex, &if_sid);
	if (err)
		return err;
	err = avc_has_perm(peer_sid, if_sid,
			   SECCLASS_NETIF, NETIF__INGRESS, ad);
	if (err)
		return err;

	err = sel_netnode_sid(addrp, family, &node_sid);
	if (err)
		return err;
	return avc_has_perm(peer_sid, node_sid,
			    SECCLASS_NODE, NODE__RECVFROM, ad);
}

static int selinux_sock_rcv_skb_compat(struct sock *sk, struct sk_buff *skb,
				       u16 family)
{
	int err = 0;
	struct sk_security_struct *sksec = sk->sk_security;
	u32 sk_sid = sksec->sid;
	struct common_audit_data ad;
	char *addrp;

	COMMON_AUDIT_DATA_INIT(&ad, NET);
	ad.u.net.netif = skb->skb_iif;
	ad.u.net.family = family;
	err = selinux_parse_skb(skb, &ad, &addrp, 1, NULL);
	if (err)
		return err;

	if (selinux_secmark_enabled()) {
		err = avc_has_perm(sk_sid, skb->secmark, SECCLASS_PACKET,
				   PACKET__RECV, &ad);
		if (err)
			return err;
	}

	err = selinux_netlbl_sock_rcv_skb(sksec, skb, family, &ad);
	if (err)
		return err;
	err = selinux_xfrm_sock_rcv_skb(sksec->sid, skb, &ad);

	return err;
}

static int selinux_socket_sock_rcv_skb(struct sock *sk, struct sk_buff *skb)
{
	int err;
	struct sk_security_struct *sksec = sk->sk_security;
	u16 family = sk->sk_family;
	u32 sk_sid = sksec->sid;
	struct common_audit_data ad;
	char *addrp;
	u8 secmark_active;
	u8 peerlbl_active;

	if (family != PF_INET && family != PF_INET6)
		return 0;

	/* Handle mapped IPv4 packets arriving via IPv6 sockets */
	if (family == PF_INET6 && skb->protocol == htons(ETH_P_IP))
		family = PF_INET;

	/* If any sort of compatibility mode is enabled then handoff processing
	 * to the selinux_sock_rcv_skb_compat() function to deal with the
	 * special handling.  We do this in an attempt to keep this function
	 * as fast and as clean as possible. */
	if (!selinux_policycap_netpeer)
		return selinux_sock_rcv_skb_compat(sk, skb, family);

	secmark_active = selinux_secmark_enabled();
	peerlbl_active = netlbl_enabled() || selinux_xfrm_enabled();
	if (!secmark_active && !peerlbl_active)
		return 0;

	COMMON_AUDIT_DATA_INIT(&ad, NET);
	ad.u.net.netif = skb->skb_iif;
	ad.u.net.family = family;
	err = selinux_parse_skb(skb, &ad, &addrp, 1, NULL);
	if (err)
		return err;

	if (peerlbl_active) {
		u32 peer_sid;

		err = selinux_skb_peerlbl_sid(skb, family, &peer_sid);
		if (err)
			return err;
		err = selinux_inet_sys_rcv_skb(skb->skb_iif, addrp, family,
					       peer_sid, &ad);
		if (err) {
			selinux_netlbl_err(skb, err, 0);
			return err;
		}
		err = avc_has_perm(sk_sid, peer_sid, SECCLASS_PEER,
				   PEER__RECV, &ad);
		if (err)
			selinux_netlbl_err(skb, err, 0);
	}

	if (secmark_active) {
		err = avc_has_perm(sk_sid, skb->secmark, SECCLASS_PACKET,
				   PACKET__RECV, &ad);
		if (err)
			return err;
	}

	return err;
}

static int selinux_socket_getpeersec_stream(struct socket *sock, char __user *optval,
					    int __user *optlen, unsigned len)
{
	int err = 0;
	char *scontext;
	u32 scontext_len;
	struct sk_security_struct *sksec = sock->sk->sk_security;
	u32 peer_sid = SECSID_NULL;

	if (sksec->sclass == SECCLASS_UNIX_STREAM_SOCKET ||
	    sksec->sclass == SECCLASS_TCP_SOCKET)
		peer_sid = sksec->peer_sid;
	if (peer_sid == SECSID_NULL)
		return -ENOPROTOOPT;

	err = security_sid_to_context(peer_sid, &scontext, &scontext_len);
	if (err)
		return err;

	if (scontext_len > len) {
		err = -ERANGE;
		goto out_len;
	}

	if (copy_to_user(optval, scontext, scontext_len))
		err = -EFAULT;

out_len:
	if (put_user(scontext_len, optlen))
		err = -EFAULT;
	kfree(scontext);
	return err;
}

static int selinux_socket_getpeersec_dgram(struct socket *sock, struct sk_buff *skb, u32 *secid)
{
	u32 peer_secid = SECSID_NULL;
	u16 family;

	if (skb && skb->protocol == htons(ETH_P_IP))
		family = PF_INET;
	else if (skb && skb->protocol == htons(ETH_P_IPV6))
		family = PF_INET6;
	else if (sock)
		family = sock->sk->sk_family;
	else
		goto out;

	if (sock && family == PF_UNIX)
		selinux_inode_getsecid(SOCK_INODE(sock), &peer_secid);
	else if (skb)
		selinux_skb_peerlbl_sid(skb, family, &peer_secid);

out:
	*secid = peer_secid;
	if (peer_secid == SECSID_NULL)
		return -EINVAL;
	return 0;
}

static int selinux_sk_alloc_security(struct sock *sk, int family, gfp_t priority)
{
	struct sk_security_struct *sksec;

	sksec = kzalloc(sizeof(*sksec), priority);
	if (!sksec)
		return -ENOMEM;

	sksec->peer_sid = SECINITSID_UNLABELED;
	sksec->sid = SECINITSID_UNLABELED;
	selinux_netlbl_sk_security_reset(sksec);
	sk->sk_security = sksec;

	return 0;
}

static void selinux_sk_free_security(struct sock *sk)
{
	struct sk_security_struct *sksec = sk->sk_security;

	sk->sk_security = NULL;
	selinux_netlbl_sk_security_free(sksec);
	kfree(sksec);
}

static void selinux_sk_clone_security(const struct sock *sk, struct sock *newsk)
{
	struct sk_security_struct *sksec = sk->sk_security;
	struct sk_security_struct *newsksec = newsk->sk_security;

	newsksec->sid = sksec->sid;
	newsksec->peer_sid = sksec->peer_sid;
	newsksec->sclass = sksec->sclass;

	selinux_netlbl_sk_security_reset(newsksec);
}

static void selinux_sk_getsecid(struct sock *sk, u32 *secid)
{
	if (!sk)
		*secid = SECINITSID_ANY_SOCKET;
	else {
		struct sk_security_struct *sksec = sk->sk_security;

		*secid = sksec->sid;
	}
}

static void selinux_sock_graft(struct sock *sk, struct socket *parent)
{
	struct inode_security_struct *isec = SOCK_INODE(parent)->i_security;
	struct sk_security_struct *sksec = sk->sk_security;

	if (sk->sk_family == PF_INET || sk->sk_family == PF_INET6 ||
	    sk->sk_family == PF_UNIX)
		isec->sid = sksec->sid;
	sksec->sclass = isec->sclass;
}

static int selinux_inet_conn_request(struct sock *sk, struct sk_buff *skb,
				     struct request_sock *req)
{
	struct sk_security_struct *sksec = sk->sk_security;
	int err;
	u16 family = sk->sk_family;
	u32 newsid;
	u32 peersid;

	/* handle mapped IPv4 packets arriving via IPv6 sockets */
	if (family == PF_INET6 && skb->protocol == htons(ETH_P_IP))
		family = PF_INET;

	err = selinux_skb_peerlbl_sid(skb, family, &peersid);
	if (err)
		return err;
	if (peersid == SECSID_NULL) {
		req->secid = sksec->sid;
		req->peer_secid = SECSID_NULL;
	} else {
		err = security_sid_mls_copy(sksec->sid, peersid, &newsid);
		if (err)
			return err;
		req->secid = newsid;
		req->peer_secid = peersid;
	}

	return selinux_netlbl_inet_conn_request(req, family);
}

static void selinux_inet_csk_clone(struct sock *newsk,
				   const struct request_sock *req)
{
	struct sk_security_struct *newsksec = newsk->sk_security;

	newsksec->sid = req->secid;
	newsksec->peer_sid = req->peer_secid;
	/* NOTE: Ideally, we should also get the isec->sid for the
	   new socket in sync, but we don't have the isec available yet.
	   So we will wait until sock_graft to do it, by which
	   time it will have been created and available. */

	/* We don't need to take any sort of lock here as we are the only
	 * thread with access to newsksec */
	selinux_netlbl_inet_csk_clone(newsk, req->rsk_ops->family);
}

static void selinux_inet_conn_established(struct sock *sk, struct sk_buff *skb)
{
	u16 family = sk->sk_family;
	struct sk_security_struct *sksec = sk->sk_security;

	/* handle mapped IPv4 packets arriving via IPv6 sockets */
	if (family == PF_INET6 && skb->protocol == htons(ETH_P_IP))
		family = PF_INET;

	selinux_skb_peerlbl_sid(skb, family, &sksec->peer_sid);
}

static int selinux_secmark_relabel_packet(u32 sid)
{
	const struct task_security_struct *__tsec;
	u32 tsid;

	__tsec = current_security();
	tsid = __tsec->sid;

	return avc_has_perm(tsid, sid, SECCLASS_PACKET, PACKET__RELABELTO, NULL);
}

static void selinux_secmark_refcount_inc(void)
{
	atomic_inc(&selinux_secmark_refcount);
}

static void selinux_secmark_refcount_dec(void)
{
	atomic_dec(&selinux_secmark_refcount);
}

static void selinux_req_classify_flow(const struct request_sock *req,
				      struct flowi *fl)
{
	fl->flowi_secid = req->secid;
}

static int selinux_tun_dev_create(void)
{
	u32 sid = current_sid();

	/* we aren't taking into account the "sockcreate" SID since the socket
	 * that is being created here is not a socket in the traditional sense,
	 * instead it is a private sock, accessible only to the kernel, and
	 * representing a wide range of network traffic spanning multiple
	 * connections unlike traditional sockets - check the TUN driver to
	 * get a better understanding of why this socket is special */

	return avc_has_perm(sid, sid, SECCLASS_TUN_SOCKET, TUN_SOCKET__CREATE,
			    NULL);
}

static void selinux_tun_dev_post_create(struct sock *sk)
{
	struct sk_security_struct *sksec = sk->sk_security;

	/* we don't currently perform any NetLabel based labeling here and it
	 * isn't clear that we would want to do so anyway; while we could apply
	 * labeling without the support of the TUN user the resulting labeled
	 * traffic from the other end of the connection would almost certainly
	 * cause confusion to the TUN user that had no idea network labeling
	 * protocols were being used */

	/* see the comments in selinux_tun_dev_create() about why we don't use
	 * the sockcreate SID here */

	sksec->sid = current_sid();
	sksec->sclass = SECCLASS_TUN_SOCKET;
}

static int selinux_tun_dev_attach(struct sock *sk)
{
	struct sk_security_struct *sksec = sk->sk_security;
	u32 sid = current_sid();
	int err;

	err = avc_has_perm(sid, sksec->sid, SECCLASS_TUN_SOCKET,
			   TUN_SOCKET__RELABELFROM, NULL);
	if (err)
		return err;
	err = avc_has_perm(sid, sid, SECCLASS_TUN_SOCKET,
			   TUN_SOCKET__RELABELTO, NULL);
	if (err)
		return err;

	sksec->sid = sid;

	return 0;
}

static int selinux_nlmsg_perm(struct sock *sk, struct sk_buff *skb)
{
	int err = 0;
	u32 perm;
	struct nlmsghdr *nlh;
	struct sk_security_struct *sksec = sk->sk_security;

	if (skb->len < NLMSG_SPACE(0)) {
		err = -EINVAL;
		goto out;
	}
	nlh = nlmsg_hdr(skb);

	err = selinux_nlmsg_lookup(sksec->sclass, nlh->nlmsg_type, &perm);
	if (err) {
		if (err == -EINVAL) {
			audit_log(current->audit_context, GFP_KERNEL, AUDIT_SELINUX_ERR,
				  "SELinux:  unrecognized netlink message"
				  " type=%hu for sclass=%hu\n",
				  nlh->nlmsg_type, sksec->sclass);
			if (!selinux_enforcing || security_get_allow_unknown())
				err = 0;
		}

		/* Ignore */
		if (err == -ENOENT)
			err = 0;
		goto out;
	}

	err = sock_has_perm(current, sk, perm);
out:
	return err;
}

#ifdef CONFIG_NETFILTER

static unsigned int selinux_ip_forward(struct sk_buff *skb, int ifindex,
				       u16 family)
{
	int err;
	char *addrp;
	u32 peer_sid;
	struct common_audit_data ad;
	u8 secmark_active;
	u8 netlbl_active;
	u8 peerlbl_active;

	if (!selinux_policycap_netpeer)
		return NF_ACCEPT;

	secmark_active = selinux_secmark_enabled();
	netlbl_active = netlbl_enabled();
	peerlbl_active = netlbl_active || selinux_xfrm_enabled();
	if (!secmark_active && !peerlbl_active)
		return NF_ACCEPT;

	if (selinux_skb_peerlbl_sid(skb, family, &peer_sid) != 0)
		return NF_DROP;

	COMMON_AUDIT_DATA_INIT(&ad, NET);
	ad.u.net.netif = ifindex;
	ad.u.net.family = family;
	if (selinux_parse_skb(skb, &ad, &addrp, 1, NULL) != 0)
		return NF_DROP;

	if (peerlbl_active) {
		err = selinux_inet_sys_rcv_skb(ifindex, addrp, family,
					       peer_sid, &ad);
		if (err) {
			selinux_netlbl_err(skb, err, 1);
			return NF_DROP;
		}
	}

	if (secmark_active)
		if (avc_has_perm(peer_sid, skb->secmark,
				 SECCLASS_PACKET, PACKET__FORWARD_IN, &ad))
			return NF_DROP;

	if (netlbl_active)
		/* we do this in the FORWARD path and not the POST_ROUTING
		 * path because we want to make sure we apply the necessary
		 * labeling before IPsec is applied so we can leverage AH
		 * protection */
		if (selinux_netlbl_skbuff_setsid(skb, family, peer_sid) != 0)
			return NF_DROP;

	return NF_ACCEPT;
}

static unsigned int selinux_ipv4_forward(unsigned int hooknum,
					 struct sk_buff *skb,
					 const struct net_device *in,
					 const struct net_device *out,
					 int (*okfn)(struct sk_buff *))
{
	return selinux_ip_forward(skb, in->ifindex, PF_INET);
}

#if defined(CONFIG_IPV6) || defined(CONFIG_IPV6_MODULE)
static unsigned int selinux_ipv6_forward(unsigned int hooknum,
					 struct sk_buff *skb,
					 const struct net_device *in,
					 const struct net_device *out,
					 int (*okfn)(struct sk_buff *))
{
	return selinux_ip_forward(skb, in->ifindex, PF_INET6);
}
#endif	/* IPV6 */

static unsigned int selinux_ip_output(struct sk_buff *skb,
				      u16 family)
{
	u32 sid;

	if (!netlbl_enabled())
		return NF_ACCEPT;

	/* we do this in the LOCAL_OUT path and not the POST_ROUTING path
	 * because we want to make sure we apply the necessary labeling
	 * before IPsec is applied so we can leverage AH protection */
	if (skb->sk) {
		struct sk_security_struct *sksec = skb->sk->sk_security;
		sid = sksec->sid;
	} else
		sid = SECINITSID_KERNEL;
	if (selinux_netlbl_skbuff_setsid(skb, family, sid) != 0)
		return NF_DROP;

	return NF_ACCEPT;
}

static unsigned int selinux_ipv4_output(unsigned int hooknum,
					struct sk_buff *skb,
					const struct net_device *in,
					const struct net_device *out,
					int (*okfn)(struct sk_buff *))
{
	return selinux_ip_output(skb, PF_INET);
}

static unsigned int selinux_ip_postroute_compat(struct sk_buff *skb,
						int ifindex,
						u16 family)
{
	struct sock *sk = skb->sk;
	struct sk_security_struct *sksec;
	struct common_audit_data ad;
	char *addrp;
	u8 proto;

	if (sk == NULL)
		return NF_ACCEPT;
	sksec = sk->sk_security;

	COMMON_AUDIT_DATA_INIT(&ad, NET);
	ad.u.net.netif = ifindex;
	ad.u.net.family = family;
	if (selinux_parse_skb(skb, &ad, &addrp, 0, &proto))
		return NF_DROP;

	if (selinux_secmark_enabled())
		if (avc_has_perm(sksec->sid, skb->secmark,
				 SECCLASS_PACKET, PACKET__SEND, &ad))
			return NF_DROP_ERR(-ECONNREFUSED);

	if (selinux_xfrm_postroute_last(sksec->sid, skb, &ad, proto))
		return NF_DROP_ERR(-ECONNREFUSED);

	return NF_ACCEPT;
}

static unsigned int selinux_ip_postroute(struct sk_buff *skb, int ifindex,
					 u16 family)
{
	u32 secmark_perm;
	u32 peer_sid;
	struct sock *sk;
	struct common_audit_data ad;
	char *addrp;
	u8 secmark_active;
	u8 peerlbl_active;

	/* If any sort of compatibility mode is enabled then handoff processing
	 * to the selinux_ip_postroute_compat() function to deal with the
	 * special handling.  We do this in an attempt to keep this function
	 * as fast and as clean as possible. */
	if (!selinux_policycap_netpeer)
		return selinux_ip_postroute_compat(skb, ifindex, family);
#ifdef CONFIG_XFRM
	/* If skb->dst->xfrm is non-NULL then the packet is undergoing an IPsec
	 * packet transformation so allow the packet to pass without any checks
	 * since we'll have another chance to perform access control checks
	 * when the packet is on it's final way out.
	 * NOTE: there appear to be some IPv6 multicast cases where skb->dst
	 *       is NULL, in this case go ahead and apply access control. */
	if (skb_dst(skb) != NULL && skb_dst(skb)->xfrm != NULL)
		return NF_ACCEPT;
#endif
	secmark_active = selinux_secmark_enabled();
	peerlbl_active = netlbl_enabled() || selinux_xfrm_enabled();
	if (!secmark_active && !peerlbl_active)
		return NF_ACCEPT;

	/* if the packet is being forwarded then get the peer label from the
	 * packet itself; otherwise check to see if it is from a local
	 * application or the kernel, if from an application get the peer label
	 * from the sending socket, otherwise use the kernel's sid */
	sk = skb->sk;
	if (sk == NULL) {
		if (skb->skb_iif) {
			secmark_perm = PACKET__FORWARD_OUT;
			if (selinux_skb_peerlbl_sid(skb, family, &peer_sid))
				return NF_DROP;
		} else {
			secmark_perm = PACKET__SEND;
			peer_sid = SECINITSID_KERNEL;
		}
	} else {
		struct sk_security_struct *sksec = sk->sk_security;
		peer_sid = sksec->sid;
		secmark_perm = PACKET__SEND;
	}

	COMMON_AUDIT_DATA_INIT(&ad, NET);
	ad.u.net.netif = ifindex;
	ad.u.net.family = family;
	if (selinux_parse_skb(skb, &ad, &addrp, 0, NULL))
		return NF_DROP;

	if (secmark_active)
		if (avc_has_perm(peer_sid, skb->secmark,
				 SECCLASS_PACKET, secmark_perm, &ad))
			return NF_DROP_ERR(-ECONNREFUSED);

	if (peerlbl_active) {
		u32 if_sid;
		u32 node_sid;

		if (sel_netif_sid(ifindex, &if_sid))
			return NF_DROP;
		if (avc_has_perm(peer_sid, if_sid,
				 SECCLASS_NETIF, NETIF__EGRESS, &ad))
			return NF_DROP_ERR(-ECONNREFUSED);

		if (sel_netnode_sid(addrp, family, &node_sid))
			return NF_DROP;
		if (avc_has_perm(peer_sid, node_sid,
				 SECCLASS_NODE, NODE__SENDTO, &ad))
			return NF_DROP_ERR(-ECONNREFUSED);
	}

	return NF_ACCEPT;
}

static unsigned int selinux_ipv4_postroute(unsigned int hooknum,
					   struct sk_buff *skb,
					   const struct net_device *in,
					   const struct net_device *out,
					   int (*okfn)(struct sk_buff *))
{
	return selinux_ip_postroute(skb, out->ifindex, PF_INET);
}

#if defined(CONFIG_IPV6) || defined(CONFIG_IPV6_MODULE)
static unsigned int selinux_ipv6_postroute(unsigned int hooknum,
					   struct sk_buff *skb,
					   const struct net_device *in,
					   const struct net_device *out,
					   int (*okfn)(struct sk_buff *))
{
	return selinux_ip_postroute(skb, out->ifindex, PF_INET6);
}
#endif	/* IPV6 */

#endif	/* CONFIG_NETFILTER */

static int selinux_netlink_send(struct sock *sk, struct sk_buff *skb)
{
	int err;

	err = cap_netlink_send(sk, skb);
	if (err)
		return err;

	return selinux_nlmsg_perm(sk, skb);
}

static int selinux_netlink_recv(struct sk_buff *skb, int capability)
{
	int err;
	struct common_audit_data ad;
	u32 sid;

	err = cap_netlink_recv(skb, capability);
	if (err)
		return err;

	COMMON_AUDIT_DATA_INIT(&ad, CAP);
	ad.u.cap = capability;

	security_task_getsecid(current, &sid);
	return avc_has_perm(sid, sid, SECCLASS_CAPABILITY,
			    CAP_TO_MASK(capability), &ad);
}

static int ipc_alloc_security(struct task_struct *task,
			      struct kern_ipc_perm *perm,
			      u16 sclass)
{
	struct ipc_security_struct *isec;
	u32 sid;

	isec = kzalloc(sizeof(struct ipc_security_struct), GFP_KERNEL);
	if (!isec)
		return -ENOMEM;

	sid = task_sid(task);
	isec->sclass = sclass;
	isec->sid = sid;
	perm->security = isec;

	return 0;
}

static void ipc_free_security(struct kern_ipc_perm *perm)
{
	struct ipc_security_struct *isec = perm->security;
	perm->security = NULL;
	kfree(isec);
}

static int msg_msg_alloc_security(struct msg_msg *msg)
{
	struct msg_security_struct *msec;

	msec = kzalloc(sizeof(struct msg_security_struct), GFP_KERNEL);
	if (!msec)
		return -ENOMEM;

	msec->sid = SECINITSID_UNLABELED;
	msg->security = msec;

	return 0;
}

static void msg_msg_free_security(struct msg_msg *msg)
{
	struct msg_security_struct *msec = msg->security;

	msg->security = NULL;
	kfree(msec);
}

static int ipc_has_perm(struct kern_ipc_perm *ipc_perms,
			u32 perms)
{
	struct ipc_security_struct *isec;
	struct common_audit_data ad;
	u32 sid = current_sid();

	isec = ipc_perms->security;

	COMMON_AUDIT_DATA_INIT(&ad, IPC);
	ad.u.ipc_id = ipc_perms->key;

	return avc_has_perm(sid, isec->sid, isec->sclass, perms, &ad);
}

static int selinux_msg_msg_alloc_security(struct msg_msg *msg)
{
	return msg_msg_alloc_security(msg);
}

static void selinux_msg_msg_free_security(struct msg_msg *msg)
{
	msg_msg_free_security(msg);
}

/* message queue security operations */
static int selinux_msg_queue_alloc_security(struct msg_queue *msq)
{
	struct ipc_security_struct *isec;
	struct common_audit_data ad;
	u32 sid = current_sid();
	int rc;

	rc = ipc_alloc_security(current, &msq->q_perm, SECCLASS_MSGQ);
	if (rc)
		return rc;

	isec = msq->q_perm.security;

	COMMON_AUDIT_DATA_INIT(&ad, IPC);
	ad.u.ipc_id = msq->q_perm.key;

	rc = avc_has_perm(sid, isec->sid, SECCLASS_MSGQ,
			  MSGQ__CREATE, &ad);
	if (rc) {
		ipc_free_security(&msq->q_perm);
		return rc;
	}
	return 0;
}

static void selinux_msg_queue_free_security(struct msg_queue *msq)
{
	ipc_free_security(&msq->q_perm);
}

static int selinux_msg_queue_associate(struct msg_queue *msq, int msqflg)
{
	struct ipc_security_struct *isec;
	struct common_audit_data ad;
	u32 sid = current_sid();

	isec = msq->q_perm.security;

	COMMON_AUDIT_DATA_INIT(&ad, IPC);
	ad.u.ipc_id = msq->q_perm.key;

	return avc_has_perm(sid, isec->sid, SECCLASS_MSGQ,
			    MSGQ__ASSOCIATE, &ad);
}

static int selinux_msg_queue_msgctl(struct msg_queue *msq, int cmd)
{
	int err;
	int perms;

	switch (cmd) {
	case IPC_INFO:
	case MSG_INFO:
		/* No specific object, just general system-wide information. */
		return task_has_system(current, SYSTEM__IPC_INFO);
	case IPC_STAT:
	case MSG_STAT:
		perms = MSGQ__GETATTR | MSGQ__ASSOCIATE;
		break;
	case IPC_SET:
		perms = MSGQ__SETATTR;
		break;
	case IPC_RMID:
		perms = MSGQ__DESTROY;
		break;
	default:
		return 0;
	}

	err = ipc_has_perm(&msq->q_perm, perms);
	return err;
}

static int selinux_msg_queue_msgsnd(struct msg_queue *msq, struct msg_msg *msg, int msqflg)
{
	struct ipc_security_struct *isec;
	struct msg_security_struct *msec;
	struct common_audit_data ad;
	u32 sid = current_sid();
	int rc;

	isec = msq->q_perm.security;
	msec = msg->security;

	/*
	 * First time through, need to assign label to the message
	 */
	if (msec->sid == SECINITSID_UNLABELED) {
		/*
		 * Compute new sid based on current process and
		 * message queue this message will be stored in
		 */
		rc = security_transition_sid(sid, isec->sid, SECCLASS_MSG,
					     NULL, &msec->sid);
		if (rc)
			return rc;
	}

	COMMON_AUDIT_DATA_INIT(&ad, IPC);
	ad.u.ipc_id = msq->q_perm.key;

	/* Can this process write to the queue? */
	rc = avc_has_perm(sid, isec->sid, SECCLASS_MSGQ,
			  MSGQ__WRITE, &ad);
	if (!rc)
		/* Can this process send the message */
		rc = avc_has_perm(sid, msec->sid, SECCLASS_MSG,
				  MSG__SEND, &ad);
	if (!rc)
		/* Can the message be put in the queue? */
		rc = avc_has_perm(msec->sid, isec->sid, SECCLASS_MSGQ,
				  MSGQ__ENQUEUE, &ad);

	return rc;
}

static int selinux_msg_queue_msgrcv(struct msg_queue *msq, struct msg_msg *msg,
				    struct task_struct *target,
				    long type, int mode)
{
	struct ipc_security_struct *isec;
	struct msg_security_struct *msec;
	struct common_audit_data ad;
	u32 sid = task_sid(target);
	int rc;

	isec = msq->q_perm.security;
	msec = msg->security;

	COMMON_AUDIT_DATA_INIT(&ad, IPC);
	ad.u.ipc_id = msq->q_perm.key;

	rc = avc_has_perm(sid, isec->sid,
			  SECCLASS_MSGQ, MSGQ__READ, &ad);
	if (!rc)
		rc = avc_has_perm(sid, msec->sid,
				  SECCLASS_MSG, MSG__RECEIVE, &ad);
	return rc;
}

/* Shared Memory security operations */
static int selinux_shm_alloc_security(struct shmid_kernel *shp)
{
	struct ipc_security_struct *isec;
	struct common_audit_data ad;
	u32 sid = current_sid();
	int rc;

	rc = ipc_alloc_security(current, &shp->shm_perm, SECCLASS_SHM);
	if (rc)
		return rc;

	isec = shp->shm_perm.security;

	COMMON_AUDIT_DATA_INIT(&ad, IPC);
	ad.u.ipc_id = shp->shm_perm.key;

	rc = avc_has_perm(sid, isec->sid, SECCLASS_SHM,
			  SHM__CREATE, &ad);
	if (rc) {
		ipc_free_security(&shp->shm_perm);
		return rc;
	}
	return 0;
}

static void selinux_shm_free_security(struct shmid_kernel *shp)
{
	ipc_free_security(&shp->shm_perm);
}

static int selinux_shm_associate(struct shmid_kernel *shp, int shmflg)
{
	struct ipc_security_struct *isec;
	struct common_audit_data ad;
	u32 sid = current_sid();

	isec = shp->shm_perm.security;

	COMMON_AUDIT_DATA_INIT(&ad, IPC);
	ad.u.ipc_id = shp->shm_perm.key;

	return avc_has_perm(sid, isec->sid, SECCLASS_SHM,
			    SHM__ASSOCIATE, &ad);
}

/* Note, at this point, shp is locked down */
static int selinux_shm_shmctl(struct shmid_kernel *shp, int cmd)
{
	int perms;
	int err;

	switch (cmd) {
	case IPC_INFO:
	case SHM_INFO:
		/* No specific object, just general system-wide information. */
		return task_has_system(current, SYSTEM__IPC_INFO);
	case IPC_STAT:
	case SHM_STAT:
		perms = SHM__GETATTR | SHM__ASSOCIATE;
		break;
	case IPC_SET:
		perms = SHM__SETATTR;
		break;
	case SHM_LOCK:
	case SHM_UNLOCK:
		perms = SHM__LOCK;
		break;
	case IPC_RMID:
		perms = SHM__DESTROY;
		break;
	default:
		return 0;
	}

	err = ipc_has_perm(&shp->shm_perm, perms);
	return err;
}

static int selinux_shm_shmat(struct shmid_kernel *shp,
			     char __user *shmaddr, int shmflg)
{
	u32 perms;

	if (shmflg & SHM_RDONLY)
		perms = SHM__READ;
	else
		perms = SHM__READ | SHM__WRITE;

	return ipc_has_perm(&shp->shm_perm, perms);
}

/* Semaphore security operations */
static int selinux_sem_alloc_security(struct sem_array *sma)
{
	struct ipc_security_struct *isec;
	struct common_audit_data ad;
	u32 sid = current_sid();
	int rc;

	rc = ipc_alloc_security(current, &sma->sem_perm, SECCLASS_SEM);
	if (rc)
		return rc;

	isec = sma->sem_perm.security;

	COMMON_AUDIT_DATA_INIT(&ad, IPC);
	ad.u.ipc_id = sma->sem_perm.key;

	rc = avc_has_perm(sid, isec->sid, SECCLASS_SEM,
			  SEM__CREATE, &ad);
	if (rc) {
		ipc_free_security(&sma->sem_perm);
		return rc;
	}
	return 0;
}

static void selinux_sem_free_security(struct sem_array *sma)
{
	ipc_free_security(&sma->sem_perm);
}

static int selinux_sem_associate(struct sem_array *sma, int semflg)
{
	struct ipc_security_struct *isec;
	struct common_audit_data ad;
	u32 sid = current_sid();

	isec = sma->sem_perm.security;

	COMMON_AUDIT_DATA_INIT(&ad, IPC);
	ad.u.ipc_id = sma->sem_perm.key;

	return avc_has_perm(sid, isec->sid, SECCLASS_SEM,
			    SEM__ASSOCIATE, &ad);
}

/* Note, at this point, sma is locked down */
static int selinux_sem_semctl(struct sem_array *sma, int cmd)
{
	int err;
	u32 perms;

	switch (cmd) {
	case IPC_INFO:
	case SEM_INFO:
		/* No specific object, just general system-wide information. */
		return task_has_system(current, SYSTEM__IPC_INFO);
	case GETPID:
	case GETNCNT:
	case GETZCNT:
		perms = SEM__GETATTR;
		break;
	case GETVAL:
	case GETALL:
		perms = SEM__READ;
		break;
	case SETVAL:
	case SETALL:
		perms = SEM__WRITE;
		break;
	case IPC_RMID:
		perms = SEM__DESTROY;
		break;
	case IPC_SET:
		perms = SEM__SETATTR;
		break;
	case IPC_STAT:
	case SEM_STAT:
		perms = SEM__GETATTR | SEM__ASSOCIATE;
		break;
	default:
		return 0;
	}

	err = ipc_has_perm(&sma->sem_perm, perms);
	return err;
}

static int selinux_sem_semop(struct sem_array *sma,
			     struct sembuf *sops, unsigned nsops, int alter)
{
	u32 perms;

	if (alter)
		perms = SEM__READ | SEM__WRITE;
	else
		perms = SEM__READ;

	return ipc_has_perm(&sma->sem_perm, perms);
}

static int selinux_ipc_permission(struct kern_ipc_perm *ipcp, short flag)
{
	u32 av = 0;

	av = 0;
	if (flag & S_IRUGO)
		av |= IPC__UNIX_READ;
	if (flag & S_IWUGO)
		av |= IPC__UNIX_WRITE;

	if (av == 0)
		return 0;

	return ipc_has_perm(ipcp, av);
}

static void selinux_ipc_getsecid(struct kern_ipc_perm *ipcp, u32 *secid)
{
	struct ipc_security_struct *isec = ipcp->security;
	*secid = isec->sid;
}

static void selinux_d_instantiate(struct dentry *dentry, struct inode *inode)
{
	if (inode)
		inode_doinit_with_dentry(inode, dentry);
}

static int selinux_getprocattr(struct task_struct *p,
			       char *name, char **value)
{
	const struct task_security_struct *__tsec;
	u32 sid;
	int error;
	unsigned len;

	if (current != p) {
		error = current_has_perm(p, PROCESS__GETATTR);
		if (error)
			return error;
	}

	rcu_read_lock();
	__tsec = __task_cred(p)->security;

	if (!strcmp(name, "current"))
		sid = __tsec->sid;
	else if (!strcmp(name, "prev"))
		sid = __tsec->osid;
	else if (!strcmp(name, "exec"))
		sid = __tsec->exec_sid;
	else if (!strcmp(name, "fscreate"))
		sid = __tsec->create_sid;
	else if (!strcmp(name, "keycreate"))
		sid = __tsec->keycreate_sid;
	else if (!strcmp(name, "sockcreate"))
		sid = __tsec->sockcreate_sid;
	else
		goto invalid;
	rcu_read_unlock();

	if (!sid)
		return 0;

	error = security_sid_to_context(sid, value, &len);
	if (error)
		return error;
	return len;

invalid:
	rcu_read_unlock();
	return -EINVAL;
}

static int selinux_setprocattr(struct task_struct *p,
			       char *name, void *value, size_t size)
{
	struct task_security_struct *tsec;
	struct task_struct *tracer;
	struct cred *new;
	u32 sid = 0, ptsid;
	int error;
	char *str = value;

	if (current != p) {
		/* SELinux only allows a process to change its own
		   security attributes. */
		return -EACCES;
	}

	/*
	 * Basic control over ability to set these attributes at all.
	 * current == p, but we'll pass them separately in case the
	 * above restriction is ever removed.
	 */
	if (!strcmp(name, "exec"))
		error = current_has_perm(p, PROCESS__SETEXEC);
	else if (!strcmp(name, "fscreate"))
		error = current_has_perm(p, PROCESS__SETFSCREATE);
	else if (!strcmp(name, "keycreate"))
		error = current_has_perm(p, PROCESS__SETKEYCREATE);
	else if (!strcmp(name, "sockcreate"))
		error = current_has_perm(p, PROCESS__SETSOCKCREATE);
	else if (!strcmp(name, "current"))
		error = current_has_perm(p, PROCESS__SETCURRENT);
	else
		error = -EINVAL;
	if (error)
		return error;

	/* Obtain a SID for the context, if one was specified. */
	if (size && str[1] && str[1] != '\n') {
		if (str[size-1] == '\n') {
			str[size-1] = 0;
			size--;
		}
		error = security_context_to_sid(value, size, &sid);
		if (error == -EINVAL && !strcmp(name, "fscreate")) {
			if (!capable(CAP_MAC_ADMIN))
				return error;
			error = security_context_to_sid_force(value, size,
							      &sid);
		}
		if (error)
			return error;
	}

	new = prepare_creds();
	if (!new)
		return -ENOMEM;

	/* Permission checking based on the specified context is
	   performed during the actual operation (execve,
	   open/mkdir/...), when we know the full context of the
	   operation.  See selinux_bprm_set_creds for the execve
	   checks and may_create for the file creation checks. The
	   operation will then fail if the context is not permitted. */
	tsec = new->security;
	if (!strcmp(name, "exec")) {
		tsec->exec_sid = sid;
	} else if (!strcmp(name, "fscreate")) {
		tsec->create_sid = sid;
	} else if (!strcmp(name, "keycreate")) {
		error = may_create_key(sid, p);
		if (error)
			goto abort_change;
		tsec->keycreate_sid = sid;
	} else if (!strcmp(name, "sockcreate")) {
		tsec->sockcreate_sid = sid;
	} else if (!strcmp(name, "current")) {
		error = -EINVAL;
		if (sid == 0)
			goto abort_change;

		/* Only allow single threaded processes to change context */
		error = -EPERM;
		if (!current_is_single_threaded()) {
			error = security_bounded_transition(tsec->sid, sid);
			if (error)
				goto abort_change;
		}

		/* Check permissions for the transition. */
		error = avc_has_perm(tsec->sid, sid, SECCLASS_PROCESS,
				     PROCESS__DYNTRANSITION, NULL);
		if (error)
			goto abort_change;

		/* Check for ptracing, and update the task SID if ok.
		   Otherwise, leave SID unchanged and fail. */
		ptsid = 0;
		task_lock(p);
		tracer = tracehook_tracer_task(p);
		if (tracer)
			ptsid = task_sid(tracer);
		task_unlock(p);

		if (tracer) {
			error = avc_has_perm(ptsid, sid, SECCLASS_PROCESS,
					     PROCESS__PTRACE, NULL);
			if (error)
				goto abort_change;
		}

		tsec->sid = sid;
	} else {
		error = -EINVAL;
		goto abort_change;
	}

	commit_creds(new);
	return size;

abort_change:
	abort_creds(new);
	return error;
}

static int selinux_secid_to_secctx(u32 secid, char **secdata, u32 *seclen)
{
	return security_sid_to_context(secid, secdata, seclen);
}

static int selinux_secctx_to_secid(const char *secdata, u32 seclen, u32 *secid)
{
	return security_context_to_sid(secdata, seclen, secid);
}

static void selinux_release_secctx(char *secdata, u32 seclen)
{
	kfree(secdata);
}

/*
 *	called with inode->i_mutex locked
 */
static int selinux_inode_notifysecctx(struct inode *inode, void *ctx, u32 ctxlen)
{
	return selinux_inode_setsecurity(inode, XATTR_SELINUX_SUFFIX, ctx, ctxlen, 0);
}

/*
 *	called with inode->i_mutex locked
 */
static int selinux_inode_setsecctx(struct dentry *dentry, void *ctx, u32 ctxlen)
{
	return __vfs_setxattr_noperm(dentry, XATTR_NAME_SELINUX, ctx, ctxlen, 0);
}

static int selinux_inode_getsecctx(struct inode *inode, void **ctx, u32 *ctxlen)
{
	int len = 0;
	len = selinux_inode_getsecurity(inode, XATTR_SELINUX_SUFFIX,
						ctx, true);
	if (len < 0)
		return len;
	*ctxlen = len;
	return 0;
}
#ifdef CONFIG_KEYS

static int selinux_key_alloc(struct key *k, const struct cred *cred,
			     unsigned long flags)
{
	const struct task_security_struct *tsec;
	struct key_security_struct *ksec;

	ksec = kzalloc(sizeof(struct key_security_struct), GFP_KERNEL);
	if (!ksec)
		return -ENOMEM;

	tsec = cred->security;
	if (tsec->keycreate_sid)
		ksec->sid = tsec->keycreate_sid;
	else
		ksec->sid = tsec->sid;

	k->security = ksec;
	return 0;
}

static void selinux_key_free(struct key *k)
{
	struct key_security_struct *ksec = k->security;

	k->security = NULL;
	kfree(ksec);
}

static int selinux_key_permission(key_ref_t key_ref,
				  const struct cred *cred,
				  key_perm_t perm)
{
	struct key *key;
	struct key_security_struct *ksec;
	u32 sid;

	/* if no specific permissions are requested, we skip the
	   permission check. No serious, additional covert channels
	   appear to be created. */
	if (perm == 0)
		return 0;

	sid = cred_sid(cred);

	key = key_ref_to_ptr(key_ref);
	ksec = key->security;

	return avc_has_perm(sid, ksec->sid, SECCLASS_KEY, perm, NULL);
}

static int selinux_key_getsecurity(struct key *key, char **_buffer)
{
	struct key_security_struct *ksec = key->security;
	char *context = NULL;
	unsigned len;
	int rc;

	rc = security_sid_to_context(ksec->sid, &context, &len);
	if (!rc)
		rc = len;
	*_buffer = context;
	return rc;
}

#endif

static struct security_operations selinux_ops = {
	.name =				"selinux",

	.ptrace_access_check =		selinux_ptrace_access_check,
	.ptrace_traceme =		selinux_ptrace_traceme,
	.capget =			selinux_capget,
	.capset =			selinux_capset,
	.capable =			selinux_capable,
	.quotactl =			selinux_quotactl,
	.quota_on =			selinux_quota_on,
	.syslog =			selinux_syslog,
	.vm_enough_memory =		selinux_vm_enough_memory,

	.netlink_send =			selinux_netlink_send,
	.netlink_recv =			selinux_netlink_recv,

	.bprm_set_creds =		selinux_bprm_set_creds,
	.bprm_committing_creds =	selinux_bprm_committing_creds,
	.bprm_committed_creds =		selinux_bprm_committed_creds,
	.bprm_secureexec =		selinux_bprm_secureexec,

	.sb_alloc_security =		selinux_sb_alloc_security,
	.sb_free_security =		selinux_sb_free_security,
	.sb_copy_data =			selinux_sb_copy_data,
	.sb_remount =			selinux_sb_remount,
	.sb_kern_mount =		selinux_sb_kern_mount,
	.sb_show_options =		selinux_sb_show_options,
	.sb_statfs =			selinux_sb_statfs,
	.sb_mount =			selinux_mount,
	.sb_umount =			selinux_umount,
	.sb_set_mnt_opts =		selinux_set_mnt_opts,
	.sb_clone_mnt_opts =		selinux_sb_clone_mnt_opts,
	.sb_parse_opts_str = 		selinux_parse_opts_str,


	.inode_alloc_security =		selinux_inode_alloc_security,
	.inode_free_security =		selinux_inode_free_security,
	.inode_init_security =		selinux_inode_init_security,
	.inode_create =			selinux_inode_create,
	.inode_link =			selinux_inode_link,
	.inode_unlink =			selinux_inode_unlink,
	.inode_symlink =		selinux_inode_symlink,
	.inode_mkdir =			selinux_inode_mkdir,
	.inode_rmdir =			selinux_inode_rmdir,
	.inode_mknod =			selinux_inode_mknod,
	.inode_rename =			selinux_inode_rename,
	.inode_readlink =		selinux_inode_readlink,
	.inode_follow_link =		selinux_inode_follow_link,
	.inode_permission =		selinux_inode_permission,
	.inode_setattr =		selinux_inode_setattr,
	.inode_getattr =		selinux_inode_getattr,
	.inode_setxattr =		selinux_inode_setxattr,
	.inode_post_setxattr =		selinux_inode_post_setxattr,
	.inode_getxattr =		selinux_inode_getxattr,
	.inode_listxattr =		selinux_inode_listxattr,
	.inode_removexattr =		selinux_inode_removexattr,
	.inode_getsecurity =		selinux_inode_getsecurity,
	.inode_setsecurity =		selinux_inode_setsecurity,
	.inode_listsecurity =		selinux_inode_listsecurity,
	.inode_getsecid =		selinux_inode_getsecid,

	.file_permission =		selinux_file_permission,
	.file_alloc_security =		selinux_file_alloc_security,
	.file_free_security =		selinux_file_free_security,
	.file_ioctl =			selinux_file_ioctl,
	.file_mmap =			selinux_file_mmap,
	.file_mprotect =		selinux_file_mprotect,
	.file_lock =			selinux_file_lock,
	.file_fcntl =			selinux_file_fcntl,
	.file_set_fowner =		selinux_file_set_fowner,
	.file_send_sigiotask =		selinux_file_send_sigiotask,
	.file_receive =			selinux_file_receive,

	.dentry_open =			selinux_dentry_open,

	.task_create =			selinux_task_create,
	.cred_alloc_blank =		selinux_cred_alloc_blank,
	.cred_free =			selinux_cred_free,
	.cred_prepare =			selinux_cred_prepare,
	.cred_transfer =		selinux_cred_transfer,
	.kernel_act_as =		selinux_kernel_act_as,
	.kernel_create_files_as =	selinux_kernel_create_files_as,
	.kernel_module_request =	selinux_kernel_module_request,
	.task_setpgid =			selinux_task_setpgid,
	.task_getpgid =			selinux_task_getpgid,
	.task_getsid =			selinux_task_getsid,
	.task_getsecid =		selinux_task_getsecid,
	.task_setnice =			selinux_task_setnice,
	.task_setioprio =		selinux_task_setioprio,
	.task_getioprio =		selinux_task_getioprio,
	.task_setrlimit =		selinux_task_setrlimit,
	.task_setscheduler =		selinux_task_setscheduler,
	.task_getscheduler =		selinux_task_getscheduler,
	.task_movememory =		selinux_task_movememory,
	.task_kill =			selinux_task_kill,
	.task_wait =			selinux_task_wait,
	.task_to_inode =		selinux_task_to_inode,

	.ipc_permission =		selinux_ipc_permission,
	.ipc_getsecid =			selinux_ipc_getsecid,

	.msg_msg_alloc_security =	selinux_msg_msg_alloc_security,
	.msg_msg_free_security =	selinux_msg_msg_free_security,

	.msg_queue_alloc_security =	selinux_msg_queue_alloc_security,
	.msg_queue_free_security =	selinux_msg_queue_free_security,
	.msg_queue_associate =		selinux_msg_queue_associate,
	.msg_queue_msgctl =		selinux_msg_queue_msgctl,
	.msg_queue_msgsnd =		selinux_msg_queue_msgsnd,
	.msg_queue_msgrcv =		selinux_msg_queue_msgrcv,

	.shm_alloc_security =		selinux_shm_alloc_security,
	.shm_free_security =		selinux_shm_free_security,
	.shm_associate =		selinux_shm_associate,
	.shm_shmctl =			selinux_shm_shmctl,
	.shm_shmat =			selinux_shm_shmat,

	.sem_alloc_security =		selinux_sem_alloc_security,
	.sem_free_security =		selinux_sem_free_security,
	.sem_associate =		selinux_sem_associate,
	.sem_semctl =			selinux_sem_semctl,
	.sem_semop =			selinux_sem_semop,

	.d_instantiate =		selinux_d_instantiate,

	.getprocattr =			selinux_getprocattr,
	.setprocattr =			selinux_setprocattr,

	.secid_to_secctx =		selinux_secid_to_secctx,
	.secctx_to_secid =		selinux_secctx_to_secid,
	.release_secctx =		selinux_release_secctx,
	.inode_notifysecctx =		selinux_inode_notifysecctx,
	.inode_setsecctx =		selinux_inode_setsecctx,
	.inode_getsecctx =		selinux_inode_getsecctx,

	.unix_stream_connect =		selinux_socket_unix_stream_connect,
	.unix_may_send =		selinux_socket_unix_may_send,

	.socket_create =		selinux_socket_create,
	.socket_post_create =		selinux_socket_post_create,
	.socket_bind =			selinux_socket_bind,
	.socket_connect =		selinux_socket_connect,
	.socket_listen =		selinux_socket_listen,
	.socket_accept =		selinux_socket_accept,
	.socket_sendmsg =		selinux_socket_sendmsg,
	.socket_recvmsg =		selinux_socket_recvmsg,
	.socket_getsockname =		selinux_socket_getsockname,
	.socket_getpeername =		selinux_socket_getpeername,
	.socket_getsockopt =		selinux_socket_getsockopt,
	.socket_setsockopt =		selinux_socket_setsockopt,
	.socket_shutdown =		selinux_socket_shutdown,
	.socket_sock_rcv_skb =		selinux_socket_sock_rcv_skb,
	.socket_getpeersec_stream =	selinux_socket_getpeersec_stream,
	.socket_getpeersec_dgram =	selinux_socket_getpeersec_dgram,
	.sk_alloc_security =		selinux_sk_alloc_security,
	.sk_free_security =		selinux_sk_free_security,
	.sk_clone_security =		selinux_sk_clone_security,
	.sk_getsecid =			selinux_sk_getsecid,
	.sock_graft =			selinux_sock_graft,
	.inet_conn_request =		selinux_inet_conn_request,
	.inet_csk_clone =		selinux_inet_csk_clone,
	.inet_conn_established =	selinux_inet_conn_established,
	.secmark_relabel_packet =	selinux_secmark_relabel_packet,
	.secmark_refcount_inc =		selinux_secmark_refcount_inc,
	.secmark_refcount_dec =		selinux_secmark_refcount_dec,
	.req_classify_flow =		selinux_req_classify_flow,
	.tun_dev_create =		selinux_tun_dev_create,
	.tun_dev_post_create = 		selinux_tun_dev_post_create,
	.tun_dev_attach =		selinux_tun_dev_attach,

#ifdef CONFIG_SECURITY_NETWORK_XFRM
	.xfrm_policy_alloc_security =	selinux_xfrm_policy_alloc,
	.xfrm_policy_clone_security =	selinux_xfrm_policy_clone,
	.xfrm_policy_free_security =	selinux_xfrm_policy_free,
	.xfrm_policy_delete_security =	selinux_xfrm_policy_delete,
	.xfrm_state_alloc_security =	selinux_xfrm_state_alloc,
	.xfrm_state_free_security =	selinux_xfrm_state_free,
	.xfrm_state_delete_security =	selinux_xfrm_state_delete,
	.xfrm_policy_lookup =		selinux_xfrm_policy_lookup,
	.xfrm_state_pol_flow_match =	selinux_xfrm_state_pol_flow_match,
	.xfrm_decode_session =		selinux_xfrm_decode_session,
#endif

#ifdef CONFIG_KEYS
	.key_alloc =			selinux_key_alloc,
	.key_free =			selinux_key_free,
	.key_permission =		selinux_key_permission,
	.key_getsecurity =		selinux_key_getsecurity,
#endif

#ifdef CONFIG_AUDIT
	.audit_rule_init =		selinux_audit_rule_init,
	.audit_rule_known =		selinux_audit_rule_known,
	.audit_rule_match =		selinux_audit_rule_match,
	.audit_rule_free =		selinux_audit_rule_free,
#endif
};

static __init int selinux_init(void)
{
	if (!security_module_enable(&selinux_ops)) {
		selinux_enabled = 0;
		return 0;
	}

	if (!selinux_enabled) {
		printk(KERN_INFO "SELinux:  Disabled at boot.\n");
		return 0;
	}

	printk(KERN_INFO "SELinux:  Initializing.\n");

	/* Set the security state for the initial task. */
	cred_init_security();

	default_noexec = !(VM_DATA_DEFAULT_FLAGS & VM_EXEC);

	sel_inode_cache = kmem_cache_create("selinux_inode_security",
					    sizeof(struct inode_security_struct),
					    0, SLAB_PANIC, NULL);
	avc_init();

	if (register_security(&selinux_ops))
		panic("SELinux: Unable to register with kernel.\n");

	if (selinux_enforcing)
		printk(KERN_DEBUG "SELinux:  Starting in enforcing mode\n");
	else
		printk(KERN_DEBUG "SELinux:  Starting in permissive mode\n");

	return 0;
}

static void delayed_superblock_init(struct super_block *sb, void *unused)
{
	superblock_doinit(sb, NULL);
}

void selinux_complete_init(void)
{
	printk(KERN_DEBUG "SELinux:  Completing initialization.\n");

	/* Set up any superblocks initialized prior to the policy load. */
	printk(KERN_DEBUG "SELinux:  Setting up existing superblocks.\n");
	iterate_supers(delayed_superblock_init, NULL);
}

/* SELinux requires early initialization in order to label
   all processes and objects when they are created. */
security_initcall(selinux_init);

#if defined(CONFIG_NETFILTER)

static struct nf_hook_ops selinux_ipv4_ops[] = {
	{
		.hook =		selinux_ipv4_postroute,
		.owner =	THIS_MODULE,
		.pf =		PF_INET,
		.hooknum =	NF_INET_POST_ROUTING,
		.priority =	NF_IP_PRI_SELINUX_LAST,
	},
	{
		.hook =		selinux_ipv4_forward,
		.owner =	THIS_MODULE,
		.pf =		PF_INET,
		.hooknum =	NF_INET_FORWARD,
		.priority =	NF_IP_PRI_SELINUX_FIRST,
	},
	{
		.hook =		selinux_ipv4_output,
		.owner =	THIS_MODULE,
		.pf =		PF_INET,
		.hooknum =	NF_INET_LOCAL_OUT,
		.priority =	NF_IP_PRI_SELINUX_FIRST,
	}
};

#if defined(CONFIG_IPV6) || defined(CONFIG_IPV6_MODULE)

static struct nf_hook_ops selinux_ipv6_ops[] = {
	{
		.hook =		selinux_ipv6_postroute,
		.owner =	THIS_MODULE,
		.pf =		PF_INET6,
		.hooknum =	NF_INET_POST_ROUTING,
		.priority =	NF_IP6_PRI_SELINUX_LAST,
	},
	{
		.hook =		selinux_ipv6_forward,
		.owner =	THIS_MODULE,
		.pf =		PF_INET6,
		.hooknum =	NF_INET_FORWARD,
		.priority =	NF_IP6_PRI_SELINUX_FIRST,
	}
};

#endif	/* IPV6 */

static int __init selinux_nf_ip_init(void)
{
	int err = 0;

	if (!selinux_enabled)
		goto out;

	printk(KERN_DEBUG "SELinux:  Registering netfilter hooks\n");

	err = nf_register_hooks(selinux_ipv4_ops, ARRAY_SIZE(selinux_ipv4_ops));
	if (err)
		panic("SELinux: nf_register_hooks for IPv4: error %d\n", err);

#if defined(CONFIG_IPV6) || defined(CONFIG_IPV6_MODULE)
	err = nf_register_hooks(selinux_ipv6_ops, ARRAY_SIZE(selinux_ipv6_ops));
	if (err)
		panic("SELinux: nf_register_hooks for IPv6: error %d\n", err);
#endif	/* IPV6 */

out:
	return err;
}

__initcall(selinux_nf_ip_init);

#ifdef CONFIG_SECURITY_SELINUX_DISABLE
static void selinux_nf_ip_exit(void)
{
	printk(KERN_DEBUG "SELinux:  Unregistering netfilter hooks\n");

	nf_unregister_hooks(selinux_ipv4_ops, ARRAY_SIZE(selinux_ipv4_ops));
#if defined(CONFIG_IPV6) || defined(CONFIG_IPV6_MODULE)
	nf_unregister_hooks(selinux_ipv6_ops, ARRAY_SIZE(selinux_ipv6_ops));
#endif	/* IPV6 */
}
#endif

#else /* CONFIG_NETFILTER */

#ifdef CONFIG_SECURITY_SELINUX_DISABLE
#define selinux_nf_ip_exit()
#endif

#endif /* CONFIG_NETFILTER */

#ifdef CONFIG_SECURITY_SELINUX_DISABLE
static int selinux_disabled;

int selinux_disable(void)
{
	extern void exit_sel_fs(void);

	if (ss_initialized) {
		/* Not permitted after initial policy load. */
		return -EINVAL;
	}

	if (selinux_disabled) {
		/* Only do this once. */
		return -EINVAL;
	}

	printk(KERN_INFO "SELinux:  Disabled at runtime.\n");

	selinux_disabled = 1;
	selinux_enabled = 0;

	reset_security_ops();

	/* Try to destroy the avc node cache */
	avc_disable();

	/* Unregister netfilter hooks. */
	selinux_nf_ip_exit();

	/* Unregister selinuxfs. */
	exit_sel_fs();

	return 0;
}
#endif<|MERGE_RESOLUTION|>--- conflicted
+++ resolved
@@ -1486,15 +1486,6 @@
 	sid = cred_sid(cred);
 	isec = inode->i_security;
 
-<<<<<<< HEAD
-	if (!adp) {
-		adp = &ad;
-		COMMON_AUDIT_DATA_INIT(&ad, INODE);
-		ad.u.inode = inode;
-	}
-
-=======
->>>>>>> 2c53b436
 	return avc_has_perm_flags(sid, isec->sid, isec->sclass, perms, adp, flags);
 }
 
