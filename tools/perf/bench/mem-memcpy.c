--- conflicted
+++ resolved
@@ -24,11 +24,7 @@
 
 static const char	*length_str	= "1MB";
 static const char	*routine	= "default";
-<<<<<<< HEAD
-static bool		use_clock	= false;
-=======
 static bool		use_clock;
->>>>>>> 3cbea436
 static int		clock_fd;
 static bool		only_prefault;
 static bool		no_prefault;
