#!/bin/sh

if [ $# -eq 1 ]  ; then
	OUTPUT=$1
fi

GVF=${OUTPUT}PERF-VERSION-FILE

LF='
'

# First check if there is a .git to get the version from git describe
# otherwise try to get the version from the kernel makefile
if test -d ../../.git -o -f ../../.git &&
	VN=$(git describe --abbrev=4 HEAD 2>/dev/null) &&
	case "$VN" in
	*$LF*) (exit 1) ;;
	v[0-9]*)
		git update-index -q --refresh
		test -z "$(git diff-index --name-only HEAD --)" ||
		VN="$VN-dirty" ;;
	esac
then
	VN=$(echo "$VN" | sed -e 's/-/./g');
else
<<<<<<< HEAD
	VN=$(make -sC ../.. kernelversion)
=======
	VN=$(MAKEFLAGS= make -sC ../.. kernelversion)
>>>>>>> 56299378
fi

VN=$(expr "$VN" : v*'\(.*\)')

if test -r $GVF
then
	VC=$(sed -e 's/^PERF_VERSION = //' <$GVF)
else
	VC=unset
fi
test "$VN" = "$VC" || {
	echo >&2 "PERF_VERSION = $VN"
	echo "PERF_VERSION = $VN" >$GVF
}

<|MERGE_RESOLUTION|>--- conflicted
+++ resolved
@@ -23,11 +23,7 @@
 then
 	VN=$(echo "$VN" | sed -e 's/-/./g');
 else
-<<<<<<< HEAD
-	VN=$(make -sC ../.. kernelversion)
-=======
 	VN=$(MAKEFLAGS= make -sC ../.. kernelversion)
->>>>>>> 56299378
 fi
 
 VN=$(expr "$VN" : v*'\(.*\)')
