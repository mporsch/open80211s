--- conflicted
+++ resolved
@@ -1539,10 +1539,7 @@
 		goto error;
 	}
 	tev->point.offset = pev->point.offset;
-<<<<<<< HEAD
-=======
 	tev->point.retprobe = pev->point.retprobe;
->>>>>>> 062c1825
 	tev->nargs = pev->nargs;
 	if (tev->nargs) {
 		tev->args = zalloc(sizeof(struct probe_trace_arg)
