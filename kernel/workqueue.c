/*
 * kernel/workqueue.c - generic async execution with shared worker pool
 *
 * Copyright (C) 2002		Ingo Molnar
 *
 *   Derived from the taskqueue/keventd code by:
 *     David Woodhouse <dwmw2@infradead.org>
 *     Andrew Morton
 *     Kai Petzke <wpp@marie.physik.tu-berlin.de>
 *     Theodore Ts'o <tytso@mit.edu>
 *
 * Made to use alloc_percpu by Christoph Lameter.
 *
 * Copyright (C) 2010		SUSE Linux Products GmbH
 * Copyright (C) 2010		Tejun Heo <tj@kernel.org>
 *
 * This is the generic async execution mechanism.  Work items as are
 * executed in process context.  The worker pool is shared and
 * automatically managed.  There is one worker pool for each CPU and
 * one extra for works which are better served by workers which are
 * not bound to any specific CPU.
 *
 * Please read Documentation/workqueue.txt for details.
 */

#include <linux/module.h>
#include <linux/kernel.h>
#include <linux/sched.h>
#include <linux/init.h>
#include <linux/signal.h>
#include <linux/completion.h>
#include <linux/workqueue.h>
#include <linux/slab.h>
#include <linux/cpu.h>
#include <linux/notifier.h>
#include <linux/kthread.h>
#include <linux/hardirq.h>
#include <linux/mempolicy.h>
#include <linux/freezer.h>
#include <linux/kallsyms.h>
#include <linux/debug_locks.h>
#include <linux/lockdep.h>
#include <linux/idr.h>

#include "workqueue_sched.h"

enum {
	/* global_cwq flags */
	GCWQ_MANAGE_WORKERS	= 1 << 0,	/* need to manage workers */
	GCWQ_MANAGING_WORKERS	= 1 << 1,	/* managing workers */
	GCWQ_DISASSOCIATED	= 1 << 2,	/* cpu can't serve workers */
	GCWQ_FREEZING		= 1 << 3,	/* freeze in progress */
	GCWQ_HIGHPRI_PENDING	= 1 << 4,	/* highpri works on queue */

	/* worker flags */
	WORKER_STARTED		= 1 << 0,	/* started */
	WORKER_DIE		= 1 << 1,	/* die die die */
	WORKER_IDLE		= 1 << 2,	/* is idle */
	WORKER_PREP		= 1 << 3,	/* preparing to run works */
	WORKER_ROGUE		= 1 << 4,	/* not bound to any cpu */
	WORKER_REBIND		= 1 << 5,	/* mom is home, come back */
	WORKER_CPU_INTENSIVE	= 1 << 6,	/* cpu intensive */
	WORKER_UNBOUND		= 1 << 7,	/* worker is unbound */

	WORKER_NOT_RUNNING	= WORKER_PREP | WORKER_ROGUE | WORKER_REBIND |
				  WORKER_CPU_INTENSIVE | WORKER_UNBOUND,

	/* gcwq->trustee_state */
	TRUSTEE_START		= 0,		/* start */
	TRUSTEE_IN_CHARGE	= 1,		/* trustee in charge of gcwq */
	TRUSTEE_BUTCHER		= 2,		/* butcher workers */
	TRUSTEE_RELEASE		= 3,		/* release workers */
	TRUSTEE_DONE		= 4,		/* trustee is done */

	BUSY_WORKER_HASH_ORDER	= 6,		/* 64 pointers */
	BUSY_WORKER_HASH_SIZE	= 1 << BUSY_WORKER_HASH_ORDER,
	BUSY_WORKER_HASH_MASK	= BUSY_WORKER_HASH_SIZE - 1,

	MAX_IDLE_WORKERS_RATIO	= 4,		/* 1/4 of busy can be idle */
	IDLE_WORKER_TIMEOUT	= 300 * HZ,	/* keep idle ones for 5 mins */

	MAYDAY_INITIAL_TIMEOUT	= HZ / 100,	/* call for help after 10ms */
	MAYDAY_INTERVAL		= HZ / 10,	/* and then every 100ms */
	CREATE_COOLDOWN		= HZ,		/* time to breath after fail */
	TRUSTEE_COOLDOWN	= HZ / 10,	/* for trustee draining */

	/*
	 * Rescue workers are used only on emergencies and shared by
	 * all cpus.  Give -20.
	 */
	RESCUER_NICE_LEVEL	= -20,
};

/*
 * Structure fields follow one of the following exclusion rules.
 *
 * I: Modifiable by initialization/destruction paths and read-only for
 *    everyone else.
 *
 * P: Preemption protected.  Disabling preemption is enough and should
 *    only be modified and accessed from the local cpu.
 *
 * L: gcwq->lock protected.  Access with gcwq->lock held.
 *
 * X: During normal operation, modification requires gcwq->lock and
 *    should be done only from local cpu.  Either disabling preemption
 *    on local cpu or grabbing gcwq->lock is enough for read access.
 *    If GCWQ_DISASSOCIATED is set, it's identical to L.
 *
 * F: wq->flush_mutex protected.
 *
 * W: workqueue_lock protected.
 */

struct global_cwq;

/*
 * The poor guys doing the actual heavy lifting.  All on-duty workers
 * are either serving the manager role, on idle list or on busy hash.
 */
struct worker {
	/* on idle list while idle, on busy hash table while busy */
	union {
		struct list_head	entry;	/* L: while idle */
		struct hlist_node	hentry;	/* L: while busy */
	};

	struct work_struct	*current_work;	/* L: work being processed */
	struct cpu_workqueue_struct *current_cwq; /* L: current_work's cwq */
	struct list_head	scheduled;	/* L: scheduled works */
	struct task_struct	*task;		/* I: worker task */
	struct global_cwq	*gcwq;		/* I: the associated gcwq */
	/* 64 bytes boundary on 64bit, 32 on 32bit */
	unsigned long		last_active;	/* L: last active timestamp */
	unsigned int		flags;		/* X: flags */
	int			id;		/* I: worker id */
	struct work_struct	rebind_work;	/* L: rebind worker to cpu */
};

/*
 * Global per-cpu workqueue.  There's one and only one for each cpu
 * and all works are queued and processed here regardless of their
 * target workqueues.
 */
struct global_cwq {
	spinlock_t		lock;		/* the gcwq lock */
	struct list_head	worklist;	/* L: list of pending works */
	unsigned int		cpu;		/* I: the associated cpu */
	unsigned int		flags;		/* L: GCWQ_* flags */

	int			nr_workers;	/* L: total number of workers */
	int			nr_idle;	/* L: currently idle ones */

	/* workers are chained either in the idle_list or busy_hash */
	struct list_head	idle_list;	/* X: list of idle workers */
	struct hlist_head	busy_hash[BUSY_WORKER_HASH_SIZE];
						/* L: hash of busy workers */

	struct timer_list	idle_timer;	/* L: worker idle timeout */
	struct timer_list	mayday_timer;	/* L: SOS timer for dworkers */

	struct ida		worker_ida;	/* L: for worker IDs */

	struct task_struct	*trustee;	/* L: for gcwq shutdown */
	unsigned int		trustee_state;	/* L: trustee state */
	wait_queue_head_t	trustee_wait;	/* trustee wait */
	struct worker		*first_idle;	/* L: first idle worker */
} ____cacheline_aligned_in_smp;

/*
 * The per-CPU workqueue.  The lower WORK_STRUCT_FLAG_BITS of
 * work_struct->data are used for flags and thus cwqs need to be
 * aligned at two's power of the number of flag bits.
 */
struct cpu_workqueue_struct {
	struct global_cwq	*gcwq;		/* I: the associated gcwq */
	struct workqueue_struct *wq;		/* I: the owning workqueue */
	int			work_color;	/* L: current color */
	int			flush_color;	/* L: flushing color */
	int			nr_in_flight[WORK_NR_COLORS];
						/* L: nr of in_flight works */
	int			nr_active;	/* L: nr of active works */
	int			max_active;	/* L: max active works */
	struct list_head	delayed_works;	/* L: delayed works */
};

/*
 * Structure used to wait for workqueue flush.
 */
struct wq_flusher {
	struct list_head	list;		/* F: list of flushers */
	int			flush_color;	/* F: flush color waiting for */
	struct completion	done;		/* flush completion */
};

/*
 * All cpumasks are assumed to be always set on UP and thus can't be
 * used to determine whether there's something to be done.
 */
#ifdef CONFIG_SMP
typedef cpumask_var_t mayday_mask_t;
#define mayday_test_and_set_cpu(cpu, mask)	\
	cpumask_test_and_set_cpu((cpu), (mask))
#define mayday_clear_cpu(cpu, mask)		cpumask_clear_cpu((cpu), (mask))
#define for_each_mayday_cpu(cpu, mask)		for_each_cpu((cpu), (mask))
#define alloc_mayday_mask(maskp, gfp)		zalloc_cpumask_var((maskp), (gfp))
#define free_mayday_mask(mask)			free_cpumask_var((mask))
#else
typedef unsigned long mayday_mask_t;
#define mayday_test_and_set_cpu(cpu, mask)	test_and_set_bit(0, &(mask))
#define mayday_clear_cpu(cpu, mask)		clear_bit(0, &(mask))
#define for_each_mayday_cpu(cpu, mask)		if ((cpu) = 0, (mask))
#define alloc_mayday_mask(maskp, gfp)		true
#define free_mayday_mask(mask)			do { } while (0)
#endif

/*
 * The externally visible workqueue abstraction is an array of
 * per-CPU workqueues:
 */
struct workqueue_struct {
	unsigned int		flags;		/* I: WQ_* flags */
	union {
		struct cpu_workqueue_struct __percpu	*pcpu;
		struct cpu_workqueue_struct		*single;
		unsigned long				v;
	} cpu_wq;				/* I: cwq's */
	struct list_head	list;		/* W: list of all workqueues */

	struct mutex		flush_mutex;	/* protects wq flushing */
	int			work_color;	/* F: current work color */
	int			flush_color;	/* F: current flush color */
	atomic_t		nr_cwqs_to_flush; /* flush in progress */
	struct wq_flusher	*first_flusher;	/* F: first flusher */
	struct list_head	flusher_queue;	/* F: flush waiters */
	struct list_head	flusher_overflow; /* F: flush overflow list */

	mayday_mask_t		mayday_mask;	/* cpus requesting rescue */
	struct worker		*rescuer;	/* I: rescue worker */

	int			saved_max_active; /* W: saved cwq max_active */
	const char		*name;		/* I: workqueue name */
#ifdef CONFIG_LOCKDEP
	struct lockdep_map	lockdep_map;
#endif
};

struct workqueue_struct *system_wq __read_mostly;
struct workqueue_struct *system_long_wq __read_mostly;
struct workqueue_struct *system_nrt_wq __read_mostly;
struct workqueue_struct *system_unbound_wq __read_mostly;
EXPORT_SYMBOL_GPL(system_wq);
EXPORT_SYMBOL_GPL(system_long_wq);
EXPORT_SYMBOL_GPL(system_nrt_wq);
EXPORT_SYMBOL_GPL(system_unbound_wq);

#define CREATE_TRACE_POINTS
#include <trace/events/workqueue.h>

#define for_each_busy_worker(worker, i, pos, gcwq)			\
	for (i = 0; i < BUSY_WORKER_HASH_SIZE; i++)			\
		hlist_for_each_entry(worker, pos, &gcwq->busy_hash[i], hentry)

static inline int __next_gcwq_cpu(int cpu, const struct cpumask *mask,
				  unsigned int sw)
{
	if (cpu < nr_cpu_ids) {
		if (sw & 1) {
			cpu = cpumask_next(cpu, mask);
			if (cpu < nr_cpu_ids)
				return cpu;
		}
		if (sw & 2)
			return WORK_CPU_UNBOUND;
	}
	return WORK_CPU_NONE;
}

static inline int __next_wq_cpu(int cpu, const struct cpumask *mask,
				struct workqueue_struct *wq)
{
	return __next_gcwq_cpu(cpu, mask, !(wq->flags & WQ_UNBOUND) ? 1 : 2);
}

/*
 * CPU iterators
 *
 * An extra gcwq is defined for an invalid cpu number
 * (WORK_CPU_UNBOUND) to host workqueues which are not bound to any
 * specific CPU.  The following iterators are similar to
 * for_each_*_cpu() iterators but also considers the unbound gcwq.
 *
 * for_each_gcwq_cpu()		: possible CPUs + WORK_CPU_UNBOUND
 * for_each_online_gcwq_cpu()	: online CPUs + WORK_CPU_UNBOUND
 * for_each_cwq_cpu()		: possible CPUs for bound workqueues,
 *				  WORK_CPU_UNBOUND for unbound workqueues
 */
#define for_each_gcwq_cpu(cpu)						\
	for ((cpu) = __next_gcwq_cpu(-1, cpu_possible_mask, 3);		\
	     (cpu) < WORK_CPU_NONE;					\
	     (cpu) = __next_gcwq_cpu((cpu), cpu_possible_mask, 3))

#define for_each_online_gcwq_cpu(cpu)					\
	for ((cpu) = __next_gcwq_cpu(-1, cpu_online_mask, 3);		\
	     (cpu) < WORK_CPU_NONE;					\
	     (cpu) = __next_gcwq_cpu((cpu), cpu_online_mask, 3))

#define for_each_cwq_cpu(cpu, wq)					\
	for ((cpu) = __next_wq_cpu(-1, cpu_possible_mask, (wq));	\
	     (cpu) < WORK_CPU_NONE;					\
	     (cpu) = __next_wq_cpu((cpu), cpu_possible_mask, (wq)))

#ifdef CONFIG_DEBUG_OBJECTS_WORK

static struct debug_obj_descr work_debug_descr;

/*
 * fixup_init is called when:
 * - an active object is initialized
 */
static int work_fixup_init(void *addr, enum debug_obj_state state)
{
	struct work_struct *work = addr;

	switch (state) {
	case ODEBUG_STATE_ACTIVE:
		cancel_work_sync(work);
		debug_object_init(work, &work_debug_descr);
		return 1;
	default:
		return 0;
	}
}

/*
 * fixup_activate is called when:
 * - an active object is activated
 * - an unknown object is activated (might be a statically initialized object)
 */
static int work_fixup_activate(void *addr, enum debug_obj_state state)
{
	struct work_struct *work = addr;

	switch (state) {

	case ODEBUG_STATE_NOTAVAILABLE:
		/*
		 * This is not really a fixup. The work struct was
		 * statically initialized. We just make sure that it
		 * is tracked in the object tracker.
		 */
		if (test_bit(WORK_STRUCT_STATIC_BIT, work_data_bits(work))) {
			debug_object_init(work, &work_debug_descr);
			debug_object_activate(work, &work_debug_descr);
			return 0;
		}
		WARN_ON_ONCE(1);
		return 0;

	case ODEBUG_STATE_ACTIVE:
		WARN_ON(1);

	default:
		return 0;
	}
}

/*
 * fixup_free is called when:
 * - an active object is freed
 */
static int work_fixup_free(void *addr, enum debug_obj_state state)
{
	struct work_struct *work = addr;

	switch (state) {
	case ODEBUG_STATE_ACTIVE:
		cancel_work_sync(work);
		debug_object_free(work, &work_debug_descr);
		return 1;
	default:
		return 0;
	}
}

static struct debug_obj_descr work_debug_descr = {
	.name		= "work_struct",
	.fixup_init	= work_fixup_init,
	.fixup_activate	= work_fixup_activate,
	.fixup_free	= work_fixup_free,
};

static inline void debug_work_activate(struct work_struct *work)
{
	debug_object_activate(work, &work_debug_descr);
}

static inline void debug_work_deactivate(struct work_struct *work)
{
	debug_object_deactivate(work, &work_debug_descr);
}

void __init_work(struct work_struct *work, int onstack)
{
	if (onstack)
		debug_object_init_on_stack(work, &work_debug_descr);
	else
		debug_object_init(work, &work_debug_descr);
}
EXPORT_SYMBOL_GPL(__init_work);

void destroy_work_on_stack(struct work_struct *work)
{
	debug_object_free(work, &work_debug_descr);
}
EXPORT_SYMBOL_GPL(destroy_work_on_stack);

#else
static inline void debug_work_activate(struct work_struct *work) { }
static inline void debug_work_deactivate(struct work_struct *work) { }
#endif

/* Serializes the accesses to the list of workqueues. */
static DEFINE_SPINLOCK(workqueue_lock);
static LIST_HEAD(workqueues);
static bool workqueue_freezing;		/* W: have wqs started freezing? */

/*
 * The almighty global cpu workqueues.  nr_running is the only field
 * which is expected to be used frequently by other cpus via
 * try_to_wake_up().  Put it in a separate cacheline.
 */
static DEFINE_PER_CPU(struct global_cwq, global_cwq);
static DEFINE_PER_CPU_SHARED_ALIGNED(atomic_t, gcwq_nr_running);

/*
 * Global cpu workqueue and nr_running counter for unbound gcwq.  The
 * gcwq is always online, has GCWQ_DISASSOCIATED set, and all its
 * workers have WORKER_UNBOUND set.
 */
static struct global_cwq unbound_global_cwq;
static atomic_t unbound_gcwq_nr_running = ATOMIC_INIT(0);	/* always 0 */

static int worker_thread(void *__worker);

static struct global_cwq *get_gcwq(unsigned int cpu)
{
	if (cpu != WORK_CPU_UNBOUND)
		return &per_cpu(global_cwq, cpu);
	else
		return &unbound_global_cwq;
}

static atomic_t *get_gcwq_nr_running(unsigned int cpu)
{
	if (cpu != WORK_CPU_UNBOUND)
		return &per_cpu(gcwq_nr_running, cpu);
	else
		return &unbound_gcwq_nr_running;
}

static struct cpu_workqueue_struct *get_cwq(unsigned int cpu,
					    struct workqueue_struct *wq)
{
	if (!(wq->flags & WQ_UNBOUND)) {
		if (likely(cpu < nr_cpu_ids)) {
#ifdef CONFIG_SMP
			return per_cpu_ptr(wq->cpu_wq.pcpu, cpu);
#else
			return wq->cpu_wq.single;
#endif
		}
	} else if (likely(cpu == WORK_CPU_UNBOUND))
		return wq->cpu_wq.single;
	return NULL;
}

static unsigned int work_color_to_flags(int color)
{
	return color << WORK_STRUCT_COLOR_SHIFT;
}

static int get_work_color(struct work_struct *work)
{
	return (*work_data_bits(work) >> WORK_STRUCT_COLOR_SHIFT) &
		((1 << WORK_STRUCT_COLOR_BITS) - 1);
}

static int work_next_color(int color)
{
	return (color + 1) % WORK_NR_COLORS;
}

/*
 * A work's data points to the cwq with WORK_STRUCT_CWQ set while the
 * work is on queue.  Once execution starts, WORK_STRUCT_CWQ is
 * cleared and the work data contains the cpu number it was last on.
 *
 * set_work_{cwq|cpu}() and clear_work_data() can be used to set the
 * cwq, cpu or clear work->data.  These functions should only be
 * called while the work is owned - ie. while the PENDING bit is set.
 *
 * get_work_[g]cwq() can be used to obtain the gcwq or cwq
 * corresponding to a work.  gcwq is available once the work has been
 * queued anywhere after initialization.  cwq is available only from
 * queueing until execution starts.
 */
static inline void set_work_data(struct work_struct *work, unsigned long data,
				 unsigned long flags)
{
	BUG_ON(!work_pending(work));
	atomic_long_set(&work->data, data | flags | work_static(work));
}

static void set_work_cwq(struct work_struct *work,
			 struct cpu_workqueue_struct *cwq,
			 unsigned long extra_flags)
{
	set_work_data(work, (unsigned long)cwq,
		      WORK_STRUCT_PENDING | WORK_STRUCT_CWQ | extra_flags);
}

static void set_work_cpu(struct work_struct *work, unsigned int cpu)
{
	set_work_data(work, cpu << WORK_STRUCT_FLAG_BITS, WORK_STRUCT_PENDING);
}

static void clear_work_data(struct work_struct *work)
{
	set_work_data(work, WORK_STRUCT_NO_CPU, 0);
}

static struct cpu_workqueue_struct *get_work_cwq(struct work_struct *work)
{
	unsigned long data = atomic_long_read(&work->data);

	if (data & WORK_STRUCT_CWQ)
		return (void *)(data & WORK_STRUCT_WQ_DATA_MASK);
	else
		return NULL;
}

static struct global_cwq *get_work_gcwq(struct work_struct *work)
{
	unsigned long data = atomic_long_read(&work->data);
	unsigned int cpu;

	if (data & WORK_STRUCT_CWQ)
		return ((struct cpu_workqueue_struct *)
			(data & WORK_STRUCT_WQ_DATA_MASK))->gcwq;

	cpu = data >> WORK_STRUCT_FLAG_BITS;
	if (cpu == WORK_CPU_NONE)
		return NULL;

	BUG_ON(cpu >= nr_cpu_ids && cpu != WORK_CPU_UNBOUND);
	return get_gcwq(cpu);
}

/*
 * Policy functions.  These define the policies on how the global
 * worker pool is managed.  Unless noted otherwise, these functions
 * assume that they're being called with gcwq->lock held.
 */

static bool __need_more_worker(struct global_cwq *gcwq)
{
	return !atomic_read(get_gcwq_nr_running(gcwq->cpu)) ||
		gcwq->flags & GCWQ_HIGHPRI_PENDING;
}

/*
 * Need to wake up a worker?  Called from anything but currently
 * running workers.
 */
static bool need_more_worker(struct global_cwq *gcwq)
{
	return !list_empty(&gcwq->worklist) && __need_more_worker(gcwq);
}

/* Can I start working?  Called from busy but !running workers. */
static bool may_start_working(struct global_cwq *gcwq)
{
	return gcwq->nr_idle;
}

/* Do I need to keep working?  Called from currently running workers. */
static bool keep_working(struct global_cwq *gcwq)
{
	atomic_t *nr_running = get_gcwq_nr_running(gcwq->cpu);

	return !list_empty(&gcwq->worklist) &&
		(atomic_read(nr_running) <= 1 ||
		 gcwq->flags & GCWQ_HIGHPRI_PENDING);
}

/* Do we need a new worker?  Called from manager. */
static bool need_to_create_worker(struct global_cwq *gcwq)
{
	return need_more_worker(gcwq) && !may_start_working(gcwq);
}

/* Do I need to be the manager? */
static bool need_to_manage_workers(struct global_cwq *gcwq)
{
	return need_to_create_worker(gcwq) || gcwq->flags & GCWQ_MANAGE_WORKERS;
}

/* Do we have too many workers and should some go away? */
static bool too_many_workers(struct global_cwq *gcwq)
{
	bool managing = gcwq->flags & GCWQ_MANAGING_WORKERS;
	int nr_idle = gcwq->nr_idle + managing; /* manager is considered idle */
	int nr_busy = gcwq->nr_workers - nr_idle;

	return nr_idle > 2 && (nr_idle - 2) * MAX_IDLE_WORKERS_RATIO >= nr_busy;
}

/*
 * Wake up functions.
 */

/* Return the first worker.  Safe with preemption disabled */
static struct worker *first_worker(struct global_cwq *gcwq)
{
	if (unlikely(list_empty(&gcwq->idle_list)))
		return NULL;

	return list_first_entry(&gcwq->idle_list, struct worker, entry);
}

/**
 * wake_up_worker - wake up an idle worker
 * @gcwq: gcwq to wake worker for
 *
 * Wake up the first idle worker of @gcwq.
 *
 * CONTEXT:
 * spin_lock_irq(gcwq->lock).
 */
static void wake_up_worker(struct global_cwq *gcwq)
{
	struct worker *worker = first_worker(gcwq);

	if (likely(worker))
		wake_up_process(worker->task);
}

/**
 * wq_worker_waking_up - a worker is waking up
 * @task: task waking up
 * @cpu: CPU @task is waking up to
 *
 * This function is called during try_to_wake_up() when a worker is
 * being awoken.
 *
 * CONTEXT:
 * spin_lock_irq(rq->lock)
 */
void wq_worker_waking_up(struct task_struct *task, unsigned int cpu)
{
	struct worker *worker = kthread_data(task);

<<<<<<< HEAD
	if (likely(!(worker->flags & WORKER_NOT_RUNNING)))
=======
	if (!(worker->flags & WORKER_NOT_RUNNING))
>>>>>>> 3cbea436
		atomic_inc(get_gcwq_nr_running(cpu));
}

/**
 * wq_worker_sleeping - a worker is going to sleep
 * @task: task going to sleep
 * @cpu: CPU in question, must be the current CPU number
 *
 * This function is called during schedule() when a busy worker is
 * going to sleep.  Worker on the same cpu can be woken up by
 * returning pointer to its task.
 *
 * CONTEXT:
 * spin_lock_irq(rq->lock)
 *
 * RETURNS:
 * Worker task on @cpu to wake up, %NULL if none.
 */
struct task_struct *wq_worker_sleeping(struct task_struct *task,
				       unsigned int cpu)
{
	struct worker *worker = kthread_data(task), *to_wakeup = NULL;
	struct global_cwq *gcwq = get_gcwq(cpu);
	atomic_t *nr_running = get_gcwq_nr_running(cpu);

<<<<<<< HEAD
	if (unlikely(worker->flags & WORKER_NOT_RUNNING))
=======
	if (worker->flags & WORKER_NOT_RUNNING)
>>>>>>> 3cbea436
		return NULL;

	/* this can only happen on the local cpu */
	BUG_ON(cpu != raw_smp_processor_id());

	/*
	 * The counterpart of the following dec_and_test, implied mb,
	 * worklist not empty test sequence is in insert_work().
	 * Please read comment there.
	 *
	 * NOT_RUNNING is clear.  This means that trustee is not in
	 * charge and we're running on the local cpu w/ rq lock held
	 * and preemption disabled, which in turn means that none else
	 * could be manipulating idle_list, so dereferencing idle_list
	 * without gcwq lock is safe.
	 */
	if (atomic_dec_and_test(nr_running) && !list_empty(&gcwq->worklist))
		to_wakeup = first_worker(gcwq);
	return to_wakeup ? to_wakeup->task : NULL;
}

/**
 * worker_set_flags - set worker flags and adjust nr_running accordingly
 * @worker: self
 * @flags: flags to set
 * @wakeup: wakeup an idle worker if necessary
 *
 * Set @flags in @worker->flags and adjust nr_running accordingly.  If
 * nr_running becomes zero and @wakeup is %true, an idle worker is
 * woken up.
 *
 * CONTEXT:
 * spin_lock_irq(gcwq->lock)
 */
static inline void worker_set_flags(struct worker *worker, unsigned int flags,
				    bool wakeup)
{
	struct global_cwq *gcwq = worker->gcwq;

	WARN_ON_ONCE(worker->task != current);

	/*
	 * If transitioning into NOT_RUNNING, adjust nr_running and
	 * wake up an idle worker as necessary if requested by
	 * @wakeup.
	 */
	if ((flags & WORKER_NOT_RUNNING) &&
	    !(worker->flags & WORKER_NOT_RUNNING)) {
		atomic_t *nr_running = get_gcwq_nr_running(gcwq->cpu);

		if (wakeup) {
			if (atomic_dec_and_test(nr_running) &&
			    !list_empty(&gcwq->worklist))
				wake_up_worker(gcwq);
		} else
			atomic_dec(nr_running);
	}

	worker->flags |= flags;
}

/**
 * worker_clr_flags - clear worker flags and adjust nr_running accordingly
 * @worker: self
 * @flags: flags to clear
 *
 * Clear @flags in @worker->flags and adjust nr_running accordingly.
 *
 * CONTEXT:
 * spin_lock_irq(gcwq->lock)
 */
static inline void worker_clr_flags(struct worker *worker, unsigned int flags)
{
	struct global_cwq *gcwq = worker->gcwq;
	unsigned int oflags = worker->flags;

	WARN_ON_ONCE(worker->task != current);

	worker->flags &= ~flags;

	/* if transitioning out of NOT_RUNNING, increment nr_running */
	if ((flags & WORKER_NOT_RUNNING) && (oflags & WORKER_NOT_RUNNING))
		if (!(worker->flags & WORKER_NOT_RUNNING))
			atomic_inc(get_gcwq_nr_running(gcwq->cpu));
}

/**
 * busy_worker_head - return the busy hash head for a work
 * @gcwq: gcwq of interest
 * @work: work to be hashed
 *
 * Return hash head of @gcwq for @work.
 *
 * CONTEXT:
 * spin_lock_irq(gcwq->lock).
 *
 * RETURNS:
 * Pointer to the hash head.
 */
static struct hlist_head *busy_worker_head(struct global_cwq *gcwq,
					   struct work_struct *work)
{
	const int base_shift = ilog2(sizeof(struct work_struct));
	unsigned long v = (unsigned long)work;

	/* simple shift and fold hash, do we need something better? */
	v >>= base_shift;
	v += v >> BUSY_WORKER_HASH_ORDER;
	v &= BUSY_WORKER_HASH_MASK;

	return &gcwq->busy_hash[v];
}

/**
 * __find_worker_executing_work - find worker which is executing a work
 * @gcwq: gcwq of interest
 * @bwh: hash head as returned by busy_worker_head()
 * @work: work to find worker for
 *
 * Find a worker which is executing @work on @gcwq.  @bwh should be
 * the hash head obtained by calling busy_worker_head() with the same
 * work.
 *
 * CONTEXT:
 * spin_lock_irq(gcwq->lock).
 *
 * RETURNS:
 * Pointer to worker which is executing @work if found, NULL
 * otherwise.
 */
static struct worker *__find_worker_executing_work(struct global_cwq *gcwq,
						   struct hlist_head *bwh,
						   struct work_struct *work)
{
	struct worker *worker;
	struct hlist_node *tmp;

	hlist_for_each_entry(worker, tmp, bwh, hentry)
		if (worker->current_work == work)
			return worker;
	return NULL;
}

/**
 * find_worker_executing_work - find worker which is executing a work
 * @gcwq: gcwq of interest
 * @work: work to find worker for
 *
 * Find a worker which is executing @work on @gcwq.  This function is
 * identical to __find_worker_executing_work() except that this
 * function calculates @bwh itself.
 *
 * CONTEXT:
 * spin_lock_irq(gcwq->lock).
 *
 * RETURNS:
 * Pointer to worker which is executing @work if found, NULL
 * otherwise.
 */
static struct worker *find_worker_executing_work(struct global_cwq *gcwq,
						 struct work_struct *work)
{
	return __find_worker_executing_work(gcwq, busy_worker_head(gcwq, work),
					    work);
}

/**
 * gcwq_determine_ins_pos - find insertion position
 * @gcwq: gcwq of interest
 * @cwq: cwq a work is being queued for
 *
 * A work for @cwq is about to be queued on @gcwq, determine insertion
 * position for the work.  If @cwq is for HIGHPRI wq, the work is
 * queued at the head of the queue but in FIFO order with respect to
 * other HIGHPRI works; otherwise, at the end of the queue.  This
 * function also sets GCWQ_HIGHPRI_PENDING flag to hint @gcwq that
 * there are HIGHPRI works pending.
 *
 * CONTEXT:
 * spin_lock_irq(gcwq->lock).
 *
 * RETURNS:
 * Pointer to inserstion position.
 */
static inline struct list_head *gcwq_determine_ins_pos(struct global_cwq *gcwq,
					       struct cpu_workqueue_struct *cwq)
{
	struct work_struct *twork;

	if (likely(!(cwq->wq->flags & WQ_HIGHPRI)))
		return &gcwq->worklist;

	list_for_each_entry(twork, &gcwq->worklist, entry) {
		struct cpu_workqueue_struct *tcwq = get_work_cwq(twork);

		if (!(tcwq->wq->flags & WQ_HIGHPRI))
			break;
	}

	gcwq->flags |= GCWQ_HIGHPRI_PENDING;
	return &twork->entry;
}

/**
 * insert_work - insert a work into gcwq
 * @cwq: cwq @work belongs to
 * @work: work to insert
 * @head: insertion point
 * @extra_flags: extra WORK_STRUCT_* flags to set
 *
 * Insert @work which belongs to @cwq into @gcwq after @head.
 * @extra_flags is or'd to work_struct flags.
 *
 * CONTEXT:
 * spin_lock_irq(gcwq->lock).
 */
static void insert_work(struct cpu_workqueue_struct *cwq,
			struct work_struct *work, struct list_head *head,
			unsigned int extra_flags)
{
	struct global_cwq *gcwq = cwq->gcwq;

	/* we own @work, set data and link */
	set_work_cwq(work, cwq, extra_flags);

	/*
	 * Ensure that we get the right work->data if we see the
	 * result of list_add() below, see try_to_grab_pending().
	 */
	smp_wmb();

	list_add_tail(&work->entry, head);

	/*
	 * Ensure either worker_sched_deactivated() sees the above
	 * list_add_tail() or we see zero nr_running to avoid workers
	 * lying around lazily while there are works to be processed.
	 */
	smp_mb();

	if (__need_more_worker(gcwq))
		wake_up_worker(gcwq);
}

<<<<<<< HEAD
=======
/*
 * Test whether @work is being queued from another work executing on the
 * same workqueue.  This is rather expensive and should only be used from
 * cold paths.
 */
static bool is_chained_work(struct workqueue_struct *wq)
{
	unsigned long flags;
	unsigned int cpu;

	for_each_gcwq_cpu(cpu) {
		struct global_cwq *gcwq = get_gcwq(cpu);
		struct worker *worker;
		struct hlist_node *pos;
		int i;

		spin_lock_irqsave(&gcwq->lock, flags);
		for_each_busy_worker(worker, i, pos, gcwq) {
			if (worker->task != current)
				continue;
			spin_unlock_irqrestore(&gcwq->lock, flags);
			/*
			 * I'm @worker, no locking necessary.  See if @work
			 * is headed to the same workqueue.
			 */
			return worker->current_cwq->wq == wq;
		}
		spin_unlock_irqrestore(&gcwq->lock, flags);
	}
	return false;
}

>>>>>>> 3cbea436
static void __queue_work(unsigned int cpu, struct workqueue_struct *wq,
			 struct work_struct *work)
{
	struct global_cwq *gcwq;
	struct cpu_workqueue_struct *cwq;
	struct list_head *worklist;
	unsigned int work_flags;
	unsigned long flags;

	debug_work_activate(work);

<<<<<<< HEAD
	if (WARN_ON_ONCE(wq->flags & WQ_DYING))
=======
	/* if dying, only works from the same workqueue are allowed */
	if (unlikely(wq->flags & WQ_DYING) &&
	    WARN_ON_ONCE(!is_chained_work(wq)))
>>>>>>> 3cbea436
		return;

	/* determine gcwq to use */
	if (!(wq->flags & WQ_UNBOUND)) {
		struct global_cwq *last_gcwq;

		if (unlikely(cpu == WORK_CPU_UNBOUND))
			cpu = raw_smp_processor_id();

		/*
		 * It's multi cpu.  If @wq is non-reentrant and @work
		 * was previously on a different cpu, it might still
		 * be running there, in which case the work needs to
		 * be queued on that cpu to guarantee non-reentrance.
		 */
		gcwq = get_gcwq(cpu);
		if (wq->flags & WQ_NON_REENTRANT &&
		    (last_gcwq = get_work_gcwq(work)) && last_gcwq != gcwq) {
			struct worker *worker;

			spin_lock_irqsave(&last_gcwq->lock, flags);

			worker = find_worker_executing_work(last_gcwq, work);

			if (worker && worker->current_cwq->wq == wq)
				gcwq = last_gcwq;
			else {
				/* meh... not running there, queue here */
				spin_unlock_irqrestore(&last_gcwq->lock, flags);
				spin_lock_irqsave(&gcwq->lock, flags);
			}
		} else
			spin_lock_irqsave(&gcwq->lock, flags);
	} else {
		gcwq = get_gcwq(WORK_CPU_UNBOUND);
		spin_lock_irqsave(&gcwq->lock, flags);
	}

	/* gcwq determined, get cwq and queue */
	cwq = get_cwq(gcwq->cpu, wq);
	trace_workqueue_queue_work(cpu, cwq, work);

	BUG_ON(!list_empty(&work->entry));

	cwq->nr_in_flight[cwq->work_color]++;
	work_flags = work_color_to_flags(cwq->work_color);

	if (likely(cwq->nr_active < cwq->max_active)) {
		trace_workqueue_activate_work(work);
		cwq->nr_active++;
		worklist = gcwq_determine_ins_pos(gcwq, cwq);
	} else {
		work_flags |= WORK_STRUCT_DELAYED;
		worklist = &cwq->delayed_works;
	}

	insert_work(cwq, work, worklist, work_flags);

	spin_unlock_irqrestore(&gcwq->lock, flags);
}

/**
 * queue_work - queue work on a workqueue
 * @wq: workqueue to use
 * @work: work to queue
 *
 * Returns 0 if @work was already on a queue, non-zero otherwise.
 *
 * We queue the work to the CPU on which it was submitted, but if the CPU dies
 * it can be processed by another CPU.
 */
int queue_work(struct workqueue_struct *wq, struct work_struct *work)
{
	int ret;

	ret = queue_work_on(get_cpu(), wq, work);
	put_cpu();

	return ret;
}
EXPORT_SYMBOL_GPL(queue_work);

/**
 * queue_work_on - queue work on specific cpu
 * @cpu: CPU number to execute work on
 * @wq: workqueue to use
 * @work: work to queue
 *
 * Returns 0 if @work was already on a queue, non-zero otherwise.
 *
 * We queue the work to a specific CPU, the caller must ensure it
 * can't go away.
 */
int
queue_work_on(int cpu, struct workqueue_struct *wq, struct work_struct *work)
{
	int ret = 0;

	if (!test_and_set_bit(WORK_STRUCT_PENDING_BIT, work_data_bits(work))) {
		__queue_work(cpu, wq, work);
		ret = 1;
	}
	return ret;
}
EXPORT_SYMBOL_GPL(queue_work_on);

static void delayed_work_timer_fn(unsigned long __data)
{
	struct delayed_work *dwork = (struct delayed_work *)__data;
	struct cpu_workqueue_struct *cwq = get_work_cwq(&dwork->work);

	__queue_work(smp_processor_id(), cwq->wq, &dwork->work);
}

/**
 * queue_delayed_work - queue work on a workqueue after delay
 * @wq: workqueue to use
 * @dwork: delayable work to queue
 * @delay: number of jiffies to wait before queueing
 *
 * Returns 0 if @work was already on a queue, non-zero otherwise.
 */
int queue_delayed_work(struct workqueue_struct *wq,
			struct delayed_work *dwork, unsigned long delay)
{
	if (delay == 0)
		return queue_work(wq, &dwork->work);

	return queue_delayed_work_on(-1, wq, dwork, delay);
}
EXPORT_SYMBOL_GPL(queue_delayed_work);

/**
 * queue_delayed_work_on - queue work on specific CPU after delay
 * @cpu: CPU number to execute work on
 * @wq: workqueue to use
 * @dwork: work to queue
 * @delay: number of jiffies to wait before queueing
 *
 * Returns 0 if @work was already on a queue, non-zero otherwise.
 */
int queue_delayed_work_on(int cpu, struct workqueue_struct *wq,
			struct delayed_work *dwork, unsigned long delay)
{
	int ret = 0;
	struct timer_list *timer = &dwork->timer;
	struct work_struct *work = &dwork->work;

	if (!test_and_set_bit(WORK_STRUCT_PENDING_BIT, work_data_bits(work))) {
		unsigned int lcpu;

		BUG_ON(timer_pending(timer));
		BUG_ON(!list_empty(&work->entry));

		timer_stats_timer_set_start_info(&dwork->timer);

		/*
		 * This stores cwq for the moment, for the timer_fn.
		 * Note that the work's gcwq is preserved to allow
		 * reentrance detection for delayed works.
		 */
		if (!(wq->flags & WQ_UNBOUND)) {
			struct global_cwq *gcwq = get_work_gcwq(work);

			if (gcwq && gcwq->cpu != WORK_CPU_UNBOUND)
				lcpu = gcwq->cpu;
			else
				lcpu = raw_smp_processor_id();
		} else
			lcpu = WORK_CPU_UNBOUND;

		set_work_cwq(work, get_cwq(lcpu, wq), 0);

		timer->expires = jiffies + delay;
		timer->data = (unsigned long)dwork;
		timer->function = delayed_work_timer_fn;

		if (unlikely(cpu >= 0))
			add_timer_on(timer, cpu);
		else
			add_timer(timer);
		ret = 1;
	}
	return ret;
}
EXPORT_SYMBOL_GPL(queue_delayed_work_on);

/**
 * worker_enter_idle - enter idle state
 * @worker: worker which is entering idle state
 *
 * @worker is entering idle state.  Update stats and idle timer if
 * necessary.
 *
 * LOCKING:
 * spin_lock_irq(gcwq->lock).
 */
static void worker_enter_idle(struct worker *worker)
{
	struct global_cwq *gcwq = worker->gcwq;

	BUG_ON(worker->flags & WORKER_IDLE);
	BUG_ON(!list_empty(&worker->entry) &&
	       (worker->hentry.next || worker->hentry.pprev));

	/* can't use worker_set_flags(), also called from start_worker() */
	worker->flags |= WORKER_IDLE;
	gcwq->nr_idle++;
	worker->last_active = jiffies;

	/* idle_list is LIFO */
	list_add(&worker->entry, &gcwq->idle_list);

	if (likely(!(worker->flags & WORKER_ROGUE))) {
		if (too_many_workers(gcwq) && !timer_pending(&gcwq->idle_timer))
			mod_timer(&gcwq->idle_timer,
				  jiffies + IDLE_WORKER_TIMEOUT);
	} else
		wake_up_all(&gcwq->trustee_wait);

	/* sanity check nr_running */
	WARN_ON_ONCE(gcwq->nr_workers == gcwq->nr_idle &&
		     atomic_read(get_gcwq_nr_running(gcwq->cpu)));
}

/**
 * worker_leave_idle - leave idle state
 * @worker: worker which is leaving idle state
 *
 * @worker is leaving idle state.  Update stats.
 *
 * LOCKING:
 * spin_lock_irq(gcwq->lock).
 */
static void worker_leave_idle(struct worker *worker)
{
	struct global_cwq *gcwq = worker->gcwq;

	BUG_ON(!(worker->flags & WORKER_IDLE));
	worker_clr_flags(worker, WORKER_IDLE);
	gcwq->nr_idle--;
	list_del_init(&worker->entry);
}

/**
 * worker_maybe_bind_and_lock - bind worker to its cpu if possible and lock gcwq
 * @worker: self
 *
 * Works which are scheduled while the cpu is online must at least be
 * scheduled to a worker which is bound to the cpu so that if they are
 * flushed from cpu callbacks while cpu is going down, they are
 * guaranteed to execute on the cpu.
 *
 * This function is to be used by rogue workers and rescuers to bind
 * themselves to the target cpu and may race with cpu going down or
 * coming online.  kthread_bind() can't be used because it may put the
 * worker to already dead cpu and set_cpus_allowed_ptr() can't be used
 * verbatim as it's best effort and blocking and gcwq may be
 * [dis]associated in the meantime.
 *
 * This function tries set_cpus_allowed() and locks gcwq and verifies
 * the binding against GCWQ_DISASSOCIATED which is set during
 * CPU_DYING and cleared during CPU_ONLINE, so if the worker enters
 * idle state or fetches works without dropping lock, it can guarantee
 * the scheduling requirement described in the first paragraph.
 *
 * CONTEXT:
 * Might sleep.  Called without any lock but returns with gcwq->lock
 * held.
 *
 * RETURNS:
 * %true if the associated gcwq is online (@worker is successfully
 * bound), %false if offline.
 */
static bool worker_maybe_bind_and_lock(struct worker *worker)
__acquires(&gcwq->lock)
{
	struct global_cwq *gcwq = worker->gcwq;
	struct task_struct *task = worker->task;

	while (true) {
		/*
		 * The following call may fail, succeed or succeed
		 * without actually migrating the task to the cpu if
		 * it races with cpu hotunplug operation.  Verify
		 * against GCWQ_DISASSOCIATED.
		 */
		if (!(gcwq->flags & GCWQ_DISASSOCIATED))
			set_cpus_allowed_ptr(task, get_cpu_mask(gcwq->cpu));

		spin_lock_irq(&gcwq->lock);
		if (gcwq->flags & GCWQ_DISASSOCIATED)
			return false;
		if (task_cpu(task) == gcwq->cpu &&
		    cpumask_equal(&current->cpus_allowed,
				  get_cpu_mask(gcwq->cpu)))
			return true;
		spin_unlock_irq(&gcwq->lock);

		/* CPU has come up inbetween, retry migration */
		cpu_relax();
	}
}

/*
 * Function for worker->rebind_work used to rebind rogue busy workers
 * to the associated cpu which is coming back online.  This is
 * scheduled by cpu up but can race with other cpu hotplug operations
 * and may be executed twice without intervening cpu down.
 */
static void worker_rebind_fn(struct work_struct *work)
{
	struct worker *worker = container_of(work, struct worker, rebind_work);
	struct global_cwq *gcwq = worker->gcwq;

	if (worker_maybe_bind_and_lock(worker))
		worker_clr_flags(worker, WORKER_REBIND);

	spin_unlock_irq(&gcwq->lock);
}

static struct worker *alloc_worker(void)
{
	struct worker *worker;

	worker = kzalloc(sizeof(*worker), GFP_KERNEL);
	if (worker) {
		INIT_LIST_HEAD(&worker->entry);
		INIT_LIST_HEAD(&worker->scheduled);
		INIT_WORK(&worker->rebind_work, worker_rebind_fn);
		/* on creation a worker is in !idle && prep state */
		worker->flags = WORKER_PREP;
	}
	return worker;
}

/**
 * create_worker - create a new workqueue worker
 * @gcwq: gcwq the new worker will belong to
 * @bind: whether to set affinity to @cpu or not
 *
 * Create a new worker which is bound to @gcwq.  The returned worker
 * can be started by calling start_worker() or destroyed using
 * destroy_worker().
 *
 * CONTEXT:
 * Might sleep.  Does GFP_KERNEL allocations.
 *
 * RETURNS:
 * Pointer to the newly created worker.
 */
static struct worker *create_worker(struct global_cwq *gcwq, bool bind)
{
	bool on_unbound_cpu = gcwq->cpu == WORK_CPU_UNBOUND;
	struct worker *worker = NULL;
	int id = -1;

	spin_lock_irq(&gcwq->lock);
	while (ida_get_new(&gcwq->worker_ida, &id)) {
		spin_unlock_irq(&gcwq->lock);
		if (!ida_pre_get(&gcwq->worker_ida, GFP_KERNEL))
			goto fail;
		spin_lock_irq(&gcwq->lock);
	}
	spin_unlock_irq(&gcwq->lock);

	worker = alloc_worker();
	if (!worker)
		goto fail;

	worker->gcwq = gcwq;
	worker->id = id;

	if (!on_unbound_cpu)
		worker->task = kthread_create(worker_thread, worker,
					      "kworker/%u:%d", gcwq->cpu, id);
	else
		worker->task = kthread_create(worker_thread, worker,
					      "kworker/u:%d", id);
	if (IS_ERR(worker->task))
		goto fail;

	/*
	 * A rogue worker will become a regular one if CPU comes
	 * online later on.  Make sure every worker has
	 * PF_THREAD_BOUND set.
	 */
	if (bind && !on_unbound_cpu)
		kthread_bind(worker->task, gcwq->cpu);
	else {
		worker->task->flags |= PF_THREAD_BOUND;
		if (on_unbound_cpu)
			worker->flags |= WORKER_UNBOUND;
	}

	return worker;
fail:
	if (id >= 0) {
		spin_lock_irq(&gcwq->lock);
		ida_remove(&gcwq->worker_ida, id);
		spin_unlock_irq(&gcwq->lock);
	}
	kfree(worker);
	return NULL;
}

/**
 * start_worker - start a newly created worker
 * @worker: worker to start
 *
 * Make the gcwq aware of @worker and start it.
 *
 * CONTEXT:
 * spin_lock_irq(gcwq->lock).
 */
static void start_worker(struct worker *worker)
{
	worker->flags |= WORKER_STARTED;
	worker->gcwq->nr_workers++;
	worker_enter_idle(worker);
	wake_up_process(worker->task);
}

/**
 * destroy_worker - destroy a workqueue worker
 * @worker: worker to be destroyed
 *
 * Destroy @worker and adjust @gcwq stats accordingly.
 *
 * CONTEXT:
 * spin_lock_irq(gcwq->lock) which is released and regrabbed.
 */
static void destroy_worker(struct worker *worker)
{
	struct global_cwq *gcwq = worker->gcwq;
	int id = worker->id;

	/* sanity check frenzy */
	BUG_ON(worker->current_work);
	BUG_ON(!list_empty(&worker->scheduled));

	if (worker->flags & WORKER_STARTED)
		gcwq->nr_workers--;
	if (worker->flags & WORKER_IDLE)
		gcwq->nr_idle--;

	list_del_init(&worker->entry);
	worker->flags |= WORKER_DIE;

	spin_unlock_irq(&gcwq->lock);

	kthread_stop(worker->task);
	kfree(worker);

	spin_lock_irq(&gcwq->lock);
	ida_remove(&gcwq->worker_ida, id);
}

static void idle_worker_timeout(unsigned long __gcwq)
{
	struct global_cwq *gcwq = (void *)__gcwq;

	spin_lock_irq(&gcwq->lock);

	if (too_many_workers(gcwq)) {
		struct worker *worker;
		unsigned long expires;

		/* idle_list is kept in LIFO order, check the last one */
		worker = list_entry(gcwq->idle_list.prev, struct worker, entry);
		expires = worker->last_active + IDLE_WORKER_TIMEOUT;

		if (time_before(jiffies, expires))
			mod_timer(&gcwq->idle_timer, expires);
		else {
			/* it's been idle for too long, wake up manager */
			gcwq->flags |= GCWQ_MANAGE_WORKERS;
			wake_up_worker(gcwq);
		}
	}

	spin_unlock_irq(&gcwq->lock);
}

static bool send_mayday(struct work_struct *work)
{
	struct cpu_workqueue_struct *cwq = get_work_cwq(work);
	struct workqueue_struct *wq = cwq->wq;
	unsigned int cpu;

	if (!(wq->flags & WQ_RESCUER))
		return false;

	/* mayday mayday mayday */
	cpu = cwq->gcwq->cpu;
	/* WORK_CPU_UNBOUND can't be set in cpumask, use cpu 0 instead */
	if (cpu == WORK_CPU_UNBOUND)
		cpu = 0;
	if (!mayday_test_and_set_cpu(cpu, wq->mayday_mask))
		wake_up_process(wq->rescuer->task);
	return true;
}

static void gcwq_mayday_timeout(unsigned long __gcwq)
{
	struct global_cwq *gcwq = (void *)__gcwq;
	struct work_struct *work;

	spin_lock_irq(&gcwq->lock);

	if (need_to_create_worker(gcwq)) {
		/*
		 * We've been trying to create a new worker but
		 * haven't been successful.  We might be hitting an
		 * allocation deadlock.  Send distress signals to
		 * rescuers.
		 */
		list_for_each_entry(work, &gcwq->worklist, entry)
			send_mayday(work);
	}

	spin_unlock_irq(&gcwq->lock);

	mod_timer(&gcwq->mayday_timer, jiffies + MAYDAY_INTERVAL);
}

/**
 * maybe_create_worker - create a new worker if necessary
 * @gcwq: gcwq to create a new worker for
 *
 * Create a new worker for @gcwq if necessary.  @gcwq is guaranteed to
 * have at least one idle worker on return from this function.  If
 * creating a new worker takes longer than MAYDAY_INTERVAL, mayday is
 * sent to all rescuers with works scheduled on @gcwq to resolve
 * possible allocation deadlock.
 *
 * On return, need_to_create_worker() is guaranteed to be false and
 * may_start_working() true.
 *
 * LOCKING:
 * spin_lock_irq(gcwq->lock) which may be released and regrabbed
 * multiple times.  Does GFP_KERNEL allocations.  Called only from
 * manager.
 *
 * RETURNS:
 * false if no action was taken and gcwq->lock stayed locked, true
 * otherwise.
 */
static bool maybe_create_worker(struct global_cwq *gcwq)
__releases(&gcwq->lock)
__acquires(&gcwq->lock)
{
	if (!need_to_create_worker(gcwq))
		return false;
restart:
	spin_unlock_irq(&gcwq->lock);

	/* if we don't make progress in MAYDAY_INITIAL_TIMEOUT, call for help */
	mod_timer(&gcwq->mayday_timer, jiffies + MAYDAY_INITIAL_TIMEOUT);

	while (true) {
		struct worker *worker;

		worker = create_worker(gcwq, true);
		if (worker) {
			del_timer_sync(&gcwq->mayday_timer);
			spin_lock_irq(&gcwq->lock);
			start_worker(worker);
			BUG_ON(need_to_create_worker(gcwq));
			return true;
		}

		if (!need_to_create_worker(gcwq))
			break;

		__set_current_state(TASK_INTERRUPTIBLE);
		schedule_timeout(CREATE_COOLDOWN);

		if (!need_to_create_worker(gcwq))
			break;
	}

	del_timer_sync(&gcwq->mayday_timer);
	spin_lock_irq(&gcwq->lock);
	if (need_to_create_worker(gcwq))
		goto restart;
	return true;
}

/**
 * maybe_destroy_worker - destroy workers which have been idle for a while
 * @gcwq: gcwq to destroy workers for
 *
 * Destroy @gcwq workers which have been idle for longer than
 * IDLE_WORKER_TIMEOUT.
 *
 * LOCKING:
 * spin_lock_irq(gcwq->lock) which may be released and regrabbed
 * multiple times.  Called only from manager.
 *
 * RETURNS:
 * false if no action was taken and gcwq->lock stayed locked, true
 * otherwise.
 */
static bool maybe_destroy_workers(struct global_cwq *gcwq)
{
	bool ret = false;

	while (too_many_workers(gcwq)) {
		struct worker *worker;
		unsigned long expires;

		worker = list_entry(gcwq->idle_list.prev, struct worker, entry);
		expires = worker->last_active + IDLE_WORKER_TIMEOUT;

		if (time_before(jiffies, expires)) {
			mod_timer(&gcwq->idle_timer, expires);
			break;
		}

		destroy_worker(worker);
		ret = true;
	}

	return ret;
}

/**
 * manage_workers - manage worker pool
 * @worker: self
 *
 * Assume the manager role and manage gcwq worker pool @worker belongs
 * to.  At any given time, there can be only zero or one manager per
 * gcwq.  The exclusion is handled automatically by this function.
 *
 * The caller can safely start processing works on false return.  On
 * true return, it's guaranteed that need_to_create_worker() is false
 * and may_start_working() is true.
 *
 * CONTEXT:
 * spin_lock_irq(gcwq->lock) which may be released and regrabbed
 * multiple times.  Does GFP_KERNEL allocations.
 *
 * RETURNS:
 * false if no action was taken and gcwq->lock stayed locked, true if
 * some action was taken.
 */
static bool manage_workers(struct worker *worker)
{
	struct global_cwq *gcwq = worker->gcwq;
	bool ret = false;

	if (gcwq->flags & GCWQ_MANAGING_WORKERS)
		return ret;

	gcwq->flags &= ~GCWQ_MANAGE_WORKERS;
	gcwq->flags |= GCWQ_MANAGING_WORKERS;

	/*
	 * Destroy and then create so that may_start_working() is true
	 * on return.
	 */
	ret |= maybe_destroy_workers(gcwq);
	ret |= maybe_create_worker(gcwq);

	gcwq->flags &= ~GCWQ_MANAGING_WORKERS;

	/*
	 * The trustee might be waiting to take over the manager
	 * position, tell it we're done.
	 */
	if (unlikely(gcwq->trustee))
		wake_up_all(&gcwq->trustee_wait);

	return ret;
}

/**
 * move_linked_works - move linked works to a list
 * @work: start of series of works to be scheduled
 * @head: target list to append @work to
 * @nextp: out paramter for nested worklist walking
 *
 * Schedule linked works starting from @work to @head.  Work series to
 * be scheduled starts at @work and includes any consecutive work with
 * WORK_STRUCT_LINKED set in its predecessor.
 *
 * If @nextp is not NULL, it's updated to point to the next work of
 * the last scheduled work.  This allows move_linked_works() to be
 * nested inside outer list_for_each_entry_safe().
 *
 * CONTEXT:
 * spin_lock_irq(gcwq->lock).
 */
static void move_linked_works(struct work_struct *work, struct list_head *head,
			      struct work_struct **nextp)
{
	struct work_struct *n;

	/*
	 * Linked worklist will always end before the end of the list,
	 * use NULL for list head.
	 */
	list_for_each_entry_safe_from(work, n, NULL, entry) {
		list_move_tail(&work->entry, head);
		if (!(*work_data_bits(work) & WORK_STRUCT_LINKED))
			break;
	}

	/*
	 * If we're already inside safe list traversal and have moved
	 * multiple works to the scheduled queue, the next position
	 * needs to be updated.
	 */
	if (nextp)
		*nextp = n;
}

static void cwq_activate_first_delayed(struct cpu_workqueue_struct *cwq)
{
	struct work_struct *work = list_first_entry(&cwq->delayed_works,
						    struct work_struct, entry);
	struct list_head *pos = gcwq_determine_ins_pos(cwq->gcwq, cwq);

	trace_workqueue_activate_work(work);
	move_linked_works(work, pos, NULL);
	__clear_bit(WORK_STRUCT_DELAYED_BIT, work_data_bits(work));
	cwq->nr_active++;
}

/**
 * cwq_dec_nr_in_flight - decrement cwq's nr_in_flight
 * @cwq: cwq of interest
 * @color: color of work which left the queue
 * @delayed: for a delayed work
 *
 * A work either has completed or is removed from pending queue,
 * decrement nr_in_flight of its cwq and handle workqueue flushing.
 *
 * CONTEXT:
 * spin_lock_irq(gcwq->lock).
 */
static void cwq_dec_nr_in_flight(struct cpu_workqueue_struct *cwq, int color,
				 bool delayed)
{
	/* ignore uncolored works */
	if (color == WORK_NO_COLOR)
		return;

	cwq->nr_in_flight[color]--;

	if (!delayed) {
		cwq->nr_active--;
		if (!list_empty(&cwq->delayed_works)) {
			/* one down, submit a delayed one */
			if (cwq->nr_active < cwq->max_active)
				cwq_activate_first_delayed(cwq);
		}
	}

	/* is flush in progress and are we at the flushing tip? */
	if (likely(cwq->flush_color != color))
		return;

	/* are there still in-flight works? */
	if (cwq->nr_in_flight[color])
		return;

	/* this cwq is done, clear flush_color */
	cwq->flush_color = -1;

	/*
	 * If this was the last cwq, wake up the first flusher.  It
	 * will handle the rest.
	 */
	if (atomic_dec_and_test(&cwq->wq->nr_cwqs_to_flush))
		complete(&cwq->wq->first_flusher->done);
}

/**
 * process_one_work - process single work
 * @worker: self
 * @work: work to process
 *
 * Process @work.  This function contains all the logics necessary to
 * process a single work including synchronization against and
 * interaction with other workers on the same cpu, queueing and
 * flushing.  As long as context requirement is met, any worker can
 * call this function to process a work.
 *
 * CONTEXT:
 * spin_lock_irq(gcwq->lock) which is released and regrabbed.
 */
static void process_one_work(struct worker *worker, struct work_struct *work)
__releases(&gcwq->lock)
__acquires(&gcwq->lock)
{
	struct cpu_workqueue_struct *cwq = get_work_cwq(work);
	struct global_cwq *gcwq = cwq->gcwq;
	struct hlist_head *bwh = busy_worker_head(gcwq, work);
	bool cpu_intensive = cwq->wq->flags & WQ_CPU_INTENSIVE;
	work_func_t f = work->func;
	int work_color;
	struct worker *collision;
#ifdef CONFIG_LOCKDEP
	/*
	 * It is permissible to free the struct work_struct from
	 * inside the function that is called from it, this we need to
	 * take into account for lockdep too.  To avoid bogus "held
	 * lock freed" warnings as well as problems when looking into
	 * work->lockdep_map, make a copy and use that here.
	 */
	struct lockdep_map lockdep_map = work->lockdep_map;
#endif
	/*
	 * A single work shouldn't be executed concurrently by
	 * multiple workers on a single cpu.  Check whether anyone is
	 * already processing the work.  If so, defer the work to the
	 * currently executing one.
	 */
	collision = __find_worker_executing_work(gcwq, bwh, work);
	if (unlikely(collision)) {
		move_linked_works(work, &collision->scheduled, NULL);
		return;
	}

	/* claim and process */
	debug_work_deactivate(work);
	hlist_add_head(&worker->hentry, bwh);
	worker->current_work = work;
	worker->current_cwq = cwq;
	work_color = get_work_color(work);

	/* record the current cpu number in the work data and dequeue */
	set_work_cpu(work, gcwq->cpu);
	list_del_init(&work->entry);

	/*
	 * If HIGHPRI_PENDING, check the next work, and, if HIGHPRI,
	 * wake up another worker; otherwise, clear HIGHPRI_PENDING.
	 */
	if (unlikely(gcwq->flags & GCWQ_HIGHPRI_PENDING)) {
		struct work_struct *nwork = list_first_entry(&gcwq->worklist,
						struct work_struct, entry);

		if (!list_empty(&gcwq->worklist) &&
		    get_work_cwq(nwork)->wq->flags & WQ_HIGHPRI)
			wake_up_worker(gcwq);
		else
			gcwq->flags &= ~GCWQ_HIGHPRI_PENDING;
	}

	/*
	 * CPU intensive works don't participate in concurrency
	 * management.  They're the scheduler's responsibility.
	 */
	if (unlikely(cpu_intensive))
		worker_set_flags(worker, WORKER_CPU_INTENSIVE, true);

	spin_unlock_irq(&gcwq->lock);

	work_clear_pending(work);
	lock_map_acquire(&cwq->wq->lockdep_map);
	lock_map_acquire(&lockdep_map);
	trace_workqueue_execute_start(work);
	f(work);
	/*
	 * While we must be careful to not use "work" after this, the trace
	 * point will only record its address.
	 */
	trace_workqueue_execute_end(work);
	lock_map_release(&lockdep_map);
	lock_map_release(&cwq->wq->lockdep_map);

	if (unlikely(in_atomic() || lockdep_depth(current) > 0)) {
		printk(KERN_ERR "BUG: workqueue leaked lock or atomic: "
		       "%s/0x%08x/%d\n",
		       current->comm, preempt_count(), task_pid_nr(current));
		printk(KERN_ERR "    last function: ");
		print_symbol("%s\n", (unsigned long)f);
		debug_show_held_locks(current);
		dump_stack();
	}

	spin_lock_irq(&gcwq->lock);

	/* clear cpu intensive status */
	if (unlikely(cpu_intensive))
		worker_clr_flags(worker, WORKER_CPU_INTENSIVE);

	/* we're done with it, release */
	hlist_del_init(&worker->hentry);
	worker->current_work = NULL;
	worker->current_cwq = NULL;
	cwq_dec_nr_in_flight(cwq, work_color, false);
}

/**
 * process_scheduled_works - process scheduled works
 * @worker: self
 *
 * Process all scheduled works.  Please note that the scheduled list
 * may change while processing a work, so this function repeatedly
 * fetches a work from the top and executes it.
 *
 * CONTEXT:
 * spin_lock_irq(gcwq->lock) which may be released and regrabbed
 * multiple times.
 */
static void process_scheduled_works(struct worker *worker)
{
	while (!list_empty(&worker->scheduled)) {
		struct work_struct *work = list_first_entry(&worker->scheduled,
						struct work_struct, entry);
		process_one_work(worker, work);
	}
}

/**
 * worker_thread - the worker thread function
 * @__worker: self
 *
 * The gcwq worker thread function.  There's a single dynamic pool of
 * these per each cpu.  These workers process all works regardless of
 * their specific target workqueue.  The only exception is works which
 * belong to workqueues with a rescuer which will be explained in
 * rescuer_thread().
 */
static int worker_thread(void *__worker)
{
	struct worker *worker = __worker;
	struct global_cwq *gcwq = worker->gcwq;

	/* tell the scheduler that this is a workqueue worker */
	worker->task->flags |= PF_WQ_WORKER;
woke_up:
	spin_lock_irq(&gcwq->lock);

	/* DIE can be set only while we're idle, checking here is enough */
	if (worker->flags & WORKER_DIE) {
		spin_unlock_irq(&gcwq->lock);
		worker->task->flags &= ~PF_WQ_WORKER;
		return 0;
	}

	worker_leave_idle(worker);
recheck:
	/* no more worker necessary? */
	if (!need_more_worker(gcwq))
		goto sleep;

	/* do we need to manage? */
	if (unlikely(!may_start_working(gcwq)) && manage_workers(worker))
		goto recheck;

	/*
	 * ->scheduled list can only be filled while a worker is
	 * preparing to process a work or actually processing it.
	 * Make sure nobody diddled with it while I was sleeping.
	 */
	BUG_ON(!list_empty(&worker->scheduled));

	/*
	 * When control reaches this point, we're guaranteed to have
	 * at least one idle worker or that someone else has already
	 * assumed the manager role.
	 */
	worker_clr_flags(worker, WORKER_PREP);

	do {
		struct work_struct *work =
			list_first_entry(&gcwq->worklist,
					 struct work_struct, entry);

		if (likely(!(*work_data_bits(work) & WORK_STRUCT_LINKED))) {
			/* optimization path, not strictly necessary */
			process_one_work(worker, work);
			if (unlikely(!list_empty(&worker->scheduled)))
				process_scheduled_works(worker);
		} else {
			move_linked_works(work, &worker->scheduled, NULL);
			process_scheduled_works(worker);
		}
	} while (keep_working(gcwq));

	worker_set_flags(worker, WORKER_PREP, false);
sleep:
	if (unlikely(need_to_manage_workers(gcwq)) && manage_workers(worker))
		goto recheck;

	/*
	 * gcwq->lock is held and there's no work to process and no
	 * need to manage, sleep.  Workers are woken up only while
	 * holding gcwq->lock or from local cpu, so setting the
	 * current state before releasing gcwq->lock is enough to
	 * prevent losing any event.
	 */
	worker_enter_idle(worker);
	__set_current_state(TASK_INTERRUPTIBLE);
	spin_unlock_irq(&gcwq->lock);
	schedule();
	goto woke_up;
}

/**
 * rescuer_thread - the rescuer thread function
 * @__wq: the associated workqueue
 *
 * Workqueue rescuer thread function.  There's one rescuer for each
 * workqueue which has WQ_RESCUER set.
 *
 * Regular work processing on a gcwq may block trying to create a new
 * worker which uses GFP_KERNEL allocation which has slight chance of
 * developing into deadlock if some works currently on the same queue
 * need to be processed to satisfy the GFP_KERNEL allocation.  This is
 * the problem rescuer solves.
 *
 * When such condition is possible, the gcwq summons rescuers of all
 * workqueues which have works queued on the gcwq and let them process
 * those works so that forward progress can be guaranteed.
 *
 * This should happen rarely.
 */
static int rescuer_thread(void *__wq)
{
	struct workqueue_struct *wq = __wq;
	struct worker *rescuer = wq->rescuer;
	struct list_head *scheduled = &rescuer->scheduled;
	bool is_unbound = wq->flags & WQ_UNBOUND;
	unsigned int cpu;

	set_user_nice(current, RESCUER_NICE_LEVEL);
repeat:
	set_current_state(TASK_INTERRUPTIBLE);

	if (kthread_should_stop())
		return 0;

	/*
	 * See whether any cpu is asking for help.  Unbounded
	 * workqueues use cpu 0 in mayday_mask for CPU_UNBOUND.
	 */
	for_each_mayday_cpu(cpu, wq->mayday_mask) {
		unsigned int tcpu = is_unbound ? WORK_CPU_UNBOUND : cpu;
		struct cpu_workqueue_struct *cwq = get_cwq(tcpu, wq);
		struct global_cwq *gcwq = cwq->gcwq;
		struct work_struct *work, *n;

		__set_current_state(TASK_RUNNING);
		mayday_clear_cpu(cpu, wq->mayday_mask);

		/* migrate to the target cpu if possible */
		rescuer->gcwq = gcwq;
		worker_maybe_bind_and_lock(rescuer);

		/*
		 * Slurp in all works issued via this workqueue and
		 * process'em.
		 */
		BUG_ON(!list_empty(&rescuer->scheduled));
		list_for_each_entry_safe(work, n, &gcwq->worklist, entry)
			if (get_work_cwq(work) == cwq)
				move_linked_works(work, scheduled, &n);

		process_scheduled_works(rescuer);
		spin_unlock_irq(&gcwq->lock);
	}

	schedule();
	goto repeat;
}

struct wq_barrier {
	struct work_struct	work;
	struct completion	done;
};

static void wq_barrier_func(struct work_struct *work)
{
	struct wq_barrier *barr = container_of(work, struct wq_barrier, work);
	complete(&barr->done);
}

/**
 * insert_wq_barrier - insert a barrier work
 * @cwq: cwq to insert barrier into
 * @barr: wq_barrier to insert
 * @target: target work to attach @barr to
 * @worker: worker currently executing @target, NULL if @target is not executing
 *
 * @barr is linked to @target such that @barr is completed only after
 * @target finishes execution.  Please note that the ordering
 * guarantee is observed only with respect to @target and on the local
 * cpu.
 *
 * Currently, a queued barrier can't be canceled.  This is because
 * try_to_grab_pending() can't determine whether the work to be
 * grabbed is at the head of the queue and thus can't clear LINKED
 * flag of the previous work while there must be a valid next work
 * after a work with LINKED flag set.
 *
 * Note that when @worker is non-NULL, @target may be modified
 * underneath us, so we can't reliably determine cwq from @target.
 *
 * CONTEXT:
 * spin_lock_irq(gcwq->lock).
 */
static void insert_wq_barrier(struct cpu_workqueue_struct *cwq,
			      struct wq_barrier *barr,
			      struct work_struct *target, struct worker *worker)
{
	struct list_head *head;
	unsigned int linked = 0;

	/*
	 * debugobject calls are safe here even with gcwq->lock locked
	 * as we know for sure that this will not trigger any of the
	 * checks and call back into the fixup functions where we
	 * might deadlock.
	 */
	INIT_WORK_ONSTACK(&barr->work, wq_barrier_func);
	__set_bit(WORK_STRUCT_PENDING_BIT, work_data_bits(&barr->work));
	init_completion(&barr->done);

	/*
	 * If @target is currently being executed, schedule the
	 * barrier to the worker; otherwise, put it after @target.
	 */
	if (worker)
		head = worker->scheduled.next;
	else {
		unsigned long *bits = work_data_bits(target);

		head = target->entry.next;
		/* there can already be other linked works, inherit and set */
		linked = *bits & WORK_STRUCT_LINKED;
		__set_bit(WORK_STRUCT_LINKED_BIT, bits);
	}

	debug_work_activate(&barr->work);
	insert_work(cwq, &barr->work, head,
		    work_color_to_flags(WORK_NO_COLOR) | linked);
}

/**
 * flush_workqueue_prep_cwqs - prepare cwqs for workqueue flushing
 * @wq: workqueue being flushed
 * @flush_color: new flush color, < 0 for no-op
 * @work_color: new work color, < 0 for no-op
 *
 * Prepare cwqs for workqueue flushing.
 *
 * If @flush_color is non-negative, flush_color on all cwqs should be
 * -1.  If no cwq has in-flight commands at the specified color, all
 * cwq->flush_color's stay at -1 and %false is returned.  If any cwq
 * has in flight commands, its cwq->flush_color is set to
 * @flush_color, @wq->nr_cwqs_to_flush is updated accordingly, cwq
 * wakeup logic is armed and %true is returned.
 *
 * The caller should have initialized @wq->first_flusher prior to
 * calling this function with non-negative @flush_color.  If
 * @flush_color is negative, no flush color update is done and %false
 * is returned.
 *
 * If @work_color is non-negative, all cwqs should have the same
 * work_color which is previous to @work_color and all will be
 * advanced to @work_color.
 *
 * CONTEXT:
 * mutex_lock(wq->flush_mutex).
 *
 * RETURNS:
 * %true if @flush_color >= 0 and there's something to flush.  %false
 * otherwise.
 */
static bool flush_workqueue_prep_cwqs(struct workqueue_struct *wq,
				      int flush_color, int work_color)
{
	bool wait = false;
	unsigned int cpu;

	if (flush_color >= 0) {
		BUG_ON(atomic_read(&wq->nr_cwqs_to_flush));
		atomic_set(&wq->nr_cwqs_to_flush, 1);
	}

	for_each_cwq_cpu(cpu, wq) {
		struct cpu_workqueue_struct *cwq = get_cwq(cpu, wq);
		struct global_cwq *gcwq = cwq->gcwq;

		spin_lock_irq(&gcwq->lock);

		if (flush_color >= 0) {
			BUG_ON(cwq->flush_color != -1);

			if (cwq->nr_in_flight[flush_color]) {
				cwq->flush_color = flush_color;
				atomic_inc(&wq->nr_cwqs_to_flush);
				wait = true;
			}
		}

		if (work_color >= 0) {
			BUG_ON(work_color != work_next_color(cwq->work_color));
			cwq->work_color = work_color;
		}

		spin_unlock_irq(&gcwq->lock);
	}

	if (flush_color >= 0 && atomic_dec_and_test(&wq->nr_cwqs_to_flush))
		complete(&wq->first_flusher->done);

	return wait;
}

/**
 * flush_workqueue - ensure that any scheduled work has run to completion.
 * @wq: workqueue to flush
 *
 * Forces execution of the workqueue and blocks until its completion.
 * This is typically used in driver shutdown handlers.
 *
 * We sleep until all works which were queued on entry have been handled,
 * but we are not livelocked by new incoming ones.
 */
void flush_workqueue(struct workqueue_struct *wq)
{
	struct wq_flusher this_flusher = {
		.list = LIST_HEAD_INIT(this_flusher.list),
		.flush_color = -1,
		.done = COMPLETION_INITIALIZER_ONSTACK(this_flusher.done),
	};
	int next_color;

	lock_map_acquire(&wq->lockdep_map);
	lock_map_release(&wq->lockdep_map);

	mutex_lock(&wq->flush_mutex);

	/*
	 * Start-to-wait phase
	 */
	next_color = work_next_color(wq->work_color);

	if (next_color != wq->flush_color) {
		/*
		 * Color space is not full.  The current work_color
		 * becomes our flush_color and work_color is advanced
		 * by one.
		 */
		BUG_ON(!list_empty(&wq->flusher_overflow));
		this_flusher.flush_color = wq->work_color;
		wq->work_color = next_color;

		if (!wq->first_flusher) {
			/* no flush in progress, become the first flusher */
			BUG_ON(wq->flush_color != this_flusher.flush_color);

			wq->first_flusher = &this_flusher;

			if (!flush_workqueue_prep_cwqs(wq, wq->flush_color,
						       wq->work_color)) {
				/* nothing to flush, done */
				wq->flush_color = next_color;
				wq->first_flusher = NULL;
				goto out_unlock;
			}
		} else {
			/* wait in queue */
			BUG_ON(wq->flush_color == this_flusher.flush_color);
			list_add_tail(&this_flusher.list, &wq->flusher_queue);
			flush_workqueue_prep_cwqs(wq, -1, wq->work_color);
		}
	} else {
		/*
		 * Oops, color space is full, wait on overflow queue.
		 * The next flush completion will assign us
		 * flush_color and transfer to flusher_queue.
		 */
		list_add_tail(&this_flusher.list, &wq->flusher_overflow);
	}

	mutex_unlock(&wq->flush_mutex);

	wait_for_completion(&this_flusher.done);

	/*
	 * Wake-up-and-cascade phase
	 *
	 * First flushers are responsible for cascading flushes and
	 * handling overflow.  Non-first flushers can simply return.
	 */
	if (wq->first_flusher != &this_flusher)
		return;

	mutex_lock(&wq->flush_mutex);

	/* we might have raced, check again with mutex held */
	if (wq->first_flusher != &this_flusher)
		goto out_unlock;

	wq->first_flusher = NULL;

	BUG_ON(!list_empty(&this_flusher.list));
	BUG_ON(wq->flush_color != this_flusher.flush_color);

	while (true) {
		struct wq_flusher *next, *tmp;

		/* complete all the flushers sharing the current flush color */
		list_for_each_entry_safe(next, tmp, &wq->flusher_queue, list) {
			if (next->flush_color != wq->flush_color)
				break;
			list_del_init(&next->list);
			complete(&next->done);
		}

		BUG_ON(!list_empty(&wq->flusher_overflow) &&
		       wq->flush_color != work_next_color(wq->work_color));

		/* this flush_color is finished, advance by one */
		wq->flush_color = work_next_color(wq->flush_color);

		/* one color has been freed, handle overflow queue */
		if (!list_empty(&wq->flusher_overflow)) {
			/*
			 * Assign the same color to all overflowed
			 * flushers, advance work_color and append to
			 * flusher_queue.  This is the start-to-wait
			 * phase for these overflowed flushers.
			 */
			list_for_each_entry(tmp, &wq->flusher_overflow, list)
				tmp->flush_color = wq->work_color;

			wq->work_color = work_next_color(wq->work_color);

			list_splice_tail_init(&wq->flusher_overflow,
					      &wq->flusher_queue);
			flush_workqueue_prep_cwqs(wq, -1, wq->work_color);
		}

		if (list_empty(&wq->flusher_queue)) {
			BUG_ON(wq->flush_color != wq->work_color);
			break;
		}

		/*
		 * Need to flush more colors.  Make the next flusher
		 * the new first flusher and arm cwqs.
		 */
		BUG_ON(wq->flush_color == wq->work_color);
		BUG_ON(wq->flush_color != next->flush_color);

		list_del_init(&next->list);
		wq->first_flusher = next;

		if (flush_workqueue_prep_cwqs(wq, wq->flush_color, -1))
			break;

		/*
		 * Meh... this color is already done, clear first
		 * flusher and repeat cascading.
		 */
		wq->first_flusher = NULL;
	}

out_unlock:
	mutex_unlock(&wq->flush_mutex);
}
EXPORT_SYMBOL_GPL(flush_workqueue);

static bool start_flush_work(struct work_struct *work, struct wq_barrier *barr,
			     bool wait_executing)
{
	struct worker *worker = NULL;
	struct global_cwq *gcwq;
	struct cpu_workqueue_struct *cwq;

	might_sleep();
	gcwq = get_work_gcwq(work);
	if (!gcwq)
		return false;

	spin_lock_irq(&gcwq->lock);
	if (!list_empty(&work->entry)) {
		/*
		 * See the comment near try_to_grab_pending()->smp_rmb().
		 * If it was re-queued to a different gcwq under us, we
		 * are not going to wait.
		 */
		smp_rmb();
		cwq = get_work_cwq(work);
		if (unlikely(!cwq || gcwq != cwq->gcwq))
			goto already_gone;
	} else if (wait_executing) {
		worker = find_worker_executing_work(gcwq, work);
		if (!worker)
			goto already_gone;
		cwq = worker->current_cwq;
	} else
		goto already_gone;

	insert_wq_barrier(cwq, barr, work, worker);
	spin_unlock_irq(&gcwq->lock);

	lock_map_acquire(&cwq->wq->lockdep_map);
	lock_map_release(&cwq->wq->lockdep_map);
	return true;
already_gone:
	spin_unlock_irq(&gcwq->lock);
	return false;
}

/**
 * flush_work - wait for a work to finish executing the last queueing instance
 * @work: the work to flush
 *
 * Wait until @work has finished execution.  This function considers
 * only the last queueing instance of @work.  If @work has been
 * enqueued across different CPUs on a non-reentrant workqueue or on
 * multiple workqueues, @work might still be executing on return on
 * some of the CPUs from earlier queueing.
 *
 * If @work was queued only on a non-reentrant, ordered or unbound
 * workqueue, @work is guaranteed to be idle on return if it hasn't
 * been requeued since flush started.
 *
 * RETURNS:
 * %true if flush_work() waited for the work to finish execution,
 * %false if it was already idle.
 */
bool flush_work(struct work_struct *work)
{
	struct wq_barrier barr;

	if (start_flush_work(work, &barr, true)) {
		wait_for_completion(&barr.done);
		destroy_work_on_stack(&barr.work);
		return true;
	} else
		return false;
}
EXPORT_SYMBOL_GPL(flush_work);

static bool wait_on_cpu_work(struct global_cwq *gcwq, struct work_struct *work)
{
	struct wq_barrier barr;
	struct worker *worker;

	spin_lock_irq(&gcwq->lock);

	worker = find_worker_executing_work(gcwq, work);
	if (unlikely(worker))
		insert_wq_barrier(worker->current_cwq, &barr, work, worker);

	spin_unlock_irq(&gcwq->lock);

	if (unlikely(worker)) {
		wait_for_completion(&barr.done);
		destroy_work_on_stack(&barr.work);
		return true;
	} else
		return false;
}
<<<<<<< HEAD

static bool wait_on_work(struct work_struct *work)
{
	bool ret = false;
	int cpu;

=======

static bool wait_on_work(struct work_struct *work)
{
	bool ret = false;
	int cpu;

>>>>>>> 3cbea436
	might_sleep();

	lock_map_acquire(&work->lockdep_map);
	lock_map_release(&work->lockdep_map);

	for_each_gcwq_cpu(cpu)
		ret |= wait_on_cpu_work(get_gcwq(cpu), work);
	return ret;
}

/**
 * flush_work_sync - wait until a work has finished execution
 * @work: the work to flush
 *
 * Wait until @work has finished execution.  On return, it's
 * guaranteed that all queueing instances of @work which happened
 * before this function is called are finished.  In other words, if
 * @work hasn't been requeued since this function was called, @work is
 * guaranteed to be idle on return.
 *
 * RETURNS:
 * %true if flush_work_sync() waited for the work to finish execution,
 * %false if it was already idle.
 */
bool flush_work_sync(struct work_struct *work)
{
	struct wq_barrier barr;
	bool pending, waited;

	/* we'll wait for executions separately, queue barr only if pending */
	pending = start_flush_work(work, &barr, false);

	/* wait for executions to finish */
	waited = wait_on_work(work);

	/* wait for the pending one */
	if (pending) {
		wait_for_completion(&barr.done);
		destroy_work_on_stack(&barr.work);
	}

	return pending || waited;
}
EXPORT_SYMBOL_GPL(flush_work_sync);

/*
 * Upon a successful return (>= 0), the caller "owns" WORK_STRUCT_PENDING bit,
 * so this work can't be re-armed in any way.
 */
static int try_to_grab_pending(struct work_struct *work)
{
	struct global_cwq *gcwq;
	int ret = -1;

	if (!test_and_set_bit(WORK_STRUCT_PENDING_BIT, work_data_bits(work)))
		return 0;

	/*
	 * The queueing is in progress, or it is already queued. Try to
	 * steal it from ->worklist without clearing WORK_STRUCT_PENDING.
	 */
	gcwq = get_work_gcwq(work);
	if (!gcwq)
		return ret;

	spin_lock_irq(&gcwq->lock);
	if (!list_empty(&work->entry)) {
		/*
		 * This work is queued, but perhaps we locked the wrong gcwq.
		 * In that case we must see the new value after rmb(), see
		 * insert_work()->wmb().
		 */
		smp_rmb();
		if (gcwq == get_work_gcwq(work)) {
			debug_work_deactivate(work);
			list_del_init(&work->entry);
			cwq_dec_nr_in_flight(get_work_cwq(work),
				get_work_color(work),
				*work_data_bits(work) & WORK_STRUCT_DELAYED);
			ret = 1;
		}
	}
	spin_unlock_irq(&gcwq->lock);

	return ret;
}

static bool __cancel_work_timer(struct work_struct *work,
				struct timer_list* timer)
{
	int ret;

	do {
		ret = (timer && likely(del_timer(timer)));
		if (!ret)
			ret = try_to_grab_pending(work);
		wait_on_work(work);
	} while (unlikely(ret < 0));

	clear_work_data(work);
	return ret;
}

/**
 * cancel_work_sync - cancel a work and wait for it to finish
 * @work: the work to cancel
<<<<<<< HEAD
 *
 * Cancel @work and wait for its execution to finish.  This function
 * can be used even if the work re-queues itself or migrates to
 * another workqueue.  On return from this function, @work is
 * guaranteed to be not pending or executing on any CPU.
 *
=======
 *
 * Cancel @work and wait for its execution to finish.  This function
 * can be used even if the work re-queues itself or migrates to
 * another workqueue.  On return from this function, @work is
 * guaranteed to be not pending or executing on any CPU.
 *
>>>>>>> 3cbea436
 * cancel_work_sync(&delayed_work->work) must not be used for
 * delayed_work's.  Use cancel_delayed_work_sync() instead.
 *
 * The caller must ensure that the workqueue on which @work was last
 * queued can't be destroyed before this function returns.
 *
 * RETURNS:
 * %true if @work was pending, %false otherwise.
 */
bool cancel_work_sync(struct work_struct *work)
{
	return __cancel_work_timer(work, NULL);
}
EXPORT_SYMBOL_GPL(cancel_work_sync);

/**
 * flush_delayed_work - wait for a dwork to finish executing the last queueing
 * @dwork: the delayed work to flush
<<<<<<< HEAD
 *
 * Delayed timer is cancelled and the pending work is queued for
 * immediate execution.  Like flush_work(), this function only
 * considers the last queueing instance of @dwork.
 *
 * RETURNS:
 * %true if flush_work() waited for the work to finish execution,
 * %false if it was already idle.
 */
bool flush_delayed_work(struct delayed_work *dwork)
{
	if (del_timer_sync(&dwork->timer))
		__queue_work(raw_smp_processor_id(),
			     get_work_cwq(&dwork->work)->wq, &dwork->work);
	return flush_work(&dwork->work);
}
EXPORT_SYMBOL(flush_delayed_work);

/**
 * flush_delayed_work_sync - wait for a dwork to finish
 * @dwork: the delayed work to flush
 *
 * Delayed timer is cancelled and the pending work is queued for
 * execution immediately.  Other than timer handling, its behavior
 * is identical to flush_work_sync().
 *
 * RETURNS:
 * %true if flush_work_sync() waited for the work to finish execution,
 * %false if it was already idle.
 */
bool flush_delayed_work_sync(struct delayed_work *dwork)
{
	if (del_timer_sync(&dwork->timer))
		__queue_work(raw_smp_processor_id(),
			     get_work_cwq(&dwork->work)->wq, &dwork->work);
	return flush_work_sync(&dwork->work);
}
EXPORT_SYMBOL(flush_delayed_work_sync);

/**
 * cancel_delayed_work_sync - cancel a delayed work and wait for it to finish
 * @dwork: the delayed work cancel
 *
 * This is cancel_work_sync() for delayed works.
 *
 * RETURNS:
 * %true if @dwork was pending, %false otherwise.
 */
=======
 *
 * Delayed timer is cancelled and the pending work is queued for
 * immediate execution.  Like flush_work(), this function only
 * considers the last queueing instance of @dwork.
 *
 * RETURNS:
 * %true if flush_work() waited for the work to finish execution,
 * %false if it was already idle.
 */
bool flush_delayed_work(struct delayed_work *dwork)
{
	if (del_timer_sync(&dwork->timer))
		__queue_work(raw_smp_processor_id(),
			     get_work_cwq(&dwork->work)->wq, &dwork->work);
	return flush_work(&dwork->work);
}
EXPORT_SYMBOL(flush_delayed_work);

/**
 * flush_delayed_work_sync - wait for a dwork to finish
 * @dwork: the delayed work to flush
 *
 * Delayed timer is cancelled and the pending work is queued for
 * execution immediately.  Other than timer handling, its behavior
 * is identical to flush_work_sync().
 *
 * RETURNS:
 * %true if flush_work_sync() waited for the work to finish execution,
 * %false if it was already idle.
 */
bool flush_delayed_work_sync(struct delayed_work *dwork)
{
	if (del_timer_sync(&dwork->timer))
		__queue_work(raw_smp_processor_id(),
			     get_work_cwq(&dwork->work)->wq, &dwork->work);
	return flush_work_sync(&dwork->work);
}
EXPORT_SYMBOL(flush_delayed_work_sync);

/**
 * cancel_delayed_work_sync - cancel a delayed work and wait for it to finish
 * @dwork: the delayed work cancel
 *
 * This is cancel_work_sync() for delayed works.
 *
 * RETURNS:
 * %true if @dwork was pending, %false otherwise.
 */
>>>>>>> 3cbea436
bool cancel_delayed_work_sync(struct delayed_work *dwork)
{
	return __cancel_work_timer(&dwork->work, &dwork->timer);
}
EXPORT_SYMBOL(cancel_delayed_work_sync);

/**
 * schedule_work - put work task in global workqueue
 * @work: job to be done
 *
 * Returns zero if @work was already on the kernel-global workqueue and
 * non-zero otherwise.
 *
 * This puts a job in the kernel-global workqueue if it was not already
 * queued and leaves it in the same position on the kernel-global
 * workqueue otherwise.
 */
int schedule_work(struct work_struct *work)
{
	return queue_work(system_wq, work);
}
EXPORT_SYMBOL(schedule_work);

/*
 * schedule_work_on - put work task on a specific cpu
 * @cpu: cpu to put the work task on
 * @work: job to be done
 *
 * This puts a job on a specific cpu
 */
int schedule_work_on(int cpu, struct work_struct *work)
{
	return queue_work_on(cpu, system_wq, work);
}
EXPORT_SYMBOL(schedule_work_on);

/**
 * schedule_delayed_work - put work task in global workqueue after delay
 * @dwork: job to be done
 * @delay: number of jiffies to wait or 0 for immediate execution
 *
 * After waiting for a given time this puts a job in the kernel-global
 * workqueue.
 */
int schedule_delayed_work(struct delayed_work *dwork,
					unsigned long delay)
{
	return queue_delayed_work(system_wq, dwork, delay);
}
EXPORT_SYMBOL(schedule_delayed_work);

/**
 * schedule_delayed_work_on - queue work in global workqueue on CPU after delay
 * @cpu: cpu to use
 * @dwork: job to be done
 * @delay: number of jiffies to wait
 *
 * After waiting for a given time this puts a job in the kernel-global
 * workqueue on the specified CPU.
 */
int schedule_delayed_work_on(int cpu,
			struct delayed_work *dwork, unsigned long delay)
{
	return queue_delayed_work_on(cpu, system_wq, dwork, delay);
}
EXPORT_SYMBOL(schedule_delayed_work_on);

/**
 * schedule_on_each_cpu - execute a function synchronously on each online CPU
 * @func: the function to call
 *
 * schedule_on_each_cpu() executes @func on each online CPU using the
 * system workqueue and blocks until all CPUs have completed.
 * schedule_on_each_cpu() is very slow.
 *
 * RETURNS:
 * 0 on success, -errno on failure.
 */
int schedule_on_each_cpu(work_func_t func)
{
	int cpu;
	struct work_struct __percpu *works;

	works = alloc_percpu(struct work_struct);
	if (!works)
		return -ENOMEM;

	get_online_cpus();

	for_each_online_cpu(cpu) {
		struct work_struct *work = per_cpu_ptr(works, cpu);

		INIT_WORK(work, func);
		schedule_work_on(cpu, work);
	}

	for_each_online_cpu(cpu)
		flush_work(per_cpu_ptr(works, cpu));

	put_online_cpus();
	free_percpu(works);
	return 0;
}

/**
 * flush_scheduled_work - ensure that any scheduled work has run to completion.
 *
 * Forces execution of the kernel-global workqueue and blocks until its
 * completion.
 *
 * Think twice before calling this function!  It's very easy to get into
 * trouble if you don't take great care.  Either of the following situations
 * will lead to deadlock:
 *
 *	One of the work items currently on the workqueue needs to acquire
 *	a lock held by your code or its caller.
 *
 *	Your code is running in the context of a work routine.
 *
 * They will be detected by lockdep when they occur, but the first might not
 * occur very often.  It depends on what work items are on the workqueue and
 * what locks they need, which you have no control over.
 *
 * In most situations flushing the entire workqueue is overkill; you merely
 * need to know that a particular work item isn't queued and isn't running.
 * In such cases you should use cancel_delayed_work_sync() or
 * cancel_work_sync() instead.
 */
void flush_scheduled_work(void)
{
	flush_workqueue(system_wq);
}
EXPORT_SYMBOL(flush_scheduled_work);

/**
 * execute_in_process_context - reliably execute the routine with user context
 * @fn:		the function to execute
 * @ew:		guaranteed storage for the execute work structure (must
 *		be available when the work executes)
 *
 * Executes the function immediately if process context is available,
 * otherwise schedules the function for delayed execution.
 *
 * Returns:	0 - function was executed
 *		1 - function was scheduled for execution
 */
int execute_in_process_context(work_func_t fn, struct execute_work *ew)
{
	if (!in_interrupt()) {
		fn(&ew->work);
		return 0;
	}

	INIT_WORK(&ew->work, fn);
	schedule_work(&ew->work);

	return 1;
}
EXPORT_SYMBOL_GPL(execute_in_process_context);

int keventd_up(void)
{
	return system_wq != NULL;
}

static int alloc_cwqs(struct workqueue_struct *wq)
{
	/*
	 * cwqs are forced aligned according to WORK_STRUCT_FLAG_BITS.
	 * Make sure that the alignment isn't lower than that of
	 * unsigned long long.
	 */
	const size_t size = sizeof(struct cpu_workqueue_struct);
	const size_t align = max_t(size_t, 1 << WORK_STRUCT_FLAG_BITS,
				   __alignof__(unsigned long long));
#ifdef CONFIG_SMP
	bool percpu = !(wq->flags & WQ_UNBOUND);
#else
	bool percpu = false;
#endif

	if (percpu)
		wq->cpu_wq.pcpu = __alloc_percpu(size, align);
	else {
		void *ptr;

		/*
		 * Allocate enough room to align cwq and put an extra
		 * pointer at the end pointing back to the originally
		 * allocated pointer which will be used for free.
		 */
		ptr = kzalloc(size + align + sizeof(void *), GFP_KERNEL);
		if (ptr) {
			wq->cpu_wq.single = PTR_ALIGN(ptr, align);
			*(void **)(wq->cpu_wq.single + 1) = ptr;
		}
	}

	/* just in case, make sure it's actually aligned
	 * - this is affected by PERCPU() alignment in vmlinux.lds.S
	 */
	BUG_ON(!IS_ALIGNED(wq->cpu_wq.v, align));
	return wq->cpu_wq.v ? 0 : -ENOMEM;
}

static void free_cwqs(struct workqueue_struct *wq)
{
#ifdef CONFIG_SMP
	bool percpu = !(wq->flags & WQ_UNBOUND);
#else
	bool percpu = false;
#endif

	if (percpu)
		free_percpu(wq->cpu_wq.pcpu);
	else if (wq->cpu_wq.single) {
		/* the pointer to free is stored right after the cwq */
		kfree(*(void **)(wq->cpu_wq.single + 1));
	}
}

static int wq_clamp_max_active(int max_active, unsigned int flags,
			       const char *name)
{
	int lim = flags & WQ_UNBOUND ? WQ_UNBOUND_MAX_ACTIVE : WQ_MAX_ACTIVE;

	if (max_active < 1 || max_active > lim)
		printk(KERN_WARNING "workqueue: max_active %d requested for %s "
		       "is out of range, clamping between %d and %d\n",
		       max_active, name, 1, lim);

	return clamp_val(max_active, 1, lim);
}

struct workqueue_struct *__alloc_workqueue_key(const char *name,
					       unsigned int flags,
					       int max_active,
					       struct lock_class_key *key,
					       const char *lock_name)
{
	struct workqueue_struct *wq;
	unsigned int cpu;

	/*
	 * Workqueues which may be used during memory reclaim should
	 * have a rescuer to guarantee forward progress.
	 */
	if (flags & WQ_MEM_RECLAIM)
		flags |= WQ_RESCUER;

	/*
	 * Unbound workqueues aren't concurrency managed and should be
	 * dispatched to workers immediately.
	 */
	if (flags & WQ_UNBOUND)
		flags |= WQ_HIGHPRI;

	max_active = max_active ?: WQ_DFL_ACTIVE;
	max_active = wq_clamp_max_active(max_active, flags, name);

	wq = kzalloc(sizeof(*wq), GFP_KERNEL);
	if (!wq)
		goto err;

	wq->flags = flags;
	wq->saved_max_active = max_active;
	mutex_init(&wq->flush_mutex);
	atomic_set(&wq->nr_cwqs_to_flush, 0);
	INIT_LIST_HEAD(&wq->flusher_queue);
	INIT_LIST_HEAD(&wq->flusher_overflow);

	wq->name = name;
	lockdep_init_map(&wq->lockdep_map, lock_name, key, 0);
	INIT_LIST_HEAD(&wq->list);

	if (alloc_cwqs(wq) < 0)
		goto err;

	for_each_cwq_cpu(cpu, wq) {
		struct cpu_workqueue_struct *cwq = get_cwq(cpu, wq);
		struct global_cwq *gcwq = get_gcwq(cpu);

		BUG_ON((unsigned long)cwq & WORK_STRUCT_FLAG_MASK);
		cwq->gcwq = gcwq;
		cwq->wq = wq;
		cwq->flush_color = -1;
		cwq->max_active = max_active;
		INIT_LIST_HEAD(&cwq->delayed_works);
	}

	if (flags & WQ_RESCUER) {
		struct worker *rescuer;

		if (!alloc_mayday_mask(&wq->mayday_mask, GFP_KERNEL))
			goto err;

		wq->rescuer = rescuer = alloc_worker();
		if (!rescuer)
			goto err;

		rescuer->task = kthread_create(rescuer_thread, wq, "%s", name);
		if (IS_ERR(rescuer->task))
			goto err;

		rescuer->task->flags |= PF_THREAD_BOUND;
		wake_up_process(rescuer->task);
	}

	/*
	 * workqueue_lock protects global freeze state and workqueues
	 * list.  Grab it, set max_active accordingly and add the new
	 * workqueue to workqueues list.
	 */
	spin_lock(&workqueue_lock);

	if (workqueue_freezing && wq->flags & WQ_FREEZEABLE)
		for_each_cwq_cpu(cpu, wq)
			get_cwq(cpu, wq)->max_active = 0;

	list_add(&wq->list, &workqueues);

	spin_unlock(&workqueue_lock);

	return wq;
err:
	if (wq) {
		free_cwqs(wq);
		free_mayday_mask(wq->mayday_mask);
		kfree(wq->rescuer);
		kfree(wq);
	}
	return NULL;
}
EXPORT_SYMBOL_GPL(__alloc_workqueue_key);

/**
 * destroy_workqueue - safely terminate a workqueue
 * @wq: target workqueue
 *
 * Safely destroy a workqueue. All work currently pending will be done first.
 */
void destroy_workqueue(struct workqueue_struct *wq)
{
<<<<<<< HEAD
	unsigned int cpu;

	wq->flags |= WQ_DYING;
	flush_workqueue(wq);

=======
	unsigned int flush_cnt = 0;
	unsigned int cpu;

	/*
	 * Mark @wq dying and drain all pending works.  Once WQ_DYING is
	 * set, only chain queueing is allowed.  IOW, only currently
	 * pending or running work items on @wq can queue further work
	 * items on it.  @wq is flushed repeatedly until it becomes empty.
	 * The number of flushing is detemined by the depth of chaining and
	 * should be relatively short.  Whine if it takes too long.
	 */
	wq->flags |= WQ_DYING;
reflush:
	flush_workqueue(wq);

	for_each_cwq_cpu(cpu, wq) {
		struct cpu_workqueue_struct *cwq = get_cwq(cpu, wq);

		if (!cwq->nr_active && list_empty(&cwq->delayed_works))
			continue;

		if (++flush_cnt == 10 ||
		    (flush_cnt % 100 == 0 && flush_cnt <= 1000))
			printk(KERN_WARNING "workqueue %s: flush on "
			       "destruction isn't complete after %u tries\n",
			       wq->name, flush_cnt);
		goto reflush;
	}

>>>>>>> 3cbea436
	/*
	 * wq list is used to freeze wq, remove from list after
	 * flushing is complete in case freeze races us.
	 */
	spin_lock(&workqueue_lock);
	list_del(&wq->list);
	spin_unlock(&workqueue_lock);

	/* sanity check */
	for_each_cwq_cpu(cpu, wq) {
		struct cpu_workqueue_struct *cwq = get_cwq(cpu, wq);
		int i;

		for (i = 0; i < WORK_NR_COLORS; i++)
			BUG_ON(cwq->nr_in_flight[i]);
		BUG_ON(cwq->nr_active);
		BUG_ON(!list_empty(&cwq->delayed_works));
	}

	if (wq->flags & WQ_RESCUER) {
		kthread_stop(wq->rescuer->task);
		free_mayday_mask(wq->mayday_mask);
		kfree(wq->rescuer);
	}

	free_cwqs(wq);
	kfree(wq);
}
EXPORT_SYMBOL_GPL(destroy_workqueue);

/**
 * workqueue_set_max_active - adjust max_active of a workqueue
 * @wq: target workqueue
 * @max_active: new max_active value.
 *
 * Set max_active of @wq to @max_active.
 *
 * CONTEXT:
 * Don't call from IRQ context.
 */
void workqueue_set_max_active(struct workqueue_struct *wq, int max_active)
{
	unsigned int cpu;

	max_active = wq_clamp_max_active(max_active, wq->flags, wq->name);

	spin_lock(&workqueue_lock);

	wq->saved_max_active = max_active;

	for_each_cwq_cpu(cpu, wq) {
		struct global_cwq *gcwq = get_gcwq(cpu);

		spin_lock_irq(&gcwq->lock);

		if (!(wq->flags & WQ_FREEZEABLE) ||
		    !(gcwq->flags & GCWQ_FREEZING))
			get_cwq(gcwq->cpu, wq)->max_active = max_active;

		spin_unlock_irq(&gcwq->lock);
	}

	spin_unlock(&workqueue_lock);
}
EXPORT_SYMBOL_GPL(workqueue_set_max_active);

/**
 * workqueue_congested - test whether a workqueue is congested
 * @cpu: CPU in question
 * @wq: target workqueue
 *
 * Test whether @wq's cpu workqueue for @cpu is congested.  There is
 * no synchronization around this function and the test result is
 * unreliable and only useful as advisory hints or for debugging.
 *
 * RETURNS:
 * %true if congested, %false otherwise.
 */
bool workqueue_congested(unsigned int cpu, struct workqueue_struct *wq)
{
	struct cpu_workqueue_struct *cwq = get_cwq(cpu, wq);

	return !list_empty(&cwq->delayed_works);
}
EXPORT_SYMBOL_GPL(workqueue_congested);

/**
 * work_cpu - return the last known associated cpu for @work
 * @work: the work of interest
 *
 * RETURNS:
 * CPU number if @work was ever queued.  WORK_CPU_NONE otherwise.
 */
unsigned int work_cpu(struct work_struct *work)
{
	struct global_cwq *gcwq = get_work_gcwq(work);

	return gcwq ? gcwq->cpu : WORK_CPU_NONE;
}
EXPORT_SYMBOL_GPL(work_cpu);

/**
 * work_busy - test whether a work is currently pending or running
 * @work: the work to be tested
 *
 * Test whether @work is currently pending or running.  There is no
 * synchronization around this function and the test result is
 * unreliable and only useful as advisory hints or for debugging.
 * Especially for reentrant wqs, the pending state might hide the
 * running state.
 *
 * RETURNS:
 * OR'd bitmask of WORK_BUSY_* bits.
 */
unsigned int work_busy(struct work_struct *work)
{
	struct global_cwq *gcwq = get_work_gcwq(work);
	unsigned long flags;
	unsigned int ret = 0;

	if (!gcwq)
		return false;

	spin_lock_irqsave(&gcwq->lock, flags);

	if (work_pending(work))
		ret |= WORK_BUSY_PENDING;
	if (find_worker_executing_work(gcwq, work))
		ret |= WORK_BUSY_RUNNING;

	spin_unlock_irqrestore(&gcwq->lock, flags);

	return ret;
}
EXPORT_SYMBOL_GPL(work_busy);

/*
 * CPU hotplug.
 *
 * There are two challenges in supporting CPU hotplug.  Firstly, there
 * are a lot of assumptions on strong associations among work, cwq and
 * gcwq which make migrating pending and scheduled works very
 * difficult to implement without impacting hot paths.  Secondly,
 * gcwqs serve mix of short, long and very long running works making
 * blocked draining impractical.
 *
 * This is solved by allowing a gcwq to be detached from CPU, running
 * it with unbound (rogue) workers and allowing it to be reattached
 * later if the cpu comes back online.  A separate thread is created
 * to govern a gcwq in such state and is called the trustee of the
 * gcwq.
 *
 * Trustee states and their descriptions.
 *
 * START	Command state used on startup.  On CPU_DOWN_PREPARE, a
 *		new trustee is started with this state.
 *
 * IN_CHARGE	Once started, trustee will enter this state after
 *		assuming the manager role and making all existing
 *		workers rogue.  DOWN_PREPARE waits for trustee to
 *		enter this state.  After reaching IN_CHARGE, trustee
 *		tries to execute the pending worklist until it's empty
 *		and the state is set to BUTCHER, or the state is set
 *		to RELEASE.
 *
 * BUTCHER	Command state which is set by the cpu callback after
 *		the cpu has went down.  Once this state is set trustee
 *		knows that there will be no new works on the worklist
 *		and once the worklist is empty it can proceed to
 *		killing idle workers.
 *
 * RELEASE	Command state which is set by the cpu callback if the
 *		cpu down has been canceled or it has come online
 *		again.  After recognizing this state, trustee stops
 *		trying to drain or butcher and clears ROGUE, rebinds
 *		all remaining workers back to the cpu and releases
 *		manager role.
 *
 * DONE		Trustee will enter this state after BUTCHER or RELEASE
 *		is complete.
 *
 *          trustee                 CPU                draining
 *         took over                down               complete
 * START -----------> IN_CHARGE -----------> BUTCHER -----------> DONE
 *                        |                     |                  ^
 *                        | CPU is back online  v   return workers |
 *                         ----------------> RELEASE --------------
 */

/**
 * trustee_wait_event_timeout - timed event wait for trustee
 * @cond: condition to wait for
 * @timeout: timeout in jiffies
 *
 * wait_event_timeout() for trustee to use.  Handles locking and
 * checks for RELEASE request.
 *
 * CONTEXT:
 * spin_lock_irq(gcwq->lock) which may be released and regrabbed
 * multiple times.  To be used by trustee.
 *
 * RETURNS:
 * Positive indicating left time if @cond is satisfied, 0 if timed
 * out, -1 if canceled.
 */
#define trustee_wait_event_timeout(cond, timeout) ({			\
	long __ret = (timeout);						\
	while (!((cond) || (gcwq->trustee_state == TRUSTEE_RELEASE)) &&	\
	       __ret) {							\
		spin_unlock_irq(&gcwq->lock);				\
		__wait_event_timeout(gcwq->trustee_wait, (cond) ||	\
			(gcwq->trustee_state == TRUSTEE_RELEASE),	\
			__ret);						\
		spin_lock_irq(&gcwq->lock);				\
	}								\
	gcwq->trustee_state == TRUSTEE_RELEASE ? -1 : (__ret);		\
})

/**
 * trustee_wait_event - event wait for trustee
 * @cond: condition to wait for
 *
 * wait_event() for trustee to use.  Automatically handles locking and
 * checks for CANCEL request.
 *
 * CONTEXT:
 * spin_lock_irq(gcwq->lock) which may be released and regrabbed
 * multiple times.  To be used by trustee.
 *
 * RETURNS:
 * 0 if @cond is satisfied, -1 if canceled.
 */
#define trustee_wait_event(cond) ({					\
	long __ret1;							\
	__ret1 = trustee_wait_event_timeout(cond, MAX_SCHEDULE_TIMEOUT);\
	__ret1 < 0 ? -1 : 0;						\
})

static int __cpuinit trustee_thread(void *__gcwq)
{
	struct global_cwq *gcwq = __gcwq;
	struct worker *worker;
	struct work_struct *work;
	struct hlist_node *pos;
	long rc;
	int i;

	BUG_ON(gcwq->cpu != smp_processor_id());

	spin_lock_irq(&gcwq->lock);
	/*
	 * Claim the manager position and make all workers rogue.
	 * Trustee must be bound to the target cpu and can't be
	 * cancelled.
	 */
	BUG_ON(gcwq->cpu != smp_processor_id());
	rc = trustee_wait_event(!(gcwq->flags & GCWQ_MANAGING_WORKERS));
	BUG_ON(rc < 0);

	gcwq->flags |= GCWQ_MANAGING_WORKERS;

	list_for_each_entry(worker, &gcwq->idle_list, entry)
		worker->flags |= WORKER_ROGUE;

	for_each_busy_worker(worker, i, pos, gcwq)
		worker->flags |= WORKER_ROGUE;

	/*
	 * Call schedule() so that we cross rq->lock and thus can
	 * guarantee sched callbacks see the rogue flag.  This is
	 * necessary as scheduler callbacks may be invoked from other
	 * cpus.
	 */
	spin_unlock_irq(&gcwq->lock);
	schedule();
	spin_lock_irq(&gcwq->lock);

	/*
	 * Sched callbacks are disabled now.  Zap nr_running.  After
	 * this, nr_running stays zero and need_more_worker() and
	 * keep_working() are always true as long as the worklist is
	 * not empty.
	 */
	atomic_set(get_gcwq_nr_running(gcwq->cpu), 0);

	spin_unlock_irq(&gcwq->lock);
	del_timer_sync(&gcwq->idle_timer);
	spin_lock_irq(&gcwq->lock);

	/*
	 * We're now in charge.  Notify and proceed to drain.  We need
	 * to keep the gcwq running during the whole CPU down
	 * procedure as other cpu hotunplug callbacks may need to
	 * flush currently running tasks.
	 */
	gcwq->trustee_state = TRUSTEE_IN_CHARGE;
	wake_up_all(&gcwq->trustee_wait);

	/*
	 * The original cpu is in the process of dying and may go away
	 * anytime now.  When that happens, we and all workers would
	 * be migrated to other cpus.  Try draining any left work.  We
	 * want to get it over with ASAP - spam rescuers, wake up as
	 * many idlers as necessary and create new ones till the
	 * worklist is empty.  Note that if the gcwq is frozen, there
	 * may be frozen works in freezeable cwqs.  Don't declare
	 * completion while frozen.
	 */
	while (gcwq->nr_workers != gcwq->nr_idle ||
	       gcwq->flags & GCWQ_FREEZING ||
	       gcwq->trustee_state == TRUSTEE_IN_CHARGE) {
		int nr_works = 0;

		list_for_each_entry(work, &gcwq->worklist, entry) {
			send_mayday(work);
			nr_works++;
		}

		list_for_each_entry(worker, &gcwq->idle_list, entry) {
			if (!nr_works--)
				break;
			wake_up_process(worker->task);
		}

		if (need_to_create_worker(gcwq)) {
			spin_unlock_irq(&gcwq->lock);
			worker = create_worker(gcwq, false);
			spin_lock_irq(&gcwq->lock);
			if (worker) {
				worker->flags |= WORKER_ROGUE;
				start_worker(worker);
			}
		}

		/* give a breather */
		if (trustee_wait_event_timeout(false, TRUSTEE_COOLDOWN) < 0)
			break;
	}

	/*
	 * Either all works have been scheduled and cpu is down, or
	 * cpu down has already been canceled.  Wait for and butcher
	 * all workers till we're canceled.
	 */
	do {
		rc = trustee_wait_event(!list_empty(&gcwq->idle_list));
		while (!list_empty(&gcwq->idle_list))
			destroy_worker(list_first_entry(&gcwq->idle_list,
							struct worker, entry));
	} while (gcwq->nr_workers && rc >= 0);

	/*
	 * At this point, either draining has completed and no worker
	 * is left, or cpu down has been canceled or the cpu is being
	 * brought back up.  There shouldn't be any idle one left.
	 * Tell the remaining busy ones to rebind once it finishes the
	 * currently scheduled works by scheduling the rebind_work.
	 */
	WARN_ON(!list_empty(&gcwq->idle_list));

	for_each_busy_worker(worker, i, pos, gcwq) {
		struct work_struct *rebind_work = &worker->rebind_work;

		/*
		 * Rebind_work may race with future cpu hotplug
		 * operations.  Use a separate flag to mark that
		 * rebinding is scheduled.
		 */
		worker->flags |= WORKER_REBIND;
		worker->flags &= ~WORKER_ROGUE;

		/* queue rebind_work, wq doesn't matter, use the default one */
		if (test_and_set_bit(WORK_STRUCT_PENDING_BIT,
				     work_data_bits(rebind_work)))
			continue;

		debug_work_activate(rebind_work);
		insert_work(get_cwq(gcwq->cpu, system_wq), rebind_work,
			    worker->scheduled.next,
			    work_color_to_flags(WORK_NO_COLOR));
	}

	/* relinquish manager role */
	gcwq->flags &= ~GCWQ_MANAGING_WORKERS;

	/* notify completion */
	gcwq->trustee = NULL;
	gcwq->trustee_state = TRUSTEE_DONE;
	wake_up_all(&gcwq->trustee_wait);
	spin_unlock_irq(&gcwq->lock);
	return 0;
}

/**
 * wait_trustee_state - wait for trustee to enter the specified state
 * @gcwq: gcwq the trustee of interest belongs to
 * @state: target state to wait for
 *
 * Wait for the trustee to reach @state.  DONE is already matched.
 *
 * CONTEXT:
 * spin_lock_irq(gcwq->lock) which may be released and regrabbed
 * multiple times.  To be used by cpu_callback.
 */
static void __cpuinit wait_trustee_state(struct global_cwq *gcwq, int state)
__releases(&gcwq->lock)
__acquires(&gcwq->lock)
{
	if (!(gcwq->trustee_state == state ||
	      gcwq->trustee_state == TRUSTEE_DONE)) {
		spin_unlock_irq(&gcwq->lock);
		__wait_event(gcwq->trustee_wait,
			     gcwq->trustee_state == state ||
			     gcwq->trustee_state == TRUSTEE_DONE);
		spin_lock_irq(&gcwq->lock);
	}
}

static int __devinit workqueue_cpu_callback(struct notifier_block *nfb,
						unsigned long action,
						void *hcpu)
{
	unsigned int cpu = (unsigned long)hcpu;
	struct global_cwq *gcwq = get_gcwq(cpu);
	struct task_struct *new_trustee = NULL;
	struct worker *uninitialized_var(new_worker);
	unsigned long flags;

	action &= ~CPU_TASKS_FROZEN;

	switch (action) {
	case CPU_DOWN_PREPARE:
		new_trustee = kthread_create(trustee_thread, gcwq,
					     "workqueue_trustee/%d\n", cpu);
		if (IS_ERR(new_trustee))
			return notifier_from_errno(PTR_ERR(new_trustee));
		kthread_bind(new_trustee, cpu);
		/* fall through */
	case CPU_UP_PREPARE:
		BUG_ON(gcwq->first_idle);
		new_worker = create_worker(gcwq, false);
		if (!new_worker) {
			if (new_trustee)
				kthread_stop(new_trustee);
			return NOTIFY_BAD;
		}
	}

	/* some are called w/ irq disabled, don't disturb irq status */
	spin_lock_irqsave(&gcwq->lock, flags);

	switch (action) {
	case CPU_DOWN_PREPARE:
		/* initialize trustee and tell it to acquire the gcwq */
		BUG_ON(gcwq->trustee || gcwq->trustee_state != TRUSTEE_DONE);
		gcwq->trustee = new_trustee;
		gcwq->trustee_state = TRUSTEE_START;
		wake_up_process(gcwq->trustee);
		wait_trustee_state(gcwq, TRUSTEE_IN_CHARGE);
		/* fall through */
	case CPU_UP_PREPARE:
		BUG_ON(gcwq->first_idle);
		gcwq->first_idle = new_worker;
		break;

	case CPU_DYING:
		/*
		 * Before this, the trustee and all workers except for
		 * the ones which are still executing works from
		 * before the last CPU down must be on the cpu.  After
		 * this, they'll all be diasporas.
		 */
		gcwq->flags |= GCWQ_DISASSOCIATED;
		break;

	case CPU_POST_DEAD:
		gcwq->trustee_state = TRUSTEE_BUTCHER;
		/* fall through */
	case CPU_UP_CANCELED:
		destroy_worker(gcwq->first_idle);
		gcwq->first_idle = NULL;
		break;

	case CPU_DOWN_FAILED:
	case CPU_ONLINE:
		gcwq->flags &= ~GCWQ_DISASSOCIATED;
		if (gcwq->trustee_state != TRUSTEE_DONE) {
			gcwq->trustee_state = TRUSTEE_RELEASE;
			wake_up_process(gcwq->trustee);
			wait_trustee_state(gcwq, TRUSTEE_DONE);
		}

		/*
		 * Trustee is done and there might be no worker left.
		 * Put the first_idle in and request a real manager to
		 * take a look.
		 */
		spin_unlock_irq(&gcwq->lock);
		kthread_bind(gcwq->first_idle->task, cpu);
		spin_lock_irq(&gcwq->lock);
		gcwq->flags |= GCWQ_MANAGE_WORKERS;
		start_worker(gcwq->first_idle);
		gcwq->first_idle = NULL;
		break;
	}

	spin_unlock_irqrestore(&gcwq->lock, flags);

	return notifier_from_errno(0);
}

#ifdef CONFIG_SMP

struct work_for_cpu {
	struct completion completion;
	long (*fn)(void *);
	void *arg;
	long ret;
};

static int do_work_for_cpu(void *_wfc)
{
	struct work_for_cpu *wfc = _wfc;
	wfc->ret = wfc->fn(wfc->arg);
	complete(&wfc->completion);
	return 0;
}

/**
 * work_on_cpu - run a function in user context on a particular cpu
 * @cpu: the cpu to run on
 * @fn: the function to run
 * @arg: the function arg
 *
 * This will return the value @fn returns.
 * It is up to the caller to ensure that the cpu doesn't go offline.
 * The caller must not hold any locks which would prevent @fn from completing.
 */
long work_on_cpu(unsigned int cpu, long (*fn)(void *), void *arg)
{
	struct task_struct *sub_thread;
	struct work_for_cpu wfc = {
		.completion = COMPLETION_INITIALIZER_ONSTACK(wfc.completion),
		.fn = fn,
		.arg = arg,
	};

	sub_thread = kthread_create(do_work_for_cpu, &wfc, "work_for_cpu");
	if (IS_ERR(sub_thread))
		return PTR_ERR(sub_thread);
	kthread_bind(sub_thread, cpu);
	wake_up_process(sub_thread);
	wait_for_completion(&wfc.completion);
	return wfc.ret;
}
EXPORT_SYMBOL_GPL(work_on_cpu);
#endif /* CONFIG_SMP */

#ifdef CONFIG_FREEZER

/**
 * freeze_workqueues_begin - begin freezing workqueues
 *
 * Start freezing workqueues.  After this function returns, all
 * freezeable workqueues will queue new works to their frozen_works
 * list instead of gcwq->worklist.
 *
 * CONTEXT:
 * Grabs and releases workqueue_lock and gcwq->lock's.
 */
void freeze_workqueues_begin(void)
{
	unsigned int cpu;

	spin_lock(&workqueue_lock);

	BUG_ON(workqueue_freezing);
	workqueue_freezing = true;

	for_each_gcwq_cpu(cpu) {
		struct global_cwq *gcwq = get_gcwq(cpu);
		struct workqueue_struct *wq;

		spin_lock_irq(&gcwq->lock);

		BUG_ON(gcwq->flags & GCWQ_FREEZING);
		gcwq->flags |= GCWQ_FREEZING;

		list_for_each_entry(wq, &workqueues, list) {
			struct cpu_workqueue_struct *cwq = get_cwq(cpu, wq);

			if (cwq && wq->flags & WQ_FREEZEABLE)
				cwq->max_active = 0;
		}

		spin_unlock_irq(&gcwq->lock);
	}

	spin_unlock(&workqueue_lock);
}

/**
 * freeze_workqueues_busy - are freezeable workqueues still busy?
 *
 * Check whether freezing is complete.  This function must be called
 * between freeze_workqueues_begin() and thaw_workqueues().
 *
 * CONTEXT:
 * Grabs and releases workqueue_lock.
 *
 * RETURNS:
 * %true if some freezeable workqueues are still busy.  %false if
 * freezing is complete.
 */
bool freeze_workqueues_busy(void)
{
	unsigned int cpu;
	bool busy = false;

	spin_lock(&workqueue_lock);

	BUG_ON(!workqueue_freezing);

	for_each_gcwq_cpu(cpu) {
		struct workqueue_struct *wq;
		/*
		 * nr_active is monotonically decreasing.  It's safe
		 * to peek without lock.
		 */
		list_for_each_entry(wq, &workqueues, list) {
			struct cpu_workqueue_struct *cwq = get_cwq(cpu, wq);

			if (!cwq || !(wq->flags & WQ_FREEZEABLE))
				continue;

			BUG_ON(cwq->nr_active < 0);
			if (cwq->nr_active) {
				busy = true;
				goto out_unlock;
			}
		}
	}
out_unlock:
	spin_unlock(&workqueue_lock);
	return busy;
}

/**
 * thaw_workqueues - thaw workqueues
 *
 * Thaw workqueues.  Normal queueing is restored and all collected
 * frozen works are transferred to their respective gcwq worklists.
 *
 * CONTEXT:
 * Grabs and releases workqueue_lock and gcwq->lock's.
 */
void thaw_workqueues(void)
{
	unsigned int cpu;

	spin_lock(&workqueue_lock);

	if (!workqueue_freezing)
		goto out_unlock;

	for_each_gcwq_cpu(cpu) {
		struct global_cwq *gcwq = get_gcwq(cpu);
		struct workqueue_struct *wq;

		spin_lock_irq(&gcwq->lock);

		BUG_ON(!(gcwq->flags & GCWQ_FREEZING));
		gcwq->flags &= ~GCWQ_FREEZING;

		list_for_each_entry(wq, &workqueues, list) {
			struct cpu_workqueue_struct *cwq = get_cwq(cpu, wq);

			if (!cwq || !(wq->flags & WQ_FREEZEABLE))
				continue;

			/* restore max_active and repopulate worklist */
			cwq->max_active = wq->saved_max_active;

			while (!list_empty(&cwq->delayed_works) &&
			       cwq->nr_active < cwq->max_active)
				cwq_activate_first_delayed(cwq);
		}

		wake_up_worker(gcwq);

		spin_unlock_irq(&gcwq->lock);
	}

	workqueue_freezing = false;
out_unlock:
	spin_unlock(&workqueue_lock);
}
#endif /* CONFIG_FREEZER */

static int __init init_workqueues(void)
{
	unsigned int cpu;
	int i;

	cpu_notifier(workqueue_cpu_callback, CPU_PRI_WORKQUEUE);

	/* initialize gcwqs */
	for_each_gcwq_cpu(cpu) {
		struct global_cwq *gcwq = get_gcwq(cpu);

		spin_lock_init(&gcwq->lock);
		INIT_LIST_HEAD(&gcwq->worklist);
		gcwq->cpu = cpu;
		gcwq->flags |= GCWQ_DISASSOCIATED;

		INIT_LIST_HEAD(&gcwq->idle_list);
		for (i = 0; i < BUSY_WORKER_HASH_SIZE; i++)
			INIT_HLIST_HEAD(&gcwq->busy_hash[i]);

		init_timer_deferrable(&gcwq->idle_timer);
		gcwq->idle_timer.function = idle_worker_timeout;
		gcwq->idle_timer.data = (unsigned long)gcwq;

		setup_timer(&gcwq->mayday_timer, gcwq_mayday_timeout,
			    (unsigned long)gcwq);

		ida_init(&gcwq->worker_ida);

		gcwq->trustee_state = TRUSTEE_DONE;
		init_waitqueue_head(&gcwq->trustee_wait);
	}

	/* create the initial worker */
	for_each_online_gcwq_cpu(cpu) {
		struct global_cwq *gcwq = get_gcwq(cpu);
		struct worker *worker;

		if (cpu != WORK_CPU_UNBOUND)
			gcwq->flags &= ~GCWQ_DISASSOCIATED;
		worker = create_worker(gcwq, true);
		BUG_ON(!worker);
		spin_lock_irq(&gcwq->lock);
		start_worker(worker);
		spin_unlock_irq(&gcwq->lock);
	}

	system_wq = alloc_workqueue("events", 0, 0);
	system_long_wq = alloc_workqueue("events_long", 0, 0);
	system_nrt_wq = alloc_workqueue("events_nrt", WQ_NON_REENTRANT, 0);
	system_unbound_wq = alloc_workqueue("events_unbound", WQ_UNBOUND,
					    WQ_UNBOUND_MAX_ACTIVE);
<<<<<<< HEAD
	BUG_ON(!system_wq || !system_long_wq || !system_nrt_wq);
=======
	BUG_ON(!system_wq || !system_long_wq || !system_nrt_wq ||
	       !system_unbound_wq);
>>>>>>> 3cbea436
	return 0;
}
early_initcall(init_workqueues);<|MERGE_RESOLUTION|>--- conflicted
+++ resolved
@@ -661,11 +661,7 @@
 {
 	struct worker *worker = kthread_data(task);
 
-<<<<<<< HEAD
-	if (likely(!(worker->flags & WORKER_NOT_RUNNING)))
-=======
 	if (!(worker->flags & WORKER_NOT_RUNNING))
->>>>>>> 3cbea436
 		atomic_inc(get_gcwq_nr_running(cpu));
 }
 
@@ -691,11 +687,7 @@
 	struct global_cwq *gcwq = get_gcwq(cpu);
 	atomic_t *nr_running = get_gcwq_nr_running(cpu);
 
-<<<<<<< HEAD
-	if (unlikely(worker->flags & WORKER_NOT_RUNNING))
-=======
 	if (worker->flags & WORKER_NOT_RUNNING)
->>>>>>> 3cbea436
 		return NULL;
 
 	/* this can only happen on the local cpu */
@@ -940,8 +932,6 @@
 		wake_up_worker(gcwq);
 }
 
-<<<<<<< HEAD
-=======
 /*
  * Test whether @work is being queued from another work executing on the
  * same workqueue.  This is rather expensive and should only be used from
@@ -974,7 +964,6 @@
 	return false;
 }
 
->>>>>>> 3cbea436
 static void __queue_work(unsigned int cpu, struct workqueue_struct *wq,
 			 struct work_struct *work)
 {
@@ -986,13 +975,9 @@
 
 	debug_work_activate(work);
 
-<<<<<<< HEAD
-	if (WARN_ON_ONCE(wq->flags & WQ_DYING))
-=======
 	/* if dying, only works from the same workqueue are allowed */
 	if (unlikely(wq->flags & WQ_DYING) &&
 	    WARN_ON_ONCE(!is_chained_work(wq)))
->>>>>>> 3cbea436
 		return;
 
 	/* determine gcwq to use */
@@ -2458,21 +2443,12 @@
 	} else
 		return false;
 }
-<<<<<<< HEAD
 
 static bool wait_on_work(struct work_struct *work)
 {
 	bool ret = false;
 	int cpu;
 
-=======
-
-static bool wait_on_work(struct work_struct *work)
-{
-	bool ret = false;
-	int cpu;
-
->>>>>>> 3cbea436
 	might_sleep();
 
 	lock_map_acquire(&work->lockdep_map);
@@ -2579,21 +2555,12 @@
 /**
  * cancel_work_sync - cancel a work and wait for it to finish
  * @work: the work to cancel
-<<<<<<< HEAD
  *
  * Cancel @work and wait for its execution to finish.  This function
  * can be used even if the work re-queues itself or migrates to
  * another workqueue.  On return from this function, @work is
  * guaranteed to be not pending or executing on any CPU.
  *
-=======
- *
- * Cancel @work and wait for its execution to finish.  This function
- * can be used even if the work re-queues itself or migrates to
- * another workqueue.  On return from this function, @work is
- * guaranteed to be not pending or executing on any CPU.
- *
->>>>>>> 3cbea436
  * cancel_work_sync(&delayed_work->work) must not be used for
  * delayed_work's.  Use cancel_delayed_work_sync() instead.
  *
@@ -2612,7 +2579,6 @@
 /**
  * flush_delayed_work - wait for a dwork to finish executing the last queueing
  * @dwork: the delayed work to flush
-<<<<<<< HEAD
  *
  * Delayed timer is cancelled and the pending work is queued for
  * immediate execution.  Like flush_work(), this function only
@@ -2661,56 +2627,6 @@
  * RETURNS:
  * %true if @dwork was pending, %false otherwise.
  */
-=======
- *
- * Delayed timer is cancelled and the pending work is queued for
- * immediate execution.  Like flush_work(), this function only
- * considers the last queueing instance of @dwork.
- *
- * RETURNS:
- * %true if flush_work() waited for the work to finish execution,
- * %false if it was already idle.
- */
-bool flush_delayed_work(struct delayed_work *dwork)
-{
-	if (del_timer_sync(&dwork->timer))
-		__queue_work(raw_smp_processor_id(),
-			     get_work_cwq(&dwork->work)->wq, &dwork->work);
-	return flush_work(&dwork->work);
-}
-EXPORT_SYMBOL(flush_delayed_work);
-
-/**
- * flush_delayed_work_sync - wait for a dwork to finish
- * @dwork: the delayed work to flush
- *
- * Delayed timer is cancelled and the pending work is queued for
- * execution immediately.  Other than timer handling, its behavior
- * is identical to flush_work_sync().
- *
- * RETURNS:
- * %true if flush_work_sync() waited for the work to finish execution,
- * %false if it was already idle.
- */
-bool flush_delayed_work_sync(struct delayed_work *dwork)
-{
-	if (del_timer_sync(&dwork->timer))
-		__queue_work(raw_smp_processor_id(),
-			     get_work_cwq(&dwork->work)->wq, &dwork->work);
-	return flush_work_sync(&dwork->work);
-}
-EXPORT_SYMBOL(flush_delayed_work_sync);
-
-/**
- * cancel_delayed_work_sync - cancel a delayed work and wait for it to finish
- * @dwork: the delayed work cancel
- *
- * This is cancel_work_sync() for delayed works.
- *
- * RETURNS:
- * %true if @dwork was pending, %false otherwise.
- */
->>>>>>> 3cbea436
 bool cancel_delayed_work_sync(struct delayed_work *dwork)
 {
 	return __cancel_work_timer(&dwork->work, &dwork->timer);
@@ -3054,13 +2970,6 @@
  */
 void destroy_workqueue(struct workqueue_struct *wq)
 {
-<<<<<<< HEAD
-	unsigned int cpu;
-
-	wq->flags |= WQ_DYING;
-	flush_workqueue(wq);
-
-=======
 	unsigned int flush_cnt = 0;
 	unsigned int cpu;
 
@@ -3090,7 +2999,6 @@
 		goto reflush;
 	}
 
->>>>>>> 3cbea436
 	/*
 	 * wq list is used to freeze wq, remove from list after
 	 * flushing is complete in case freeze races us.
@@ -3842,12 +3750,8 @@
 	system_nrt_wq = alloc_workqueue("events_nrt", WQ_NON_REENTRANT, 0);
 	system_unbound_wq = alloc_workqueue("events_unbound", WQ_UNBOUND,
 					    WQ_UNBOUND_MAX_ACTIVE);
-<<<<<<< HEAD
-	BUG_ON(!system_wq || !system_long_wq || !system_nrt_wq);
-=======
 	BUG_ON(!system_wq || !system_long_wq || !system_nrt_wq ||
 	       !system_unbound_wq);
->>>>>>> 3cbea436
 	return 0;
 }
 early_initcall(init_workqueues);