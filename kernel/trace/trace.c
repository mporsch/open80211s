--- conflicted
+++ resolved
@@ -4167,11 +4167,6 @@
 	default:
 		if (current_trace->allocated_snapshot)
 			tracing_reset_online_cpus(&max_tr);
-<<<<<<< HEAD
-		else
-			ret = -EINVAL;
-=======
->>>>>>> a937536b
 		break;
 	}
 
