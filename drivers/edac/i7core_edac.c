/* Intel i7 core/Nehalem Memory Controller kernel module
 *
 * This driver supports the memory controllers found on the Intel
 * processor families i7core, i7core 7xx/8xx, i5core, Xeon 35xx,
 * Xeon 55xx and Xeon 56xx also known as Nehalem, Nehalem-EP, Lynnfield
 * and Westmere-EP.
 *
 * This file may be distributed under the terms of the
 * GNU General Public License version 2 only.
 *
 * Copyright (c) 2009-2010 by:
 *	 Mauro Carvalho Chehab <mchehab@redhat.com>
 *
 * Red Hat Inc. http://www.redhat.com
 *
 * Forked and adapted from the i5400_edac driver
 *
 * Based on the following public Intel datasheets:
 * Intel Core i7 Processor Extreme Edition and Intel Core i7 Processor
 * Datasheet, Volume 2:
 *	http://download.intel.com/design/processor/datashts/320835.pdf
 * Intel Xeon Processor 5500 Series Datasheet Volume 2
 *	http://www.intel.com/Assets/PDF/datasheet/321322.pdf
 * also available at:
 * 	http://www.arrownac.com/manufacturers/intel/s/nehalem/5500-datasheet-v2.pdf
 */

#include <linux/module.h>
#include <linux/init.h>
#include <linux/pci.h>
#include <linux/pci_ids.h>
#include <linux/slab.h>
#include <linux/delay.h>
#include <linux/dmi.h>
#include <linux/edac.h>
#include <linux/mmzone.h>
#include <linux/smp.h>
#include <asm/mce.h>
#include <asm/processor.h>
#include <asm/div64.h>

#include "edac_core.h"

/* Static vars */
static LIST_HEAD(i7core_edac_list);
static DEFINE_MUTEX(i7core_edac_lock);
static int probed;

static int use_pci_fixup;
module_param(use_pci_fixup, int, 0444);
MODULE_PARM_DESC(use_pci_fixup, "Enable PCI fixup to seek for hidden devices");
/*
 * This is used for Nehalem-EP and Nehalem-EX devices, where the non-core
 * registers start at bus 255, and are not reported by BIOS.
 * We currently find devices with only 2 sockets. In order to support more QPI
 * Quick Path Interconnect, just increment this number.
 */
#define MAX_SOCKET_BUSES	2


/*
 * Alter this version for the module when modifications are made
 */
#define I7CORE_REVISION    " Ver: 1.0.0"
#define EDAC_MOD_STR      "i7core_edac"

/*
 * Debug macros
 */
#define i7core_printk(level, fmt, arg...)			\
	edac_printk(level, "i7core", fmt, ##arg)

#define i7core_mc_printk(mci, level, fmt, arg...)		\
	edac_mc_chipset_printk(mci, level, "i7core", fmt, ##arg)

/*
 * i7core Memory Controller Registers
 */

	/* OFFSETS for Device 0 Function 0 */

#define MC_CFG_CONTROL	0x90
  #define MC_CFG_UNLOCK		0x02
  #define MC_CFG_LOCK		0x00

	/* OFFSETS for Device 3 Function 0 */

#define MC_CONTROL	0x48
#define MC_STATUS	0x4c
#define MC_MAX_DOD	0x64

/*
 * OFFSETS for Device 3 Function 4, as inicated on Xeon 5500 datasheet:
 * http://www.arrownac.com/manufacturers/intel/s/nehalem/5500-datasheet-v2.pdf
 */

#define MC_TEST_ERR_RCV1	0x60
  #define DIMM2_COR_ERR(r)			((r) & 0x7fff)

#define MC_TEST_ERR_RCV0	0x64
  #define DIMM1_COR_ERR(r)			(((r) >> 16) & 0x7fff)
  #define DIMM0_COR_ERR(r)			((r) & 0x7fff)

/* OFFSETS for Device 3 Function 2, as inicated on Xeon 5500 datasheet */
#define MC_SSRCONTROL		0x48
  #define SSR_MODE_DISABLE	0x00
  #define SSR_MODE_ENABLE	0x01
  #define SSR_MODE_MASK		0x03

#define MC_SCRUB_CONTROL	0x4c
  #define STARTSCRUB		(1 << 24)
  #define SCRUBINTERVAL_MASK    0xffffff

#define MC_COR_ECC_CNT_0	0x80
#define MC_COR_ECC_CNT_1	0x84
#define MC_COR_ECC_CNT_2	0x88
#define MC_COR_ECC_CNT_3	0x8c
#define MC_COR_ECC_CNT_4	0x90
#define MC_COR_ECC_CNT_5	0x94

#define DIMM_TOP_COR_ERR(r)			(((r) >> 16) & 0x7fff)
#define DIMM_BOT_COR_ERR(r)			((r) & 0x7fff)


	/* OFFSETS for Devices 4,5 and 6 Function 0 */

#define MC_CHANNEL_DIMM_INIT_PARAMS 0x58
  #define THREE_DIMMS_PRESENT		(1 << 24)
  #define SINGLE_QUAD_RANK_PRESENT	(1 << 23)
  #define QUAD_RANK_PRESENT		(1 << 22)
  #define REGISTERED_DIMM		(1 << 15)

#define MC_CHANNEL_MAPPER	0x60
  #define RDLCH(r, ch)		((((r) >> (3 + (ch * 6))) & 0x07) - 1)
  #define WRLCH(r, ch)		((((r) >> (ch * 6)) & 0x07) - 1)

#define MC_CHANNEL_RANK_PRESENT 0x7c
  #define RANK_PRESENT_MASK		0xffff

#define MC_CHANNEL_ADDR_MATCH	0xf0
#define MC_CHANNEL_ERROR_MASK	0xf8
#define MC_CHANNEL_ERROR_INJECT	0xfc
  #define INJECT_ADDR_PARITY	0x10
  #define INJECT_ECC		0x08
  #define MASK_CACHELINE	0x06
  #define MASK_FULL_CACHELINE	0x06
  #define MASK_MSB32_CACHELINE	0x04
  #define MASK_LSB32_CACHELINE	0x02
  #define NO_MASK_CACHELINE	0x00
  #define REPEAT_EN		0x01

	/* OFFSETS for Devices 4,5 and 6 Function 1 */

#define MC_DOD_CH_DIMM0		0x48
#define MC_DOD_CH_DIMM1		0x4c
#define MC_DOD_CH_DIMM2		0x50
  #define RANKOFFSET_MASK	((1 << 12) | (1 << 11) | (1 << 10))
  #define RANKOFFSET(x)		((x & RANKOFFSET_MASK) >> 10)
  #define DIMM_PRESENT_MASK	(1 << 9)
  #define DIMM_PRESENT(x)	(((x) & DIMM_PRESENT_MASK) >> 9)
  #define MC_DOD_NUMBANK_MASK		((1 << 8) | (1 << 7))
  #define MC_DOD_NUMBANK(x)		(((x) & MC_DOD_NUMBANK_MASK) >> 7)
  #define MC_DOD_NUMRANK_MASK		((1 << 6) | (1 << 5))
  #define MC_DOD_NUMRANK(x)		(((x) & MC_DOD_NUMRANK_MASK) >> 5)
  #define MC_DOD_NUMROW_MASK		((1 << 4) | (1 << 3) | (1 << 2))
  #define MC_DOD_NUMROW(x)		(((x) & MC_DOD_NUMROW_MASK) >> 2)
  #define MC_DOD_NUMCOL_MASK		3
  #define MC_DOD_NUMCOL(x)		((x) & MC_DOD_NUMCOL_MASK)

#define MC_RANK_PRESENT		0x7c

#define MC_SAG_CH_0	0x80
#define MC_SAG_CH_1	0x84
#define MC_SAG_CH_2	0x88
#define MC_SAG_CH_3	0x8c
#define MC_SAG_CH_4	0x90
#define MC_SAG_CH_5	0x94
#define MC_SAG_CH_6	0x98
#define MC_SAG_CH_7	0x9c

#define MC_RIR_LIMIT_CH_0	0x40
#define MC_RIR_LIMIT_CH_1	0x44
#define MC_RIR_LIMIT_CH_2	0x48
#define MC_RIR_LIMIT_CH_3	0x4C
#define MC_RIR_LIMIT_CH_4	0x50
#define MC_RIR_LIMIT_CH_5	0x54
#define MC_RIR_LIMIT_CH_6	0x58
#define MC_RIR_LIMIT_CH_7	0x5C
#define MC_RIR_LIMIT_MASK	((1 << 10) - 1)

#define MC_RIR_WAY_CH		0x80
  #define MC_RIR_WAY_OFFSET_MASK	(((1 << 14) - 1) & ~0x7)
  #define MC_RIR_WAY_RANK_MASK		0x7

/*
 * i7core structs
 */

#define NUM_CHANS 3
#define MAX_DIMMS 3		/* Max DIMMS per channel */
#define MAX_MCR_FUNC  4
#define MAX_CHAN_FUNC 3

struct i7core_info {
	u32	mc_control;
	u32	mc_status;
	u32	max_dod;
	u32	ch_map;
};


struct i7core_inject {
	int	enable;

	u32	section;
	u32	type;
	u32	eccmask;

	/* Error address mask */
	int channel, dimm, rank, bank, page, col;
};

struct i7core_channel {
	u32		ranks;
	u32		dimms;
};

struct pci_id_descr {
	int			dev;
	int			func;
	int 			dev_id;
	int			optional;
};

struct pci_id_table {
	const struct pci_id_descr	*descr;
	int				n_devs;
};

struct i7core_dev {
	struct list_head	list;
	u8			socket;
	struct pci_dev		**pdev;
	int			n_devs;
	struct mem_ctl_info	*mci;
};

struct i7core_pvt {
	struct pci_dev	*pci_noncore;
	struct pci_dev	*pci_mcr[MAX_MCR_FUNC + 1];
	struct pci_dev	*pci_ch[NUM_CHANS][MAX_CHAN_FUNC + 1];

	struct i7core_dev *i7core_dev;

	struct i7core_info	info;
	struct i7core_inject	inject;
	struct i7core_channel	channel[NUM_CHANS];

	int		ce_count_available;
	int 		csrow_map[NUM_CHANS][MAX_DIMMS];

			/* ECC corrected errors counts per udimm */
	unsigned long	udimm_ce_count[MAX_DIMMS];
	int		udimm_last_ce_count[MAX_DIMMS];
			/* ECC corrected errors counts per rdimm */
	unsigned long	rdimm_ce_count[NUM_CHANS][MAX_DIMMS];
	int		rdimm_last_ce_count[NUM_CHANS][MAX_DIMMS];

	bool		is_registered, enable_scrub;

	/* Fifo double buffers */
	struct mce		mce_entry[MCE_LOG_LEN];
	struct mce		mce_outentry[MCE_LOG_LEN];

	/* Fifo in/out counters */
	unsigned		mce_in, mce_out;

	/* Count indicator to show errors not got */
	unsigned		mce_overrun;

	/* DCLK Frequency used for computing scrub rate */
	int			dclk_freq;

	/* Struct to control EDAC polling */
	struct edac_pci_ctl_info *i7core_pci;
};

#define PCI_DESCR(device, function, device_id)	\
	.dev = (device),			\
	.func = (function),			\
	.dev_id = (device_id)

static const struct pci_id_descr pci_dev_descr_i7core_nehalem[] = {
		/* Memory controller */
	{ PCI_DESCR(3, 0, PCI_DEVICE_ID_INTEL_I7_MCR)     },
	{ PCI_DESCR(3, 1, PCI_DEVICE_ID_INTEL_I7_MC_TAD)  },
			/* Exists only for RDIMM */
	{ PCI_DESCR(3, 2, PCI_DEVICE_ID_INTEL_I7_MC_RAS), .optional = 1  },
	{ PCI_DESCR(3, 4, PCI_DEVICE_ID_INTEL_I7_MC_TEST) },

		/* Channel 0 */
	{ PCI_DESCR(4, 0, PCI_DEVICE_ID_INTEL_I7_MC_CH0_CTRL) },
	{ PCI_DESCR(4, 1, PCI_DEVICE_ID_INTEL_I7_MC_CH0_ADDR) },
	{ PCI_DESCR(4, 2, PCI_DEVICE_ID_INTEL_I7_MC_CH0_RANK) },
	{ PCI_DESCR(4, 3, PCI_DEVICE_ID_INTEL_I7_MC_CH0_TC)   },

		/* Channel 1 */
	{ PCI_DESCR(5, 0, PCI_DEVICE_ID_INTEL_I7_MC_CH1_CTRL) },
	{ PCI_DESCR(5, 1, PCI_DEVICE_ID_INTEL_I7_MC_CH1_ADDR) },
	{ PCI_DESCR(5, 2, PCI_DEVICE_ID_INTEL_I7_MC_CH1_RANK) },
	{ PCI_DESCR(5, 3, PCI_DEVICE_ID_INTEL_I7_MC_CH1_TC)   },

		/* Channel 2 */
	{ PCI_DESCR(6, 0, PCI_DEVICE_ID_INTEL_I7_MC_CH2_CTRL) },
	{ PCI_DESCR(6, 1, PCI_DEVICE_ID_INTEL_I7_MC_CH2_ADDR) },
	{ PCI_DESCR(6, 2, PCI_DEVICE_ID_INTEL_I7_MC_CH2_RANK) },
	{ PCI_DESCR(6, 3, PCI_DEVICE_ID_INTEL_I7_MC_CH2_TC)   },

		/* Generic Non-core registers */
	/*
	 * This is the PCI device on i7core and on Xeon 35xx (8086:2c41)
	 * On Xeon 55xx, however, it has a different id (8086:2c40). So,
	 * the probing code needs to test for the other address in case of
	 * failure of this one
	 */
	{ PCI_DESCR(0, 0, PCI_DEVICE_ID_INTEL_I7_NONCORE)  },

};

static const struct pci_id_descr pci_dev_descr_lynnfield[] = {
	{ PCI_DESCR( 3, 0, PCI_DEVICE_ID_INTEL_LYNNFIELD_MCR)         },
	{ PCI_DESCR( 3, 1, PCI_DEVICE_ID_INTEL_LYNNFIELD_MC_TAD)      },
	{ PCI_DESCR( 3, 4, PCI_DEVICE_ID_INTEL_LYNNFIELD_MC_TEST)     },

	{ PCI_DESCR( 4, 0, PCI_DEVICE_ID_INTEL_LYNNFIELD_MC_CH0_CTRL) },
	{ PCI_DESCR( 4, 1, PCI_DEVICE_ID_INTEL_LYNNFIELD_MC_CH0_ADDR) },
	{ PCI_DESCR( 4, 2, PCI_DEVICE_ID_INTEL_LYNNFIELD_MC_CH0_RANK) },
	{ PCI_DESCR( 4, 3, PCI_DEVICE_ID_INTEL_LYNNFIELD_MC_CH0_TC)   },

	{ PCI_DESCR( 5, 0, PCI_DEVICE_ID_INTEL_LYNNFIELD_MC_CH1_CTRL) },
	{ PCI_DESCR( 5, 1, PCI_DEVICE_ID_INTEL_LYNNFIELD_MC_CH1_ADDR) },
	{ PCI_DESCR( 5, 2, PCI_DEVICE_ID_INTEL_LYNNFIELD_MC_CH1_RANK) },
	{ PCI_DESCR( 5, 3, PCI_DEVICE_ID_INTEL_LYNNFIELD_MC_CH1_TC)   },

	/*
	 * This is the PCI device has an alternate address on some
	 * processors like Core i7 860
	 */
	{ PCI_DESCR( 0, 0, PCI_DEVICE_ID_INTEL_LYNNFIELD_NONCORE)     },
};

static const struct pci_id_descr pci_dev_descr_i7core_westmere[] = {
		/* Memory controller */
	{ PCI_DESCR(3, 0, PCI_DEVICE_ID_INTEL_LYNNFIELD_MCR_REV2)     },
	{ PCI_DESCR(3, 1, PCI_DEVICE_ID_INTEL_LYNNFIELD_MC_TAD_REV2)  },
			/* Exists only for RDIMM */
	{ PCI_DESCR(3, 2, PCI_DEVICE_ID_INTEL_LYNNFIELD_MC_RAS_REV2), .optional = 1  },
	{ PCI_DESCR(3, 4, PCI_DEVICE_ID_INTEL_LYNNFIELD_MC_TEST_REV2) },

		/* Channel 0 */
	{ PCI_DESCR(4, 0, PCI_DEVICE_ID_INTEL_LYNNFIELD_MC_CH0_CTRL_REV2) },
	{ PCI_DESCR(4, 1, PCI_DEVICE_ID_INTEL_LYNNFIELD_MC_CH0_ADDR_REV2) },
	{ PCI_DESCR(4, 2, PCI_DEVICE_ID_INTEL_LYNNFIELD_MC_CH0_RANK_REV2) },
	{ PCI_DESCR(4, 3, PCI_DEVICE_ID_INTEL_LYNNFIELD_MC_CH0_TC_REV2)   },

		/* Channel 1 */
	{ PCI_DESCR(5, 0, PCI_DEVICE_ID_INTEL_LYNNFIELD_MC_CH1_CTRL_REV2) },
	{ PCI_DESCR(5, 1, PCI_DEVICE_ID_INTEL_LYNNFIELD_MC_CH1_ADDR_REV2) },
	{ PCI_DESCR(5, 2, PCI_DEVICE_ID_INTEL_LYNNFIELD_MC_CH1_RANK_REV2) },
	{ PCI_DESCR(5, 3, PCI_DEVICE_ID_INTEL_LYNNFIELD_MC_CH1_TC_REV2)   },

		/* Channel 2 */
	{ PCI_DESCR(6, 0, PCI_DEVICE_ID_INTEL_LYNNFIELD_MC_CH2_CTRL_REV2) },
	{ PCI_DESCR(6, 1, PCI_DEVICE_ID_INTEL_LYNNFIELD_MC_CH2_ADDR_REV2) },
	{ PCI_DESCR(6, 2, PCI_DEVICE_ID_INTEL_LYNNFIELD_MC_CH2_RANK_REV2) },
	{ PCI_DESCR(6, 3, PCI_DEVICE_ID_INTEL_LYNNFIELD_MC_CH2_TC_REV2)   },

		/* Generic Non-core registers */
	{ PCI_DESCR(0, 0, PCI_DEVICE_ID_INTEL_LYNNFIELD_NONCORE_REV2)  },

};

#define PCI_ID_TABLE_ENTRY(A) { .descr=A, .n_devs = ARRAY_SIZE(A) }
static const struct pci_id_table pci_dev_table[] = {
	PCI_ID_TABLE_ENTRY(pci_dev_descr_i7core_nehalem),
	PCI_ID_TABLE_ENTRY(pci_dev_descr_lynnfield),
	PCI_ID_TABLE_ENTRY(pci_dev_descr_i7core_westmere),
	{0,}			/* 0 terminated list. */
};

/*
 *	pci_device_id	table for which devices we are looking for
 */
static const struct pci_device_id i7core_pci_tbl[] __devinitdata = {
	{PCI_DEVICE(PCI_VENDOR_ID_INTEL, PCI_DEVICE_ID_INTEL_X58_HUB_MGMT)},
	{PCI_DEVICE(PCI_VENDOR_ID_INTEL, PCI_DEVICE_ID_INTEL_LYNNFIELD_QPI_LINK0)},
	{0,}			/* 0 terminated list. */
};

/****************************************************************************
			Anciliary status routines
 ****************************************************************************/

	/* MC_CONTROL bits */
#define CH_ACTIVE(pvt, ch)	((pvt)->info.mc_control & (1 << (8 + ch)))
#define ECCx8(pvt)		((pvt)->info.mc_control & (1 << 1))

	/* MC_STATUS bits */
#define ECC_ENABLED(pvt)	((pvt)->info.mc_status & (1 << 4))
#define CH_DISABLED(pvt, ch)	((pvt)->info.mc_status & (1 << ch))

	/* MC_MAX_DOD read functions */
static inline int numdimms(u32 dimms)
{
	return (dimms & 0x3) + 1;
}

static inline int numrank(u32 rank)
{
	static int ranks[4] = { 1, 2, 4, -EINVAL };

	return ranks[rank & 0x3];
}

static inline int numbank(u32 bank)
{
	static int banks[4] = { 4, 8, 16, -EINVAL };

	return banks[bank & 0x3];
}

static inline int numrow(u32 row)
{
	static int rows[8] = {
		1 << 12, 1 << 13, 1 << 14, 1 << 15,
		1 << 16, -EINVAL, -EINVAL, -EINVAL,
	};

	return rows[row & 0x7];
}

static inline int numcol(u32 col)
{
	static int cols[8] = {
		1 << 10, 1 << 11, 1 << 12, -EINVAL,
	};
	return cols[col & 0x3];
}

static struct i7core_dev *get_i7core_dev(u8 socket)
{
	struct i7core_dev *i7core_dev;

	list_for_each_entry(i7core_dev, &i7core_edac_list, list) {
		if (i7core_dev->socket == socket)
			return i7core_dev;
	}

	return NULL;
}

static struct i7core_dev *alloc_i7core_dev(u8 socket,
					   const struct pci_id_table *table)
{
	struct i7core_dev *i7core_dev;

	i7core_dev = kzalloc(sizeof(*i7core_dev), GFP_KERNEL);
	if (!i7core_dev)
		return NULL;

	i7core_dev->pdev = kzalloc(sizeof(*i7core_dev->pdev) * table->n_devs,
				   GFP_KERNEL);
	if (!i7core_dev->pdev) {
		kfree(i7core_dev);
		return NULL;
	}

	i7core_dev->socket = socket;
	i7core_dev->n_devs = table->n_devs;
	list_add_tail(&i7core_dev->list, &i7core_edac_list);

	return i7core_dev;
}

static void free_i7core_dev(struct i7core_dev *i7core_dev)
{
	list_del(&i7core_dev->list);
	kfree(i7core_dev->pdev);
	kfree(i7core_dev);
}

/****************************************************************************
			Memory check routines
 ****************************************************************************/
static struct pci_dev *get_pdev_slot_func(u8 socket, unsigned slot,
					  unsigned func)
{
	struct i7core_dev *i7core_dev = get_i7core_dev(socket);
	int i;

	if (!i7core_dev)
		return NULL;

	for (i = 0; i < i7core_dev->n_devs; i++) {
		if (!i7core_dev->pdev[i])
			continue;

		if (PCI_SLOT(i7core_dev->pdev[i]->devfn) == slot &&
		    PCI_FUNC(i7core_dev->pdev[i]->devfn) == func) {
			return i7core_dev->pdev[i];
		}
	}

	return NULL;
}

/**
 * i7core_get_active_channels() - gets the number of channels and csrows
 * @socket:	Quick Path Interconnect socket
 * @channels:	Number of channels that will be returned
 * @csrows:	Number of csrows found
 *
 * Since EDAC core needs to know in advance the number of available channels
 * and csrows, in order to allocate memory for csrows/channels, it is needed
 * to run two similar steps. At the first step, implemented on this function,
 * it checks the number of csrows/channels present at one socket.
 * this is used in order to properly allocate the size of mci components.
 *
 * It should be noticed that none of the current available datasheets explain
 * or even mention how csrows are seen by the memory controller. So, we need
 * to add a fake description for csrows.
 * So, this driver is attributing one DIMM memory for one csrow.
 */
static int i7core_get_active_channels(const u8 socket, unsigned *channels,
				      unsigned *csrows)
{
	struct pci_dev *pdev = NULL;
	int i, j;
	u32 status, control;

	*channels = 0;
	*csrows = 0;

	pdev = get_pdev_slot_func(socket, 3, 0);
	if (!pdev) {
		i7core_printk(KERN_ERR, "Couldn't find socket %d fn 3.0!!!\n",
			      socket);
		return -ENODEV;
	}

	/* Device 3 function 0 reads */
	pci_read_config_dword(pdev, MC_STATUS, &status);
	pci_read_config_dword(pdev, MC_CONTROL, &control);

	for (i = 0; i < NUM_CHANS; i++) {
		u32 dimm_dod[3];
		/* Check if the channel is active */
		if (!(control & (1 << (8 + i))))
			continue;

		/* Check if the channel is disabled */
		if (status & (1 << i))
			continue;

		pdev = get_pdev_slot_func(socket, i + 4, 1);
		if (!pdev) {
			i7core_printk(KERN_ERR, "Couldn't find socket %d "
						"fn %d.%d!!!\n",
						socket, i + 4, 1);
			return -ENODEV;
		}
		/* Devices 4-6 function 1 */
		pci_read_config_dword(pdev,
				MC_DOD_CH_DIMM0, &dimm_dod[0]);
		pci_read_config_dword(pdev,
				MC_DOD_CH_DIMM1, &dimm_dod[1]);
		pci_read_config_dword(pdev,
				MC_DOD_CH_DIMM2, &dimm_dod[2]);

		(*channels)++;

		for (j = 0; j < 3; j++) {
			if (!DIMM_PRESENT(dimm_dod[j]))
				continue;
			(*csrows)++;
		}
	}

	debugf0("Number of active channels on socket %d: %d\n",
		socket, *channels);

	return 0;
}

static int get_dimm_config(const struct mem_ctl_info *mci)
{
	struct i7core_pvt *pvt = mci->pvt_info;
	struct csrow_info *csr;
	struct pci_dev *pdev;
	int i, j;
	int csrow = 0;
	unsigned long last_page = 0;
	enum edac_type mode;
	enum mem_type mtype;

	/* Get data from the MC register, function 0 */
	pdev = pvt->pci_mcr[0];
	if (!pdev)
		return -ENODEV;

	/* Device 3 function 0 reads */
	pci_read_config_dword(pdev, MC_CONTROL, &pvt->info.mc_control);
	pci_read_config_dword(pdev, MC_STATUS, &pvt->info.mc_status);
	pci_read_config_dword(pdev, MC_MAX_DOD, &pvt->info.max_dod);
	pci_read_config_dword(pdev, MC_CHANNEL_MAPPER, &pvt->info.ch_map);

	debugf0("QPI %d control=0x%08x status=0x%08x dod=0x%08x map=0x%08x\n",
		pvt->i7core_dev->socket, pvt->info.mc_control, pvt->info.mc_status,
		pvt->info.max_dod, pvt->info.ch_map);

	if (ECC_ENABLED(pvt)) {
		debugf0("ECC enabled with x%d SDCC\n", ECCx8(pvt) ? 8 : 4);
		if (ECCx8(pvt))
			mode = EDAC_S8ECD8ED;
		else
			mode = EDAC_S4ECD4ED;
	} else {
		debugf0("ECC disabled\n");
		mode = EDAC_NONE;
	}

	/* FIXME: need to handle the error codes */
	debugf0("DOD Max limits: DIMMS: %d, %d-ranked, %d-banked "
		"x%x x 0x%x\n",
		numdimms(pvt->info.max_dod),
		numrank(pvt->info.max_dod >> 2),
		numbank(pvt->info.max_dod >> 4),
		numrow(pvt->info.max_dod >> 6),
		numcol(pvt->info.max_dod >> 9));

	for (i = 0; i < NUM_CHANS; i++) {
		u32 data, dimm_dod[3], value[8];

		if (!pvt->pci_ch[i][0])
			continue;

		if (!CH_ACTIVE(pvt, i)) {
			debugf0("Channel %i is not active\n", i);
			continue;
		}
		if (CH_DISABLED(pvt, i)) {
			debugf0("Channel %i is disabled\n", i);
			continue;
		}

		/* Devices 4-6 function 0 */
		pci_read_config_dword(pvt->pci_ch[i][0],
				MC_CHANNEL_DIMM_INIT_PARAMS, &data);

		pvt->channel[i].ranks = (data & QUAD_RANK_PRESENT) ?
						4 : 2;

		if (data & REGISTERED_DIMM)
			mtype = MEM_RDDR3;
		else
			mtype = MEM_DDR3;
#if 0
		if (data & THREE_DIMMS_PRESENT)
			pvt->channel[i].dimms = 3;
		else if (data & SINGLE_QUAD_RANK_PRESENT)
			pvt->channel[i].dimms = 1;
		else
			pvt->channel[i].dimms = 2;
#endif

		/* Devices 4-6 function 1 */
		pci_read_config_dword(pvt->pci_ch[i][1],
				MC_DOD_CH_DIMM0, &dimm_dod[0]);
		pci_read_config_dword(pvt->pci_ch[i][1],
				MC_DOD_CH_DIMM1, &dimm_dod[1]);
		pci_read_config_dword(pvt->pci_ch[i][1],
				MC_DOD_CH_DIMM2, &dimm_dod[2]);

		debugf0("Ch%d phy rd%d, wr%d (0x%08x): "
			"%d ranks, %cDIMMs\n",
			i,
			RDLCH(pvt->info.ch_map, i), WRLCH(pvt->info.ch_map, i),
			data,
			pvt->channel[i].ranks,
			(data & REGISTERED_DIMM) ? 'R' : 'U');

		for (j = 0; j < 3; j++) {
			u32 banks, ranks, rows, cols;
			u32 size, npages;

			if (!DIMM_PRESENT(dimm_dod[j]))
				continue;

			banks = numbank(MC_DOD_NUMBANK(dimm_dod[j]));
			ranks = numrank(MC_DOD_NUMRANK(dimm_dod[j]));
			rows = numrow(MC_DOD_NUMROW(dimm_dod[j]));
			cols = numcol(MC_DOD_NUMCOL(dimm_dod[j]));

			/* DDR3 has 8 I/O banks */
			size = (rows * cols * banks * ranks) >> (20 - 3);

			pvt->channel[i].dimms++;

			debugf0("\tdimm %d %d Mb offset: %x, "
				"bank: %d, rank: %d, row: %#x, col: %#x\n",
				j, size,
				RANKOFFSET(dimm_dod[j]),
				banks, ranks, rows, cols);

			npages = MiB_TO_PAGES(size);

			csr = &mci->csrows[csrow];
			csr->first_page = last_page + 1;
			last_page += npages;
			csr->last_page = last_page;
			csr->nr_pages = npages;

			csr->page_mask = 0;
			csr->grain = 8;
			csr->csrow_idx = csrow;
			csr->nr_channels = 1;

			csr->channels[0].chan_idx = i;
			csr->channels[0].ce_count = 0;

			pvt->csrow_map[i][j] = csrow;

			switch (banks) {
			case 4:
				csr->dtype = DEV_X4;
				break;
			case 8:
				csr->dtype = DEV_X8;
				break;
			case 16:
				csr->dtype = DEV_X16;
				break;
			default:
				csr->dtype = DEV_UNKNOWN;
			}

			csr->edac_mode = mode;
			csr->mtype = mtype;
			snprintf(csr->channels[0].label,
					sizeof(csr->channels[0].label),
					"CPU#%uChannel#%u_DIMM#%u",
					pvt->i7core_dev->socket, i, j);

			csrow++;
		}

		pci_read_config_dword(pdev, MC_SAG_CH_0, &value[0]);
		pci_read_config_dword(pdev, MC_SAG_CH_1, &value[1]);
		pci_read_config_dword(pdev, MC_SAG_CH_2, &value[2]);
		pci_read_config_dword(pdev, MC_SAG_CH_3, &value[3]);
		pci_read_config_dword(pdev, MC_SAG_CH_4, &value[4]);
		pci_read_config_dword(pdev, MC_SAG_CH_5, &value[5]);
		pci_read_config_dword(pdev, MC_SAG_CH_6, &value[6]);
		pci_read_config_dword(pdev, MC_SAG_CH_7, &value[7]);
		debugf1("\t[%i] DIVBY3\tREMOVED\tOFFSET\n", i);
		for (j = 0; j < 8; j++)
			debugf1("\t\t%#x\t%#x\t%#x\n",
				(value[j] >> 27) & 0x1,
				(value[j] >> 24) & 0x7,
				(value[j] & ((1 << 24) - 1)));
	}

	return 0;
}

/****************************************************************************
			Error insertion routines
 ****************************************************************************/

/* The i7core has independent error injection features per channel.
   However, to have a simpler code, we don't allow enabling error injection
   on more than one channel.
   Also, since a change at an inject parameter will be applied only at enable,
   we're disabling error injection on all write calls to the sysfs nodes that
   controls the error code injection.
 */
static int disable_inject(const struct mem_ctl_info *mci)
{
	struct i7core_pvt *pvt = mci->pvt_info;

	pvt->inject.enable = 0;

	if (!pvt->pci_ch[pvt->inject.channel][0])
		return -ENODEV;

	pci_write_config_dword(pvt->pci_ch[pvt->inject.channel][0],
				MC_CHANNEL_ERROR_INJECT, 0);

	return 0;
}

/*
 * i7core inject inject.section
 *
 *	accept and store error injection inject.section value
 *	bit 0 - refers to the lower 32-byte half cacheline
 *	bit 1 - refers to the upper 32-byte half cacheline
 */
static ssize_t i7core_inject_section_store(struct mem_ctl_info *mci,
					   const char *data, size_t count)
{
	struct i7core_pvt *pvt = mci->pvt_info;
	unsigned long value;
	int rc;

	if (pvt->inject.enable)
		disable_inject(mci);

	rc = strict_strtoul(data, 10, &value);
	if ((rc < 0) || (value > 3))
		return -EIO;

	pvt->inject.section = (u32) value;
	return count;
}

static ssize_t i7core_inject_section_show(struct mem_ctl_info *mci,
					      char *data)
{
	struct i7core_pvt *pvt = mci->pvt_info;
	return sprintf(data, "0x%08x\n", pvt->inject.section);
}

/*
 * i7core inject.type
 *
 *	accept and store error injection inject.section value
 *	bit 0 - repeat enable - Enable error repetition
 *	bit 1 - inject ECC error
 *	bit 2 - inject parity error
 */
static ssize_t i7core_inject_type_store(struct mem_ctl_info *mci,
					const char *data, size_t count)
{
	struct i7core_pvt *pvt = mci->pvt_info;
	unsigned long value;
	int rc;

	if (pvt->inject.enable)
		disable_inject(mci);

	rc = strict_strtoul(data, 10, &value);
	if ((rc < 0) || (value > 7))
		return -EIO;

	pvt->inject.type = (u32) value;
	return count;
}

static ssize_t i7core_inject_type_show(struct mem_ctl_info *mci,
					      char *data)
{
	struct i7core_pvt *pvt = mci->pvt_info;
	return sprintf(data, "0x%08x\n", pvt->inject.type);
}

/*
 * i7core_inject_inject.eccmask_store
 *
 * The type of error (UE/CE) will depend on the inject.eccmask value:
 *   Any bits set to a 1 will flip the corresponding ECC bit
 *   Correctable errors can be injected by flipping 1 bit or the bits within
 *   a symbol pair (2 consecutive aligned 8-bit pairs - i.e. 7:0 and 15:8 or
 *   23:16 and 31:24). Flipping bits in two symbol pairs will cause an
 *   uncorrectable error to be injected.
 */
static ssize_t i7core_inject_eccmask_store(struct mem_ctl_info *mci,
					const char *data, size_t count)
{
	struct i7core_pvt *pvt = mci->pvt_info;
	unsigned long value;
	int rc;

	if (pvt->inject.enable)
		disable_inject(mci);

	rc = strict_strtoul(data, 10, &value);
	if (rc < 0)
		return -EIO;

	pvt->inject.eccmask = (u32) value;
	return count;
}

static ssize_t i7core_inject_eccmask_show(struct mem_ctl_info *mci,
					      char *data)
{
	struct i7core_pvt *pvt = mci->pvt_info;
	return sprintf(data, "0x%08x\n", pvt->inject.eccmask);
}

/*
 * i7core_addrmatch
 *
 * The type of error (UE/CE) will depend on the inject.eccmask value:
 *   Any bits set to a 1 will flip the corresponding ECC bit
 *   Correctable errors can be injected by flipping 1 bit or the bits within
 *   a symbol pair (2 consecutive aligned 8-bit pairs - i.e. 7:0 and 15:8 or
 *   23:16 and 31:24). Flipping bits in two symbol pairs will cause an
 *   uncorrectable error to be injected.
 */

#define DECLARE_ADDR_MATCH(param, limit)			\
static ssize_t i7core_inject_store_##param(			\
		struct mem_ctl_info *mci,			\
		const char *data, size_t count)			\
{								\
	struct i7core_pvt *pvt;					\
	long value;						\
	int rc;							\
								\
	debugf1("%s()\n", __func__);				\
	pvt = mci->pvt_info;					\
								\
	if (pvt->inject.enable)					\
		disable_inject(mci);				\
								\
	if (!strcasecmp(data, "any") || !strcasecmp(data, "any\n"))\
		value = -1;					\
	else {							\
		rc = strict_strtoul(data, 10, &value);		\
		if ((rc < 0) || (value >= limit))		\
			return -EIO;				\
	}							\
								\
	pvt->inject.param = value;				\
								\
	return count;						\
}								\
								\
static ssize_t i7core_inject_show_##param(			\
		struct mem_ctl_info *mci,			\
		char *data)					\
{								\
	struct i7core_pvt *pvt;					\
								\
	pvt = mci->pvt_info;					\
	debugf1("%s() pvt=%p\n", __func__, pvt);		\
	if (pvt->inject.param < 0)				\
		return sprintf(data, "any\n");			\
	else							\
		return sprintf(data, "%d\n", pvt->inject.param);\
}

#define ATTR_ADDR_MATCH(param)					\
	{							\
		.attr = {					\
			.name = #param,				\
			.mode = (S_IRUGO | S_IWUSR)		\
		},						\
		.show  = i7core_inject_show_##param,		\
		.store = i7core_inject_store_##param,		\
	}

DECLARE_ADDR_MATCH(channel, 3);
DECLARE_ADDR_MATCH(dimm, 3);
DECLARE_ADDR_MATCH(rank, 4);
DECLARE_ADDR_MATCH(bank, 32);
DECLARE_ADDR_MATCH(page, 0x10000);
DECLARE_ADDR_MATCH(col, 0x4000);

static int write_and_test(struct pci_dev *dev, const int where, const u32 val)
{
	u32 read;
	int count;

	debugf0("setting pci %02x:%02x.%x reg=%02x value=%08x\n",
		dev->bus->number, PCI_SLOT(dev->devfn), PCI_FUNC(dev->devfn),
		where, val);

	for (count = 0; count < 10; count++) {
		if (count)
			msleep(100);
		pci_write_config_dword(dev, where, val);
		pci_read_config_dword(dev, where, &read);

		if (read == val)
			return 0;
	}

	i7core_printk(KERN_ERR, "Error during set pci %02x:%02x.%x reg=%02x "
		"write=%08x. Read=%08x\n",
		dev->bus->number, PCI_SLOT(dev->devfn), PCI_FUNC(dev->devfn),
		where, val, read);

	return -EINVAL;
}

/*
 * This routine prepares the Memory Controller for error injection.
 * The error will be injected when some process tries to write to the
 * memory that matches the given criteria.
 * The criteria can be set in terms of a mask where dimm, rank, bank, page
 * and col can be specified.
 * A -1 value for any of the mask items will make the MCU to ignore
 * that matching criteria for error injection.
 *
 * It should be noticed that the error will only happen after a write operation
 * on a memory that matches the condition. if REPEAT_EN is not enabled at
 * inject mask, then it will produce just one error. Otherwise, it will repeat
 * until the injectmask would be cleaned.
 *
 * FIXME: This routine assumes that MAXNUMDIMMS value of MC_MAX_DOD
 *    is reliable enough to check if the MC is using the
 *    three channels. However, this is not clear at the datasheet.
 */
static ssize_t i7core_inject_enable_store(struct mem_ctl_info *mci,
				       const char *data, size_t count)
{
	struct i7core_pvt *pvt = mci->pvt_info;
	u32 injectmask;
	u64 mask = 0;
	int  rc;
	long enable;

	if (!pvt->pci_ch[pvt->inject.channel][0])
		return 0;

	rc = strict_strtoul(data, 10, &enable);
	if ((rc < 0))
		return 0;

	if (enable) {
		pvt->inject.enable = 1;
	} else {
		disable_inject(mci);
		return count;
	}

	/* Sets pvt->inject.dimm mask */
	if (pvt->inject.dimm < 0)
		mask |= 1LL << 41;
	else {
		if (pvt->channel[pvt->inject.channel].dimms > 2)
			mask |= (pvt->inject.dimm & 0x3LL) << 35;
		else
			mask |= (pvt->inject.dimm & 0x1LL) << 36;
	}

	/* Sets pvt->inject.rank mask */
	if (pvt->inject.rank < 0)
		mask |= 1LL << 40;
	else {
		if (pvt->channel[pvt->inject.channel].dimms > 2)
			mask |= (pvt->inject.rank & 0x1LL) << 34;
		else
			mask |= (pvt->inject.rank & 0x3LL) << 34;
	}

	/* Sets pvt->inject.bank mask */
	if (pvt->inject.bank < 0)
		mask |= 1LL << 39;
	else
		mask |= (pvt->inject.bank & 0x15LL) << 30;

	/* Sets pvt->inject.page mask */
	if (pvt->inject.page < 0)
		mask |= 1LL << 38;
	else
		mask |= (pvt->inject.page & 0xffff) << 14;

	/* Sets pvt->inject.column mask */
	if (pvt->inject.col < 0)
		mask |= 1LL << 37;
	else
		mask |= (pvt->inject.col & 0x3fff);

	/*
	 * bit    0: REPEAT_EN
	 * bits 1-2: MASK_HALF_CACHELINE
	 * bit    3: INJECT_ECC
	 * bit    4: INJECT_ADDR_PARITY
	 */

	injectmask = (pvt->inject.type & 1) |
		     (pvt->inject.section & 0x3) << 1 |
		     (pvt->inject.type & 0x6) << (3 - 1);

	/* Unlock writes to registers - this register is write only */
	pci_write_config_dword(pvt->pci_noncore,
			       MC_CFG_CONTROL, 0x2);

	write_and_test(pvt->pci_ch[pvt->inject.channel][0],
			       MC_CHANNEL_ADDR_MATCH, mask);
	write_and_test(pvt->pci_ch[pvt->inject.channel][0],
			       MC_CHANNEL_ADDR_MATCH + 4, mask >> 32L);

	write_and_test(pvt->pci_ch[pvt->inject.channel][0],
			       MC_CHANNEL_ERROR_MASK, pvt->inject.eccmask);

	write_and_test(pvt->pci_ch[pvt->inject.channel][0],
			       MC_CHANNEL_ERROR_INJECT, injectmask);

	/*
	 * This is something undocumented, based on my tests
	 * Without writing 8 to this register, errors aren't injected. Not sure
	 * why.
	 */
	pci_write_config_dword(pvt->pci_noncore,
			       MC_CFG_CONTROL, 8);

	debugf0("Error inject addr match 0x%016llx, ecc 0x%08x,"
		" inject 0x%08x\n",
		mask, pvt->inject.eccmask, injectmask);


	return count;
}

static ssize_t i7core_inject_enable_show(struct mem_ctl_info *mci,
					char *data)
{
	struct i7core_pvt *pvt = mci->pvt_info;
	u32 injectmask;

	if (!pvt->pci_ch[pvt->inject.channel][0])
		return 0;

	pci_read_config_dword(pvt->pci_ch[pvt->inject.channel][0],
			       MC_CHANNEL_ERROR_INJECT, &injectmask);

	debugf0("Inject error read: 0x%018x\n", injectmask);

	if (injectmask & 0x0c)
		pvt->inject.enable = 1;

	return sprintf(data, "%d\n", pvt->inject.enable);
}

#define DECLARE_COUNTER(param)					\
static ssize_t i7core_show_counter_##param(			\
		struct mem_ctl_info *mci,			\
		char *data)					\
{								\
	struct i7core_pvt *pvt = mci->pvt_info;			\
								\
	debugf1("%s() \n", __func__);				\
	if (!pvt->ce_count_available || (pvt->is_registered))	\
		return sprintf(data, "data unavailable\n");	\
	return sprintf(data, "%lu\n",				\
			pvt->udimm_ce_count[param]);		\
}

#define ATTR_COUNTER(param)					\
	{							\
		.attr = {					\
			.name = __stringify(udimm##param),	\
			.mode = (S_IRUGO | S_IWUSR)		\
		},						\
		.show  = i7core_show_counter_##param		\
	}

DECLARE_COUNTER(0);
DECLARE_COUNTER(1);
DECLARE_COUNTER(2);

/*
 * Sysfs struct
 */

static const struct mcidev_sysfs_attribute i7core_addrmatch_attrs[] = {
	ATTR_ADDR_MATCH(channel),
	ATTR_ADDR_MATCH(dimm),
	ATTR_ADDR_MATCH(rank),
	ATTR_ADDR_MATCH(bank),
	ATTR_ADDR_MATCH(page),
	ATTR_ADDR_MATCH(col),
	{ } /* End of list */
};

static const struct mcidev_sysfs_group i7core_inject_addrmatch = {
	.name  = "inject_addrmatch",
	.mcidev_attr = i7core_addrmatch_attrs,
};

static const struct mcidev_sysfs_attribute i7core_udimm_counters_attrs[] = {
	ATTR_COUNTER(0),
	ATTR_COUNTER(1),
	ATTR_COUNTER(2),
	{ .attr = { .name = NULL } }
};

static const struct mcidev_sysfs_group i7core_udimm_counters = {
	.name  = "all_channel_counts",
	.mcidev_attr = i7core_udimm_counters_attrs,
};

static const struct mcidev_sysfs_attribute i7core_sysfs_rdimm_attrs[] = {
	{
		.attr = {
			.name = "inject_section",
			.mode = (S_IRUGO | S_IWUSR)
		},
		.show  = i7core_inject_section_show,
		.store = i7core_inject_section_store,
	}, {
		.attr = {
			.name = "inject_type",
			.mode = (S_IRUGO | S_IWUSR)
		},
		.show  = i7core_inject_type_show,
		.store = i7core_inject_type_store,
	}, {
		.attr = {
			.name = "inject_eccmask",
			.mode = (S_IRUGO | S_IWUSR)
		},
		.show  = i7core_inject_eccmask_show,
		.store = i7core_inject_eccmask_store,
	}, {
		.grp = &i7core_inject_addrmatch,
	}, {
		.attr = {
			.name = "inject_enable",
			.mode = (S_IRUGO | S_IWUSR)
		},
		.show  = i7core_inject_enable_show,
		.store = i7core_inject_enable_store,
	},
	{ }	/* End of list */
};

static const struct mcidev_sysfs_attribute i7core_sysfs_udimm_attrs[] = {
	{
		.attr = {
			.name = "inject_section",
			.mode = (S_IRUGO | S_IWUSR)
		},
		.show  = i7core_inject_section_show,
		.store = i7core_inject_section_store,
	}, {
		.attr = {
			.name = "inject_type",
			.mode = (S_IRUGO | S_IWUSR)
		},
		.show  = i7core_inject_type_show,
		.store = i7core_inject_type_store,
	}, {
		.attr = {
			.name = "inject_eccmask",
			.mode = (S_IRUGO | S_IWUSR)
		},
		.show  = i7core_inject_eccmask_show,
		.store = i7core_inject_eccmask_store,
	}, {
		.grp = &i7core_inject_addrmatch,
	}, {
		.attr = {
			.name = "inject_enable",
			.mode = (S_IRUGO | S_IWUSR)
		},
		.show  = i7core_inject_enable_show,
		.store = i7core_inject_enable_store,
	}, {
		.grp = &i7core_udimm_counters,
	},
	{ }	/* End of list */
};

/****************************************************************************
	Device initialization routines: put/get, init/exit
 ****************************************************************************/

/*
 *	i7core_put_all_devices	'put' all the devices that we have
 *				reserved via 'get'
 */
static void i7core_put_devices(struct i7core_dev *i7core_dev)
{
	int i;

	debugf0(__FILE__ ": %s()\n", __func__);
	for (i = 0; i < i7core_dev->n_devs; i++) {
		struct pci_dev *pdev = i7core_dev->pdev[i];
		if (!pdev)
			continue;
		debugf0("Removing dev %02x:%02x.%d\n",
			pdev->bus->number,
			PCI_SLOT(pdev->devfn), PCI_FUNC(pdev->devfn));
		pci_dev_put(pdev);
	}
}

static void i7core_put_all_devices(void)
{
	struct i7core_dev *i7core_dev, *tmp;

	list_for_each_entry_safe(i7core_dev, tmp, &i7core_edac_list, list) {
		i7core_put_devices(i7core_dev);
		free_i7core_dev(i7core_dev);
	}
}

static void __init i7core_xeon_pci_fixup(const struct pci_id_table *table)
{
	struct pci_dev *pdev = NULL;
	int i;

	/*
	 * On Xeon 55xx, the Intel Quick Path Arch Generic Non-core pci buses
	 * aren't announced by acpi. So, we need to use a legacy scan probing
	 * to detect them
	 */
	while (table && table->descr) {
		pdev = pci_get_device(PCI_VENDOR_ID_INTEL, table->descr[0].dev_id, NULL);
		if (unlikely(!pdev)) {
			for (i = 0; i < MAX_SOCKET_BUSES; i++)
				pcibios_scan_specific_bus(255-i);
		}
		pci_dev_put(pdev);
		table++;
	}
}

static unsigned i7core_pci_lastbus(void)
{
	int last_bus = 0, bus;
	struct pci_bus *b = NULL;

	while ((b = pci_find_next_bus(b)) != NULL) {
		bus = b->number;
		debugf0("Found bus %d\n", bus);
		if (bus > last_bus)
			last_bus = bus;
	}

	debugf0("Last bus %d\n", last_bus);

	return last_bus;
}

/*
 *	i7core_get_all_devices	Find and perform 'get' operation on the MCH's
 *			device/functions we want to reference for this driver
 *
 *			Need to 'get' device 16 func 1 and func 2
 */
static int i7core_get_onedevice(struct pci_dev **prev,
				const struct pci_id_table *table,
				const unsigned devno,
				const unsigned last_bus)
{
	struct i7core_dev *i7core_dev;
	const struct pci_id_descr *dev_descr = &table->descr[devno];

	struct pci_dev *pdev = NULL;
	u8 bus = 0;
	u8 socket = 0;

	pdev = pci_get_device(PCI_VENDOR_ID_INTEL,
			      dev_descr->dev_id, *prev);

	/*
	 * On Xeon 55xx, the Intel Quckpath Arch Generic Non-core regs
	 * is at addr 8086:2c40, instead of 8086:2c41. So, we need
	 * to probe for the alternate address in case of failure
	 */
	if (dev_descr->dev_id == PCI_DEVICE_ID_INTEL_I7_NONCORE && !pdev)
		pdev = pci_get_device(PCI_VENDOR_ID_INTEL,
				      PCI_DEVICE_ID_INTEL_I7_NONCORE_ALT, *prev);

	if (dev_descr->dev_id == PCI_DEVICE_ID_INTEL_LYNNFIELD_NONCORE && !pdev)
		pdev = pci_get_device(PCI_VENDOR_ID_INTEL,
				      PCI_DEVICE_ID_INTEL_LYNNFIELD_NONCORE_ALT,
				      *prev);

	if (!pdev) {
		if (*prev) {
			*prev = pdev;
			return 0;
		}

		if (dev_descr->optional)
			return 0;

		if (devno == 0)
			return -ENODEV;

		i7core_printk(KERN_INFO,
			"Device not found: dev %02x.%d PCI ID %04x:%04x\n",
			dev_descr->dev, dev_descr->func,
			PCI_VENDOR_ID_INTEL, dev_descr->dev_id);

		/* End of list, leave */
		return -ENODEV;
	}
	bus = pdev->bus->number;

	socket = last_bus - bus;

	i7core_dev = get_i7core_dev(socket);
	if (!i7core_dev) {
		i7core_dev = alloc_i7core_dev(socket, table);
		if (!i7core_dev) {
			pci_dev_put(pdev);
			return -ENOMEM;
		}
	}

	if (i7core_dev->pdev[devno]) {
		i7core_printk(KERN_ERR,
			"Duplicated device for "
			"dev %02x:%02x.%d PCI ID %04x:%04x\n",
			bus, dev_descr->dev, dev_descr->func,
			PCI_VENDOR_ID_INTEL, dev_descr->dev_id);
		pci_dev_put(pdev);
		return -ENODEV;
	}

	i7core_dev->pdev[devno] = pdev;

	/* Sanity check */
	if (unlikely(PCI_SLOT(pdev->devfn) != dev_descr->dev ||
			PCI_FUNC(pdev->devfn) != dev_descr->func)) {
		i7core_printk(KERN_ERR,
			"Device PCI ID %04x:%04x "
			"has dev %02x:%02x.%d instead of dev %02x:%02x.%d\n",
			PCI_VENDOR_ID_INTEL, dev_descr->dev_id,
			bus, PCI_SLOT(pdev->devfn), PCI_FUNC(pdev->devfn),
			bus, dev_descr->dev, dev_descr->func);
		return -ENODEV;
	}

	/* Be sure that the device is enabled */
	if (unlikely(pci_enable_device(pdev) < 0)) {
		i7core_printk(KERN_ERR,
			"Couldn't enable "
			"dev %02x:%02x.%d PCI ID %04x:%04x\n",
			bus, dev_descr->dev, dev_descr->func,
			PCI_VENDOR_ID_INTEL, dev_descr->dev_id);
		return -ENODEV;
	}

	debugf0("Detected socket %d dev %02x:%02x.%d PCI ID %04x:%04x\n",
		socket, bus, dev_descr->dev,
		dev_descr->func,
		PCI_VENDOR_ID_INTEL, dev_descr->dev_id);

	/*
	 * As stated on drivers/pci/search.c, the reference count for
	 * @from is always decremented if it is not %NULL. So, as we need
	 * to get all devices up to null, we need to do a get for the device
	 */
	pci_dev_get(pdev);

	*prev = pdev;

	return 0;
}

static int i7core_get_all_devices(void)
{
	int i, rc, last_bus;
	struct pci_dev *pdev = NULL;
	const struct pci_id_table *table = pci_dev_table;

	last_bus = i7core_pci_lastbus();

	while (table && table->descr) {
		for (i = 0; i < table->n_devs; i++) {
			pdev = NULL;
			do {
				rc = i7core_get_onedevice(&pdev, table, i,
							  last_bus);
				if (rc < 0) {
					if (i == 0) {
						i = table->n_devs;
						break;
					}
					i7core_put_all_devices();
					return -ENODEV;
				}
			} while (pdev);
		}
		table++;
	}

	return 0;
}

static int mci_bind_devs(struct mem_ctl_info *mci,
			 struct i7core_dev *i7core_dev)
{
	struct i7core_pvt *pvt = mci->pvt_info;
	struct pci_dev *pdev;
	int i, func, slot;
	char *family;

	pvt->is_registered = false;
	pvt->enable_scrub  = false;
	for (i = 0; i < i7core_dev->n_devs; i++) {
		pdev = i7core_dev->pdev[i];
		if (!pdev)
			continue;

		func = PCI_FUNC(pdev->devfn);
		slot = PCI_SLOT(pdev->devfn);
		if (slot == 3) {
			if (unlikely(func > MAX_MCR_FUNC))
				goto error;
			pvt->pci_mcr[func] = pdev;
		} else if (likely(slot >= 4 && slot < 4 + NUM_CHANS)) {
			if (unlikely(func > MAX_CHAN_FUNC))
				goto error;
			pvt->pci_ch[slot - 4][func] = pdev;
		} else if (!slot && !func) {
			pvt->pci_noncore = pdev;

			/* Detect the processor family */
			switch (pdev->device) {
			case PCI_DEVICE_ID_INTEL_I7_NONCORE:
				family = "Xeon 35xx/ i7core";
				pvt->enable_scrub = false;
				break;
			case PCI_DEVICE_ID_INTEL_LYNNFIELD_NONCORE_ALT:
				family = "i7-800/i5-700";
				pvt->enable_scrub = false;
				break;
			case PCI_DEVICE_ID_INTEL_LYNNFIELD_NONCORE:
				family = "Xeon 34xx";
				pvt->enable_scrub = false;
				break;
			case PCI_DEVICE_ID_INTEL_I7_NONCORE_ALT:
				family = "Xeon 55xx";
				pvt->enable_scrub = true;
				break;
			case PCI_DEVICE_ID_INTEL_LYNNFIELD_NONCORE_REV2:
				family = "Xeon 56xx / i7-900";
				pvt->enable_scrub = true;
				break;
			default:
				family = "unknown";
				pvt->enable_scrub = false;
			}
			debugf0("Detected a processor type %s\n", family);
		} else
			goto error;

		debugf0("Associated fn %d.%d, dev = %p, socket %d\n",
			PCI_SLOT(pdev->devfn), PCI_FUNC(pdev->devfn),
			pdev, i7core_dev->socket);

		if (PCI_SLOT(pdev->devfn) == 3 &&
			PCI_FUNC(pdev->devfn) == 2)
			pvt->is_registered = true;
	}

	return 0;

error:
	i7core_printk(KERN_ERR, "Device %d, function %d "
		      "is out of the expected range\n",
		      slot, func);
	return -EINVAL;
}

/****************************************************************************
			Error check routines
 ****************************************************************************/
static void i7core_rdimm_update_csrow(struct mem_ctl_info *mci,
				      const int chan,
				      const int dimm,
				      const int add)
{
	char *msg;
	struct i7core_pvt *pvt = mci->pvt_info;
	int row = pvt->csrow_map[chan][dimm], i;

	for (i = 0; i < add; i++) {
		msg = kasprintf(GFP_KERNEL, "Corrected error "
				"(Socket=%d channel=%d dimm=%d)",
				pvt->i7core_dev->socket, chan, dimm);

		edac_mc_handle_fbd_ce(mci, row, 0, msg);
		kfree (msg);
	}
}

static void i7core_rdimm_update_ce_count(struct mem_ctl_info *mci,
					 const int chan,
					 const int new0,
					 const int new1,
					 const int new2)
{
	struct i7core_pvt *pvt = mci->pvt_info;
	int add0 = 0, add1 = 0, add2 = 0;
	/* Updates CE counters if it is not the first time here */
	if (pvt->ce_count_available) {
		/* Updates CE counters */

		add2 = new2 - pvt->rdimm_last_ce_count[chan][2];
		add1 = new1 - pvt->rdimm_last_ce_count[chan][1];
		add0 = new0 - pvt->rdimm_last_ce_count[chan][0];

		if (add2 < 0)
			add2 += 0x7fff;
		pvt->rdimm_ce_count[chan][2] += add2;

		if (add1 < 0)
			add1 += 0x7fff;
		pvt->rdimm_ce_count[chan][1] += add1;

		if (add0 < 0)
			add0 += 0x7fff;
		pvt->rdimm_ce_count[chan][0] += add0;
	} else
		pvt->ce_count_available = 1;

	/* Store the new values */
	pvt->rdimm_last_ce_count[chan][2] = new2;
	pvt->rdimm_last_ce_count[chan][1] = new1;
	pvt->rdimm_last_ce_count[chan][0] = new0;

	/*updated the edac core */
	if (add0 != 0)
		i7core_rdimm_update_csrow(mci, chan, 0, add0);
	if (add1 != 0)
		i7core_rdimm_update_csrow(mci, chan, 1, add1);
	if (add2 != 0)
		i7core_rdimm_update_csrow(mci, chan, 2, add2);

}

static void i7core_rdimm_check_mc_ecc_err(struct mem_ctl_info *mci)
{
	struct i7core_pvt *pvt = mci->pvt_info;
	u32 rcv[3][2];
	int i, new0, new1, new2;

	/*Read DEV 3: FUN 2:  MC_COR_ECC_CNT regs directly*/
	pci_read_config_dword(pvt->pci_mcr[2], MC_COR_ECC_CNT_0,
								&rcv[0][0]);
	pci_read_config_dword(pvt->pci_mcr[2], MC_COR_ECC_CNT_1,
								&rcv[0][1]);
	pci_read_config_dword(pvt->pci_mcr[2], MC_COR_ECC_CNT_2,
								&rcv[1][0]);
	pci_read_config_dword(pvt->pci_mcr[2], MC_COR_ECC_CNT_3,
								&rcv[1][1]);
	pci_read_config_dword(pvt->pci_mcr[2], MC_COR_ECC_CNT_4,
								&rcv[2][0]);
	pci_read_config_dword(pvt->pci_mcr[2], MC_COR_ECC_CNT_5,
								&rcv[2][1]);
	for (i = 0 ; i < 3; i++) {
		debugf3("MC_COR_ECC_CNT%d = 0x%x; MC_COR_ECC_CNT%d = 0x%x\n",
			(i * 2), rcv[i][0], (i * 2) + 1, rcv[i][1]);
		/*if the channel has 3 dimms*/
		if (pvt->channel[i].dimms > 2) {
			new0 = DIMM_BOT_COR_ERR(rcv[i][0]);
			new1 = DIMM_TOP_COR_ERR(rcv[i][0]);
			new2 = DIMM_BOT_COR_ERR(rcv[i][1]);
		} else {
			new0 = DIMM_TOP_COR_ERR(rcv[i][0]) +
					DIMM_BOT_COR_ERR(rcv[i][0]);
			new1 = DIMM_TOP_COR_ERR(rcv[i][1]) +
					DIMM_BOT_COR_ERR(rcv[i][1]);
			new2 = 0;
		}

		i7core_rdimm_update_ce_count(mci, i, new0, new1, new2);
	}
}

/* This function is based on the device 3 function 4 registers as described on:
 * Intel Xeon Processor 5500 Series Datasheet Volume 2
 *	http://www.intel.com/Assets/PDF/datasheet/321322.pdf
 * also available at:
 * 	http://www.arrownac.com/manufacturers/intel/s/nehalem/5500-datasheet-v2.pdf
 */
static void i7core_udimm_check_mc_ecc_err(struct mem_ctl_info *mci)
{
	struct i7core_pvt *pvt = mci->pvt_info;
	u32 rcv1, rcv0;
	int new0, new1, new2;

	if (!pvt->pci_mcr[4]) {
		debugf0("%s MCR registers not found\n", __func__);
		return;
	}

	/* Corrected test errors */
	pci_read_config_dword(pvt->pci_mcr[4], MC_TEST_ERR_RCV1, &rcv1);
	pci_read_config_dword(pvt->pci_mcr[4], MC_TEST_ERR_RCV0, &rcv0);

	/* Store the new values */
	new2 = DIMM2_COR_ERR(rcv1);
	new1 = DIMM1_COR_ERR(rcv0);
	new0 = DIMM0_COR_ERR(rcv0);

	/* Updates CE counters if it is not the first time here */
	if (pvt->ce_count_available) {
		/* Updates CE counters */
		int add0, add1, add2;

		add2 = new2 - pvt->udimm_last_ce_count[2];
		add1 = new1 - pvt->udimm_last_ce_count[1];
		add0 = new0 - pvt->udimm_last_ce_count[0];

		if (add2 < 0)
			add2 += 0x7fff;
		pvt->udimm_ce_count[2] += add2;

		if (add1 < 0)
			add1 += 0x7fff;
		pvt->udimm_ce_count[1] += add1;

		if (add0 < 0)
			add0 += 0x7fff;
		pvt->udimm_ce_count[0] += add0;

		if (add0 | add1 | add2)
			i7core_printk(KERN_ERR, "New Corrected error(s): "
				      "dimm0: +%d, dimm1: +%d, dimm2 +%d\n",
				      add0, add1, add2);
	} else
		pvt->ce_count_available = 1;

	/* Store the new values */
	pvt->udimm_last_ce_count[2] = new2;
	pvt->udimm_last_ce_count[1] = new1;
	pvt->udimm_last_ce_count[0] = new0;
}

/*
 * According with tables E-11 and E-12 of chapter E.3.3 of Intel 64 and IA-32
 * Architectures Software Developer’s Manual Volume 3B.
 * Nehalem are defined as family 0x06, model 0x1a
 *
 * The MCA registers used here are the following ones:
 *     struct mce field	MCA Register
 *     m->status	MSR_IA32_MC8_STATUS
 *     m->addr		MSR_IA32_MC8_ADDR
 *     m->misc		MSR_IA32_MC8_MISC
 * In the case of Nehalem, the error information is masked at .status and .misc
 * fields
 */
static void i7core_mce_output_error(struct mem_ctl_info *mci,
				    const struct mce *m)
{
	struct i7core_pvt *pvt = mci->pvt_info;
	char *type, *optype, *err, *msg;
	unsigned long error = m->status & 0x1ff0000l;
	u32 optypenum = (m->status >> 4) & 0x07;
	u32 core_err_cnt = (m->status >> 38) & 0x7fff;
	u32 dimm = (m->misc >> 16) & 0x3;
	u32 channel = (m->misc >> 18) & 0x3;
	u32 syndrome = m->misc >> 32;
	u32 errnum = find_first_bit(&error, 32);
	int csrow;

	if (m->mcgstatus & 1)
		type = "FATAL";
	else
		type = "NON_FATAL";

	switch (optypenum) {
	case 0:
		optype = "generic undef request";
		break;
	case 1:
		optype = "read error";
		break;
	case 2:
		optype = "write error";
		break;
	case 3:
		optype = "addr/cmd error";
		break;
	case 4:
		optype = "scrubbing error";
		break;
	default:
		optype = "reserved";
		break;
	}

	switch (errnum) {
	case 16:
		err = "read ECC error";
		break;
	case 17:
		err = "RAS ECC error";
		break;
	case 18:
		err = "write parity error";
		break;
	case 19:
		err = "redundacy loss";
		break;
	case 20:
		err = "reserved";
		break;
	case 21:
		err = "memory range error";
		break;
	case 22:
		err = "RTID out of range";
		break;
	case 23:
		err = "address parity error";
		break;
	case 24:
		err = "byte enable parity error";
		break;
	default:
		err = "unknown";
	}

	/* FIXME: should convert addr into bank and rank information */
	msg = kasprintf(GFP_ATOMIC,
		"%s (addr = 0x%08llx, cpu=%d, Dimm=%d, Channel=%d, "
		"syndrome=0x%08x, count=%d, Err=%08llx:%08llx (%s: %s))\n",
		type, (long long) m->addr, m->cpu, dimm, channel,
		syndrome, core_err_cnt, (long long)m->status,
		(long long)m->misc, optype, err);

	debugf0("%s", msg);

	csrow = pvt->csrow_map[channel][dimm];

	/* Call the helper to output message */
	if (m->mcgstatus & 1)
		edac_mc_handle_fbd_ue(mci, csrow, 0,
				0 /* FIXME: should be channel here */, msg);
	else if (!pvt->is_registered)
		edac_mc_handle_fbd_ce(mci, csrow,
				0 /* FIXME: should be channel here */, msg);

	kfree(msg);
}

/*
 *	i7core_check_error	Retrieve and process errors reported by the
 *				hardware. Called by the Core module.
 */
static void i7core_check_error(struct mem_ctl_info *mci)
{
	struct i7core_pvt *pvt = mci->pvt_info;
	int i;
	unsigned count = 0;
	struct mce *m;

	/*
	 * MCE first step: Copy all mce errors into a temporary buffer
	 * We use a double buffering here, to reduce the risk of
	 * losing an error.
	 */
	smp_rmb();
	count = (pvt->mce_out + MCE_LOG_LEN - pvt->mce_in)
		% MCE_LOG_LEN;
	if (!count)
		goto check_ce_error;

	m = pvt->mce_outentry;
	if (pvt->mce_in + count > MCE_LOG_LEN) {
		unsigned l = MCE_LOG_LEN - pvt->mce_in;

		memcpy(m, &pvt->mce_entry[pvt->mce_in], sizeof(*m) * l);
		smp_wmb();
		pvt->mce_in = 0;
		count -= l;
		m += l;
	}
	memcpy(m, &pvt->mce_entry[pvt->mce_in], sizeof(*m) * count);
	smp_wmb();
	pvt->mce_in += count;

	smp_rmb();
	if (pvt->mce_overrun) {
		i7core_printk(KERN_ERR, "Lost %d memory errors\n",
			      pvt->mce_overrun);
		smp_wmb();
		pvt->mce_overrun = 0;
	}

	/*
	 * MCE second step: parse errors and display
	 */
	for (i = 0; i < count; i++)
		i7core_mce_output_error(mci, &pvt->mce_outentry[i]);

	/*
	 * Now, let's increment CE error counts
	 */
check_ce_error:
	if (!pvt->is_registered)
		i7core_udimm_check_mc_ecc_err(mci);
	else
		i7core_rdimm_check_mc_ecc_err(mci);
}

/*
 * i7core_mce_check_error	Replicates mcelog routine to get errors
 *				This routine simply queues mcelog errors, and
 *				return. The error itself should be handled later
 *				by i7core_check_error.
 * WARNING: As this routine should be called at NMI time, extra care should
 * be taken to avoid deadlocks, and to be as fast as possible.
 */
static int i7core_mce_check_error(struct notifier_block *nb, unsigned long val,
				  void *data)
{
	struct mce *mce = (struct mce *)data;
	struct i7core_dev *i7_dev;
	struct mem_ctl_info *mci;
	struct i7core_pvt *pvt;

	i7_dev = get_i7core_dev(mce->socketid);
	if (!i7_dev)
		return NOTIFY_BAD;

	mci = i7_dev->mci;
	pvt = mci->pvt_info;

	/*
	 * Just let mcelog handle it if the error is
	 * outside the memory controller
	 */
	if (((mce->status & 0xffff) >> 7) != 1)
		return NOTIFY_DONE;

	/* Bank 8 registers are the only ones that we know how to handle */
	if (mce->bank != 8)
		return NOTIFY_DONE;

#ifdef CONFIG_SMP
	/* Only handle if it is the right mc controller */
	if (mce->socketid != pvt->i7core_dev->socket)
		return NOTIFY_DONE;
#endif

	smp_rmb();
	if ((pvt->mce_out + 1) % MCE_LOG_LEN == pvt->mce_in) {
		smp_wmb();
		pvt->mce_overrun++;
		return NOTIFY_DONE;
	}

	/* Copy memory error at the ringbuffer */
	memcpy(&pvt->mce_entry[pvt->mce_out], mce, sizeof(*mce));
	smp_wmb();
	pvt->mce_out = (pvt->mce_out + 1) % MCE_LOG_LEN;

	/* Handle fatal errors immediately */
	if (mce->mcgstatus & 1)
		i7core_check_error(mci);

	/* Advise mcelog that the errors were handled */
	return NOTIFY_STOP;
}

static struct notifier_block i7_mce_dec = {
	.notifier_call	= i7core_mce_check_error,
};

struct memdev_dmi_entry {
	u8 type;
	u8 length;
	u16 handle;
	u16 phys_mem_array_handle;
	u16 mem_err_info_handle;
	u16 total_width;
	u16 data_width;
	u16 size;
	u8 form;
	u8 device_set;
	u8 device_locator;
	u8 bank_locator;
	u8 memory_type;
	u16 type_detail;
	u16 speed;
	u8 manufacturer;
	u8 serial_number;
	u8 asset_tag;
	u8 part_number;
	u8 attributes;
	u32 extended_size;
	u16 conf_mem_clk_speed;
} __attribute__((__packed__));


/*
 * Decode the DRAM Clock Frequency, be paranoid, make sure that all
 * memory devices show the same speed, and if they don't then consider
 * all speeds to be invalid.
 */
static void decode_dclk(const struct dmi_header *dh, void *_dclk_freq)
{
	int *dclk_freq = _dclk_freq;
	u16 dmi_mem_clk_speed;

	if (*dclk_freq == -1)
		return;

	if (dh->type == DMI_ENTRY_MEM_DEVICE) {
		struct memdev_dmi_entry *memdev_dmi_entry =
			(struct memdev_dmi_entry *)dh;
		unsigned long conf_mem_clk_speed_offset =
			(unsigned long)&memdev_dmi_entry->conf_mem_clk_speed -
			(unsigned long)&memdev_dmi_entry->type;
		unsigned long speed_offset =
			(unsigned long)&memdev_dmi_entry->speed -
			(unsigned long)&memdev_dmi_entry->type;

		/* Check that a DIMM is present */
		if (memdev_dmi_entry->size == 0)
			return;

		/*
		 * Pick the configured speed if it's available, otherwise
		 * pick the DIMM speed, or we don't have a speed.
		 */
		if (memdev_dmi_entry->length > conf_mem_clk_speed_offset) {
			dmi_mem_clk_speed =
				memdev_dmi_entry->conf_mem_clk_speed;
		} else if (memdev_dmi_entry->length > speed_offset) {
			dmi_mem_clk_speed = memdev_dmi_entry->speed;
		} else {
			*dclk_freq = -1;
			return;
		}

		if (*dclk_freq == 0) {
			/* First pass, speed was 0 */
			if (dmi_mem_clk_speed > 0) {
				/* Set speed if a valid speed is read */
				*dclk_freq = dmi_mem_clk_speed;
			} else {
				/* Otherwise we don't have a valid speed */
				*dclk_freq = -1;
			}
		} else if (*dclk_freq > 0 &&
			   *dclk_freq != dmi_mem_clk_speed) {
			/*
			 * If we have a speed, check that all DIMMS are the same
			 * speed, otherwise set the speed as invalid.
			 */
			*dclk_freq = -1;
		}
	}
}

/*
 * The default DCLK frequency is used as a fallback if we
 * fail to find anything reliable in the DMI. The value
 * is taken straight from the datasheet.
 */
#define DEFAULT_DCLK_FREQ 800

static int get_dclk_freq(void)
{
	int dclk_freq = 0;

	dmi_walk(decode_dclk, (void *)&dclk_freq);

	if (dclk_freq < 1)
		return DEFAULT_DCLK_FREQ;

	return dclk_freq;
}

/*
 * set_sdram_scrub_rate		This routine sets byte/sec bandwidth scrub rate
 *				to hardware according to SCRUBINTERVAL formula
 *				found in datasheet.
 */
static int set_sdram_scrub_rate(struct mem_ctl_info *mci, u32 new_bw)
{
	struct i7core_pvt *pvt = mci->pvt_info;
	struct pci_dev *pdev;
	u32 dw_scrub;
	u32 dw_ssr;

	/* Get data from the MC register, function 2 */
	pdev = pvt->pci_mcr[2];
	if (!pdev)
		return -ENODEV;

	pci_read_config_dword(pdev, MC_SCRUB_CONTROL, &dw_scrub);

	if (new_bw == 0) {
		/* Prepare to disable petrol scrub */
		dw_scrub &= ~STARTSCRUB;
		/* Stop the patrol scrub engine */
		write_and_test(pdev, MC_SCRUB_CONTROL,
			       dw_scrub & ~SCRUBINTERVAL_MASK);

		/* Get current status of scrub rate and set bit to disable */
		pci_read_config_dword(pdev, MC_SSRCONTROL, &dw_ssr);
		dw_ssr &= ~SSR_MODE_MASK;
		dw_ssr |= SSR_MODE_DISABLE;
	} else {
		const int cache_line_size = 64;
		const u32 freq_dclk_mhz = pvt->dclk_freq;
		unsigned long long scrub_interval;
		/*
		 * Translate the desired scrub rate to a register value and
		 * program the corresponding register value.
		 */
		scrub_interval = (unsigned long long)freq_dclk_mhz *
			cache_line_size * 1000000;
		do_div(scrub_interval, new_bw);

		if (!scrub_interval || scrub_interval > SCRUBINTERVAL_MASK)
			return -EINVAL;

		dw_scrub = SCRUBINTERVAL_MASK & scrub_interval;

		/* Start the patrol scrub engine */
		pci_write_config_dword(pdev, MC_SCRUB_CONTROL,
				       STARTSCRUB | dw_scrub);

		/* Get current status of scrub rate and set bit to enable */
		pci_read_config_dword(pdev, MC_SSRCONTROL, &dw_ssr);
		dw_ssr &= ~SSR_MODE_MASK;
		dw_ssr |= SSR_MODE_ENABLE;
	}
	/* Disable or enable scrubbing */
	pci_write_config_dword(pdev, MC_SSRCONTROL, dw_ssr);

	return new_bw;
}

/*
 * get_sdram_scrub_rate		This routine convert current scrub rate value
 *				into byte/sec bandwidth accourding to
 *				SCRUBINTERVAL formula found in datasheet.
 */
static int get_sdram_scrub_rate(struct mem_ctl_info *mci)
{
	struct i7core_pvt *pvt = mci->pvt_info;
	struct pci_dev *pdev;
	const u32 cache_line_size = 64;
	const u32 freq_dclk_mhz = pvt->dclk_freq;
	unsigned long long scrub_rate;
	u32 scrubval;

	/* Get data from the MC register, function 2 */
	pdev = pvt->pci_mcr[2];
	if (!pdev)
		return -ENODEV;

	/* Get current scrub control data */
	pci_read_config_dword(pdev, MC_SCRUB_CONTROL, &scrubval);

	/* Mask highest 8-bits to 0 */
	scrubval &=  SCRUBINTERVAL_MASK;
	if (!scrubval)
		return 0;

	/* Calculate scrub rate value into byte/sec bandwidth */
	scrub_rate =  (unsigned long long)freq_dclk_mhz *
		1000000 * cache_line_size;
	do_div(scrub_rate, scrubval);
	return (int)scrub_rate;
}

static void enable_sdram_scrub_setting(struct mem_ctl_info *mci)
{
	struct i7core_pvt *pvt = mci->pvt_info;
	u32 pci_lock;

	/* Unlock writes to pci registers */
	pci_read_config_dword(pvt->pci_noncore, MC_CFG_CONTROL, &pci_lock);
	pci_lock &= ~0x3;
	pci_write_config_dword(pvt->pci_noncore, MC_CFG_CONTROL,
			       pci_lock | MC_CFG_UNLOCK);

	mci->set_sdram_scrub_rate = set_sdram_scrub_rate;
	mci->get_sdram_scrub_rate = get_sdram_scrub_rate;
}

static void disable_sdram_scrub_setting(struct mem_ctl_info *mci)
{
	struct i7core_pvt *pvt = mci->pvt_info;
	u32 pci_lock;

	/* Lock writes to pci registers */
	pci_read_config_dword(pvt->pci_noncore, MC_CFG_CONTROL, &pci_lock);
	pci_lock &= ~0x3;
	pci_write_config_dword(pvt->pci_noncore, MC_CFG_CONTROL,
			       pci_lock | MC_CFG_LOCK);
}

static void i7core_pci_ctl_create(struct i7core_pvt *pvt)
{
	pvt->i7core_pci = edac_pci_create_generic_ctl(
						&pvt->i7core_dev->pdev[0]->dev,
						EDAC_MOD_STR);
	if (unlikely(!pvt->i7core_pci))
		i7core_printk(KERN_WARNING,
			      "Unable to setup PCI error report via EDAC\n");
}

static void i7core_pci_ctl_release(struct i7core_pvt *pvt)
{
	if (likely(pvt->i7core_pci))
		edac_pci_release_generic_ctl(pvt->i7core_pci);
	else
		i7core_printk(KERN_ERR,
				"Couldn't find mem_ctl_info for socket %d\n",
				pvt->i7core_dev->socket);
	pvt->i7core_pci = NULL;
}

static void i7core_unregister_mci(struct i7core_dev *i7core_dev)
{
	struct mem_ctl_info *mci = i7core_dev->mci;
	struct i7core_pvt *pvt;

	if (unlikely(!mci || !mci->pvt_info)) {
		debugf0("MC: " __FILE__ ": %s(): dev = %p\n",
			__func__, &i7core_dev->pdev[0]->dev);

		i7core_printk(KERN_ERR, "Couldn't find mci handler\n");
		return;
	}

	pvt = mci->pvt_info;

	debugf0("MC: " __FILE__ ": %s(): mci = %p, dev = %p\n",
		__func__, mci, &i7core_dev->pdev[0]->dev);

	/* Disable scrubrate setting */
	if (pvt->enable_scrub)
		disable_sdram_scrub_setting(mci);

<<<<<<< HEAD
	atomic_notifier_chain_unregister(&x86_mce_decoder_chain, &i7_mce_dec);
=======
	mce_unregister_decode_chain(&i7_mce_dec);
>>>>>>> dcd6c922

	/* Disable EDAC polling */
	i7core_pci_ctl_release(pvt);

	/* Remove MC sysfs nodes */
	edac_mc_del_mc(mci->dev);

	debugf1("%s: free mci struct\n", mci->ctl_name);
	kfree(mci->ctl_name);
	edac_mc_free(mci);
	i7core_dev->mci = NULL;
}

static int i7core_register_mci(struct i7core_dev *i7core_dev)
{
	struct mem_ctl_info *mci;
	struct i7core_pvt *pvt;
	int rc, channels, csrows;

	/* Check the number of active and not disabled channels */
	rc = i7core_get_active_channels(i7core_dev->socket, &channels, &csrows);
	if (unlikely(rc < 0))
		return rc;

	/* allocate a new MC control structure */
	mci = edac_mc_alloc(sizeof(*pvt), csrows, channels, i7core_dev->socket);
	if (unlikely(!mci))
		return -ENOMEM;

	debugf0("MC: " __FILE__ ": %s(): mci = %p, dev = %p\n",
		__func__, mci, &i7core_dev->pdev[0]->dev);

	pvt = mci->pvt_info;
	memset(pvt, 0, sizeof(*pvt));

	/* Associates i7core_dev and mci for future usage */
	pvt->i7core_dev = i7core_dev;
	i7core_dev->mci = mci;

	/*
	 * FIXME: how to handle RDDR3 at MCI level? It is possible to have
	 * Mixed RDDR3/UDDR3 with Nehalem, provided that they are on different
	 * memory channels
	 */
	mci->mtype_cap = MEM_FLAG_DDR3;
	mci->edac_ctl_cap = EDAC_FLAG_NONE;
	mci->edac_cap = EDAC_FLAG_NONE;
	mci->mod_name = "i7core_edac.c";
	mci->mod_ver = I7CORE_REVISION;
	mci->ctl_name = kasprintf(GFP_KERNEL, "i7 core #%d",
				  i7core_dev->socket);
	mci->dev_name = pci_name(i7core_dev->pdev[0]);
	mci->ctl_page_to_phys = NULL;

	/* Store pci devices at mci for faster access */
	rc = mci_bind_devs(mci, i7core_dev);
	if (unlikely(rc < 0))
		goto fail0;

	if (pvt->is_registered)
		mci->mc_driver_sysfs_attributes = i7core_sysfs_rdimm_attrs;
	else
		mci->mc_driver_sysfs_attributes = i7core_sysfs_udimm_attrs;

	/* Get dimm basic config */
	get_dimm_config(mci);
	/* record ptr to the generic device */
	mci->dev = &i7core_dev->pdev[0]->dev;
	/* Set the function pointer to an actual operation function */
	mci->edac_check = i7core_check_error;

	/* Enable scrubrate setting */
	if (pvt->enable_scrub)
		enable_sdram_scrub_setting(mci);

	/* add this new MC control structure to EDAC's list of MCs */
	if (unlikely(edac_mc_add_mc(mci))) {
		debugf0("MC: " __FILE__
			": %s(): failed edac_mc_add_mc()\n", __func__);
		/* FIXME: perhaps some code should go here that disables error
		 * reporting if we just enabled it
		 */

		rc = -EINVAL;
		goto fail0;
	}

	/* Default error mask is any memory */
	pvt->inject.channel = 0;
	pvt->inject.dimm = -1;
	pvt->inject.rank = -1;
	pvt->inject.bank = -1;
	pvt->inject.page = -1;
	pvt->inject.col = -1;

	/* allocating generic PCI control info */
	i7core_pci_ctl_create(pvt);

	/* DCLK for scrub rate setting */
	pvt->dclk_freq = get_dclk_freq();

<<<<<<< HEAD
	atomic_notifier_chain_register(&x86_mce_decoder_chain, &i7_mce_dec);
=======
	mce_register_decode_chain(&i7_mce_dec);
>>>>>>> dcd6c922

	return 0;

fail0:
	kfree(mci->ctl_name);
	edac_mc_free(mci);
	i7core_dev->mci = NULL;
	return rc;
}

/*
 *	i7core_probe	Probe for ONE instance of device to see if it is
 *			present.
 *	return:
 *		0 for FOUND a device
 *		< 0 for error code
 */

static int __devinit i7core_probe(struct pci_dev *pdev,
				  const struct pci_device_id *id)
{
	int rc, count = 0;
	struct i7core_dev *i7core_dev;

	/* get the pci devices we want to reserve for our use */
	mutex_lock(&i7core_edac_lock);

	/*
	 * All memory controllers are allocated at the first pass.
	 */
	if (unlikely(probed >= 1)) {
		mutex_unlock(&i7core_edac_lock);
		return -ENODEV;
	}
	probed++;

	rc = i7core_get_all_devices();
	if (unlikely(rc < 0))
		goto fail0;

	list_for_each_entry(i7core_dev, &i7core_edac_list, list) {
		count++;
		rc = i7core_register_mci(i7core_dev);
		if (unlikely(rc < 0))
			goto fail1;
	}

	/*
	 * Nehalem-EX uses a different memory controller. However, as the
	 * memory controller is not visible on some Nehalem/Nehalem-EP, we
	 * need to indirectly probe via a X58 PCI device. The same devices
	 * are found on (some) Nehalem-EX. So, on those machines, the
	 * probe routine needs to return -ENODEV, as the actual Memory
	 * Controller registers won't be detected.
	 */
	if (!count) {
		rc = -ENODEV;
		goto fail1;
	}

	i7core_printk(KERN_INFO,
		      "Driver loaded, %d memory controller(s) found.\n",
		      count);

	mutex_unlock(&i7core_edac_lock);
	return 0;

fail1:
	list_for_each_entry(i7core_dev, &i7core_edac_list, list)
		i7core_unregister_mci(i7core_dev);

	i7core_put_all_devices();
fail0:
	mutex_unlock(&i7core_edac_lock);
	return rc;
}

/*
 *	i7core_remove	destructor for one instance of device
 *
 */
static void __devexit i7core_remove(struct pci_dev *pdev)
{
	struct i7core_dev *i7core_dev;

	debugf0(__FILE__ ": %s()\n", __func__);

	/*
	 * we have a trouble here: pdev value for removal will be wrong, since
	 * it will point to the X58 register used to detect that the machine
	 * is a Nehalem or upper design. However, due to the way several PCI
	 * devices are grouped together to provide MC functionality, we need
	 * to use a different method for releasing the devices
	 */

	mutex_lock(&i7core_edac_lock);

	if (unlikely(!probed)) {
		mutex_unlock(&i7core_edac_lock);
		return;
	}

	list_for_each_entry(i7core_dev, &i7core_edac_list, list)
		i7core_unregister_mci(i7core_dev);

	/* Release PCI resources */
	i7core_put_all_devices();

	probed--;

	mutex_unlock(&i7core_edac_lock);
}

MODULE_DEVICE_TABLE(pci, i7core_pci_tbl);

/*
 *	i7core_driver	pci_driver structure for this module
 *
 */
static struct pci_driver i7core_driver = {
	.name     = "i7core_edac",
	.probe    = i7core_probe,
	.remove   = __devexit_p(i7core_remove),
	.id_table = i7core_pci_tbl,
};

/*
 *	i7core_init		Module entry function
 *			Try to initialize this module for its devices
 */
static int __init i7core_init(void)
{
	int pci_rc;

	debugf2("MC: " __FILE__ ": %s()\n", __func__);

	/* Ensure that the OPSTATE is set correctly for POLL or NMI */
	opstate_init();

	if (use_pci_fixup)
		i7core_xeon_pci_fixup(pci_dev_table);

	pci_rc = pci_register_driver(&i7core_driver);

	if (pci_rc >= 0)
		return 0;

	i7core_printk(KERN_ERR, "Failed to register device with error %d.\n",
		      pci_rc);

	return pci_rc;
}

/*
 *	i7core_exit()	Module exit function
 *			Unregister the driver
 */
static void __exit i7core_exit(void)
{
	debugf2("MC: " __FILE__ ": %s()\n", __func__);
	pci_unregister_driver(&i7core_driver);
}

module_init(i7core_init);
module_exit(i7core_exit);

MODULE_LICENSE("GPL");
MODULE_AUTHOR("Mauro Carvalho Chehab <mchehab@redhat.com>");
MODULE_AUTHOR("Red Hat Inc. (http://www.redhat.com)");
MODULE_DESCRIPTION("MC Driver for Intel i7 Core memory controllers - "
		   I7CORE_REVISION);

module_param(edac_op_state, int, 0444);
MODULE_PARM_DESC(edac_op_state, "EDAC Error Reporting state: 0=Poll,1=NMI");<|MERGE_RESOLUTION|>--- conflicted
+++ resolved
@@ -2234,11 +2234,7 @@
 	if (pvt->enable_scrub)
 		disable_sdram_scrub_setting(mci);
 
-<<<<<<< HEAD
-	atomic_notifier_chain_unregister(&x86_mce_decoder_chain, &i7_mce_dec);
-=======
 	mce_unregister_decode_chain(&i7_mce_dec);
->>>>>>> dcd6c922
 
 	/* Disable EDAC polling */
 	i7core_pci_ctl_release(pvt);
@@ -2340,11 +2336,7 @@
 	/* DCLK for scrub rate setting */
 	pvt->dclk_freq = get_dclk_freq();
 
-<<<<<<< HEAD
-	atomic_notifier_chain_register(&x86_mce_decoder_chain, &i7_mce_dec);
-=======
 	mce_register_decode_chain(&i7_mce_dec);
->>>>>>> dcd6c922
 
 	return 0;
 
