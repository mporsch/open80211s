--- conflicted
+++ resolved
@@ -164,24 +164,11 @@
 	return 0;
 }
 
-<<<<<<< HEAD
-static int amd64_set_scrub_rate(struct mem_ctl_info *mci, u32 bandwidth)
-=======
 static int amd64_set_scrub_rate(struct mem_ctl_info *mci, u32 bw)
->>>>>>> 3cbea436
 {
 	struct amd64_pvt *pvt = mci->pvt_info;
 
-<<<<<<< HEAD
-	default:
-		amd64_printk(KERN_ERR, "Unsupported family!\n");
-		return -EINVAL;
-	}
-	return amd64_search_set_scrub_rate(pvt->misc_f3_ctl, bandwidth,
-					   min_scrubrate);
-=======
 	return __amd64_set_scrub_rate(pvt->F3, bw, pvt->min_scrubrate);
->>>>>>> 3cbea436
 }
 
 static int amd64_get_scrub_rate(struct mem_ctl_info *mci)
@@ -789,14 +776,6 @@
 static int get_channel_from_ecc_syndrome(struct mem_ctl_info *, u16);
 
 static u16 extract_syndrome(struct err_regs *err)
-<<<<<<< HEAD
-{
-	return ((err->nbsh >> 15) & 0xff) | ((err->nbsl >> 16) & 0xff00);
-}
-
-static void amd64_cpu_display_info(struct amd64_pvt *pvt)
-=======
->>>>>>> 3cbea436
 {
 	return ((err->nbsh >> 15) & 0xff) | ((err->nbsl >> 16) & 0xff00);
 }
@@ -878,12 +857,7 @@
 		return;
 	}
 
-<<<<<<< HEAD
-	amd64_printk(KERN_INFO, "using %s syndromes.\n",
-		     ((pvt->syn_type == 8) ? "x8" : "x4"));
-=======
 	amd64_info("using %s syndromes.\n", ((pvt->syn_type == 8) ? "x8" : "x4"));
->>>>>>> 3cbea436
 
 	/* Only if NOT ganged does dclr1 have valid info */
 	if (!dct_ganging_enabled(pvt))
@@ -1109,14 +1083,8 @@
 			 * 2 DIMMs is in error. So we need to ID 'both' of them
 			 * as suspect.
 			 */
-<<<<<<< HEAD
-			amd64_mc_printk(mci, KERN_WARNING,
-					"unknown syndrome 0x%04x - possible "
-					"error reporting race\n", syndrome);
-=======
 			amd64_mc_warn(mci, "unknown syndrome 0x%04x - possible "
 					   "error reporting race\n", syndrome);
->>>>>>> 3cbea436
 			edac_mc_handle_ce_no_info(mci, EDAC_MOD_STR);
 			return;
 		}
@@ -1903,12 +1871,7 @@
 					  ARRAY_SIZE(x4_vectors),
 					  pvt->syn_type);
 	else {
-<<<<<<< HEAD
-		amd64_printk(KERN_WARNING, "%s: Illegal syndrome type: %u\n",
-					   __func__, pvt->syn_type);
-=======
 		amd64_warn("Illegal syndrome type: %u\n", pvt->syn_type);
->>>>>>> 3cbea436
 		return err_sym;
 	}
 
@@ -2007,8 +1970,7 @@
 
 void amd64_decode_bus_error(int node_id, struct mce *m, u32 nbcfg)
 {
-<<<<<<< HEAD
-	struct mem_ctl_info *mci = mci_lookup[node_id];
+	struct mem_ctl_info *mci = mcis[node_id];
 	struct err_regs regs;
 
 	regs.nbsl  = (u32) m->status;
@@ -2017,17 +1979,6 @@
 	regs.nbeah = (u32)(m->addr >> 32);
 	regs.nbcfg = nbcfg;
 
-=======
-	struct mem_ctl_info *mci = mcis[node_id];
-	struct err_regs regs;
-
-	regs.nbsl  = (u32) m->status;
-	regs.nbsh  = (u32)(m->status >> 32);
-	regs.nbeal = (u32) m->addr;
-	regs.nbeah = (u32)(m->addr >> 32);
-	regs.nbcfg = nbcfg;
-
->>>>>>> 3cbea436
 	__amd64_decode_bus_error(mci, &regs);
 
 	/*
@@ -2043,35 +1994,11 @@
 }
 
 /*
-<<<<<<< HEAD
- * Input:
- *	1) struct amd64_pvt which contains pvt->dram_f2_ctl pointer
- *	2) AMD Family index value
- *
- * Ouput:
- *	Upon return of 0, the following filled in:
- *
- *		struct pvt->addr_f1_ctl
- *		struct pvt->misc_f3_ctl
- *
- *	Filled in with related device funcitions of 'dram_f2_ctl'
- *	These devices are "reserved" via the pci_get_device()
- *
- *	Upon return of 1 (error status):
- *
- *		Nothing reserved
- */
-static int amd64_reserve_mc_sibling_devices(struct amd64_pvt *pvt, int mc_idx)
-{
-	const struct amd64_family_type *amd64_dev = &amd64_family_types[mc_idx];
-
-=======
  * Use pvt->F2 which contains the F2 CPU PCI device to get the related
  * F1 (AddrMap) and F3 (Misc) devices. Return negative value on error.
  */
 static int reserve_mc_sibling_devs(struct amd64_pvt *pvt, u16 f1_id, u16 f3_id)
 {
->>>>>>> 3cbea436
 	/* Reserve the ADDRESS MAP Device */
 	pvt->F1 = pci_get_related_function(pvt->F2->vendor, f1_id, pvt->F2);
 	if (!pvt->F1) {
@@ -2178,17 +2105,10 @@
 
 	if (boot_cpu_data.x86 >= 0x10) {
 		if (!dct_ganging_enabled(pvt)) {
-<<<<<<< HEAD
-			amd64_read_pci_cfg(pvt->dram_f2_ctl, F10_DCLR_1, &pvt->dclr1);
-			amd64_read_pci_cfg(pvt->dram_f2_ctl, F10_DCHR_1, &pvt->dchr1);
-		}
-		amd64_read_pci_cfg(pvt->misc_f3_ctl, EXT_NB_MCA_CFG, &tmp);
-=======
 			amd64_read_pci_cfg(pvt->F2, F10_DCLR_1, &pvt->dclr1);
 			amd64_read_pci_cfg(pvt->F2, F10_DCHR_1, &pvt->dchr1);
 		}
 		amd64_read_pci_cfg(pvt->F3, EXT_NB_MCA_CFG, &tmp);
->>>>>>> 3cbea436
 	}
 
 	if (boot_cpu_data.x86 == 0x10 &&
@@ -2398,22 +2318,14 @@
 
 		if (on) {
 			if (reg->l & K8_MSR_MCGCTL_NBE)
-<<<<<<< HEAD
-				pvt->flags.nb_mce_enable = 1;
-=======
 				s->flags.nb_mce_enable = 1;
->>>>>>> 3cbea436
 
 			reg->l |= K8_MSR_MCGCTL_NBE;
 		} else {
 			/*
 			 * Turn off NB MCE reporting only when it was off before
 			 */
-<<<<<<< HEAD
-			if (!pvt->flags.nb_mce_enable)
-=======
 			if (!s->flags.nb_mce_enable)
->>>>>>> 3cbea436
 				reg->l &= ~K8_MSR_MCGCTL_NBE;
 		}
 	}
@@ -2424,26 +2336,18 @@
 	return 0;
 }
 
-<<<<<<< HEAD
-static void amd64_enable_ecc_error_reporting(struct mem_ctl_info *mci)
-=======
 static bool enable_ecc_error_reporting(struct ecc_settings *s, u8 nid,
 				       struct pci_dev *F3)
->>>>>>> 3cbea436
 {
 	bool ret = true;
 	u32 value, mask = K8_NBCTL_CECCEn | K8_NBCTL_UECCEn;
 
-<<<<<<< HEAD
-	amd64_read_pci_cfg(pvt->misc_f3_ctl, K8_NBCTL, &value);
-=======
 	if (toggle_ecc_err_reporting(s, nid, ON)) {
 		amd64_warn("Error enabling ECC reporting over MCGCTL!\n");
 		return false;
 	}
 
 	amd64_read_pci_cfg(F3, K8_NBCTL, &value);
->>>>>>> 3cbea436
 
 	/* turn on UECCEn and CECCEn bits */
 	s->old_nbctl   = value & mask;
@@ -2462,8 +2366,6 @@
 		amd64_warn("DRAM ECC disabled on this node, enabling...\n");
 
 		s->flags.nb_ecc_prev = 0;
-
-		pvt->flags.nb_ecc_prev = 0;
 
 		/* Attempt to turn on DRAM ECC Enable */
 		value |= K8_NBCFG_ECC_ENABLE;
@@ -2479,17 +2381,8 @@
 			amd64_info("Hardware accepted DRAM ECC Enable\n");
 		}
 	} else {
-<<<<<<< HEAD
-		pvt->flags.nb_ecc_prev = 1;
-	}
-
-	debugf0("NBCFG(2)= 0x%x  CHIPKILL= %s ECC_ENABLE= %s\n", value,
-		(value & K8_NBCFG_CHIPKILL) ? "Enabled" : "Disabled",
-		(value & K8_NBCFG_ECC_ENABLE) ? "Enabled" : "Disabled");
-=======
 		s->flags.nb_ecc_prev = 1;
 	}
->>>>>>> 3cbea436
 
 	debugf0("2: node %d, NBCFG=0x%08x[ChipKillEccCap: %d|DramEccEn: %d]\n",
 		nid, value,
@@ -2510,20 +2403,6 @@
 	value &= ~mask;
 	value |= s->old_nbctl;
 
-<<<<<<< HEAD
-	pci_write_config_dword(pvt->misc_f3_ctl, K8_NBCTL, value);
-
-	/* restore previous BIOS DRAM ECC "off" setting which we force-enabled */
-	if (!pvt->flags.nb_ecc_prev) {
-		amd64_read_pci_cfg(pvt->misc_f3_ctl, K8_NBCFG, &value);
-		value &= ~K8_NBCFG_ECC_ENABLE;
-		pci_write_config_dword(pvt->misc_f3_ctl, K8_NBCFG, value);
-	}
-
-	/* restore the NB Enable MCGCTL bit */
-	if (amd64_toggle_ecc_err_reporting(pvt, OFF))
-		amd64_printk(KERN_WARNING, "Error restoring NB MCGCTL settings!\n");
-=======
 	pci_write_config_dword(F3, K8_NBCTL, value);
 
 	/* restore previous BIOS DRAM ECC "off" setting we force-enabled */
@@ -2536,7 +2415,6 @@
 	/* restore the NB Enable MCGCTL bit */
 	if (toggle_ecc_err_reporting(s, nid, OFF))
 		amd64_warn("Error restoring NB MCGCTL settings!\n");
->>>>>>> 3cbea436
 }
 
 /*
@@ -2559,42 +2437,18 @@
 
 	amd64_read_pci_cfg(F3, K8_NBCFG, &value);
 
-<<<<<<< HEAD
-	ecc_enabled = !!(value & K8_NBCFG_ECC_ENABLE);
-	if (!ecc_enabled)
-		amd64_printk(KERN_NOTICE, "This node reports that Memory ECC "
-			     "is currently disabled, set F3x%x[22] (%s).\n",
-			     K8_NBCFG, pci_name(pvt->misc_f3_ctl));
-	else
-		amd64_printk(KERN_INFO, "ECC is enabled by BIOS.\n");
-=======
 	ecc_en = !!(value & K8_NBCFG_ECC_ENABLE);
 	amd64_info("DRAM ECC %s.\n", (ecc_en ? "enabled" : "disabled"));
->>>>>>> 3cbea436
 
 	nb_mce_en = amd64_nb_mce_bank_enabled_on_node(nid);
 	if (!nb_mce_en)
-<<<<<<< HEAD
-		amd64_printk(KERN_NOTICE, "NB MCE bank disabled, set MSR "
-=======
 		amd64_notice("NB MCE bank disabled, set MSR "
->>>>>>> 3cbea436
 			     "0x%08x[4] on node %d to enable.\n",
 			     MSR_IA32_MCG_CTL, nid);
 
-<<<<<<< HEAD
-	if (!ecc_enabled || !nb_mce_en) {
-		if (!ecc_enable_override) {
-			amd64_printk(KERN_NOTICE, "%s", ecc_msg);
-			return -ENODEV;
-		} else {
-			amd64_printk(KERN_WARNING, "Forcing ECC checking on!\n");
-		}
-=======
 	if (!ecc_en || !nb_mce_en) {
 		amd64_notice("%s", ecc_msg);
 		return false;
->>>>>>> 3cbea436
 	}
 	return true;
 }
@@ -2934,18 +2788,8 @@
 		goto err_pci;
 
 	err = -ENODEV;
-<<<<<<< HEAD
-	for (nb = 0; nb < k8_northbridges.num; nb++) {
-		if (!pvt_lookup[nb])
-			continue;
-
-		err = amd64_init_2nd_stage(pvt_lookup[nb]);
-		if (err)
-			goto err_2nd_stage;
-=======
 	if (!atomic_read(&drv_instances))
 		goto err_no_instances;
->>>>>>> 3cbea436
 
 	setup_pci_device();
 	return 0;
