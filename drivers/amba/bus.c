--- conflicted
+++ resolved
@@ -298,11 +298,7 @@
 
 		amba_put_disable_pclk(dev);
 
-<<<<<<< HEAD
-		if (cid == 0xb105f00d)
-=======
 		if (cid == AMBA_CID)
->>>>>>> 45f53cc9
 			dev->periphid = pid;
 
 		if (!dev->periphid)
