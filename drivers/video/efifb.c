--- conflicted
+++ resolved
@@ -541,11 +541,7 @@
 	 */
 	ret = platform_driver_probe(&efifb_driver, efifb_probe);
 	if (ret) {
-<<<<<<< HEAD
-		platform_device_unregister(&efifb_driver);
-=======
 		platform_device_unregister(&efifb_device);
->>>>>>> 56299378
 		return ret;
 	}
 
