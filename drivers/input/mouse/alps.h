/*
 * ALPS touchpad PS/2 mouse driver
 *
 * Copyright (c) 2003 Peter Osterlund <petero2@telia.com>
 * Copyright (c) 2005 Vojtech Pavlik <vojtech@suse.cz>
 *
 * This program is free software; you can redistribute it and/or modify it
 * under the terms of the GNU General Public License version 2 as published by
 * the Free Software Foundation.
 */

#ifndef _ALPS_H
#define _ALPS_H

#define ALPS_PROTO_V1	1
#define ALPS_PROTO_V2	2
#define ALPS_PROTO_V3	3
#define ALPS_PROTO_V4	4
<<<<<<< HEAD
=======
#define ALPS_PROTO_V5	5
>>>>>>> a937536b

/**
 * struct alps_model_info - touchpad ID table
 * @signature: E7 response string to match.
 * @command_mode_resp: For V3/V4 touchpads, the final byte of the EC response
 *   (aka command mode response) identifies the firmware minor version.  This
 *   can be used to distinguish different hardware models which are not
 *   uniquely identifiable through their E7 responses.
 * @proto_version: Indicates V1/V2/V3/...
 * @byte0: Helps figure out whether a position report packet matches the
 *   known format for this model.  The first byte of the report, ANDed with
 *   mask0, should match byte0.
 * @mask0: The mask used to check the first byte of the report.
 * @flags: Additional device capabilities (passthrough port, trackstick, etc.).
 *
 * Many (but not all) ALPS touchpads can be identified by looking at the
 * values returned in the "E7 report" and/or the "EC report."  This table
 * lists a number of such touchpads.
 */
struct alps_model_info {
	unsigned char signature[3];
	unsigned char command_mode_resp;
	unsigned char proto_version;
	unsigned char byte0, mask0;
	unsigned char flags;
};

/**
 * struct alps_nibble_commands - encodings for register accesses
 * @command: PS/2 command used for the nibble
 * @data: Data supplied as an argument to the PS/2 command, if applicable
 *
 * The ALPS protocol uses magic sequences to transmit binary data to the
 * touchpad, as it is generally not OK to send arbitrary bytes out the
 * PS/2 port.  Each of the sequences in this table sends one nibble of the
 * register address or (write) data.  Different versions of the ALPS protocol
 * use slightly different encodings.
 */
struct alps_nibble_commands {
	int command;
	unsigned char data;
};

/**
 * struct alps_fields - decoded version of the report packet
 * @x_map: Bitmap of active X positions for MT.
 * @y_map: Bitmap of active Y positions for MT.
 * @fingers: Number of fingers for MT.
 * @x: X position for ST.
 * @y: Y position for ST.
 * @z: Z position for ST.
 * @first_mp: Packet is the first of a multi-packet report.
 * @is_mp: Packet is part of a multi-packet report.
 * @left: Left touchpad button is active.
 * @right: Right touchpad button is active.
 * @middle: Middle touchpad button is active.
 * @ts_left: Left trackstick button is active.
 * @ts_right: Right trackstick button is active.
 * @ts_middle: Middle trackstick button is active.
 */
struct alps_fields {
	unsigned int x_map;
	unsigned int y_map;
	unsigned int fingers;
	unsigned int x;
	unsigned int y;
	unsigned int z;
	unsigned int first_mp:1;
	unsigned int is_mp:1;

	unsigned int left:1;
	unsigned int right:1;
	unsigned int middle:1;

	unsigned int ts_left:1;
	unsigned int ts_right:1;
	unsigned int ts_middle:1;
};

/**
 * struct alps_data - private data structure for the ALPS driver
 * @dev2: "Relative" device used to report trackstick or mouse activity.
 * @phys: Physical path for the relative device.
 * @nibble_commands: Command mapping used for touchpad register accesses.
 * @addr_command: Command used to tell the touchpad that a register address
 *   follows.
 * @proto_version: Indicates V1/V2/V3/...
 * @byte0: Helps figure out whether a position report packet matches the
 *   known format for this model.  The first byte of the report, ANDed with
 *   mask0, should match byte0.
 * @mask0: The mask used to check the first byte of the report.
 * @flags: Additional device capabilities (passthrough port, trackstick, etc.).
 * @x_max: Largest possible X position value.
 * @y_max: Largest possible Y position value.
 * @x_bits: Number of X bits in the MT bitmap.
 * @y_bits: Number of Y bits in the MT bitmap.
 * @hw_init: Protocol-specific hardware init function.
 * @process_packet: Protocol-specific function to process a report packet.
 * @decode_fields: Protocol-specific function to read packet bitfields.
 * @set_abs_params: Protocol-specific function to configure the input_dev.
 * @prev_fin: Finger bit from previous packet.
 * @multi_packet: Multi-packet data in progress.
 * @multi_data: Saved multi-packet data.
 * @x1: First X coordinate from last MT report.
 * @x2: Second X coordinate from last MT report.
 * @y1: First Y coordinate from last MT report.
 * @y2: Second Y coordinate from last MT report.
 * @fingers: Number of fingers from last MT report.
 * @quirks: Bitmap of ALPS_QUIRK_*.
 * @timer: Timer for flushing out the final report packet in the stream.
 */
struct alps_data {
	struct input_dev *dev2;
	char phys[32];

	/* these are autodetected when the device is identified */
	const struct alps_nibble_commands *nibble_commands;
	int addr_command;
	unsigned char proto_version;
	unsigned char byte0, mask0;
	unsigned char flags;
	int x_max;
	int y_max;
	int x_bits;
	int y_bits;

	int (*hw_init)(struct psmouse *psmouse);
	void (*process_packet)(struct psmouse *psmouse);
	void (*decode_fields)(struct alps_fields *f, unsigned char *p);
	void (*set_abs_params)(struct alps_data *priv, struct input_dev *dev1);

	int prev_fin;
	int multi_packet;
	unsigned char multi_data[6];
	int x1, x2, y1, y2;
	int fingers;
	u8 quirks;
	struct timer_list timer;
};

#define ALPS_QUIRK_TRACKSTICK_BUTTONS	1 /* trakcstick buttons in trackstick packet */

#ifdef CONFIG_MOUSE_PS2_ALPS
int alps_detect(struct psmouse *psmouse, bool set_properties);
int alps_init(struct psmouse *psmouse);
#else
inline int alps_detect(struct psmouse *psmouse, bool set_properties)
{
	return -ENOSYS;
}
inline int alps_init(struct psmouse *psmouse)
{
	return -ENOSYS;
}
#endif /* CONFIG_MOUSE_PS2_ALPS */

#endif<|MERGE_RESOLUTION|>--- conflicted
+++ resolved
@@ -16,10 +16,7 @@
 #define ALPS_PROTO_V2	2
 #define ALPS_PROTO_V3	3
 #define ALPS_PROTO_V4	4
-<<<<<<< HEAD
-=======
 #define ALPS_PROTO_V5	5
->>>>>>> a937536b
 
 /**
  * struct alps_model_info - touchpad ID table
