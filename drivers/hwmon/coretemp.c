--- conflicted
+++ resolved
@@ -601,16 +601,12 @@
 	err = rdmsr_safe_on_cpu(cpu, tdata->intrpt_reg, &eax, &edx);
 	if (!err) {
 		tdata->attr_size += MAX_THRESH_ATTRS;
-<<<<<<< HEAD
-		tdata->ttarget = tdata->tjmax - ((eax >> 16) & 0x7f) * 1000;
-=======
 		tdata->tmin = tdata->tjmax -
 			      ((eax & THERM_MASK_THRESHOLD0) >>
 			       THERM_SHIFT_THRESHOLD0) * 1000;
 		tdata->ttarget = tdata->tjmax -
 				 ((eax & THERM_MASK_THRESHOLD1) >>
 				  THERM_SHIFT_THRESHOLD1) * 1000;
->>>>>>> d93dc5c4
 	}
 
 	pdata->core_data[attr_no] = tdata;
