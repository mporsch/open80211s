--- conflicted
+++ resolved
@@ -248,11 +248,7 @@
 static int ioh_irq_type(struct irq_data *d, unsigned int type)
 {
 	u32 im;
-<<<<<<< HEAD
-	u32 *im_reg;
-=======
 	void __iomem *im_reg;
->>>>>>> dcd6c922
 	u32 ien;
 	u32 im_pos;
 	int ch;
@@ -336,8 +332,6 @@
 		  &chip->reg->regs[chip->ch].imask);
 }
 
-<<<<<<< HEAD
-=======
 static void ioh_irq_disable(struct irq_data *d)
 {
 	struct irq_chip_generic *gc = irq_data_get_irq_chip_data(d);
@@ -366,7 +360,6 @@
 	spin_unlock_irqrestore(&chip->spinlock, flags);
 }
 
->>>>>>> dcd6c922
 static irqreturn_t ioh_gpio_handler(int irq, void *dev_id)
 {
 	struct ioh_gpio *chip = dev_id;
@@ -374,11 +367,7 @@
 	int i, j;
 	int ret = IRQ_NONE;
 
-<<<<<<< HEAD
-	for (i = 0; i < 8; i++) {
-=======
 	for (i = 0; i < 8; i++, chip++) {
->>>>>>> dcd6c922
 		reg_val = ioread32(&chip->reg->regs[i].istatus);
 		for (j = 0; j < num_ports[i]; j++) {
 			if (reg_val & BIT(j)) {
@@ -409,11 +398,8 @@
 	ct->chip.irq_mask = ioh_irq_mask;
 	ct->chip.irq_unmask = ioh_irq_unmask;
 	ct->chip.irq_set_type = ioh_irq_type;
-<<<<<<< HEAD
-=======
 	ct->chip.irq_disable = ioh_irq_disable;
 	ct->chip.irq_enable = ioh_irq_enable;
->>>>>>> dcd6c922
 
 	irq_setup_generic_chip(gc, IRQ_MSK(num), IRQ_GC_INIT_MASK_CACHE,
 			       IRQ_NOREQUEST | IRQ_NOPROBE, 0);
@@ -426,11 +412,7 @@
 	int i, j;
 	struct ioh_gpio *chip;
 	void __iomem *base;
-<<<<<<< HEAD
-	void __iomem *chip_save;
-=======
 	void *chip_save;
->>>>>>> dcd6c922
 	int irq_base;
 
 	ret = pci_enable_device(pdev);
