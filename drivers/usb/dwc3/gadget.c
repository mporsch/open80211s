/**
 * gadget.c - DesignWare USB3 DRD Controller Gadget Framework Link
 *
 * Copyright (C) 2010-2011 Texas Instruments Incorporated - http://www.ti.com
 *
 * Authors: Felipe Balbi <balbi@ti.com>,
 *	    Sebastian Andrzej Siewior <bigeasy@linutronix.de>
 *
 * Redistribution and use in source and binary forms, with or without
 * modification, are permitted provided that the following conditions
 * are met:
 * 1. Redistributions of source code must retain the above copyright
 *    notice, this list of conditions, and the following disclaimer,
 *    without modification.
 * 2. Redistributions in binary form must reproduce the above copyright
 *    notice, this list of conditions and the following disclaimer in the
 *    documentation and/or other materials provided with the distribution.
 * 3. The names of the above-listed copyright holders may not be used
 *    to endorse or promote products derived from this software without
 *    specific prior written permission.
 *
 * ALTERNATIVELY, this software may be distributed under the terms of the
 * GNU General Public License ("GPL") version 2, as published by the Free
 * Software Foundation.
 *
 * THIS SOFTWARE IS PROVIDED BY THE COPYRIGHT HOLDERS AND CONTRIBUTORS "AS
 * IS" AND ANY EXPRESS OR IMPLIED WARRANTIES, INCLUDING, BUT NOT LIMITED TO,
 * THE IMPLIED WARRANTIES OF MERCHANTABILITY AND FITNESS FOR A PARTICULAR
 * PURPOSE ARE DISCLAIMED. IN NO EVENT SHALL THE COPYRIGHT OWNER OR
 * CONTRIBUTORS BE LIABLE FOR ANY DIRECT, INDIRECT, INCIDENTAL, SPECIAL,
 * EXEMPLARY, OR CONSEQUENTIAL DAMAGES (INCLUDING, BUT NOT LIMITED TO,
 * PROCUREMENT OF SUBSTITUTE GOODS OR SERVICES; LOSS OF USE, DATA, OR
 * PROFITS; OR BUSINESS INTERRUPTION) HOWEVER CAUSED AND ON ANY THEORY OF
 * LIABILITY, WHETHER IN CONTRACT, STRICT LIABILITY, OR TORT (INCLUDING
 * NEGLIGENCE OR OTHERWISE) ARISING IN ANY WAY OUT OF THE USE OF THIS
 * SOFTWARE, EVEN IF ADVISED OF THE POSSIBILITY OF SUCH DAMAGE.
 */

#include <linux/kernel.h>
#include <linux/delay.h>
#include <linux/slab.h>
#include <linux/spinlock.h>
#include <linux/platform_device.h>
#include <linux/pm_runtime.h>
#include <linux/interrupt.h>
#include <linux/io.h>
#include <linux/list.h>
#include <linux/dma-mapping.h>

#include <linux/usb/ch9.h>
#include <linux/usb/gadget.h>

#include "core.h"
#include "gadget.h"
#include "io.h"

/**
 * dwc3_gadget_set_test_mode - Enables USB2 Test Modes
 * @dwc: pointer to our context structure
 * @mode: the mode to set (J, K SE0 NAK, Force Enable)
 *
 * Caller should take care of locking. This function will
 * return 0 on success or -EINVAL if wrong Test Selector
 * is passed
 */
int dwc3_gadget_set_test_mode(struct dwc3 *dwc, int mode)
{
	u32		reg;

	reg = dwc3_readl(dwc->regs, DWC3_DCTL);
	reg &= ~DWC3_DCTL_TSTCTRL_MASK;

	switch (mode) {
	case TEST_J:
	case TEST_K:
	case TEST_SE0_NAK:
	case TEST_PACKET:
	case TEST_FORCE_EN:
		reg |= mode << 1;
		break;
	default:
		return -EINVAL;
	}

	dwc3_writel(dwc->regs, DWC3_DCTL, reg);

	return 0;
}

/**
 * dwc3_gadget_set_link_state - Sets USB Link to a particular State
 * @dwc: pointer to our context structure
 * @state: the state to put link into
 *
 * Caller should take care of locking. This function will
 * return 0 on success or -ETIMEDOUT.
 */
int dwc3_gadget_set_link_state(struct dwc3 *dwc, enum dwc3_link_state state)
{
	int		retries = 10000;
	u32		reg;

	/*
	 * Wait until device controller is ready. Only applies to 1.94a and
	 * later RTL.
	 */
	if (dwc->revision >= DWC3_REVISION_194A) {
		while (--retries) {
			reg = dwc3_readl(dwc->regs, DWC3_DSTS);
			if (reg & DWC3_DSTS_DCNRD)
				udelay(5);
			else
				break;
		}

		if (retries <= 0)
			return -ETIMEDOUT;
	}

	reg = dwc3_readl(dwc->regs, DWC3_DCTL);
	reg &= ~DWC3_DCTL_ULSTCHNGREQ_MASK;

	/* set requested state */
	reg |= DWC3_DCTL_ULSTCHNGREQ(state);
	dwc3_writel(dwc->regs, DWC3_DCTL, reg);

	/*
	 * The following code is racy when called from dwc3_gadget_wakeup,
	 * and is not needed, at least on newer versions
	 */
	if (dwc->revision >= DWC3_REVISION_194A)
		return 0;

	/* wait for a change in DSTS */
	retries = 10000;
	while (--retries) {
		reg = dwc3_readl(dwc->regs, DWC3_DSTS);

		if (DWC3_DSTS_USBLNKST(reg) == state)
			return 0;

		udelay(5);
	}

	dev_vdbg(dwc->dev, "link state change request timed out\n");

	return -ETIMEDOUT;
}

/**
 * dwc3_gadget_resize_tx_fifos - reallocate fifo spaces for current use-case
 * @dwc: pointer to our context structure
 *
 * This function will a best effort FIFO allocation in order
 * to improve FIFO usage and throughput, while still allowing
 * us to enable as many endpoints as possible.
 *
 * Keep in mind that this operation will be highly dependent
 * on the configured size for RAM1 - which contains TxFifo -,
 * the amount of endpoints enabled on coreConsultant tool, and
 * the width of the Master Bus.
 *
 * In the ideal world, we would always be able to satisfy the
 * following equation:
 *
 * ((512 + 2 * MDWIDTH-Bytes) + (Number of IN Endpoints - 1) * \
 * (3 * (1024 + MDWIDTH-Bytes) + MDWIDTH-Bytes)) / MDWIDTH-Bytes
 *
 * Unfortunately, due to many variables that's not always the case.
 */
int dwc3_gadget_resize_tx_fifos(struct dwc3 *dwc)
{
	int		last_fifo_depth = 0;
	int		ram1_depth;
	int		fifo_size;
	int		mdwidth;
	int		num;

	if (!dwc->needs_fifo_resize)
		return 0;

	ram1_depth = DWC3_RAM1_DEPTH(dwc->hwparams.hwparams7);
	mdwidth = DWC3_MDWIDTH(dwc->hwparams.hwparams0);

	/* MDWIDTH is represented in bits, we need it in bytes */
	mdwidth >>= 3;

	/*
	 * FIXME For now we will only allocate 1 wMaxPacketSize space
	 * for each enabled endpoint, later patches will come to
	 * improve this algorithm so that we better use the internal
	 * FIFO space
	 */
	for (num = 0; num < DWC3_ENDPOINTS_NUM; num++) {
		struct dwc3_ep	*dep = dwc->eps[num];
		int		fifo_number = dep->number >> 1;
		int		mult = 1;
		int		tmp;

		if (!(dep->number & 1))
			continue;

		if (!(dep->flags & DWC3_EP_ENABLED))
			continue;

		if (usb_endpoint_xfer_bulk(dep->endpoint.desc)
				|| usb_endpoint_xfer_isoc(dep->endpoint.desc))
			mult = 3;

		/*
		 * REVISIT: the following assumes we will always have enough
		 * space available on the FIFO RAM for all possible use cases.
		 * Make sure that's true somehow and change FIFO allocation
		 * accordingly.
		 *
		 * If we have Bulk or Isochronous endpoints, we want
		 * them to be able to be very, very fast. So we're giving
		 * those endpoints a fifo_size which is enough for 3 full
		 * packets
		 */
		tmp = mult * (dep->endpoint.maxpacket + mdwidth);
		tmp += mdwidth;

		fifo_size = DIV_ROUND_UP(tmp, mdwidth);

		fifo_size |= (last_fifo_depth << 16);

		dev_vdbg(dwc->dev, "%s: Fifo Addr %04x Size %d\n",
				dep->name, last_fifo_depth, fifo_size & 0xffff);

		dwc3_writel(dwc->regs, DWC3_GTXFIFOSIZ(fifo_number),
				fifo_size);

		last_fifo_depth += (fifo_size & 0xffff);
	}

	return 0;
}

void dwc3_gadget_giveback(struct dwc3_ep *dep, struct dwc3_request *req,
		int status)
{
	struct dwc3			*dwc = dep->dwc;
	int				i;

	if (req->queued) {
		i = 0;
		do {
			dep->busy_slot++;
			/*
			 * Skip LINK TRB. We can't use req->trb and check for
			 * DWC3_TRBCTL_LINK_TRB because it points the TRB we
			 * just completed (not the LINK TRB).
			 */
			if (((dep->busy_slot & DWC3_TRB_MASK) ==
				DWC3_TRB_NUM- 1) &&
				usb_endpoint_xfer_isoc(dep->endpoint.desc))
				dep->busy_slot++;
		} while(++i < req->request.num_mapped_sgs);
		req->queued = false;
	}
	list_del(&req->list);
	req->trb = NULL;

	if (req->request.status == -EINPROGRESS)
		req->request.status = status;

	if (dwc->ep0_bounced && dep->number == 0)
		dwc->ep0_bounced = false;
	else
		usb_gadget_unmap_request(&dwc->gadget, &req->request,
				req->direction);

	dev_dbg(dwc->dev, "request %p from %s completed %d/%d ===> %d\n",
			req, dep->name, req->request.actual,
			req->request.length, status);

	spin_unlock(&dwc->lock);
	req->request.complete(&dep->endpoint, &req->request);
	spin_lock(&dwc->lock);
}

static const char *dwc3_gadget_ep_cmd_string(u8 cmd)
{
	switch (cmd) {
	case DWC3_DEPCMD_DEPSTARTCFG:
		return "Start New Configuration";
	case DWC3_DEPCMD_ENDTRANSFER:
		return "End Transfer";
	case DWC3_DEPCMD_UPDATETRANSFER:
		return "Update Transfer";
	case DWC3_DEPCMD_STARTTRANSFER:
		return "Start Transfer";
	case DWC3_DEPCMD_CLEARSTALL:
		return "Clear Stall";
	case DWC3_DEPCMD_SETSTALL:
		return "Set Stall";
	case DWC3_DEPCMD_GETEPSTATE:
		return "Get Endpoint State";
	case DWC3_DEPCMD_SETTRANSFRESOURCE:
		return "Set Endpoint Transfer Resource";
	case DWC3_DEPCMD_SETEPCONFIG:
		return "Set Endpoint Configuration";
	default:
		return "UNKNOWN command";
	}
}

int dwc3_send_gadget_generic_command(struct dwc3 *dwc, int cmd, u32 param)
{
	u32		timeout = 500;
	u32		reg;

	dwc3_writel(dwc->regs, DWC3_DGCMDPAR, param);
	dwc3_writel(dwc->regs, DWC3_DGCMD, cmd | DWC3_DGCMD_CMDACT);

	do {
		reg = dwc3_readl(dwc->regs, DWC3_DGCMD);
		if (!(reg & DWC3_DGCMD_CMDACT)) {
			dev_vdbg(dwc->dev, "Command Complete --> %d\n",
					DWC3_DGCMD_STATUS(reg));
			return 0;
		}

		/*
		 * We can't sleep here, because it's also called from
		 * interrupt context.
		 */
		timeout--;
		if (!timeout)
			return -ETIMEDOUT;
		udelay(1);
	} while (1);
}

int dwc3_send_gadget_ep_cmd(struct dwc3 *dwc, unsigned ep,
		unsigned cmd, struct dwc3_gadget_ep_cmd_params *params)
{
	struct dwc3_ep		*dep = dwc->eps[ep];
	u32			timeout = 500;
	u32			reg;

	dev_vdbg(dwc->dev, "%s: cmd '%s' params %08x %08x %08x\n",
			dep->name,
			dwc3_gadget_ep_cmd_string(cmd), params->param0,
			params->param1, params->param2);

	dwc3_writel(dwc->regs, DWC3_DEPCMDPAR0(ep), params->param0);
	dwc3_writel(dwc->regs, DWC3_DEPCMDPAR1(ep), params->param1);
	dwc3_writel(dwc->regs, DWC3_DEPCMDPAR2(ep), params->param2);

	dwc3_writel(dwc->regs, DWC3_DEPCMD(ep), cmd | DWC3_DEPCMD_CMDACT);
	do {
		reg = dwc3_readl(dwc->regs, DWC3_DEPCMD(ep));
		if (!(reg & DWC3_DEPCMD_CMDACT)) {
			dev_vdbg(dwc->dev, "Command Complete --> %d\n",
					DWC3_DEPCMD_STATUS(reg));
			return 0;
		}

		/*
		 * We can't sleep here, because it is also called from
		 * interrupt context.
		 */
		timeout--;
		if (!timeout)
			return -ETIMEDOUT;

		udelay(1);
	} while (1);
}

static dma_addr_t dwc3_trb_dma_offset(struct dwc3_ep *dep,
		struct dwc3_trb *trb)
{
	u32		offset = (char *) trb - (char *) dep->trb_pool;

	return dep->trb_pool_dma + offset;
}

static int dwc3_alloc_trb_pool(struct dwc3_ep *dep)
{
	struct dwc3		*dwc = dep->dwc;

	if (dep->trb_pool)
		return 0;

	if (dep->number == 0 || dep->number == 1)
		return 0;

	dep->trb_pool = dma_alloc_coherent(dwc->dev,
			sizeof(struct dwc3_trb) * DWC3_TRB_NUM,
			&dep->trb_pool_dma, GFP_KERNEL);
	if (!dep->trb_pool) {
		dev_err(dep->dwc->dev, "failed to allocate trb pool for %s\n",
				dep->name);
		return -ENOMEM;
	}

	return 0;
}

static void dwc3_free_trb_pool(struct dwc3_ep *dep)
{
	struct dwc3		*dwc = dep->dwc;

	dma_free_coherent(dwc->dev, sizeof(struct dwc3_trb) * DWC3_TRB_NUM,
			dep->trb_pool, dep->trb_pool_dma);

	dep->trb_pool = NULL;
	dep->trb_pool_dma = 0;
}

static int dwc3_gadget_start_config(struct dwc3 *dwc, struct dwc3_ep *dep)
{
	struct dwc3_gadget_ep_cmd_params params;
	u32			cmd;

	memset(&params, 0x00, sizeof(params));

	if (dep->number != 1) {
		cmd = DWC3_DEPCMD_DEPSTARTCFG;
		/* XferRscIdx == 0 for ep0 and 2 for the remaining */
		if (dep->number > 1) {
			if (dwc->start_config_issued)
				return 0;
			dwc->start_config_issued = true;
			cmd |= DWC3_DEPCMD_PARAM(2);
		}

		return dwc3_send_gadget_ep_cmd(dwc, 0, cmd, &params);
	}

	return 0;
}

static int dwc3_gadget_set_ep_config(struct dwc3 *dwc, struct dwc3_ep *dep,
		const struct usb_endpoint_descriptor *desc,
		const struct usb_ss_ep_comp_descriptor *comp_desc,
		bool ignore)
{
	struct dwc3_gadget_ep_cmd_params params;

	memset(&params, 0x00, sizeof(params));

	params.param0 = DWC3_DEPCFG_EP_TYPE(usb_endpoint_type(desc))
		| DWC3_DEPCFG_MAX_PACKET_SIZE(usb_endpoint_maxp(desc));

	/* Burst size is only needed in SuperSpeed mode */
	if (dwc->gadget.speed == USB_SPEED_SUPER) {
		u32 burst = dep->endpoint.maxburst - 1;

		params.param0 |= DWC3_DEPCFG_BURST_SIZE(burst);
	}

	if (ignore)
		params.param0 |= DWC3_DEPCFG_IGN_SEQ_NUM;

	params.param1 = DWC3_DEPCFG_XFER_COMPLETE_EN
		| DWC3_DEPCFG_XFER_NOT_READY_EN;

	if (usb_ss_max_streams(comp_desc) && usb_endpoint_xfer_bulk(desc)) {
		params.param1 |= DWC3_DEPCFG_STREAM_CAPABLE
			| DWC3_DEPCFG_STREAM_EVENT_EN;
		dep->stream_capable = true;
	}

	if (usb_endpoint_xfer_isoc(desc))
		params.param1 |= DWC3_DEPCFG_XFER_IN_PROGRESS_EN;

	/*
	 * We are doing 1:1 mapping for endpoints, meaning
	 * Physical Endpoints 2 maps to Logical Endpoint 2 and
	 * so on. We consider the direction bit as part of the physical
	 * endpoint number. So USB endpoint 0x81 is 0x03.
	 */
	params.param1 |= DWC3_DEPCFG_EP_NUMBER(dep->number);

	/*
	 * We must use the lower 16 TX FIFOs even though
	 * HW might have more
	 */
	if (dep->direction)
		params.param0 |= DWC3_DEPCFG_FIFO_NUMBER(dep->number >> 1);

	if (desc->bInterval) {
		params.param1 |= DWC3_DEPCFG_BINTERVAL_M1(desc->bInterval - 1);
		dep->interval = 1 << (desc->bInterval - 1);
	}

	return dwc3_send_gadget_ep_cmd(dwc, dep->number,
			DWC3_DEPCMD_SETEPCONFIG, &params);
}

static int dwc3_gadget_set_xfer_resource(struct dwc3 *dwc, struct dwc3_ep *dep)
{
	struct dwc3_gadget_ep_cmd_params params;

	memset(&params, 0x00, sizeof(params));

	params.param0 = DWC3_DEPXFERCFG_NUM_XFER_RES(1);

	return dwc3_send_gadget_ep_cmd(dwc, dep->number,
			DWC3_DEPCMD_SETTRANSFRESOURCE, &params);
}

/**
 * __dwc3_gadget_ep_enable - Initializes a HW endpoint
 * @dep: endpoint to be initialized
 * @desc: USB Endpoint Descriptor
 *
 * Caller should take care of locking
 */
static int __dwc3_gadget_ep_enable(struct dwc3_ep *dep,
		const struct usb_endpoint_descriptor *desc,
		const struct usb_ss_ep_comp_descriptor *comp_desc,
		bool ignore)
{
	struct dwc3		*dwc = dep->dwc;
	u32			reg;
	int			ret = -ENOMEM;

	if (!(dep->flags & DWC3_EP_ENABLED)) {
		ret = dwc3_gadget_start_config(dwc, dep);
		if (ret)
			return ret;
	}

	ret = dwc3_gadget_set_ep_config(dwc, dep, desc, comp_desc, ignore);
	if (ret)
		return ret;

	if (!(dep->flags & DWC3_EP_ENABLED)) {
		struct dwc3_trb	*trb_st_hw;
		struct dwc3_trb	*trb_link;

		ret = dwc3_gadget_set_xfer_resource(dwc, dep);
		if (ret)
			return ret;

		dep->endpoint.desc = desc;
		dep->comp_desc = comp_desc;
		dep->type = usb_endpoint_type(desc);
		dep->flags |= DWC3_EP_ENABLED;

		reg = dwc3_readl(dwc->regs, DWC3_DALEPENA);
		reg |= DWC3_DALEPENA_EP(dep->number);
		dwc3_writel(dwc->regs, DWC3_DALEPENA, reg);

		if (!usb_endpoint_xfer_isoc(desc))
			return 0;

		memset(&trb_link, 0, sizeof(trb_link));

		/* Link TRB for ISOC. The HWO bit is never reset */
		trb_st_hw = &dep->trb_pool[0];

		trb_link = &dep->trb_pool[DWC3_TRB_NUM - 1];

		trb_link->bpl = lower_32_bits(dwc3_trb_dma_offset(dep, trb_st_hw));
		trb_link->bph = upper_32_bits(dwc3_trb_dma_offset(dep, trb_st_hw));
		trb_link->ctrl |= DWC3_TRBCTL_LINK_TRB;
		trb_link->ctrl |= DWC3_TRB_CTRL_HWO;
	}

	return 0;
}

static void dwc3_stop_active_transfer(struct dwc3 *dwc, u32 epnum);
static void dwc3_remove_requests(struct dwc3 *dwc, struct dwc3_ep *dep)
{
	struct dwc3_request		*req;

	if (!list_empty(&dep->req_queued)) {
		dwc3_stop_active_transfer(dwc, dep->number);

		/* - giveback all requests to gadget driver */
		while (!list_empty(&dep->req_queued)) {
			req = next_request(&dep->req_queued);

			dwc3_gadget_giveback(dep, req, -ESHUTDOWN);
		}
	}

	while (!list_empty(&dep->request_list)) {
		req = next_request(&dep->request_list);

		dwc3_gadget_giveback(dep, req, -ESHUTDOWN);
	}
}

/**
 * __dwc3_gadget_ep_disable - Disables a HW endpoint
 * @dep: the endpoint to disable
 *
 * This function also removes requests which are currently processed ny the
 * hardware and those which are not yet scheduled.
 * Caller should take care of locking.
 */
static int __dwc3_gadget_ep_disable(struct dwc3_ep *dep)
{
	struct dwc3		*dwc = dep->dwc;
	u32			reg;

	dwc3_remove_requests(dwc, dep);

	reg = dwc3_readl(dwc->regs, DWC3_DALEPENA);
	reg &= ~DWC3_DALEPENA_EP(dep->number);
	dwc3_writel(dwc->regs, DWC3_DALEPENA, reg);

	dep->stream_capable = false;
	dep->endpoint.desc = NULL;
	dep->comp_desc = NULL;
	dep->type = 0;
	dep->flags = 0;

	return 0;
}

/* -------------------------------------------------------------------------- */

static int dwc3_gadget_ep0_enable(struct usb_ep *ep,
		const struct usb_endpoint_descriptor *desc)
{
	return -EINVAL;
}

static int dwc3_gadget_ep0_disable(struct usb_ep *ep)
{
	return -EINVAL;
}

/* -------------------------------------------------------------------------- */

static int dwc3_gadget_ep_enable(struct usb_ep *ep,
		const struct usb_endpoint_descriptor *desc)
{
	struct dwc3_ep			*dep;
	struct dwc3			*dwc;
	unsigned long			flags;
	int				ret;

	if (!ep || !desc || desc->bDescriptorType != USB_DT_ENDPOINT) {
		pr_debug("dwc3: invalid parameters\n");
		return -EINVAL;
	}

	if (!desc->wMaxPacketSize) {
		pr_debug("dwc3: missing wMaxPacketSize\n");
		return -EINVAL;
	}

	dep = to_dwc3_ep(ep);
	dwc = dep->dwc;

	if (dep->flags & DWC3_EP_ENABLED) {
		dev_WARN_ONCE(dwc->dev, true, "%s is already enabled\n",
				dep->name);
		return 0;
	}

	switch (usb_endpoint_type(desc)) {
	case USB_ENDPOINT_XFER_CONTROL:
		strlcat(dep->name, "-control", sizeof(dep->name));
		break;
	case USB_ENDPOINT_XFER_ISOC:
		strlcat(dep->name, "-isoc", sizeof(dep->name));
		break;
	case USB_ENDPOINT_XFER_BULK:
		strlcat(dep->name, "-bulk", sizeof(dep->name));
		break;
	case USB_ENDPOINT_XFER_INT:
		strlcat(dep->name, "-int", sizeof(dep->name));
		break;
	default:
		dev_err(dwc->dev, "invalid endpoint transfer type\n");
	}

	dev_vdbg(dwc->dev, "Enabling %s\n", dep->name);

	spin_lock_irqsave(&dwc->lock, flags);
	ret = __dwc3_gadget_ep_enable(dep, desc, ep->comp_desc, false);
	spin_unlock_irqrestore(&dwc->lock, flags);

	return ret;
}

static int dwc3_gadget_ep_disable(struct usb_ep *ep)
{
	struct dwc3_ep			*dep;
	struct dwc3			*dwc;
	unsigned long			flags;
	int				ret;

	if (!ep) {
		pr_debug("dwc3: invalid parameters\n");
		return -EINVAL;
	}

	dep = to_dwc3_ep(ep);
	dwc = dep->dwc;

	if (!(dep->flags & DWC3_EP_ENABLED)) {
		dev_WARN_ONCE(dwc->dev, true, "%s is already disabled\n",
				dep->name);
		return 0;
	}

	snprintf(dep->name, sizeof(dep->name), "ep%d%s",
			dep->number >> 1,
			(dep->number & 1) ? "in" : "out");

	spin_lock_irqsave(&dwc->lock, flags);
	ret = __dwc3_gadget_ep_disable(dep);
	spin_unlock_irqrestore(&dwc->lock, flags);

	return ret;
}

static struct usb_request *dwc3_gadget_ep_alloc_request(struct usb_ep *ep,
	gfp_t gfp_flags)
{
	struct dwc3_request		*req;
	struct dwc3_ep			*dep = to_dwc3_ep(ep);
	struct dwc3			*dwc = dep->dwc;

	req = kzalloc(sizeof(*req), gfp_flags);
	if (!req) {
		dev_err(dwc->dev, "not enough memory\n");
		return NULL;
	}

	req->epnum	= dep->number;
	req->dep	= dep;

	return &req->request;
}

static void dwc3_gadget_ep_free_request(struct usb_ep *ep,
		struct usb_request *request)
{
	struct dwc3_request		*req = to_dwc3_request(request);

	kfree(req);
}

/**
 * dwc3_prepare_one_trb - setup one TRB from one request
 * @dep: endpoint for which this request is prepared
 * @req: dwc3_request pointer
 */
static void dwc3_prepare_one_trb(struct dwc3_ep *dep,
		struct dwc3_request *req, dma_addr_t dma,
		unsigned length, unsigned last, unsigned chain, unsigned node)
{
	struct dwc3		*dwc = dep->dwc;
	struct dwc3_trb		*trb;

	dev_vdbg(dwc->dev, "%s: req %p dma %08llx length %d%s%s\n",
			dep->name, req, (unsigned long long) dma,
			length, last ? " last" : "",
			chain ? " chain" : "");

	/* Skip the LINK-TRB on ISOC */
	if (((dep->free_slot & DWC3_TRB_MASK) == DWC3_TRB_NUM - 1) &&
			usb_endpoint_xfer_isoc(dep->endpoint.desc))
		dep->free_slot++;

	trb = &dep->trb_pool[dep->free_slot & DWC3_TRB_MASK];

	if (!req->trb) {
		dwc3_gadget_move_request_queued(req);
		req->trb = trb;
		req->trb_dma = dwc3_trb_dma_offset(dep, trb);
		req->start_slot = dep->free_slot & DWC3_TRB_MASK;
	}

	dep->free_slot++;

	trb->size = DWC3_TRB_SIZE_LENGTH(length);
	trb->bpl = lower_32_bits(dma);
	trb->bph = upper_32_bits(dma);

	switch (usb_endpoint_type(dep->endpoint.desc)) {
	case USB_ENDPOINT_XFER_CONTROL:
		trb->ctrl = DWC3_TRBCTL_CONTROL_SETUP;
		break;

	case USB_ENDPOINT_XFER_ISOC:
		if (!node)
			trb->ctrl = DWC3_TRBCTL_ISOCHRONOUS_FIRST;
		else
			trb->ctrl = DWC3_TRBCTL_ISOCHRONOUS;

		if (!req->request.no_interrupt && !chain)
			trb->ctrl |= DWC3_TRB_CTRL_IOC;
		break;

	case USB_ENDPOINT_XFER_BULK:
	case USB_ENDPOINT_XFER_INT:
		trb->ctrl = DWC3_TRBCTL_NORMAL;
		break;
	default:
		/*
		 * This is only possible with faulty memory because we
		 * checked it already :)
		 */
		BUG();
	}

	if (usb_endpoint_xfer_isoc(dep->endpoint.desc)) {
		trb->ctrl |= DWC3_TRB_CTRL_ISP_IMI;
		trb->ctrl |= DWC3_TRB_CTRL_CSP;
	} else if (last) {
		trb->ctrl |= DWC3_TRB_CTRL_LST;
	}

	if (chain)
		trb->ctrl |= DWC3_TRB_CTRL_CHN;

	if (usb_endpoint_xfer_bulk(dep->endpoint.desc) && dep->stream_capable)
		trb->ctrl |= DWC3_TRB_CTRL_SID_SOFN(req->request.stream_id);

	trb->ctrl |= DWC3_TRB_CTRL_HWO;
}

/*
 * dwc3_prepare_trbs - setup TRBs from requests
 * @dep: endpoint for which requests are being prepared
 * @starting: true if the endpoint is idle and no requests are queued.
 *
 * The function goes through the requests list and sets up TRBs for the
 * transfers. The function returns once there are no more TRBs available or
 * it runs out of requests.
 */
static void dwc3_prepare_trbs(struct dwc3_ep *dep, bool starting)
{
	struct dwc3_request	*req, *n;
	u32			trbs_left;
	u32			max;
	unsigned int		last_one = 0;

	BUILD_BUG_ON_NOT_POWER_OF_2(DWC3_TRB_NUM);

	/* the first request must not be queued */
	trbs_left = (dep->busy_slot - dep->free_slot) & DWC3_TRB_MASK;

	/* Can't wrap around on a non-isoc EP since there's no link TRB */
	if (!usb_endpoint_xfer_isoc(dep->endpoint.desc)) {
		max = DWC3_TRB_NUM - (dep->free_slot & DWC3_TRB_MASK);
		if (trbs_left > max)
			trbs_left = max;
	}

	/*
	 * If busy & slot are equal than it is either full or empty. If we are
	 * starting to process requests then we are empty. Otherwise we are
	 * full and don't do anything
	 */
	if (!trbs_left) {
		if (!starting)
			return;
		trbs_left = DWC3_TRB_NUM;
		/*
		 * In case we start from scratch, we queue the ISOC requests
		 * starting from slot 1. This is done because we use ring
		 * buffer and have no LST bit to stop us. Instead, we place
		 * IOC bit every TRB_NUM/4. We try to avoid having an interrupt
		 * after the first request so we start at slot 1 and have
		 * 7 requests proceed before we hit the first IOC.
		 * Other transfer types don't use the ring buffer and are
		 * processed from the first TRB until the last one. Since we
		 * don't wrap around we have to start at the beginning.
		 */
		if (usb_endpoint_xfer_isoc(dep->endpoint.desc)) {
			dep->busy_slot = 1;
			dep->free_slot = 1;
		} else {
			dep->busy_slot = 0;
			dep->free_slot = 0;
		}
	}

	/* The last TRB is a link TRB, not used for xfer */
	if ((trbs_left <= 1) && usb_endpoint_xfer_isoc(dep->endpoint.desc))
		return;

	list_for_each_entry_safe(req, n, &dep->request_list, list) {
		unsigned	length;
		dma_addr_t	dma;
		last_one = false;

		if (req->request.num_mapped_sgs > 0) {
			struct usb_request *request = &req->request;
			struct scatterlist *sg = request->sg;
			struct scatterlist *s;
			int		i;

			for_each_sg(sg, s, request->num_mapped_sgs, i) {
				unsigned chain = true;

				length = sg_dma_len(s);
				dma = sg_dma_address(s);

				if (i == (request->num_mapped_sgs - 1) ||
						sg_is_last(s)) {
					if (list_is_last(&req->list,
							&dep->request_list))
						last_one = true;
					chain = false;
				}

				trbs_left--;
				if (!trbs_left)
					last_one = true;

				if (last_one)
					chain = false;

				dwc3_prepare_one_trb(dep, req, dma, length,
						last_one, chain, i);

				if (last_one)
					break;
			}
		} else {
			dma = req->request.dma;
			length = req->request.length;
			trbs_left--;

			if (!trbs_left)
				last_one = 1;

			/* Is this the last request? */
			if (list_is_last(&req->list, &dep->request_list))
				last_one = 1;

			dwc3_prepare_one_trb(dep, req, dma, length,
					last_one, false, 0);

			if (last_one)
				break;
		}
	}
}

static int __dwc3_gadget_kick_transfer(struct dwc3_ep *dep, u16 cmd_param,
		int start_new)
{
	struct dwc3_gadget_ep_cmd_params params;
	struct dwc3_request		*req;
	struct dwc3			*dwc = dep->dwc;
	int				ret;
	u32				cmd;

	if (start_new && (dep->flags & DWC3_EP_BUSY)) {
		dev_vdbg(dwc->dev, "%s: endpoint busy\n", dep->name);
		return -EBUSY;
	}
	dep->flags &= ~DWC3_EP_PENDING_REQUEST;

	/*
	 * If we are getting here after a short-out-packet we don't enqueue any
	 * new requests as we try to set the IOC bit only on the last request.
	 */
	if (start_new) {
		if (list_empty(&dep->req_queued))
			dwc3_prepare_trbs(dep, start_new);

		/* req points to the first request which will be sent */
		req = next_request(&dep->req_queued);
	} else {
		dwc3_prepare_trbs(dep, start_new);

		/*
		 * req points to the first request where HWO changed from 0 to 1
		 */
		req = next_request(&dep->req_queued);
	}
	if (!req) {
		dep->flags |= DWC3_EP_PENDING_REQUEST;
		return 0;
	}

	memset(&params, 0, sizeof(params));

	if (start_new) {
		params.param0 = upper_32_bits(req->trb_dma);
		params.param1 = lower_32_bits(req->trb_dma);
		cmd = DWC3_DEPCMD_STARTTRANSFER;
	} else {
		cmd = DWC3_DEPCMD_UPDATETRANSFER;
	}

	cmd |= DWC3_DEPCMD_PARAM(cmd_param);
	ret = dwc3_send_gadget_ep_cmd(dwc, dep->number, cmd, &params);
	if (ret < 0) {
		dev_dbg(dwc->dev, "failed to send STARTTRANSFER command\n");

		/*
		 * FIXME we need to iterate over the list of requests
		 * here and stop, unmap, free and del each of the linked
		 * requests instead of what we do now.
		 */
		usb_gadget_unmap_request(&dwc->gadget, &req->request,
				req->direction);
		list_del(&req->list);
		return ret;
	}

	dep->flags |= DWC3_EP_BUSY;

	if (start_new) {
		dep->resource_index = dwc3_gadget_ep_get_transfer_index(dwc,
				dep->number);
		WARN_ON_ONCE(!dep->resource_index);
	}

	return 0;
}

static void __dwc3_gadget_start_isoc(struct dwc3 *dwc,
		struct dwc3_ep *dep, u32 cur_uf)
{
	u32 uf;

	if (list_empty(&dep->request_list)) {
		dev_vdbg(dwc->dev, "ISOC ep %s run out for requests.\n",
			dep->name);
		dep->flags |= DWC3_EP_PENDING_REQUEST;
		return;
	}

	/* 4 micro frames in the future */
	uf = cur_uf + dep->interval * 4;

	__dwc3_gadget_kick_transfer(dep, uf, 1);
}

static void dwc3_gadget_start_isoc(struct dwc3 *dwc,
		struct dwc3_ep *dep, const struct dwc3_event_depevt *event)
{
	u32 cur_uf, mask;

	mask = ~(dep->interval - 1);
	cur_uf = event->parameters & mask;

	__dwc3_gadget_start_isoc(dwc, dep, cur_uf);
}

static int __dwc3_gadget_ep_queue(struct dwc3_ep *dep, struct dwc3_request *req)
{
	struct dwc3		*dwc = dep->dwc;
	int			ret;

	req->request.actual	= 0;
	req->request.status	= -EINPROGRESS;
	req->direction		= dep->direction;
	req->epnum		= dep->number;

	/*
	 * We only add to our list of requests now and
	 * start consuming the list once we get XferNotReady
	 * IRQ.
	 *
	 * That way, we avoid doing anything that we don't need
	 * to do now and defer it until the point we receive a
	 * particular token from the Host side.
	 *
	 * This will also avoid Host cancelling URBs due to too
	 * many NAKs.
	 */
	ret = usb_gadget_map_request(&dwc->gadget, &req->request,
			dep->direction);
	if (ret)
		return ret;

	list_add_tail(&req->list, &dep->request_list);

	/*
	 * There are a few special cases:
	 *
	 * 1. XferNotReady with empty list of requests. We need to kick the
	 *    transfer here in that situation, otherwise we will be NAKing
	 *    forever. If we get XferNotReady before gadget driver has a
	 *    chance to queue a request, we will ACK the IRQ but won't be
	 *    able to receive the data until the next request is queued.
	 *    The following code is handling exactly that.
	 *
	 */
	if (dep->flags & DWC3_EP_PENDING_REQUEST) {
		/*
		 * If xfernotready is already elapsed and it is a case
		 * of isoc transfer, then issue END TRANSFER, so that
		 * you can receive xfernotready again and can have
		 * notion of current microframe.
		 */
		if (usb_endpoint_xfer_isoc(dep->endpoint.desc)) {
			if (list_empty(&dep->req_queued)) {
				dwc3_stop_active_transfer(dwc, dep->number);
				dep->flags = DWC3_EP_ENABLED;
			}
			return 0;
		}

		ret = __dwc3_gadget_kick_transfer(dep, 0, true);
		if (ret && ret != -EBUSY)
			dev_dbg(dwc->dev, "%s: failed to kick transfers\n",
					dep->name);
		return ret;
	}

	/*
	 * 2. XferInProgress on Isoc EP with an active transfer. We need to
	 *    kick the transfer here after queuing a request, otherwise the
	 *    core may not see the modified TRB(s).
	 */
	if (usb_endpoint_xfer_isoc(dep->endpoint.desc) &&
			(dep->flags & DWC3_EP_BUSY) &&
			!(dep->flags & DWC3_EP_MISSED_ISOC)) {
		WARN_ON_ONCE(!dep->resource_index);
		ret = __dwc3_gadget_kick_transfer(dep, dep->resource_index,
				false);
		if (ret && ret != -EBUSY)
			dev_dbg(dwc->dev, "%s: failed to kick transfers\n",
					dep->name);
		return ret;
	}

	return 0;
}

static int dwc3_gadget_ep_queue(struct usb_ep *ep, struct usb_request *request,
	gfp_t gfp_flags)
{
	struct dwc3_request		*req = to_dwc3_request(request);
	struct dwc3_ep			*dep = to_dwc3_ep(ep);
	struct dwc3			*dwc = dep->dwc;

	unsigned long			flags;

	int				ret;

	if (!dep->endpoint.desc) {
		dev_dbg(dwc->dev, "trying to queue request %p to disabled %s\n",
				request, ep->name);
		return -ESHUTDOWN;
	}

	dev_vdbg(dwc->dev, "queing request %p to %s length %d\n",
			request, ep->name, request->length);

	spin_lock_irqsave(&dwc->lock, flags);
	ret = __dwc3_gadget_ep_queue(dep, req);
	spin_unlock_irqrestore(&dwc->lock, flags);

	return ret;
}

static int dwc3_gadget_ep_dequeue(struct usb_ep *ep,
		struct usb_request *request)
{
	struct dwc3_request		*req = to_dwc3_request(request);
	struct dwc3_request		*r = NULL;

	struct dwc3_ep			*dep = to_dwc3_ep(ep);
	struct dwc3			*dwc = dep->dwc;

	unsigned long			flags;
	int				ret = 0;

	spin_lock_irqsave(&dwc->lock, flags);

	list_for_each_entry(r, &dep->request_list, list) {
		if (r == req)
			break;
	}

	if (r != req) {
		list_for_each_entry(r, &dep->req_queued, list) {
			if (r == req)
				break;
		}
		if (r == req) {
			/* wait until it is processed */
			dwc3_stop_active_transfer(dwc, dep->number);
			goto out1;
		}
		dev_err(dwc->dev, "request %p was not queued to %s\n",
				request, ep->name);
		ret = -EINVAL;
		goto out0;
	}

out1:
	/* giveback the request */
	dwc3_gadget_giveback(dep, req, -ECONNRESET);

out0:
	spin_unlock_irqrestore(&dwc->lock, flags);

	return ret;
}

int __dwc3_gadget_ep_set_halt(struct dwc3_ep *dep, int value)
{
	struct dwc3_gadget_ep_cmd_params	params;
	struct dwc3				*dwc = dep->dwc;
	int					ret;

	memset(&params, 0x00, sizeof(params));

	if (value) {
		ret = dwc3_send_gadget_ep_cmd(dwc, dep->number,
			DWC3_DEPCMD_SETSTALL, &params);
		if (ret)
			dev_err(dwc->dev, "failed to %s STALL on %s\n",
					value ? "set" : "clear",
					dep->name);
		else
			dep->flags |= DWC3_EP_STALL;
	} else {
		if (dep->flags & DWC3_EP_WEDGE)
			return 0;

		ret = dwc3_send_gadget_ep_cmd(dwc, dep->number,
			DWC3_DEPCMD_CLEARSTALL, &params);
		if (ret)
			dev_err(dwc->dev, "failed to %s STALL on %s\n",
					value ? "set" : "clear",
					dep->name);
		else
			dep->flags &= ~DWC3_EP_STALL;
	}

	return ret;
}

static int dwc3_gadget_ep_set_halt(struct usb_ep *ep, int value)
{
	struct dwc3_ep			*dep = to_dwc3_ep(ep);
	struct dwc3			*dwc = dep->dwc;

	unsigned long			flags;

	int				ret;

	spin_lock_irqsave(&dwc->lock, flags);

	if (usb_endpoint_xfer_isoc(dep->endpoint.desc)) {
		dev_err(dwc->dev, "%s is of Isochronous type\n", dep->name);
		ret = -EINVAL;
		goto out;
	}

	ret = __dwc3_gadget_ep_set_halt(dep, value);
out:
	spin_unlock_irqrestore(&dwc->lock, flags);

	return ret;
}

static int dwc3_gadget_ep_set_wedge(struct usb_ep *ep)
{
	struct dwc3_ep			*dep = to_dwc3_ep(ep);
	struct dwc3			*dwc = dep->dwc;
	unsigned long			flags;

	spin_lock_irqsave(&dwc->lock, flags);
	dep->flags |= DWC3_EP_WEDGE;
	spin_unlock_irqrestore(&dwc->lock, flags);

	if (dep->number == 0 || dep->number == 1)
		return dwc3_gadget_ep0_set_halt(ep, 1);
	else
		return dwc3_gadget_ep_set_halt(ep, 1);
}

/* -------------------------------------------------------------------------- */

static struct usb_endpoint_descriptor dwc3_gadget_ep0_desc = {
	.bLength	= USB_DT_ENDPOINT_SIZE,
	.bDescriptorType = USB_DT_ENDPOINT,
	.bmAttributes	= USB_ENDPOINT_XFER_CONTROL,
};

static const struct usb_ep_ops dwc3_gadget_ep0_ops = {
	.enable		= dwc3_gadget_ep0_enable,
	.disable	= dwc3_gadget_ep0_disable,
	.alloc_request	= dwc3_gadget_ep_alloc_request,
	.free_request	= dwc3_gadget_ep_free_request,
	.queue		= dwc3_gadget_ep0_queue,
	.dequeue	= dwc3_gadget_ep_dequeue,
	.set_halt	= dwc3_gadget_ep0_set_halt,
	.set_wedge	= dwc3_gadget_ep_set_wedge,
};

static const struct usb_ep_ops dwc3_gadget_ep_ops = {
	.enable		= dwc3_gadget_ep_enable,
	.disable	= dwc3_gadget_ep_disable,
	.alloc_request	= dwc3_gadget_ep_alloc_request,
	.free_request	= dwc3_gadget_ep_free_request,
	.queue		= dwc3_gadget_ep_queue,
	.dequeue	= dwc3_gadget_ep_dequeue,
	.set_halt	= dwc3_gadget_ep_set_halt,
	.set_wedge	= dwc3_gadget_ep_set_wedge,
};

/* -------------------------------------------------------------------------- */

static int dwc3_gadget_get_frame(struct usb_gadget *g)
{
	struct dwc3		*dwc = gadget_to_dwc(g);
	u32			reg;

	reg = dwc3_readl(dwc->regs, DWC3_DSTS);
	return DWC3_DSTS_SOFFN(reg);
}

static int dwc3_gadget_wakeup(struct usb_gadget *g)
{
	struct dwc3		*dwc = gadget_to_dwc(g);

	unsigned long		timeout;
	unsigned long		flags;

	u32			reg;

	int			ret = 0;

	u8			link_state;
	u8			speed;

	spin_lock_irqsave(&dwc->lock, flags);

	/*
	 * According to the Databook Remote wakeup request should
	 * be issued only when the device is in early suspend state.
	 *
	 * We can check that via USB Link State bits in DSTS register.
	 */
	reg = dwc3_readl(dwc->regs, DWC3_DSTS);

	speed = reg & DWC3_DSTS_CONNECTSPD;
	if (speed == DWC3_DSTS_SUPERSPEED) {
		dev_dbg(dwc->dev, "no wakeup on SuperSpeed\n");
		ret = -EINVAL;
		goto out;
	}

	link_state = DWC3_DSTS_USBLNKST(reg);

	switch (link_state) {
	case DWC3_LINK_STATE_RX_DET:	/* in HS, means Early Suspend */
	case DWC3_LINK_STATE_U3:	/* in HS, means SUSPEND */
		break;
	default:
		dev_dbg(dwc->dev, "can't wakeup from link state %d\n",
				link_state);
		ret = -EINVAL;
		goto out;
	}

	ret = dwc3_gadget_set_link_state(dwc, DWC3_LINK_STATE_RECOV);
	if (ret < 0) {
		dev_err(dwc->dev, "failed to put link in Recovery\n");
		goto out;
	}

	/* Recent versions do this automatically */
	if (dwc->revision < DWC3_REVISION_194A) {
		/* write zeroes to Link Change Request */
		reg = dwc3_readl(dwc->regs, DWC3_DCTL);
		reg &= ~DWC3_DCTL_ULSTCHNGREQ_MASK;
		dwc3_writel(dwc->regs, DWC3_DCTL, reg);
	}

	/* poll until Link State changes to ON */
	timeout = jiffies + msecs_to_jiffies(100);

	while (!time_after(jiffies, timeout)) {
		reg = dwc3_readl(dwc->regs, DWC3_DSTS);

		/* in HS, means ON */
		if (DWC3_DSTS_USBLNKST(reg) == DWC3_LINK_STATE_U0)
			break;
	}

	if (DWC3_DSTS_USBLNKST(reg) != DWC3_LINK_STATE_U0) {
		dev_err(dwc->dev, "failed to send remote wakeup\n");
		ret = -EINVAL;
	}

out:
	spin_unlock_irqrestore(&dwc->lock, flags);

	return ret;
}

static int dwc3_gadget_set_selfpowered(struct usb_gadget *g,
		int is_selfpowered)
{
	struct dwc3		*dwc = gadget_to_dwc(g);
	unsigned long		flags;

	spin_lock_irqsave(&dwc->lock, flags);
	dwc->is_selfpowered = !!is_selfpowered;
	spin_unlock_irqrestore(&dwc->lock, flags);

	return 0;
}

static int dwc3_gadget_run_stop(struct dwc3 *dwc, int is_on)
{
	u32			reg;
	u32			timeout = 500;

	reg = dwc3_readl(dwc->regs, DWC3_DCTL);
	if (is_on) {
		if (dwc->revision <= DWC3_REVISION_187A) {
			reg &= ~DWC3_DCTL_TRGTULST_MASK;
			reg |= DWC3_DCTL_TRGTULST_RX_DET;
		}

		if (dwc->revision >= DWC3_REVISION_194A)
			reg &= ~DWC3_DCTL_KEEP_CONNECT;
		reg |= DWC3_DCTL_RUN_STOP;
	} else {
		reg &= ~DWC3_DCTL_RUN_STOP;
	}

	dwc3_writel(dwc->regs, DWC3_DCTL, reg);

	do {
		reg = dwc3_readl(dwc->regs, DWC3_DSTS);
		if (is_on) {
			if (!(reg & DWC3_DSTS_DEVCTRLHLT))
				break;
		} else {
			if (reg & DWC3_DSTS_DEVCTRLHLT)
				break;
		}
		timeout--;
		if (!timeout)
			return -ETIMEDOUT;
		udelay(1);
	} while (1);

	dev_vdbg(dwc->dev, "gadget %s data soft-%s\n",
			dwc->gadget_driver
			? dwc->gadget_driver->function : "no-function",
			is_on ? "connect" : "disconnect");

	return 0;
}

static int dwc3_gadget_pullup(struct usb_gadget *g, int is_on)
{
	struct dwc3		*dwc = gadget_to_dwc(g);
	unsigned long		flags;
	int			ret;

	is_on = !!is_on;

	spin_lock_irqsave(&dwc->lock, flags);
	ret = dwc3_gadget_run_stop(dwc, is_on);
	spin_unlock_irqrestore(&dwc->lock, flags);

	return ret;
}

static int dwc3_gadget_start(struct usb_gadget *g,
		struct usb_gadget_driver *driver)
{
	struct dwc3		*dwc = gadget_to_dwc(g);
	struct dwc3_ep		*dep;
	unsigned long		flags;
	int			ret = 0;
	u32			reg;

	spin_lock_irqsave(&dwc->lock, flags);

	if (dwc->gadget_driver) {
		dev_err(dwc->dev, "%s is already bound to %s\n",
				dwc->gadget.name,
				dwc->gadget_driver->driver.name);
		ret = -EBUSY;
		goto err0;
	}

	dwc->gadget_driver	= driver;
	dwc->gadget.dev.driver	= &driver->driver;

	reg = dwc3_readl(dwc->regs, DWC3_DCFG);
	reg &= ~(DWC3_DCFG_SPEED_MASK);

	/**
	 * WORKAROUND: DWC3 revision < 2.20a have an issue
	 * which would cause metastability state on Run/Stop
	 * bit if we try to force the IP to USB2-only mode.
	 *
	 * Because of that, we cannot configure the IP to any
	 * speed other than the SuperSpeed
	 *
	 * Refers to:
	 *
	 * STAR#9000525659: Clock Domain Crossing on DCTL in
	 * USB 2.0 Mode
	 */
	if (dwc->revision < DWC3_REVISION_220A)
		reg |= DWC3_DCFG_SUPERSPEED;
	else
		reg |= dwc->maximum_speed;
	dwc3_writel(dwc->regs, DWC3_DCFG, reg);

	dwc->start_config_issued = false;

	/* Start with SuperSpeed Default */
	dwc3_gadget_ep0_desc.wMaxPacketSize = cpu_to_le16(512);

	dep = dwc->eps[0];
	ret = __dwc3_gadget_ep_enable(dep, &dwc3_gadget_ep0_desc, NULL, false);
	if (ret) {
		dev_err(dwc->dev, "failed to enable %s\n", dep->name);
		goto err0;
	}

	dep = dwc->eps[1];
	ret = __dwc3_gadget_ep_enable(dep, &dwc3_gadget_ep0_desc, NULL, false);
	if (ret) {
		dev_err(dwc->dev, "failed to enable %s\n", dep->name);
		goto err1;
	}

	/* begin to receive SETUP packets */
	dwc->ep0state = EP0_SETUP_PHASE;
	dwc3_ep0_out_start(dwc);

	spin_unlock_irqrestore(&dwc->lock, flags);

	return 0;

err1:
	__dwc3_gadget_ep_disable(dwc->eps[0]);

err0:
	spin_unlock_irqrestore(&dwc->lock, flags);

	return ret;
}

static int dwc3_gadget_stop(struct usb_gadget *g,
		struct usb_gadget_driver *driver)
{
	struct dwc3		*dwc = gadget_to_dwc(g);
	unsigned long		flags;

	spin_lock_irqsave(&dwc->lock, flags);

	__dwc3_gadget_ep_disable(dwc->eps[0]);
	__dwc3_gadget_ep_disable(dwc->eps[1]);

	dwc->gadget_driver	= NULL;
	dwc->gadget.dev.driver	= NULL;

	spin_unlock_irqrestore(&dwc->lock, flags);

	return 0;
}

static const struct usb_gadget_ops dwc3_gadget_ops = {
	.get_frame		= dwc3_gadget_get_frame,
	.wakeup			= dwc3_gadget_wakeup,
	.set_selfpowered	= dwc3_gadget_set_selfpowered,
	.pullup			= dwc3_gadget_pullup,
	.udc_start		= dwc3_gadget_start,
	.udc_stop		= dwc3_gadget_stop,
};

/* -------------------------------------------------------------------------- */

static int dwc3_gadget_init_endpoints(struct dwc3 *dwc)
{
	struct dwc3_ep			*dep;
	u8				epnum;

	INIT_LIST_HEAD(&dwc->gadget.ep_list);

	for (epnum = 0; epnum < DWC3_ENDPOINTS_NUM; epnum++) {
		dep = kzalloc(sizeof(*dep), GFP_KERNEL);
		if (!dep) {
			dev_err(dwc->dev, "can't allocate endpoint %d\n",
					epnum);
			return -ENOMEM;
		}

		dep->dwc = dwc;
		dep->number = epnum;
		dwc->eps[epnum] = dep;

		snprintf(dep->name, sizeof(dep->name), "ep%d%s", epnum >> 1,
				(epnum & 1) ? "in" : "out");
		dep->endpoint.name = dep->name;
		dep->direction = (epnum & 1);

		if (epnum == 0 || epnum == 1) {
			dep->endpoint.maxpacket = 512;
			dep->endpoint.maxburst = 1;
			dep->endpoint.ops = &dwc3_gadget_ep0_ops;
			if (!epnum)
				dwc->gadget.ep0 = &dep->endpoint;
		} else {
			int		ret;

			dep->endpoint.maxpacket = 1024;
			dep->endpoint.max_streams = 15;
			dep->endpoint.ops = &dwc3_gadget_ep_ops;
			list_add_tail(&dep->endpoint.ep_list,
					&dwc->gadget.ep_list);

			ret = dwc3_alloc_trb_pool(dep);
			if (ret)
				return ret;
		}

		INIT_LIST_HEAD(&dep->request_list);
		INIT_LIST_HEAD(&dep->req_queued);
	}

	return 0;
}

static void dwc3_gadget_free_endpoints(struct dwc3 *dwc)
{
	struct dwc3_ep			*dep;
	u8				epnum;

	for (epnum = 0; epnum < DWC3_ENDPOINTS_NUM; epnum++) {
		dep = dwc->eps[epnum];
		dwc3_free_trb_pool(dep);

		if (epnum != 0 && epnum != 1)
			list_del(&dep->endpoint.ep_list);

		kfree(dep);
	}
}

static void dwc3_gadget_release(struct device *dev)
{
	dev_dbg(dev, "%s\n", __func__);
}

/* -------------------------------------------------------------------------- */
static int __dwc3_cleanup_done_trbs(struct dwc3 *dwc, struct dwc3_ep *dep,
		struct dwc3_request *req, struct dwc3_trb *trb,
		const struct dwc3_event_depevt *event, int status)
{
	unsigned int		count;
	unsigned int		s_pkt = 0;
	unsigned int		trb_status;

	if ((trb->ctrl & DWC3_TRB_CTRL_HWO) && status != -ESHUTDOWN)
		/*
		 * We continue despite the error. There is not much we
		 * can do. If we don't clean it up we loop forever. If
		 * we skip the TRB then it gets overwritten after a
		 * while since we use them in a ring buffer. A BUG()
		 * would help. Lets hope that if this occurs, someone
		 * fixes the root cause instead of looking away :)
		 */
		dev_err(dwc->dev, "%s's TRB (%p) still owned by HW\n",
				dep->name, trb);
	count = trb->size & DWC3_TRB_SIZE_MASK;

	if (dep->direction) {
		if (count) {
			trb_status = DWC3_TRB_SIZE_TRBSTS(trb->size);
			if (trb_status == DWC3_TRBSTS_MISSED_ISOC) {
				dev_dbg(dwc->dev, "incomplete IN transfer %s\n",
						dep->name);
				/*
				 * If missed isoc occurred and there is
				 * no request queued then issue END
				 * TRANSFER, so that core generates
				 * next xfernotready and we will issue
				 * a fresh START TRANSFER.
				 * If there are still queued request
				 * then wait, do not issue either END
				 * or UPDATE TRANSFER, just attach next
				 * request in request_list during
				 * giveback.If any future queued request
				 * is successfully transferred then we
				 * will issue UPDATE TRANSFER for all
				 * request in the request_list.
				 */
				dep->flags |= DWC3_EP_MISSED_ISOC;
			} else {
				dev_err(dwc->dev, "incomplete IN transfer %s\n",
						dep->name);
				status = -ECONNRESET;
			}
		} else {
			dep->flags &= ~DWC3_EP_MISSED_ISOC;
		}
	} else {
		if (count && (event->status & DEPEVT_STATUS_SHORT))
			s_pkt = 1;
	}

	/*
	 * We assume here we will always receive the entire data block
	 * which we should receive. Meaning, if we program RX to
	 * receive 4K but we receive only 2K, we assume that's all we
	 * should receive and we simply bounce the request back to the
	 * gadget driver for further processing.
	 */
	req->request.actual += req->request.length - count;
	if (s_pkt)
		return 1;
	if ((event->status & DEPEVT_STATUS_LST) &&
			(trb->ctrl & (DWC3_TRB_CTRL_LST |
				DWC3_TRB_CTRL_HWO)))
		return 1;
	if ((event->status & DEPEVT_STATUS_IOC) &&
			(trb->ctrl & DWC3_TRB_CTRL_IOC))
		return 1;
	return 0;
}

static int dwc3_cleanup_done_reqs(struct dwc3 *dwc, struct dwc3_ep *dep,
		const struct dwc3_event_depevt *event, int status)
{
	struct dwc3_request	*req;
	struct dwc3_trb		*trb;
	unsigned int		slot;
	unsigned int		i;
	int			ret;

	do {
		req = next_request(&dep->req_queued);
		if (!req) {
			WARN_ON_ONCE(1);
			return 1;
		}
		i = 0;
		do {
			slot = req->start_slot + i;
			if ((slot == DWC3_TRB_NUM - 1) &&
				usb_endpoint_xfer_isoc(dep->endpoint.desc))
				slot++;
			slot %= DWC3_TRB_NUM;
			trb = &dep->trb_pool[slot];
<<<<<<< HEAD

			ret = __dwc3_cleanup_done_trbs(dwc, dep, req, trb,
					event, status);
			if (ret)
				break;
		}while (++i < req->request.num_mapped_sgs);

		dwc3_gadget_giveback(dep, req, status);

		if (ret)
			break;
	} while (1);

=======

			ret = __dwc3_cleanup_done_trbs(dwc, dep, req, trb,
					event, status);
			if (ret)
				break;
		}while (++i < req->request.num_mapped_sgs);

		dwc3_gadget_giveback(dep, req, status);

		if (ret)
			break;
	} while (1);

>>>>>>> a937536b
	if (usb_endpoint_xfer_isoc(dep->endpoint.desc) &&
			list_empty(&dep->req_queued)) {
		if (list_empty(&dep->request_list)) {
			/*
			 * If there is no entry in request list then do
			 * not issue END TRANSFER now. Just set PENDING
			 * flag, so that END TRANSFER is issued when an
			 * entry is added into request list.
			 */
			dep->flags = DWC3_EP_PENDING_REQUEST;
		} else {
			dwc3_stop_active_transfer(dwc, dep->number);
			dep->flags = DWC3_EP_ENABLED;
		}
		return 1;
	}

	if ((event->status & DEPEVT_STATUS_IOC) &&
			(trb->ctrl & DWC3_TRB_CTRL_IOC))
		return 0;
	return 1;
}

static void dwc3_endpoint_transfer_complete(struct dwc3 *dwc,
		struct dwc3_ep *dep, const struct dwc3_event_depevt *event,
		int start_new)
{
	unsigned		status = 0;
	int			clean_busy;

	if (event->status & DEPEVT_STATUS_BUSERR)
		status = -ECONNRESET;

	clean_busy = dwc3_cleanup_done_reqs(dwc, dep, event, status);
	if (clean_busy)
		dep->flags &= ~DWC3_EP_BUSY;

	/*
	 * WORKAROUND: This is the 2nd half of U1/U2 -> U0 workaround.
	 * See dwc3_gadget_linksts_change_interrupt() for 1st half.
	 */
	if (dwc->revision < DWC3_REVISION_183A) {
		u32		reg;
		int		i;

		for (i = 0; i < DWC3_ENDPOINTS_NUM; i++) {
			dep = dwc->eps[i];

			if (!(dep->flags & DWC3_EP_ENABLED))
				continue;

			if (!list_empty(&dep->req_queued))
				return;
		}

		reg = dwc3_readl(dwc->regs, DWC3_DCTL);
		reg |= dwc->u1u2;
		dwc3_writel(dwc->regs, DWC3_DCTL, reg);

		dwc->u1u2 = 0;
	}
}

static void dwc3_endpoint_interrupt(struct dwc3 *dwc,
		const struct dwc3_event_depevt *event)
{
	struct dwc3_ep		*dep;
	u8			epnum = event->endpoint_number;

	dep = dwc->eps[epnum];

	if (!(dep->flags & DWC3_EP_ENABLED))
		return;

	dev_vdbg(dwc->dev, "%s: %s\n", dep->name,
			dwc3_ep_event_string(event->endpoint_event));

	if (epnum == 0 || epnum == 1) {
		dwc3_ep0_interrupt(dwc, event);
		return;
	}

	switch (event->endpoint_event) {
	case DWC3_DEPEVT_XFERCOMPLETE:
		dep->resource_index = 0;

		if (usb_endpoint_xfer_isoc(dep->endpoint.desc)) {
			dev_dbg(dwc->dev, "%s is an Isochronous endpoint\n",
					dep->name);
			return;
		}

		dwc3_endpoint_transfer_complete(dwc, dep, event, 1);
		break;
	case DWC3_DEPEVT_XFERINPROGRESS:
		if (!usb_endpoint_xfer_isoc(dep->endpoint.desc)) {
			dev_dbg(dwc->dev, "%s is not an Isochronous endpoint\n",
					dep->name);
			return;
		}

		dwc3_endpoint_transfer_complete(dwc, dep, event, 0);
		break;
	case DWC3_DEPEVT_XFERNOTREADY:
		if (usb_endpoint_xfer_isoc(dep->endpoint.desc)) {
			dwc3_gadget_start_isoc(dwc, dep, event);
		} else {
			int ret;

			dev_vdbg(dwc->dev, "%s: reason %s\n",
					dep->name, event->status &
					DEPEVT_STATUS_TRANSFER_ACTIVE
					? "Transfer Active"
					: "Transfer Not Active");

			ret = __dwc3_gadget_kick_transfer(dep, 0, 1);
			if (!ret || ret == -EBUSY)
				return;

			dev_dbg(dwc->dev, "%s: failed to kick transfers\n",
					dep->name);
		}

		break;
	case DWC3_DEPEVT_STREAMEVT:
		if (!usb_endpoint_xfer_bulk(dep->endpoint.desc)) {
			dev_err(dwc->dev, "Stream event for non-Bulk %s\n",
					dep->name);
			return;
		}

		switch (event->status) {
		case DEPEVT_STREAMEVT_FOUND:
			dev_vdbg(dwc->dev, "Stream %d found and started\n",
					event->parameters);

			break;
		case DEPEVT_STREAMEVT_NOTFOUND:
			/* FALLTHROUGH */
		default:
			dev_dbg(dwc->dev, "Couldn't find suitable stream\n");
		}
		break;
	case DWC3_DEPEVT_RXTXFIFOEVT:
		dev_dbg(dwc->dev, "%s FIFO Overrun\n", dep->name);
		break;
	case DWC3_DEPEVT_EPCMDCMPLT:
		dev_vdbg(dwc->dev, "Endpoint Command Complete\n");
		break;
	}
}

static void dwc3_disconnect_gadget(struct dwc3 *dwc)
{
	if (dwc->gadget_driver && dwc->gadget_driver->disconnect) {
		spin_unlock(&dwc->lock);
		dwc->gadget_driver->disconnect(&dwc->gadget);
		spin_lock(&dwc->lock);
	}
}

static void dwc3_stop_active_transfer(struct dwc3 *dwc, u32 epnum)
{
	struct dwc3_ep *dep;
	struct dwc3_gadget_ep_cmd_params params;
	u32 cmd;
	int ret;

	dep = dwc->eps[epnum];

	if (!dep->resource_index)
		return;

	/*
	 * NOTICE: We are violating what the Databook says about the
	 * EndTransfer command. Ideally we would _always_ wait for the
	 * EndTransfer Command Completion IRQ, but that's causing too
	 * much trouble synchronizing between us and gadget driver.
	 *
	 * We have discussed this with the IP Provider and it was
	 * suggested to giveback all requests here, but give HW some
	 * extra time to synchronize with the interconnect. We're using
	 * an arbitraty 100us delay for that.
	 *
	 * Note also that a similar handling was tested by Synopsys
	 * (thanks a lot Paul) and nothing bad has come out of it.
	 * In short, what we're doing is:
	 *
	 * - Issue EndTransfer WITH CMDIOC bit set
	 * - Wait 100us
	 */

	cmd = DWC3_DEPCMD_ENDTRANSFER;
	cmd |= DWC3_DEPCMD_HIPRI_FORCERM | DWC3_DEPCMD_CMDIOC;
	cmd |= DWC3_DEPCMD_PARAM(dep->resource_index);
	memset(&params, 0, sizeof(params));
	ret = dwc3_send_gadget_ep_cmd(dwc, dep->number, cmd, &params);
	WARN_ON_ONCE(ret);
	dep->resource_index = 0;
	dep->flags &= ~DWC3_EP_BUSY;
	udelay(100);
}

static void dwc3_stop_active_transfers(struct dwc3 *dwc)
{
	u32 epnum;

	for (epnum = 2; epnum < DWC3_ENDPOINTS_NUM; epnum++) {
		struct dwc3_ep *dep;

		dep = dwc->eps[epnum];
		if (!(dep->flags & DWC3_EP_ENABLED))
			continue;

		dwc3_remove_requests(dwc, dep);
	}
}

static void dwc3_clear_stall_all_ep(struct dwc3 *dwc)
{
	u32 epnum;

	for (epnum = 1; epnum < DWC3_ENDPOINTS_NUM; epnum++) {
		struct dwc3_ep *dep;
		struct dwc3_gadget_ep_cmd_params params;
		int ret;

		dep = dwc->eps[epnum];

		if (!(dep->flags & DWC3_EP_STALL))
			continue;

		dep->flags &= ~DWC3_EP_STALL;

		memset(&params, 0, sizeof(params));
		ret = dwc3_send_gadget_ep_cmd(dwc, dep->number,
				DWC3_DEPCMD_CLEARSTALL, &params);
		WARN_ON_ONCE(ret);
	}
}

static void dwc3_gadget_disconnect_interrupt(struct dwc3 *dwc)
{
	int			reg;

	dev_vdbg(dwc->dev, "%s\n", __func__);

	reg = dwc3_readl(dwc->regs, DWC3_DCTL);
	reg &= ~DWC3_DCTL_INITU1ENA;
	dwc3_writel(dwc->regs, DWC3_DCTL, reg);

	reg &= ~DWC3_DCTL_INITU2ENA;
	dwc3_writel(dwc->regs, DWC3_DCTL, reg);

	dwc3_disconnect_gadget(dwc);
	dwc->start_config_issued = false;

	dwc->gadget.speed = USB_SPEED_UNKNOWN;
	dwc->setup_packet_pending = false;
}

static void dwc3_gadget_usb3_phy_suspend(struct dwc3 *dwc, int suspend)
{
	u32			reg;

	reg = dwc3_readl(dwc->regs, DWC3_GUSB3PIPECTL(0));

	if (suspend)
		reg |= DWC3_GUSB3PIPECTL_SUSPHY;
	else
		reg &= ~DWC3_GUSB3PIPECTL_SUSPHY;

	dwc3_writel(dwc->regs, DWC3_GUSB3PIPECTL(0), reg);
}

static void dwc3_gadget_usb2_phy_suspend(struct dwc3 *dwc, int suspend)
{
	u32			reg;

	reg = dwc3_readl(dwc->regs, DWC3_GUSB2PHYCFG(0));

	if (suspend)
		reg |= DWC3_GUSB2PHYCFG_SUSPHY;
	else
		reg &= ~DWC3_GUSB2PHYCFG_SUSPHY;

	dwc3_writel(dwc->regs, DWC3_GUSB2PHYCFG(0), reg);
}

static void dwc3_gadget_reset_interrupt(struct dwc3 *dwc)
{
	u32			reg;

	dev_vdbg(dwc->dev, "%s\n", __func__);

	/*
	 * WORKAROUND: DWC3 revisions <1.88a have an issue which
	 * would cause a missing Disconnect Event if there's a
	 * pending Setup Packet in the FIFO.
	 *
	 * There's no suggested workaround on the official Bug
	 * report, which states that "unless the driver/application
	 * is doing any special handling of a disconnect event,
	 * there is no functional issue".
	 *
	 * Unfortunately, it turns out that we _do_ some special
	 * handling of a disconnect event, namely complete all
	 * pending transfers, notify gadget driver of the
	 * disconnection, and so on.
	 *
	 * Our suggested workaround is to follow the Disconnect
	 * Event steps here, instead, based on a setup_packet_pending
	 * flag. Such flag gets set whenever we have a XferNotReady
	 * event on EP0 and gets cleared on XferComplete for the
	 * same endpoint.
	 *
	 * Refers to:
	 *
	 * STAR#9000466709: RTL: Device : Disconnect event not
	 * generated if setup packet pending in FIFO
	 */
	if (dwc->revision < DWC3_REVISION_188A) {
		if (dwc->setup_packet_pending)
			dwc3_gadget_disconnect_interrupt(dwc);
	}

	/* after reset -> Default State */
	dwc->dev_state = DWC3_DEFAULT_STATE;

	/* Recent versions support automatic phy suspend and don't need this */
	if (dwc->revision < DWC3_REVISION_194A) {
		/* Resume PHYs */
		dwc3_gadget_usb2_phy_suspend(dwc, false);
		dwc3_gadget_usb3_phy_suspend(dwc, false);
	}

	if (dwc->gadget.speed != USB_SPEED_UNKNOWN)
		dwc3_disconnect_gadget(dwc);

	reg = dwc3_readl(dwc->regs, DWC3_DCTL);
	reg &= ~DWC3_DCTL_TSTCTRL_MASK;
	dwc3_writel(dwc->regs, DWC3_DCTL, reg);
	dwc->test_mode = false;

	dwc3_stop_active_transfers(dwc);
	dwc3_clear_stall_all_ep(dwc);
	dwc->start_config_issued = false;

	/* Reset device address to zero */
	reg = dwc3_readl(dwc->regs, DWC3_DCFG);
	reg &= ~(DWC3_DCFG_DEVADDR_MASK);
	dwc3_writel(dwc->regs, DWC3_DCFG, reg);
}

static void dwc3_update_ram_clk_sel(struct dwc3 *dwc, u32 speed)
{
	u32 reg;
	u32 usb30_clock = DWC3_GCTL_CLK_BUS;

	/*
	 * We change the clock only at SS but I dunno why I would want to do
	 * this. Maybe it becomes part of the power saving plan.
	 */

	if (speed != DWC3_DSTS_SUPERSPEED)
		return;

	/*
	 * RAMClkSel is reset to 0 after USB reset, so it must be reprogrammed
	 * each time on Connect Done.
	 */
	if (!usb30_clock)
		return;

	reg = dwc3_readl(dwc->regs, DWC3_GCTL);
	reg |= DWC3_GCTL_RAMCLKSEL(usb30_clock);
	dwc3_writel(dwc->regs, DWC3_GCTL, reg);
}

static void dwc3_gadget_phy_suspend(struct dwc3 *dwc, u8 speed)
{
	switch (speed) {
	case USB_SPEED_SUPER:
		dwc3_gadget_usb2_phy_suspend(dwc, true);
		break;
	case USB_SPEED_HIGH:
	case USB_SPEED_FULL:
	case USB_SPEED_LOW:
		dwc3_gadget_usb3_phy_suspend(dwc, true);
		break;
	}
}

static void dwc3_gadget_conndone_interrupt(struct dwc3 *dwc)
{
	struct dwc3_ep		*dep;
	int			ret;
	u32			reg;
	u8			speed;

	dev_vdbg(dwc->dev, "%s\n", __func__);

	reg = dwc3_readl(dwc->regs, DWC3_DSTS);
	speed = reg & DWC3_DSTS_CONNECTSPD;
	dwc->speed = speed;

	dwc3_update_ram_clk_sel(dwc, speed);

	switch (speed) {
	case DWC3_DCFG_SUPERSPEED:
		/*
		 * WORKAROUND: DWC3 revisions <1.90a have an issue which
		 * would cause a missing USB3 Reset event.
		 *
		 * In such situations, we should force a USB3 Reset
		 * event by calling our dwc3_gadget_reset_interrupt()
		 * routine.
		 *
		 * Refers to:
		 *
		 * STAR#9000483510: RTL: SS : USB3 reset event may
		 * not be generated always when the link enters poll
		 */
		if (dwc->revision < DWC3_REVISION_190A)
			dwc3_gadget_reset_interrupt(dwc);

		dwc3_gadget_ep0_desc.wMaxPacketSize = cpu_to_le16(512);
		dwc->gadget.ep0->maxpacket = 512;
		dwc->gadget.speed = USB_SPEED_SUPER;
		break;
	case DWC3_DCFG_HIGHSPEED:
		dwc3_gadget_ep0_desc.wMaxPacketSize = cpu_to_le16(64);
		dwc->gadget.ep0->maxpacket = 64;
		dwc->gadget.speed = USB_SPEED_HIGH;
		break;
	case DWC3_DCFG_FULLSPEED2:
	case DWC3_DCFG_FULLSPEED1:
		dwc3_gadget_ep0_desc.wMaxPacketSize = cpu_to_le16(64);
		dwc->gadget.ep0->maxpacket = 64;
		dwc->gadget.speed = USB_SPEED_FULL;
		break;
	case DWC3_DCFG_LOWSPEED:
		dwc3_gadget_ep0_desc.wMaxPacketSize = cpu_to_le16(8);
		dwc->gadget.ep0->maxpacket = 8;
		dwc->gadget.speed = USB_SPEED_LOW;
		break;
	}

	/* Enable USB2 LPM Capability */

	if ((dwc->revision > DWC3_REVISION_194A)
			&& (speed != DWC3_DCFG_SUPERSPEED)) {
		reg = dwc3_readl(dwc->regs, DWC3_DCFG);
		reg |= DWC3_DCFG_LPM_CAP;
		dwc3_writel(dwc->regs, DWC3_DCFG, reg);

		reg = dwc3_readl(dwc->regs, DWC3_DCTL);
		reg &= ~(DWC3_DCTL_HIRD_THRES_MASK | DWC3_DCTL_L1_HIBER_EN);

		/*
		 * TODO: This should be configurable. For now using
		 * maximum allowed HIRD threshold value of 0b1100
		 */
		reg |= DWC3_DCTL_HIRD_THRES(12);

		dwc3_writel(dwc->regs, DWC3_DCTL, reg);
	}

	/* Recent versions support automatic phy suspend and don't need this */
	if (dwc->revision < DWC3_REVISION_194A) {
		/* Suspend unneeded PHY */
		dwc3_gadget_phy_suspend(dwc, dwc->gadget.speed);
	}

	dep = dwc->eps[0];
	ret = __dwc3_gadget_ep_enable(dep, &dwc3_gadget_ep0_desc, NULL, true);
	if (ret) {
		dev_err(dwc->dev, "failed to enable %s\n", dep->name);
		return;
	}

	dep = dwc->eps[1];
	ret = __dwc3_gadget_ep_enable(dep, &dwc3_gadget_ep0_desc, NULL, true);
	if (ret) {
		dev_err(dwc->dev, "failed to enable %s\n", dep->name);
		return;
	}

	/*
	 * Configure PHY via GUSB3PIPECTLn if required.
	 *
	 * Update GTXFIFOSIZn
	 *
	 * In both cases reset values should be sufficient.
	 */
}

static void dwc3_gadget_wakeup_interrupt(struct dwc3 *dwc)
{
	dev_vdbg(dwc->dev, "%s\n", __func__);

	/*
	 * TODO take core out of low power mode when that's
	 * implemented.
	 */

	dwc->gadget_driver->resume(&dwc->gadget);
}

static void dwc3_gadget_linksts_change_interrupt(struct dwc3 *dwc,
		unsigned int evtinfo)
{
	enum dwc3_link_state	next = evtinfo & DWC3_LINK_STATE_MASK;

	/*
	 * WORKAROUND: DWC3 Revisions <1.83a have an issue which, depending
	 * on the link partner, the USB session might do multiple entry/exit
	 * of low power states before a transfer takes place.
	 *
	 * Due to this problem, we might experience lower throughput. The
	 * suggested workaround is to disable DCTL[12:9] bits if we're
	 * transitioning from U1/U2 to U0 and enable those bits again
	 * after a transfer completes and there are no pending transfers
	 * on any of the enabled endpoints.
	 *
	 * This is the first half of that workaround.
	 *
	 * Refers to:
	 *
	 * STAR#9000446952: RTL: Device SS : if U1/U2 ->U0 takes >128us
	 * core send LGO_Ux entering U0
	 */
	if (dwc->revision < DWC3_REVISION_183A) {
		if (next == DWC3_LINK_STATE_U0) {
			u32	u1u2;
			u32	reg;

			switch (dwc->link_state) {
			case DWC3_LINK_STATE_U1:
			case DWC3_LINK_STATE_U2:
				reg = dwc3_readl(dwc->regs, DWC3_DCTL);
				u1u2 = reg & (DWC3_DCTL_INITU2ENA
						| DWC3_DCTL_ACCEPTU2ENA
						| DWC3_DCTL_INITU1ENA
						| DWC3_DCTL_ACCEPTU1ENA);

				if (!dwc->u1u2)
					dwc->u1u2 = reg & u1u2;

				reg &= ~u1u2;

				dwc3_writel(dwc->regs, DWC3_DCTL, reg);
				break;
			default:
				/* do nothing */
				break;
			}
		}
	}

	dwc->link_state = next;

	dev_vdbg(dwc->dev, "%s link %d\n", __func__, dwc->link_state);
}

static void dwc3_gadget_interrupt(struct dwc3 *dwc,
		const struct dwc3_event_devt *event)
{
	switch (event->type) {
	case DWC3_DEVICE_EVENT_DISCONNECT:
		dwc3_gadget_disconnect_interrupt(dwc);
		break;
	case DWC3_DEVICE_EVENT_RESET:
		dwc3_gadget_reset_interrupt(dwc);
		break;
	case DWC3_DEVICE_EVENT_CONNECT_DONE:
		dwc3_gadget_conndone_interrupt(dwc);
		break;
	case DWC3_DEVICE_EVENT_WAKEUP:
		dwc3_gadget_wakeup_interrupt(dwc);
		break;
	case DWC3_DEVICE_EVENT_LINK_STATUS_CHANGE:
		dwc3_gadget_linksts_change_interrupt(dwc, event->event_info);
		break;
	case DWC3_DEVICE_EVENT_EOPF:
		dev_vdbg(dwc->dev, "End of Periodic Frame\n");
		break;
	case DWC3_DEVICE_EVENT_SOF:
		dev_vdbg(dwc->dev, "Start of Periodic Frame\n");
		break;
	case DWC3_DEVICE_EVENT_ERRATIC_ERROR:
		dev_vdbg(dwc->dev, "Erratic Error\n");
		break;
	case DWC3_DEVICE_EVENT_CMD_CMPL:
		dev_vdbg(dwc->dev, "Command Complete\n");
		break;
	case DWC3_DEVICE_EVENT_OVERFLOW:
		dev_vdbg(dwc->dev, "Overflow\n");
		break;
	default:
		dev_dbg(dwc->dev, "UNKNOWN IRQ %d\n", event->type);
	}
}

static void dwc3_process_event_entry(struct dwc3 *dwc,
		const union dwc3_event *event)
{
	/* Endpoint IRQ, handle it and return early */
	if (event->type.is_devspec == 0) {
		/* depevt */
		return dwc3_endpoint_interrupt(dwc, &event->depevt);
	}

	switch (event->type.type) {
	case DWC3_EVENT_TYPE_DEV:
		dwc3_gadget_interrupt(dwc, &event->devt);
		break;
	/* REVISIT what to do with Carkit and I2C events ? */
	default:
		dev_err(dwc->dev, "UNKNOWN IRQ type %d\n", event->raw);
	}
}

static irqreturn_t dwc3_process_event_buf(struct dwc3 *dwc, u32 buf)
{
	struct dwc3_event_buffer *evt;
	int left;
	u32 count;

	count = dwc3_readl(dwc->regs, DWC3_GEVNTCOUNT(buf));
	count &= DWC3_GEVNTCOUNT_MASK;
	if (!count)
		return IRQ_NONE;

	evt = dwc->ev_buffs[buf];
	left = count;

	while (left > 0) {
		union dwc3_event event;

		event.raw = *(u32 *) (evt->buf + evt->lpos);

		dwc3_process_event_entry(dwc, &event);
		/*
		 * XXX we wrap around correctly to the next entry as almost all
		 * entries are 4 bytes in size. There is one entry which has 12
		 * bytes which is a regular entry followed by 8 bytes data. ATM
		 * I don't know how things are organized if were get next to the
		 * a boundary so I worry about that once we try to handle that.
		 */
		evt->lpos = (evt->lpos + 4) % DWC3_EVENT_BUFFERS_SIZE;
		left -= 4;

		dwc3_writel(dwc->regs, DWC3_GEVNTCOUNT(buf), 4);
	}

	return IRQ_HANDLED;
}

static irqreturn_t dwc3_interrupt(int irq, void *_dwc)
{
	struct dwc3			*dwc = _dwc;
	int				i;
	irqreturn_t			ret = IRQ_NONE;

	spin_lock(&dwc->lock);

	for (i = 0; i < dwc->num_event_buffers; i++) {
		irqreturn_t status;

		status = dwc3_process_event_buf(dwc, i);
		if (status == IRQ_HANDLED)
			ret = status;
	}

	spin_unlock(&dwc->lock);

	return ret;
}

/**
 * dwc3_gadget_init - Initializes gadget related registers
 * @dwc: pointer to our controller context structure
 *
 * Returns 0 on success otherwise negative errno.
 */
int dwc3_gadget_init(struct dwc3 *dwc)
{
	u32					reg;
	int					ret;
	int					irq;

	dwc->ctrl_req = dma_alloc_coherent(dwc->dev, sizeof(*dwc->ctrl_req),
			&dwc->ctrl_req_addr, GFP_KERNEL);
	if (!dwc->ctrl_req) {
		dev_err(dwc->dev, "failed to allocate ctrl request\n");
		ret = -ENOMEM;
		goto err0;
	}

	dwc->ep0_trb = dma_alloc_coherent(dwc->dev, sizeof(*dwc->ep0_trb),
			&dwc->ep0_trb_addr, GFP_KERNEL);
	if (!dwc->ep0_trb) {
		dev_err(dwc->dev, "failed to allocate ep0 trb\n");
		ret = -ENOMEM;
		goto err1;
	}

	dwc->setup_buf = kzalloc(DWC3_EP0_BOUNCE_SIZE, GFP_KERNEL);
	if (!dwc->setup_buf) {
		dev_err(dwc->dev, "failed to allocate setup buffer\n");
		ret = -ENOMEM;
		goto err2;
	}

	dwc->ep0_bounce = dma_alloc_coherent(dwc->dev,
			DWC3_EP0_BOUNCE_SIZE, &dwc->ep0_bounce_addr,
			GFP_KERNEL);
	if (!dwc->ep0_bounce) {
		dev_err(dwc->dev, "failed to allocate ep0 bounce buffer\n");
		ret = -ENOMEM;
		goto err3;
	}

	dev_set_name(&dwc->gadget.dev, "gadget");

	dwc->gadget.ops			= &dwc3_gadget_ops;
	dwc->gadget.max_speed		= USB_SPEED_SUPER;
	dwc->gadget.speed		= USB_SPEED_UNKNOWN;
	dwc->gadget.dev.parent		= dwc->dev;
	dwc->gadget.sg_supported	= true;

	dma_set_coherent_mask(&dwc->gadget.dev, dwc->dev->coherent_dma_mask);

	dwc->gadget.dev.dma_parms	= dwc->dev->dma_parms;
	dwc->gadget.dev.dma_mask	= dwc->dev->dma_mask;
	dwc->gadget.dev.release		= dwc3_gadget_release;
	dwc->gadget.name		= "dwc3-gadget";

	/*
	 * REVISIT: Here we should clear all pending IRQs to be
	 * sure we're starting from a well known location.
	 */

	ret = dwc3_gadget_init_endpoints(dwc);
	if (ret)
		goto err4;

	irq = platform_get_irq(to_platform_device(dwc->dev), 0);

	ret = request_irq(irq, dwc3_interrupt, IRQF_SHARED,
			"dwc3", dwc);
	if (ret) {
		dev_err(dwc->dev, "failed to request irq #%d --> %d\n",
				irq, ret);
		goto err5;
	}

	reg = dwc3_readl(dwc->regs, DWC3_DCFG);
	reg |= DWC3_DCFG_LPM_CAP;
	dwc3_writel(dwc->regs, DWC3_DCFG, reg);

	/* Enable all but Start and End of Frame IRQs */
	reg = (DWC3_DEVTEN_VNDRDEVTSTRCVEDEN |
			DWC3_DEVTEN_EVNTOVERFLOWEN |
			DWC3_DEVTEN_CMDCMPLTEN |
			DWC3_DEVTEN_ERRTICERREN |
			DWC3_DEVTEN_WKUPEVTEN |
			DWC3_DEVTEN_ULSTCNGEN |
			DWC3_DEVTEN_CONNECTDONEEN |
			DWC3_DEVTEN_USBRSTEN |
			DWC3_DEVTEN_DISCONNEVTEN);
	dwc3_writel(dwc->regs, DWC3_DEVTEN, reg);

	/* automatic phy suspend only on recent versions */
	if (dwc->revision >= DWC3_REVISION_194A) {
		dwc3_gadget_usb2_phy_suspend(dwc, false);
		dwc3_gadget_usb3_phy_suspend(dwc, false);
	}

	ret = device_register(&dwc->gadget.dev);
	if (ret) {
		dev_err(dwc->dev, "failed to register gadget device\n");
		put_device(&dwc->gadget.dev);
		goto err6;
	}

	ret = usb_add_gadget_udc(dwc->dev, &dwc->gadget);
	if (ret) {
		dev_err(dwc->dev, "failed to register udc\n");
		goto err7;
	}

	return 0;

err7:
	device_unregister(&dwc->gadget.dev);

err6:
	dwc3_writel(dwc->regs, DWC3_DEVTEN, 0x00);
	free_irq(irq, dwc);

err5:
	dwc3_gadget_free_endpoints(dwc);

err4:
	dma_free_coherent(dwc->dev, DWC3_EP0_BOUNCE_SIZE,
			dwc->ep0_bounce, dwc->ep0_bounce_addr);

err3:
	kfree(dwc->setup_buf);

err2:
	dma_free_coherent(dwc->dev, sizeof(*dwc->ep0_trb),
			dwc->ep0_trb, dwc->ep0_trb_addr);

err1:
	dma_free_coherent(dwc->dev, sizeof(*dwc->ctrl_req),
			dwc->ctrl_req, dwc->ctrl_req_addr);

err0:
	return ret;
}

void dwc3_gadget_exit(struct dwc3 *dwc)
{
	int			irq;

	usb_del_gadget_udc(&dwc->gadget);
	irq = platform_get_irq(to_platform_device(dwc->dev), 0);

	dwc3_writel(dwc->regs, DWC3_DEVTEN, 0x00);
	free_irq(irq, dwc);

	dwc3_gadget_free_endpoints(dwc);

	dma_free_coherent(dwc->dev, DWC3_EP0_BOUNCE_SIZE,
			dwc->ep0_bounce, dwc->ep0_bounce_addr);

	kfree(dwc->setup_buf);

	dma_free_coherent(dwc->dev, sizeof(*dwc->ep0_trb),
			dwc->ep0_trb, dwc->ep0_trb_addr);

	dma_free_coherent(dwc->dev, sizeof(*dwc->ctrl_req),
			dwc->ctrl_req, dwc->ctrl_req_addr);

	device_unregister(&dwc->gadget.dev);
}<|MERGE_RESOLUTION|>--- conflicted
+++ resolved
@@ -1751,7 +1751,6 @@
 				slot++;
 			slot %= DWC3_TRB_NUM;
 			trb = &dep->trb_pool[slot];
-<<<<<<< HEAD
 
 			ret = __dwc3_cleanup_done_trbs(dwc, dep, req, trb,
 					event, status);
@@ -1765,21 +1764,6 @@
 			break;
 	} while (1);
 
-=======
-
-			ret = __dwc3_cleanup_done_trbs(dwc, dep, req, trb,
-					event, status);
-			if (ret)
-				break;
-		}while (++i < req->request.num_mapped_sgs);
-
-		dwc3_gadget_giveback(dep, req, status);
-
-		if (ret)
-			break;
-	} while (1);
-
->>>>>>> a937536b
 	if (usb_endpoint_xfer_isoc(dep->endpoint.desc) &&
 			list_empty(&dep->req_queued)) {
 		if (list_empty(&dep->request_list)) {
