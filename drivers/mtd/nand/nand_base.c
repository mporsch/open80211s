--- conflicted
+++ resolved
@@ -2866,10 +2866,7 @@
 		 */
 		if (id_data[0] == id_data[6] && id_data[1] == id_data[7] &&
 				id_data[0] == NAND_MFR_SAMSUNG &&
-<<<<<<< HEAD
-=======
 				(chip->cellinfo & NAND_CI_CELLTYPE_MSK) &&
->>>>>>> 062c1825
 				id_data[5] != 0x00) {
 			/* Calc pagesize */
 			mtd->writesize = 2048 << (extid & 0x03);
@@ -2938,21 +2935,10 @@
 		chip->chip_shift = ffs((unsigned)(chip->chipsize >> 32)) + 32 - 1;
 
 	/* Set the bad block position */
-<<<<<<< HEAD
-	if (!(busw & NAND_BUSWIDTH_16) && (*maf_id == NAND_MFR_STMICRO ||
-				(*maf_id == NAND_MFR_SAMSUNG &&
-				 mtd->writesize == 512) ||
-				*maf_id == NAND_MFR_AMD))
-		chip->badblockpos = NAND_SMALL_BADBLOCK_POS;
-	else
-		chip->badblockpos = NAND_LARGE_BADBLOCK_POS;
-
-=======
 	if (mtd->writesize > 512 || (busw & NAND_BUSWIDTH_16))
 		chip->badblockpos = NAND_LARGE_BADBLOCK_POS;
 	else
 		chip->badblockpos = NAND_SMALL_BADBLOCK_POS;
->>>>>>> 062c1825
 
 	/* Get chip options, preserve non chip based options */
 	chip->options &= ~NAND_CHIPOPTIONS_MSK;
