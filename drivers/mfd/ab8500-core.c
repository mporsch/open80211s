/*
 * Copyright (C) ST-Ericsson SA 2010
 *
 * License Terms: GNU General Public License v2
 * Author: Srinidhi Kasagar <srinidhi.kasagar@stericsson.com>
 * Author: Rabin Vincent <rabin.vincent@stericsson.com>
 * Changes: Mattias Wallin <mattias.wallin@stericsson.com>
 */

#include <linux/kernel.h>
#include <linux/slab.h>
#include <linux/init.h>
#include <linux/irq.h>
#include <linux/delay.h>
#include <linux/interrupt.h>
#include <linux/module.h>
#include <linux/platform_device.h>
#include <linux/mfd/core.h>
#include <linux/mfd/abx500.h>
#include <linux/mfd/ab8500.h>
#include <linux/regulator/ab8500.h>

/*
 * Interrupt register offsets
 * Bank : 0x0E
 */
#define AB8500_IT_SOURCE1_REG		0x00
#define AB8500_IT_SOURCE2_REG		0x01
#define AB8500_IT_SOURCE3_REG		0x02
#define AB8500_IT_SOURCE4_REG		0x03
#define AB8500_IT_SOURCE5_REG		0x04
#define AB8500_IT_SOURCE6_REG		0x05
#define AB8500_IT_SOURCE7_REG		0x06
#define AB8500_IT_SOURCE8_REG		0x07
#define AB8500_IT_SOURCE19_REG		0x12
#define AB8500_IT_SOURCE20_REG		0x13
#define AB8500_IT_SOURCE21_REG		0x14
#define AB8500_IT_SOURCE22_REG		0x15
#define AB8500_IT_SOURCE23_REG		0x16
#define AB8500_IT_SOURCE24_REG		0x17

/*
 * latch registers
 */
#define AB8500_IT_LATCH1_REG		0x20
#define AB8500_IT_LATCH2_REG		0x21
#define AB8500_IT_LATCH3_REG		0x22
#define AB8500_IT_LATCH4_REG		0x23
#define AB8500_IT_LATCH5_REG		0x24
#define AB8500_IT_LATCH6_REG		0x25
#define AB8500_IT_LATCH7_REG		0x26
#define AB8500_IT_LATCH8_REG		0x27
#define AB8500_IT_LATCH9_REG		0x28
#define AB8500_IT_LATCH10_REG		0x29
#define AB8500_IT_LATCH19_REG		0x32
#define AB8500_IT_LATCH20_REG		0x33
#define AB8500_IT_LATCH21_REG		0x34
#define AB8500_IT_LATCH22_REG		0x35
#define AB8500_IT_LATCH23_REG		0x36
#define AB8500_IT_LATCH24_REG		0x37

/*
 * mask registers
 */

#define AB8500_IT_MASK1_REG		0x40
#define AB8500_IT_MASK2_REG		0x41
#define AB8500_IT_MASK3_REG		0x42
#define AB8500_IT_MASK4_REG		0x43
#define AB8500_IT_MASK5_REG		0x44
#define AB8500_IT_MASK6_REG		0x45
#define AB8500_IT_MASK7_REG		0x46
#define AB8500_IT_MASK8_REG		0x47
#define AB8500_IT_MASK9_REG		0x48
#define AB8500_IT_MASK10_REG		0x49
#define AB8500_IT_MASK11_REG		0x4A
#define AB8500_IT_MASK12_REG		0x4B
#define AB8500_IT_MASK13_REG		0x4C
#define AB8500_IT_MASK14_REG		0x4D
#define AB8500_IT_MASK15_REG		0x4E
#define AB8500_IT_MASK16_REG		0x4F
#define AB8500_IT_MASK17_REG		0x50
#define AB8500_IT_MASK18_REG		0x51
#define AB8500_IT_MASK19_REG		0x52
#define AB8500_IT_MASK20_REG		0x53
#define AB8500_IT_MASK21_REG		0x54
#define AB8500_IT_MASK22_REG		0x55
#define AB8500_IT_MASK23_REG		0x56
#define AB8500_IT_MASK24_REG		0x57

#define AB8500_REV_REG			0x80

/*
 * Map interrupt numbers to the LATCH and MASK register offsets, Interrupt
 * numbers are indexed into this array with (num / 8).
 *
 * This is one off from the register names, i.e. AB8500_IT_MASK1_REG is at
 * offset 0.
 */
static const int ab8500_irq_regoffset[AB8500_NUM_IRQ_REGS] = {
	0, 1, 2, 3, 4, 6, 7, 8, 9, 18, 19, 20, 21,
};

static int ab8500_get_chip_id(struct device *dev)
{
	struct ab8500 *ab8500 = dev_get_drvdata(dev->parent);
	return (int)ab8500->chip_id;
}

static int set_register_interruptible(struct ab8500 *ab8500, u8 bank,
	u8 reg, u8 data)
{
	int ret;
	/*
	 * Put the u8 bank and u8 register together into a an u16.
	 * The bank on higher 8 bits and register in lower 8 bits.
	 * */
	u16 addr = ((u16)bank) << 8 | reg;

	dev_vdbg(ab8500->dev, "wr: addr %#x <= %#x\n", addr, data);

	ret = mutex_lock_interruptible(&ab8500->lock);
	if (ret)
		return ret;

	ret = ab8500->write(ab8500, addr, data);
	if (ret < 0)
		dev_err(ab8500->dev, "failed to write reg %#x: %d\n",
			addr, ret);
	mutex_unlock(&ab8500->lock);

	return ret;
}

static int ab8500_set_register(struct device *dev, u8 bank,
	u8 reg, u8 value)
{
	struct ab8500 *ab8500 = dev_get_drvdata(dev->parent);

	return set_register_interruptible(ab8500, bank, reg, value);
}

static int get_register_interruptible(struct ab8500 *ab8500, u8 bank,
	u8 reg, u8 *value)
{
	int ret;
	/* put the u8 bank and u8 reg together into a an u16.
	 * bank on higher 8 bits and reg in lower */
	u16 addr = ((u16)bank) << 8 | reg;

	ret = mutex_lock_interruptible(&ab8500->lock);
	if (ret)
		return ret;

	ret = ab8500->read(ab8500, addr);
	if (ret < 0)
		dev_err(ab8500->dev, "failed to read reg %#x: %d\n",
			addr, ret);
	else
		*value = ret;

	mutex_unlock(&ab8500->lock);
	dev_vdbg(ab8500->dev, "rd: addr %#x => data %#x\n", addr, ret);

	return ret;
}

static int ab8500_get_register(struct device *dev, u8 bank,
	u8 reg, u8 *value)
{
	struct ab8500 *ab8500 = dev_get_drvdata(dev->parent);

	return get_register_interruptible(ab8500, bank, reg, value);
}

static int mask_and_set_register_interruptible(struct ab8500 *ab8500, u8 bank,
	u8 reg, u8 bitmask, u8 bitvalues)
{
	int ret;
	u8 data;
	/* put the u8 bank and u8 reg together into a an u16.
	 * bank on higher 8 bits and reg in lower */
	u16 addr = ((u16)bank) << 8 | reg;

	ret = mutex_lock_interruptible(&ab8500->lock);
	if (ret)
		return ret;

	ret = ab8500->read(ab8500, addr);
	if (ret < 0) {
		dev_err(ab8500->dev, "failed to read reg %#x: %d\n",
			addr, ret);
		goto out;
	}

	data = (u8)ret;
	data = (~bitmask & data) | (bitmask & bitvalues);

	ret = ab8500->write(ab8500, addr, data);
	if (ret < 0)
		dev_err(ab8500->dev, "failed to write reg %#x: %d\n",
			addr, ret);

	dev_vdbg(ab8500->dev, "mask: addr %#x => data %#x\n", addr, data);
out:
	mutex_unlock(&ab8500->lock);
	return ret;
}

static int ab8500_mask_and_set_register(struct device *dev,
	u8 bank, u8 reg, u8 bitmask, u8 bitvalues)
{
	struct ab8500 *ab8500 = dev_get_drvdata(dev->parent);

	return mask_and_set_register_interruptible(ab8500, bank, reg,
		bitmask, bitvalues);

}

static struct abx500_ops ab8500_ops = {
	.get_chip_id = ab8500_get_chip_id,
	.get_register = ab8500_get_register,
	.set_register = ab8500_set_register,
	.get_register_page = NULL,
	.set_register_page = NULL,
	.mask_and_set_register = ab8500_mask_and_set_register,
	.event_registers_startup_state_get = NULL,
	.startup_irq_enabled = NULL,
};

static void ab8500_irq_lock(unsigned int irq)
{
	struct ab8500 *ab8500 = get_irq_chip_data(irq);

	mutex_lock(&ab8500->irq_lock);
}

static void ab8500_irq_sync_unlock(unsigned int irq)
{
	struct ab8500 *ab8500 = get_irq_chip_data(irq);
	int i;

	for (i = 0; i < AB8500_NUM_IRQ_REGS; i++) {
		u8 old = ab8500->oldmask[i];
		u8 new = ab8500->mask[i];
		int reg;

		if (new == old)
			continue;

		ab8500->oldmask[i] = new;

		reg = AB8500_IT_MASK1_REG + ab8500_irq_regoffset[i];
		set_register_interruptible(ab8500, AB8500_INTERRUPT, reg, new);
	}

	mutex_unlock(&ab8500->irq_lock);
}

static void ab8500_irq_mask(unsigned int irq)
{
	struct ab8500 *ab8500 = get_irq_chip_data(irq);
	int offset = irq - ab8500->irq_base;
	int index = offset / 8;
	int mask = 1 << (offset % 8);

	ab8500->mask[index] |= mask;
}

static void ab8500_irq_unmask(unsigned int irq)
{
	struct ab8500 *ab8500 = get_irq_chip_data(irq);
	int offset = irq - ab8500->irq_base;
	int index = offset / 8;
	int mask = 1 << (offset % 8);

	ab8500->mask[index] &= ~mask;
}

static struct irq_chip ab8500_irq_chip = {
	.name			= "ab8500",
	.bus_lock		= ab8500_irq_lock,
	.bus_sync_unlock	= ab8500_irq_sync_unlock,
	.mask			= ab8500_irq_mask,
	.unmask			= ab8500_irq_unmask,
};

static irqreturn_t ab8500_irq(int irq, void *dev)
{
	struct ab8500 *ab8500 = dev;
	int i;

	dev_vdbg(ab8500->dev, "interrupt\n");

	for (i = 0; i < AB8500_NUM_IRQ_REGS; i++) {
		int regoffset = ab8500_irq_regoffset[i];
		int status;
		u8 value;

		status = get_register_interruptible(ab8500, AB8500_INTERRUPT,
			AB8500_IT_LATCH1_REG + regoffset, &value);
		if (status < 0 || value == 0)
			continue;

		do {
			int bit = __ffs(status);
			int line = i * 8 + bit;

			handle_nested_irq(ab8500->irq_base + line);
			value &= ~(1 << bit);
		} while (value);
	}

	return IRQ_HANDLED;
}

static int ab8500_irq_init(struct ab8500 *ab8500)
{
	int base = ab8500->irq_base;
	int irq;

	for (irq = base; irq < base + AB8500_NR_IRQS; irq++) {
		set_irq_chip_data(irq, ab8500);
		set_irq_chip_and_handler(irq, &ab8500_irq_chip,
					 handle_simple_irq);
		set_irq_nested_thread(irq, 1);
#ifdef CONFIG_ARM
		set_irq_flags(irq, IRQF_VALID);
#else
		set_irq_noprobe(irq);
#endif
	}

	return 0;
}

static void ab8500_irq_remove(struct ab8500 *ab8500)
{
	int base = ab8500->irq_base;
	int irq;

	for (irq = base; irq < base + AB8500_NR_IRQS; irq++) {
#ifdef CONFIG_ARM
		set_irq_flags(irq, 0);
#endif
		set_irq_chip_and_handler(irq, NULL, NULL);
		set_irq_chip_data(irq, NULL);
	}
}

static struct resource ab8500_gpadc_resources[] = {
	{
		.name	= "HW_CONV_END",
		.start	= AB8500_INT_GP_HW_ADC_CONV_END,
		.end	= AB8500_INT_GP_HW_ADC_CONV_END,
		.flags	= IORESOURCE_IRQ,
	},
	{
		.name	= "SW_CONV_END",
		.start	= AB8500_INT_GP_SW_ADC_CONV_END,
		.end	= AB8500_INT_GP_SW_ADC_CONV_END,
		.flags	= IORESOURCE_IRQ,
	},
};

static struct resource ab8500_rtc_resources[] = {
	{
		.name	= "60S",
		.start	= AB8500_INT_RTC_60S,
		.end	= AB8500_INT_RTC_60S,
		.flags	= IORESOURCE_IRQ,
	},
	{
		.name	= "ALARM",
		.start	= AB8500_INT_RTC_ALARM,
		.end	= AB8500_INT_RTC_ALARM,
		.flags	= IORESOURCE_IRQ,
	},
};

static struct resource ab8500_poweronkey_db_resources[] = {
	{
		.name	= "ONKEY_DBF",
		.start	= AB8500_INT_PON_KEY1DB_F,
		.end	= AB8500_INT_PON_KEY1DB_F,
		.flags	= IORESOURCE_IRQ,
	},
	{
		.name	= "ONKEY_DBR",
		.start	= AB8500_INT_PON_KEY1DB_R,
		.end	= AB8500_INT_PON_KEY1DB_R,
		.flags	= IORESOURCE_IRQ,
	},
};

static struct mfd_cell ab8500_devs[] = {
#ifdef CONFIG_DEBUG_FS
	{
		.name = "ab8500-debug",
	},
#endif
	{
		.name = "ab8500-gpadc",
		.num_resources = ARRAY_SIZE(ab8500_gpadc_resources),
		.resources = ab8500_gpadc_resources,
	},
	{
		.name = "ab8500-rtc",
		.num_resources = ARRAY_SIZE(ab8500_rtc_resources),
		.resources = ab8500_rtc_resources,
	},
	{
		.name = "ab8500-pwm",
		.id = 1,
	},
	{
		.name = "ab8500-pwm",
		.id = 2,
	},
	{
		.name = "ab8500-pwm",
		.id = 3,
	},
	{ .name = "ab8500-charger", },
	{ .name = "ab8500-audio", },
	{ .name = "ab8500-usb", },
<<<<<<< HEAD
	{ .name = "ab8500-pwm", },
	{ .name = "ab8500-regulator", },
=======
	{ .name = "ab8500-regulator", },
	{
		.name = "ab8500-poweron-key",
		.num_resources = ARRAY_SIZE(ab8500_poweronkey_db_resources),
		.resources = ab8500_poweronkey_db_resources,
	},
>>>>>>> 45f53cc9
};

int __devinit ab8500_init(struct ab8500 *ab8500)
{
	struct ab8500_platform_data *plat = dev_get_platdata(ab8500->dev);
	int ret;
	int i;
	u8 value;

	if (plat)
		ab8500->irq_base = plat->irq_base;

	mutex_init(&ab8500->lock);
	mutex_init(&ab8500->irq_lock);

	ret = get_register_interruptible(ab8500, AB8500_MISC,
		AB8500_REV_REG, &value);
	if (ret < 0)
		return ret;

	/*
	 * 0x0 - Early Drop
	 * 0x10 - Cut 1.0
	 * 0x11 - Cut 1.1
	 */
	if (value == 0x0 || value == 0x10 || value == 0x11) {
		ab8500->revision = value;
		dev_info(ab8500->dev, "detected chip, revision: %#x\n", value);
	} else {
		dev_err(ab8500->dev, "unknown chip, revision: %#x\n", value);
		return -EINVAL;
	}
	ab8500->chip_id = value;

	if (plat && plat->init)
		plat->init(ab8500);

	/* Clear and mask all interrupts */
	for (i = 0; i < 10; i++) {
		get_register_interruptible(ab8500, AB8500_INTERRUPT,
			AB8500_IT_LATCH1_REG + i, &value);
		set_register_interruptible(ab8500, AB8500_INTERRUPT,
			AB8500_IT_MASK1_REG + i, 0xff);
	}

	for (i = 18; i < 24; i++) {
		get_register_interruptible(ab8500, AB8500_INTERRUPT,
			AB8500_IT_LATCH1_REG + i, &value);
		set_register_interruptible(ab8500, AB8500_INTERRUPT,
			AB8500_IT_MASK1_REG + i, 0xff);
	}

	ret = abx500_register_ops(ab8500->dev, &ab8500_ops);
	if (ret)
		return ret;

	for (i = 0; i < AB8500_NUM_IRQ_REGS; i++)
		ab8500->mask[i] = ab8500->oldmask[i] = 0xff;

	if (ab8500->irq_base) {
		ret = ab8500_irq_init(ab8500);
		if (ret)
			return ret;

		ret = request_threaded_irq(ab8500->irq, NULL, ab8500_irq,
					   IRQF_ONESHOT, "ab8500", ab8500);
		if (ret)
			goto out_removeirq;
	}

	ret = mfd_add_devices(ab8500->dev, 0, ab8500_devs,
			      ARRAY_SIZE(ab8500_devs), NULL,
			      ab8500->irq_base);
	if (ret)
		goto out_freeirq;

	return ret;

out_freeirq:
	if (ab8500->irq_base) {
		free_irq(ab8500->irq, ab8500);
out_removeirq:
		ab8500_irq_remove(ab8500);
	}
	return ret;
}

int __devexit ab8500_exit(struct ab8500 *ab8500)
{
	mfd_remove_devices(ab8500->dev);
	if (ab8500->irq_base) {
		free_irq(ab8500->irq, ab8500);
		ab8500_irq_remove(ab8500);
	}

	return 0;
}

MODULE_AUTHOR("Srinidhi Kasagar, Rabin Vincent");
MODULE_DESCRIPTION("AB8500 MFD core");
MODULE_LICENSE("GPL v2");<|MERGE_RESOLUTION|>--- conflicted
+++ resolved
@@ -424,17 +424,12 @@
 	{ .name = "ab8500-charger", },
 	{ .name = "ab8500-audio", },
 	{ .name = "ab8500-usb", },
-<<<<<<< HEAD
-	{ .name = "ab8500-pwm", },
-	{ .name = "ab8500-regulator", },
-=======
 	{ .name = "ab8500-regulator", },
 	{
 		.name = "ab8500-poweron-key",
 		.num_resources = ARRAY_SIZE(ab8500_poweronkey_db_resources),
 		.resources = ab8500_poweronkey_db_resources,
 	},
->>>>>>> 45f53cc9
 };
 
 int __devinit ab8500_init(struct ab8500 *ab8500)
