--- conflicted
+++ resolved
@@ -60,10 +60,6 @@
 	return pd_to_genpd(dev->pm_domain);
 }
 
-<<<<<<< HEAD
-static bool genpd_sd_counter_dec(struct generic_pm_domain *genpd)
-{
-=======
 static int genpd_stop_dev(struct generic_pm_domain *genpd, struct device *dev)
 {
 	return GENPD_DEV_TIMED_CALLBACK(genpd, int, stop, dev,
@@ -91,7 +87,6 @@
 
 static bool genpd_sd_counter_dec(struct generic_pm_domain *genpd)
 {
->>>>>>> dcd6c922
 	bool ret = false;
 
 	if (!WARN_ON(atomic_read(&genpd->sd_count) == 0))
@@ -212,8 +207,6 @@
 		ret = genpd->power_on(genpd);
 		if (ret)
 			goto err;
-<<<<<<< HEAD
-=======
 
 		elapsed_ns = ktime_to_ns(ktime_sub(ktime_get(), time_start));
 		if (elapsed_ns > genpd->power_on_latency_ns) {
@@ -223,7 +216,6 @@
 					"new value %lld ns\n", genpd->name,
 					elapsed_ns);
 		}
->>>>>>> dcd6c922
 	}
 
 	genpd_set_active(genpd);
@@ -266,10 +258,6 @@
 {
 	struct generic_pm_domain_data *gpd_data = to_gpd_data(pdd);
 	struct device *dev = pdd->dev;
-<<<<<<< HEAD
-	struct device_driver *drv = dev->driver;
-=======
->>>>>>> dcd6c922
 	int ret = 0;
 
 	if (gpd_data->need_restore)
@@ -300,10 +288,6 @@
 {
 	struct generic_pm_domain_data *gpd_data = to_gpd_data(pdd);
 	struct device *dev = pdd->dev;
-<<<<<<< HEAD
-	struct device_driver *drv = dev->driver;
-=======
->>>>>>> dcd6c922
 
 	if (!gpd_data->need_restore)
 		return;
@@ -424,22 +408,16 @@
 	}
 
 	if (genpd->power_off) {
-<<<<<<< HEAD
-=======
 		ktime_t time_start;
 		s64 elapsed_ns;
 
->>>>>>> dcd6c922
 		if (atomic_read(&genpd->sd_count) > 0) {
 			ret = -EBUSY;
 			goto out;
 		}
 
-<<<<<<< HEAD
-=======
 		time_start = ktime_get();
 
->>>>>>> dcd6c922
 		/*
 		 * If sd_count > 0 at this point, one of the subdomains hasn't
 		 * managed to call pm_genpd_poweron() for the master yet after
@@ -471,15 +449,12 @@
 	list_for_each_entry_reverse(pdd, &genpd->dev_list, list_node) {
 		struct gpd_timing_data *td = &to_gpd_data(pdd)->td;
 
-<<<<<<< HEAD
-=======
 		pm_runtime_update_max_time_suspended(pdd->dev,
 					td->start_latency_ns +
 					td->restore_state_latency_ns +
 					genpd->power_on_latency_ns);
 	}
 
->>>>>>> dcd6c922
 	list_for_each_entry(link, &genpd->slave_links, slave_node) {
 		genpd_sd_counter_dec(link->master);
 		genpd_queue_power_off_work(link->master);
@@ -528,13 +503,6 @@
 
 	might_sleep_if(!genpd->dev_irq_safe);
 
-<<<<<<< HEAD
-	if (genpd->stop_device) {
-		int ret = genpd->stop_device(dev);
-		if (ret)
-			return ret;
-	}
-=======
 	stop_ok = genpd->gov ? genpd->gov->stop_ok : NULL;
 	if (stop_ok && !stop_ok(dev))
 		return -EBUSY;
@@ -545,14 +513,6 @@
 
 	pm_runtime_update_max_time_suspended(dev,
 				dev_gpd_data(dev)->td.start_latency_ns);
-
-	/*
-	 * If power.irq_safe is set, this routine will be run with interrupts
-	 * off, so it can't use mutexes.
-	 */
-	if (dev->power.irq_safe)
-		return 0;
->>>>>>> dcd6c922
 
 	/*
 	 * If power.irq_safe is set, this routine will be run with interrupts
@@ -628,12 +588,7 @@
 	mutex_unlock(&genpd->lock);
 
  out:
-<<<<<<< HEAD
-	if (genpd->start_device)
-		genpd->start_device(dev);
-=======
 	genpd_start_dev(genpd, dev);
->>>>>>> dcd6c922
 
 	return 0;
 }
@@ -890,12 +845,7 @@
 	if (ret)
 		return ret;
 
-<<<<<<< HEAD
-	if (dev->power.wakeup_path
-	    && genpd->active_wakeup && genpd->active_wakeup(dev))
-=======
 	if (dev->power.wakeup_path && genpd_dev_active_wakeup(genpd, dev))
->>>>>>> dcd6c922
 		return 0;
 
 	genpd_stop_dev(genpd, dev);
@@ -1064,76 +1014,7 @@
 	if (IS_ERR(genpd))
 		return -EINVAL;
 
-<<<<<<< HEAD
-	return genpd->suspend_power_off ? 0 : pm_generic_thaw(dev);
-}
-
-/**
- * pm_genpd_dev_poweroff - Power off a device belonging to an I/O PM domain.
- * @dev: Device to suspend.
- *
- * Power off a device under the assumption that its pm_domain field points to
- * the domain member of an object of type struct generic_pm_domain representing
- * a PM domain consisting of I/O devices.
- */
-static int pm_genpd_dev_poweroff(struct device *dev)
-{
-	struct generic_pm_domain *genpd;
-
-	dev_dbg(dev, "%s()\n", __func__);
-
-	genpd = dev_to_genpd(dev);
-	if (IS_ERR(genpd))
-		return -EINVAL;
-
-	return genpd->suspend_power_off ? 0 : pm_generic_poweroff(dev);
-}
-
-/**
- * pm_genpd_dev_poweroff_noirq - Late power off of a device from a PM domain.
- * @dev: Device to suspend.
- *
- * Carry out a late powering off of a device under the assumption that its
- * pm_domain field points to the domain member of an object of type
- * struct generic_pm_domain representing a PM domain consisting of I/O devices.
- */
-static int pm_genpd_dev_poweroff_noirq(struct device *dev)
-{
-	struct generic_pm_domain *genpd;
-	int ret;
-
-	dev_dbg(dev, "%s()\n", __func__);
-
-	genpd = dev_to_genpd(dev);
-	if (IS_ERR(genpd))
-		return -EINVAL;
-
-	if (genpd->suspend_power_off)
-		return 0;
-
-	ret = pm_generic_poweroff_noirq(dev);
-	if (ret)
-		return ret;
-
-	if (dev->power.wakeup_path
-	    && genpd->active_wakeup && genpd->active_wakeup(dev))
-		return 0;
-
-	if (genpd->stop_device)
-		genpd->stop_device(dev);
-
-	/*
-	 * Since all of the "noirq" callbacks are executed sequentially, it is
-	 * guaranteed that this function will never run twice in parallel for
-	 * the same PM domain, so it is not necessary to use locking here.
-	 */
-	genpd->suspended_count++;
-	pm_genpd_sync_poweroff(genpd);
-
-	return 0;
-=======
 	return genpd->suspend_power_off ? 0 : genpd_thaw_dev(genpd, dev);
->>>>>>> dcd6c922
 }
 
 /**
@@ -1280,11 +1161,8 @@
 	gpd_data->base.dev = dev;
 	gpd_data->need_restore = false;
 	list_add_tail(&gpd_data->base.list_node, &genpd->dev_list);
-<<<<<<< HEAD
-=======
 	if (td)
 		gpd_data->td = *td;
->>>>>>> dcd6c922
 
  out:
 	genpd_release_lock(genpd);
