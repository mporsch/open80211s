--- conflicted
+++ resolved
@@ -450,11 +450,6 @@
 	ACPI_FUNCTION_TRACE(ev_initialize_gpe_block);
 
 	/*
-<<<<<<< HEAD
-	 * Enable all GPEs that have a corresponding method.  Any other GPEs
-	 * within this block must be enabled via the acpi_enable_gpe interface.
-	 */
-=======
 	 * Ignore a null GPE block (e.g., if no GPE block 1 exists) and
 	 * GPE blocks that have been initialized already.
 	 */
@@ -467,7 +462,6 @@
 	 * ACPI_GPE_CAN_WAKE flag unset.  Any other GPEs within this block must
 	 * be enabled via the acpi_enable_gpe() interface.
 	 */
->>>>>>> 45f53cc9
 	gpe_enabled_count = 0;
 
 	for (i = 0; i < gpe_block->register_count; i++) {
@@ -477,10 +471,6 @@
 
 			gpe_index = (i * ACPI_GPE_REGISTER_WIDTH) + j;
 			gpe_event_info = &gpe_block->event_info[gpe_index];
-<<<<<<< HEAD
-			gpe_number = gpe_index + gpe_block->block_base_number;
-=======
->>>>>>> 45f53cc9
 
 			/* Ignore GPEs that have no corresponding _Lxx/_Exx method */
 
@@ -489,19 +479,7 @@
 				continue;
 			}
 
-<<<<<<< HEAD
-			/*
-			 * If the GPE has already been enabled for runtime
-			 * signaling, make sure it remains enabled, but do not
-			 * increment its reference counter.
-			 */
-			status = gpe_event_info->runtime_count ?
-				acpi_ev_enable_gpe(gpe_event_info) :
-				acpi_enable_gpe(gpe_device, gpe_number);
-
-=======
 			status = acpi_raw_enable_gpe(gpe_event_info);
->>>>>>> 45f53cc9
 			if (ACPI_FAILURE(status)) {
 				ACPI_EXCEPTION((AE_INFO, status,
 					"Could not enable GPE 0x%02X",
