
/******************************************************************************
 *
 * Module Name: hwgpe - Low level GPE enable/disable/clear functions
 *
 *****************************************************************************/

/*
 * Copyright (C) 2000 - 2010, Intel Corp.
 * All rights reserved.
 *
 * Redistribution and use in source and binary forms, with or without
 * modification, are permitted provided that the following conditions
 * are met:
 * 1. Redistributions of source code must retain the above copyright
 *    notice, this list of conditions, and the following disclaimer,
 *    without modification.
 * 2. Redistributions in binary form must reproduce at minimum a disclaimer
 *    substantially similar to the "NO WARRANTY" disclaimer below
 *    ("Disclaimer") and any redistribution must be conditioned upon
 *    including a substantially similar Disclaimer requirement for further
 *    binary redistribution.
 * 3. Neither the names of the above-listed copyright holders nor the names
 *    of any contributors may be used to endorse or promote products derived
 *    from this software without specific prior written permission.
 *
 * Alternatively, this software may be distributed under the terms of the
 * GNU General Public License ("GPL") version 2 as published by the Free
 * Software Foundation.
 *
 * NO WARRANTY
 * THIS SOFTWARE IS PROVIDED BY THE COPYRIGHT HOLDERS AND CONTRIBUTORS
 * "AS IS" AND ANY EXPRESS OR IMPLIED WARRANTIES, INCLUDING, BUT NOT
 * LIMITED TO, THE IMPLIED WARRANTIES OF MERCHANTIBILITY AND FITNESS FOR
 * A PARTICULAR PURPOSE ARE DISCLAIMED. IN NO EVENT SHALL THE COPYRIGHT
 * HOLDERS OR CONTRIBUTORS BE LIABLE FOR SPECIAL, EXEMPLARY, OR CONSEQUENTIAL
 * DAMAGES (INCLUDING, BUT NOT LIMITED TO, PROCUREMENT OF SUBSTITUTE GOODS
 * OR SERVICES; LOSS OF USE, DATA, OR PROFITS; OR BUSINESS INTERRUPTION)
 * HOWEVER CAUSED AND ON ANY THEORY OF LIABILITY, WHETHER IN CONTRACT,
 * STRICT LIABILITY, OR TORT (INCLUDING NEGLIGENCE OR OTHERWISE) ARISING
 * IN ANY WAY OUT OF THE USE OF THIS SOFTWARE, EVEN IF ADVISED OF THE
 * POSSIBILITY OF SUCH DAMAGES.
 */

#include <acpi/acpi.h>
#include "accommon.h"
#include "acevents.h"

#define _COMPONENT          ACPI_HARDWARE
ACPI_MODULE_NAME("hwgpe")

/* Local prototypes */
static acpi_status
acpi_hw_enable_wakeup_gpe_block(struct acpi_gpe_xrupt_info *gpe_xrupt_info,
				struct acpi_gpe_block_info *gpe_block,
				void *context);

/******************************************************************************
 *
 * FUNCTION:	acpi_hw_get_gpe_register_bit
 *
 * PARAMETERS:	gpe_event_info	    - Info block for the GPE
 *		gpe_register_info   - Info block for the GPE register
 *
<<<<<<< HEAD
 * RETURN:	Status
 *
 * DESCRIPTION:	Compute GPE enable mask with one bit corresponding to the given
 *		GPE set.
=======
 * RETURN:	Register mask with a one in the GPE bit position
 *
 * DESCRIPTION: Compute the register mask for this GPE. One bit is set in the
 *              correct position for the input GPE.
>>>>>>> 3cbea436
 *
 ******************************************************************************/

u32 acpi_hw_get_gpe_register_bit(struct acpi_gpe_event_info *gpe_event_info,
			     struct acpi_gpe_register_info *gpe_register_info)
{
	return (u32)1 << (gpe_event_info->gpe_number -
				gpe_register_info->base_gpe_number);
}

/******************************************************************************
 *
 * FUNCTION:	acpi_hw_low_set_gpe
 *
 * PARAMETERS:	gpe_event_info	    - Info block for the GPE to be disabled
 *		action		    - Enable or disable
 *
 * RETURN:	Status
 *
<<<<<<< HEAD
 * DESCRIPTION: Enable or disable a single GPE in its enable register.
=======
 * DESCRIPTION: Enable or disable a single GPE in the parent enable register.
>>>>>>> 3cbea436
 *
 ******************************************************************************/

acpi_status
<<<<<<< HEAD
acpi_hw_low_set_gpe(struct acpi_gpe_event_info *gpe_event_info, u8 action)
=======
acpi_hw_low_set_gpe(struct acpi_gpe_event_info *gpe_event_info, u32 action)
>>>>>>> 3cbea436
{
	struct acpi_gpe_register_info *gpe_register_info;
	acpi_status status;
	u32 enable_mask;
	u32 register_bit;

	ACPI_FUNCTION_ENTRY();

	/* Get the info block for the entire GPE register */

	gpe_register_info = gpe_event_info->register_info;
	if (!gpe_register_info) {
		return (AE_NOT_EXIST);
	}

	/* Get current value of the enable register that contains this GPE */

	status = acpi_hw_read(&enable_mask, &gpe_register_info->enable_address);
	if (ACPI_FAILURE(status)) {
		return (status);
	}

<<<<<<< HEAD
	/* Set ot clear just the bit that corresponds to this GPE */

	register_bit = acpi_hw_get_gpe_register_bit(gpe_event_info,
						gpe_register_info);
	switch (action) {
	case ACPI_GPE_COND_ENABLE:
		if (!(register_bit & gpe_register_info->enable_for_run))
			return (AE_BAD_PARAMETER);

	case ACPI_GPE_ENABLE:
		ACPI_SET_BIT(enable_mask, register_bit);
		break;

	case ACPI_GPE_DISABLE:
		ACPI_CLEAR_BIT(enable_mask, register_bit);
		break;

	default:
		ACPI_ERROR((AE_INFO, "Invalid action\n"));
		return (AE_BAD_PARAMETER);
	}
=======
	/* Set or clear just the bit that corresponds to this GPE */

	register_bit = acpi_hw_get_gpe_register_bit(gpe_event_info,
						gpe_register_info);
	switch (action) {
	case ACPI_GPE_CONDITIONAL_ENABLE:
>>>>>>> 3cbea436

		/* Only enable if the enable_for_run bit is set */

		if (!(register_bit & gpe_register_info->enable_for_run)) {
			return (AE_BAD_PARAMETER);
		}

<<<<<<< HEAD
/******************************************************************************
 *
 * FUNCTION:    acpi_hw_clear_gpe
 *
 * PARAMETERS:  gpe_event_info      - Info block for the GPE to be cleared
 *
 * RETURN:      Status
 *
 * DESCRIPTION: Clear the status bit for a single GPE.
 *
 ******************************************************************************/

acpi_status acpi_hw_clear_gpe(struct acpi_gpe_event_info * gpe_event_info)
{
	struct acpi_gpe_register_info *gpe_register_info;
	acpi_status status;
	u32 register_bit;
=======
		/*lint -fallthrough */

	case ACPI_GPE_ENABLE:
		ACPI_SET_BIT(enable_mask, register_bit);
		break;
>>>>>>> 3cbea436

	case ACPI_GPE_DISABLE:
		ACPI_CLEAR_BIT(enable_mask, register_bit);
		break;

	default:
		ACPI_ERROR((AE_INFO, "Invalid GPE Action, %u\n", action));
		return (AE_BAD_PARAMETER);
	}

<<<<<<< HEAD
	register_bit = acpi_hw_get_gpe_register_bit(gpe_event_info,
						gpe_register_info);
=======
	/* Write the updated enable mask */

	status = acpi_hw_write(enable_mask, &gpe_register_info->enable_address);
	return (status);
}

/******************************************************************************
 *
 * FUNCTION:    acpi_hw_clear_gpe
 *
 * PARAMETERS:  gpe_event_info      - Info block for the GPE to be cleared
 *
 * RETURN:      Status
 *
 * DESCRIPTION: Clear the status bit for a single GPE.
 *
 ******************************************************************************/

acpi_status acpi_hw_clear_gpe(struct acpi_gpe_event_info * gpe_event_info)
{
	struct acpi_gpe_register_info *gpe_register_info;
	acpi_status status;
	u32 register_bit;

	ACPI_FUNCTION_ENTRY();

	/* Get the info block for the entire GPE register */

	gpe_register_info = gpe_event_info->register_info;
	if (!gpe_register_info) {
		return (AE_NOT_EXIST);
	}
>>>>>>> 3cbea436

	/*
	 * Write a one to the appropriate bit in the status register to
	 * clear this GPE.
	 */
	register_bit =
	    acpi_hw_get_gpe_register_bit(gpe_event_info, gpe_register_info);

	status = acpi_hw_write(register_bit,
			       &gpe_register_info->status_address);

	return (status);
}

/******************************************************************************
 *
 * FUNCTION:    acpi_hw_get_gpe_status
 *
 * PARAMETERS:  gpe_event_info      - Info block for the GPE to queried
 *              event_status        - Where the GPE status is returned
 *
 * RETURN:      Status
 *
 * DESCRIPTION: Return the status of a single GPE.
 *
 ******************************************************************************/

acpi_status
acpi_hw_get_gpe_status(struct acpi_gpe_event_info * gpe_event_info,
		       acpi_event_status * event_status)
{
	u32 in_byte;
	u32 register_bit;
	struct acpi_gpe_register_info *gpe_register_info;
	acpi_event_status local_event_status = 0;
	acpi_status status;

	ACPI_FUNCTION_ENTRY();

	if (!event_status) {
		return (AE_BAD_PARAMETER);
	}

	/* Get the info block for the entire GPE register */

	gpe_register_info = gpe_event_info->register_info;

	/* Get the register bitmask for this GPE */

	register_bit = acpi_hw_get_gpe_register_bit(gpe_event_info,
						gpe_register_info);

	/* GPE currently enabled? (enabled for runtime?) */

	if (register_bit & gpe_register_info->enable_for_run) {
		local_event_status |= ACPI_EVENT_FLAG_ENABLED;
	}

	/* GPE enabled for wake? */

	if (register_bit & gpe_register_info->enable_for_wake) {
		local_event_status |= ACPI_EVENT_FLAG_WAKE_ENABLED;
	}

	/* GPE currently active (status bit == 1)? */

	status = acpi_hw_read(&in_byte, &gpe_register_info->status_address);
	if (ACPI_FAILURE(status)) {
		return (status);
	}

	if (register_bit & in_byte) {
		local_event_status |= ACPI_EVENT_FLAG_SET;
	}

	/* Set return value */

	(*event_status) = local_event_status;
	return (AE_OK);
}

/******************************************************************************
 *
 * FUNCTION:    acpi_hw_disable_gpe_block
 *
 * PARAMETERS:  gpe_xrupt_info      - GPE Interrupt info
 *              gpe_block           - Gpe Block info
 *
 * RETURN:      Status
 *
 * DESCRIPTION: Disable all GPEs within a single GPE block
 *
 ******************************************************************************/

acpi_status
acpi_hw_disable_gpe_block(struct acpi_gpe_xrupt_info *gpe_xrupt_info,
			  struct acpi_gpe_block_info *gpe_block, void *context)
{
	u32 i;
	acpi_status status;

	/* Examine each GPE Register within the block */

	for (i = 0; i < gpe_block->register_count; i++) {

		/* Disable all GPEs in this register */

		status =
		    acpi_hw_write(0x00,
				  &gpe_block->register_info[i].enable_address);
		if (ACPI_FAILURE(status)) {
			return (status);
		}
	}

	return (AE_OK);
}

/******************************************************************************
 *
 * FUNCTION:    acpi_hw_clear_gpe_block
 *
 * PARAMETERS:  gpe_xrupt_info      - GPE Interrupt info
 *              gpe_block           - Gpe Block info
 *
 * RETURN:      Status
 *
 * DESCRIPTION: Clear status bits for all GPEs within a single GPE block
 *
 ******************************************************************************/

acpi_status
acpi_hw_clear_gpe_block(struct acpi_gpe_xrupt_info *gpe_xrupt_info,
			struct acpi_gpe_block_info *gpe_block, void *context)
{
	u32 i;
	acpi_status status;

	/* Examine each GPE Register within the block */

	for (i = 0; i < gpe_block->register_count; i++) {

		/* Clear status on all GPEs in this register */

		status =
		    acpi_hw_write(0xFF,
				  &gpe_block->register_info[i].status_address);
		if (ACPI_FAILURE(status)) {
			return (status);
		}
	}

	return (AE_OK);
}

/******************************************************************************
 *
 * FUNCTION:    acpi_hw_enable_runtime_gpe_block
 *
 * PARAMETERS:  gpe_xrupt_info      - GPE Interrupt info
 *              gpe_block           - Gpe Block info
 *
 * RETURN:      Status
 *
 * DESCRIPTION: Enable all "runtime" GPEs within a single GPE block. Includes
 *              combination wake/run GPEs.
 *
 ******************************************************************************/

acpi_status
acpi_hw_enable_runtime_gpe_block(struct acpi_gpe_xrupt_info *gpe_xrupt_info,
				 struct acpi_gpe_block_info *gpe_block, void *context)
{
	u32 i;
	acpi_status status;

	/* NOTE: assumes that all GPEs are currently disabled */

	/* Examine each GPE Register within the block */

	for (i = 0; i < gpe_block->register_count; i++) {
		if (!gpe_block->register_info[i].enable_for_run) {
			continue;
		}

		/* Enable all "runtime" GPEs in this register */

		status =
		    acpi_hw_write(gpe_block->register_info[i].enable_for_run,
				  &gpe_block->register_info[i].enable_address);
		if (ACPI_FAILURE(status)) {
			return (status);
		}
	}

	return (AE_OK);
}

/******************************************************************************
 *
 * FUNCTION:    acpi_hw_enable_wakeup_gpe_block
 *
 * PARAMETERS:  gpe_xrupt_info      - GPE Interrupt info
 *              gpe_block           - Gpe Block info
 *
 * RETURN:      Status
 *
 * DESCRIPTION: Enable all "wake" GPEs within a single GPE block. Includes
 *              combination wake/run GPEs.
 *
 ******************************************************************************/

static acpi_status
acpi_hw_enable_wakeup_gpe_block(struct acpi_gpe_xrupt_info *gpe_xrupt_info,
				struct acpi_gpe_block_info *gpe_block,
				void *context)
{
	u32 i;
	acpi_status status;

	/* Examine each GPE Register within the block */

	for (i = 0; i < gpe_block->register_count; i++) {
		if (!gpe_block->register_info[i].enable_for_wake) {
			continue;
		}

		/* Enable all "wake" GPEs in this register */

		status =
		    acpi_hw_write(gpe_block->register_info[i].enable_for_wake,
				  &gpe_block->register_info[i].enable_address);
		if (ACPI_FAILURE(status)) {
			return (status);
		}
	}

	return (AE_OK);
}

/******************************************************************************
 *
 * FUNCTION:    acpi_hw_disable_all_gpes
 *
 * PARAMETERS:  None
 *
 * RETURN:      Status
 *
 * DESCRIPTION: Disable and clear all GPEs in all GPE blocks
 *
 ******************************************************************************/

acpi_status acpi_hw_disable_all_gpes(void)
{
	acpi_status status;

	ACPI_FUNCTION_TRACE(hw_disable_all_gpes);

	status = acpi_ev_walk_gpe_list(acpi_hw_disable_gpe_block, NULL);
	status = acpi_ev_walk_gpe_list(acpi_hw_clear_gpe_block, NULL);
	return_ACPI_STATUS(status);
}

/******************************************************************************
 *
 * FUNCTION:    acpi_hw_enable_all_runtime_gpes
 *
 * PARAMETERS:  None
 *
 * RETURN:      Status
 *
 * DESCRIPTION: Enable all "runtime" GPEs, in all GPE blocks
 *
 ******************************************************************************/

acpi_status acpi_hw_enable_all_runtime_gpes(void)
{
	acpi_status status;

	ACPI_FUNCTION_TRACE(hw_enable_all_runtime_gpes);

	status = acpi_ev_walk_gpe_list(acpi_hw_enable_runtime_gpe_block, NULL);
	return_ACPI_STATUS(status);
}

/******************************************************************************
 *
 * FUNCTION:    acpi_hw_enable_all_wakeup_gpes
 *
 * PARAMETERS:  None
 *
 * RETURN:      Status
 *
 * DESCRIPTION: Enable all "wakeup" GPEs, in all GPE blocks
 *
 ******************************************************************************/

acpi_status acpi_hw_enable_all_wakeup_gpes(void)
{
	acpi_status status;

	ACPI_FUNCTION_TRACE(hw_enable_all_wakeup_gpes);

	status = acpi_ev_walk_gpe_list(acpi_hw_enable_wakeup_gpe_block, NULL);
	return_ACPI_STATUS(status);
}<|MERGE_RESOLUTION|>--- conflicted
+++ resolved
@@ -62,17 +62,10 @@
  * PARAMETERS:	gpe_event_info	    - Info block for the GPE
  *		gpe_register_info   - Info block for the GPE register
  *
-<<<<<<< HEAD
- * RETURN:	Status
- *
- * DESCRIPTION:	Compute GPE enable mask with one bit corresponding to the given
- *		GPE set.
-=======
  * RETURN:	Register mask with a one in the GPE bit position
  *
  * DESCRIPTION: Compute the register mask for this GPE. One bit is set in the
  *              correct position for the input GPE.
->>>>>>> 3cbea436
  *
  ******************************************************************************/
 
@@ -92,20 +85,12 @@
  *
  * RETURN:	Status
  *
-<<<<<<< HEAD
- * DESCRIPTION: Enable or disable a single GPE in its enable register.
-=======
  * DESCRIPTION: Enable or disable a single GPE in the parent enable register.
->>>>>>> 3cbea436
  *
  ******************************************************************************/
 
 acpi_status
-<<<<<<< HEAD
-acpi_hw_low_set_gpe(struct acpi_gpe_event_info *gpe_event_info, u8 action)
-=======
 acpi_hw_low_set_gpe(struct acpi_gpe_event_info *gpe_event_info, u32 action)
->>>>>>> 3cbea436
 {
 	struct acpi_gpe_register_info *gpe_register_info;
 	acpi_status status;
@@ -128,36 +113,12 @@
 		return (status);
 	}
 
-<<<<<<< HEAD
-	/* Set ot clear just the bit that corresponds to this GPE */
-
-	register_bit = acpi_hw_get_gpe_register_bit(gpe_event_info,
-						gpe_register_info);
-	switch (action) {
-	case ACPI_GPE_COND_ENABLE:
-		if (!(register_bit & gpe_register_info->enable_for_run))
-			return (AE_BAD_PARAMETER);
-
-	case ACPI_GPE_ENABLE:
-		ACPI_SET_BIT(enable_mask, register_bit);
-		break;
-
-	case ACPI_GPE_DISABLE:
-		ACPI_CLEAR_BIT(enable_mask, register_bit);
-		break;
-
-	default:
-		ACPI_ERROR((AE_INFO, "Invalid action\n"));
-		return (AE_BAD_PARAMETER);
-	}
-=======
 	/* Set or clear just the bit that corresponds to this GPE */
 
 	register_bit = acpi_hw_get_gpe_register_bit(gpe_event_info,
 						gpe_register_info);
 	switch (action) {
 	case ACPI_GPE_CONDITIONAL_ENABLE:
->>>>>>> 3cbea436
 
 		/* Only enable if the enable_for_run bit is set */
 
@@ -165,31 +126,11 @@
 			return (AE_BAD_PARAMETER);
 		}
 
-<<<<<<< HEAD
-/******************************************************************************
- *
- * FUNCTION:    acpi_hw_clear_gpe
- *
- * PARAMETERS:  gpe_event_info      - Info block for the GPE to be cleared
- *
- * RETURN:      Status
- *
- * DESCRIPTION: Clear the status bit for a single GPE.
- *
- ******************************************************************************/
-
-acpi_status acpi_hw_clear_gpe(struct acpi_gpe_event_info * gpe_event_info)
-{
-	struct acpi_gpe_register_info *gpe_register_info;
-	acpi_status status;
-	u32 register_bit;
-=======
 		/*lint -fallthrough */
 
 	case ACPI_GPE_ENABLE:
 		ACPI_SET_BIT(enable_mask, register_bit);
 		break;
->>>>>>> 3cbea436
 
 	case ACPI_GPE_DISABLE:
 		ACPI_CLEAR_BIT(enable_mask, register_bit);
@@ -200,10 +141,6 @@
 		return (AE_BAD_PARAMETER);
 	}
 
-<<<<<<< HEAD
-	register_bit = acpi_hw_get_gpe_register_bit(gpe_event_info,
-						gpe_register_info);
-=======
 	/* Write the updated enable mask */
 
 	status = acpi_hw_write(enable_mask, &gpe_register_info->enable_address);
@@ -236,7 +173,6 @@
 	if (!gpe_register_info) {
 		return (AE_NOT_EXIST);
 	}
->>>>>>> 3cbea436
 
 	/*
 	 * Write a one to the appropriate bit in the status register to
