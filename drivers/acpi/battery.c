--- conflicted
+++ resolved
@@ -629,8 +629,6 @@
 	result = acpi_battery_get_state(battery);
 	acpi_battery_quirks2(battery);
 	return result;
-<<<<<<< HEAD
-=======
 }
 
 static void acpi_battery_refresh(struct acpi_battery *battery)
@@ -642,7 +640,6 @@
 	/* The battery may have changed its reporting units. */
 	sysfs_remove_battery(battery);
 	sysfs_add_battery(battery);
->>>>>>> 3cbea436
 }
 
 /* --------------------------------------------------------------------------
@@ -930,11 +927,8 @@
 	if (!battery)
 		return;
 	old = battery->bat.dev;
-<<<<<<< HEAD
-=======
 	if (event == ACPI_BATTERY_NOTIFY_INFO)
 		acpi_battery_refresh(battery);
->>>>>>> 3cbea436
 	acpi_battery_update(battery);
 	acpi_bus_generate_proc_event(device, event,
 				     acpi_battery_present(battery));
