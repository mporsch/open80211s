--- conflicted
+++ resolved
@@ -23,11 +23,7 @@
 {
 	printk(KERN_NOTICE PREFIX "%s detected - "
 		"disabling mwait for CPU C-states\n", id->ident);
-<<<<<<< HEAD
-	idle_nomwait = 1;
-=======
 	boot_option_idle_override = IDLE_NOMWAIT;
->>>>>>> 3cbea436
 	return 0;
 }
 
@@ -287,11 +283,7 @@
 {
 	acpi_status status = AE_OK;
 
-<<<<<<< HEAD
-	if (idle_nomwait) {
-=======
 	if (boot_option_idle_override == IDLE_NOMWAIT) {
->>>>>>> 3cbea436
 		/*
 		 * If mwait is disabled for CPU C-states, the C2C3_FFH access
 		 * mode will be disabled in the parameter of _PDC object.
