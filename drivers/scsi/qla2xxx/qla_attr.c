--- conflicted
+++ resolved
@@ -1792,11 +1792,8 @@
 			vha->flags.difdix_supported = 1;
 			ql_dbg(ql_dbg_user, vha, 0x7082,
 			    "Registered for DIF/DIX type 1 and 3 protection.\n");
-<<<<<<< HEAD
-=======
 			if (ql2xenabledif == 1)
 				prot = SHOST_DIX_TYPE0_PROTECTION;
->>>>>>> d93dc5c4
 			scsi_host_set_prot(vha->host,
 			    prot | SHOST_DIF_TYPE1_PROTECTION
 			    | SHOST_DIF_TYPE2_PROTECTION
