/*
 *  linux/drivers/net/ehea/ehea.h
 *
 *  eHEA ethernet device driver for IBM eServer System p
 *
 *  (C) Copyright IBM Corp. 2006
 *
 *  Authors:
 *       Christoph Raisch <raisch@de.ibm.com>
 *       Jan-Bernd Themann <themann@de.ibm.com>
 *       Thomas Klein <tklein@de.ibm.com>
 *
 *
 * This program is free software; you can redistribute it and/or modify
 * it under the terms of the GNU General Public License as published by
 * the Free Software Foundation; either version 2, or (at your option)
 * any later version.
 *
 * This program is distributed in the hope that it will be useful,
 * but WITHOUT ANY WARRANTY; without even the implied warranty of
 * MERCHANTABILITY or FITNESS FOR A PARTICULAR PURPOSE.	 See the
 * GNU General Public License for more details.
 *
 * You should have received a copy of the GNU General Public License
 * along with this program; if not, write to the Free Software
 * Foundation, Inc., 675 Mass Ave, Cambridge, MA 02139, USA.
 */

#ifndef __EHEA_H__
#define __EHEA_H__

#include <linux/module.h>
#include <linux/ethtool.h>
#include <linux/vmalloc.h>
#include <linux/if_vlan.h>
#include <linux/inet_lro.h>

#include <asm/ibmebus.h>
#include <asm/abs_addr.h>
#include <asm/io.h>

#define DRV_NAME	"ehea"
<<<<<<< HEAD
#define DRV_VERSION	"EHEA_0106"
=======
#define DRV_VERSION	"EHEA_0107"
>>>>>>> 3cbea436

/* eHEA capability flags */
#define DLPAR_PORT_ADD_REM 1
#define DLPAR_MEM_ADD      2
#define DLPAR_MEM_REM      4
#define EHEA_CAPABILITIES  (DLPAR_PORT_ADD_REM | DLPAR_MEM_ADD | DLPAR_MEM_REM)

#define EHEA_MSG_DEFAULT (NETIF_MSG_LINK | NETIF_MSG_TIMER \
	| NETIF_MSG_RX_ERR | NETIF_MSG_TX_ERR)

#define EHEA_MAX_ENTRIES_RQ1 32767
#define EHEA_MAX_ENTRIES_RQ2 16383
#define EHEA_MAX_ENTRIES_RQ3 16383
#define EHEA_MAX_ENTRIES_SQ  32767
#define EHEA_MIN_ENTRIES_QP  127

#define EHEA_SMALL_QUEUES
#define EHEA_NUM_TX_QP 1
#define EHEA_LRO_MAX_AGGR 64

#ifdef EHEA_SMALL_QUEUES
#define EHEA_MAX_CQE_COUNT      1023
#define EHEA_DEF_ENTRIES_SQ     1023
#define EHEA_DEF_ENTRIES_RQ1    4095
#define EHEA_DEF_ENTRIES_RQ2    1023
#define EHEA_DEF_ENTRIES_RQ3    1023
#else
#define EHEA_MAX_CQE_COUNT      4080
#define EHEA_DEF_ENTRIES_SQ     4080
#define EHEA_DEF_ENTRIES_RQ1    8160
#define EHEA_DEF_ENTRIES_RQ2    2040
#define EHEA_DEF_ENTRIES_RQ3    2040
#endif

#define EHEA_MAX_ENTRIES_EQ 20

#define EHEA_SG_SQ  2
#define EHEA_SG_RQ1 1
#define EHEA_SG_RQ2 0
#define EHEA_SG_RQ3 0

#define EHEA_MAX_PACKET_SIZE    9022	/* for jumbo frames */
#define EHEA_RQ2_PKT_SIZE       1522
#define EHEA_L_PKT_SIZE         256	/* low latency */

#define MAX_LRO_DESCRIPTORS 8

/* Send completion signaling */

/* Protection Domain Identifier */
#define EHEA_PD_ID        0xaabcdeff

#define EHEA_RQ2_THRESHOLD 	   1
#define EHEA_RQ3_THRESHOLD 	   9	/* use RQ3 threshold of 1522 bytes */

#define EHEA_SPEED_10G         10000
#define EHEA_SPEED_1G           1000
#define EHEA_SPEED_100M          100
#define EHEA_SPEED_10M            10
#define EHEA_SPEED_AUTONEG         0

/* Broadcast/Multicast registration types */
#define EHEA_BCMC_SCOPE_ALL	0x08
#define EHEA_BCMC_SCOPE_SINGLE	0x00
#define EHEA_BCMC_MULTICAST	0x04
#define EHEA_BCMC_BROADCAST	0x00
#define EHEA_BCMC_UNTAGGED	0x02
#define EHEA_BCMC_TAGGED	0x00
#define EHEA_BCMC_VLANID_ALL	0x01
#define EHEA_BCMC_VLANID_SINGLE	0x00

#define EHEA_CACHE_LINE          128

/* Memory Regions */
#define EHEA_MR_ACC_CTRL       0x00800000

#define EHEA_BUSMAP_START      0x8000000000000000ULL
#define EHEA_INVAL_ADDR        0xFFFFFFFFFFFFFFFFULL
#define EHEA_DIR_INDEX_SHIFT 13                   /* 8k Entries in 64k block */
#define EHEA_TOP_INDEX_SHIFT (EHEA_DIR_INDEX_SHIFT * 2)
#define EHEA_MAP_ENTRIES (1 << EHEA_DIR_INDEX_SHIFT)
#define EHEA_MAP_SIZE (0x10000)                   /* currently fixed map size */
#define EHEA_INDEX_MASK (EHEA_MAP_ENTRIES - 1)


#define EHEA_WATCH_DOG_TIMEOUT 10*HZ

/* utility functions */

void ehea_dump(void *adr, int len, char *msg);

#define EHEA_BMASK(pos, length) (((pos) << 16) + (length))

#define EHEA_BMASK_IBM(from, to) (((63 - to) << 16) + ((to) - (from) + 1))

#define EHEA_BMASK_SHIFTPOS(mask) (((mask) >> 16) & 0xffff)

#define EHEA_BMASK_MASK(mask) \
	(0xffffffffffffffffULL >> ((64 - (mask)) & 0xffff))

#define EHEA_BMASK_SET(mask, value) \
	((EHEA_BMASK_MASK(mask) & ((u64)(value))) << EHEA_BMASK_SHIFTPOS(mask))

#define EHEA_BMASK_GET(mask, value) \
	(EHEA_BMASK_MASK(mask) & (((u64)(value)) >> EHEA_BMASK_SHIFTPOS(mask)))

/*
 * Generic ehea page
 */
struct ehea_page {
	u8 entries[PAGE_SIZE];
};

/*
 * Generic queue in linux kernel virtual memory
 */
struct hw_queue {
	u64 current_q_offset;		/* current queue entry */
	struct ehea_page **queue_pages;	/* array of pages belonging to queue */
	u32 qe_size;			/* queue entry size */
	u32 queue_length;      		/* queue length allocated in bytes */
	u32 pagesize;
	u32 toggle_state;		/* toggle flag - per page */
	u32 reserved;			/* 64 bit alignment */
};

/*
 * For pSeries this is a 64bit memory address where
 * I/O memory is mapped into CPU address space
 */
struct h_epa {
	void __iomem *addr;
};

struct h_epa_user {
	u64 addr;
};

struct h_epas {
	struct h_epa kernel;	/* kernel space accessible resource,
				   set to 0 if unused */
	struct h_epa_user user;	/* user space accessible resource
				   set to 0 if unused */
};

/*
 * Memory map data structures
 */
struct ehea_dir_bmap
{
	u64 ent[EHEA_MAP_ENTRIES];
};
struct ehea_top_bmap
{
	struct ehea_dir_bmap *dir[EHEA_MAP_ENTRIES];
};
struct ehea_bmap
{
	struct ehea_top_bmap *top[EHEA_MAP_ENTRIES];
};

struct ehea_qp;
struct ehea_cq;
struct ehea_eq;
struct ehea_port;
struct ehea_av;

/*
 * Queue attributes passed to ehea_create_qp()
 */
struct ehea_qp_init_attr {
	/* input parameter */
	u32 qp_token;           /* queue token */
	u8 low_lat_rq1;
	u8 signalingtype;       /* cqe generation flag */
	u8 rq_count;            /* num of receive queues */
	u8 eqe_gen;             /* eqe generation flag */
	u16 max_nr_send_wqes;   /* max number of send wqes */
	u16 max_nr_rwqes_rq1;   /* max number of receive wqes */
	u16 max_nr_rwqes_rq2;
	u16 max_nr_rwqes_rq3;
	u8 wqe_size_enc_sq;
	u8 wqe_size_enc_rq1;
	u8 wqe_size_enc_rq2;
	u8 wqe_size_enc_rq3;
	u8 swqe_imm_data_len;   /* immediate data length for swqes */
	u16 port_nr;
	u16 rq2_threshold;
	u16 rq3_threshold;
	u64 send_cq_handle;
	u64 recv_cq_handle;
	u64 aff_eq_handle;

	/* output parameter */
	u32 qp_nr;
	u16 act_nr_send_wqes;
	u16 act_nr_rwqes_rq1;
	u16 act_nr_rwqes_rq2;
	u16 act_nr_rwqes_rq3;
	u8 act_wqe_size_enc_sq;
	u8 act_wqe_size_enc_rq1;
	u8 act_wqe_size_enc_rq2;
	u8 act_wqe_size_enc_rq3;
	u32 nr_sq_pages;
	u32 nr_rq1_pages;
	u32 nr_rq2_pages;
	u32 nr_rq3_pages;
	u32 liobn_sq;
	u32 liobn_rq1;
	u32 liobn_rq2;
	u32 liobn_rq3;
};

/*
 * Event Queue attributes, passed as parameter
 */
struct ehea_eq_attr {
	u32 type;
	u32 max_nr_of_eqes;
	u8 eqe_gen;        /* generate eqe flag */
	u64 eq_handle;
	u32 act_nr_of_eqes;
	u32 nr_pages;
	u32 ist1;          /* Interrupt service token */
	u32 ist2;
	u32 ist3;
	u32 ist4;
};


/*
 * Event Queue
 */
struct ehea_eq {
	struct ehea_adapter *adapter;
	struct hw_queue hw_queue;
	u64 fw_handle;
	struct h_epas epas;
	spinlock_t spinlock;
	struct ehea_eq_attr attr;
};

/*
 * HEA Queues
 */
struct ehea_qp {
	struct ehea_adapter *adapter;
	u64 fw_handle;			/* QP handle for firmware calls */
	struct hw_queue hw_squeue;
	struct hw_queue hw_rqueue1;
	struct hw_queue hw_rqueue2;
	struct hw_queue hw_rqueue3;
	struct h_epas epas;
	struct ehea_qp_init_attr init_attr;
};

/*
 * Completion Queue attributes
 */
struct ehea_cq_attr {
	/* input parameter */
	u32 max_nr_of_cqes;
	u32 cq_token;
	u64 eq_handle;

	/* output parameter */
	u32 act_nr_of_cqes;
	u32 nr_pages;
};

/*
 * Completion Queue
 */
struct ehea_cq {
	struct ehea_adapter *adapter;
	u64 fw_handle;
	struct hw_queue hw_queue;
	struct h_epas epas;
	struct ehea_cq_attr attr;
};

/*
 * Memory Region
 */
struct ehea_mr {
	struct ehea_adapter *adapter;
	u64 handle;
	u64 vaddr;
	u32 lkey;
};

/*
 * Port state information
 */
struct port_stats {
	int poll_receive_errors;
	int queue_stopped;
	int err_tcp_cksum;
	int err_ip_cksum;
	int err_frame_crc;
};

#define EHEA_IRQ_NAME_SIZE 20

/*
 * Queue SKB Array
 */
struct ehea_q_skb_arr {
	struct sk_buff **arr;		/* skb array for queue */
	int len;                	/* array length */
	int index;			/* array index */
	int os_skbs;			/* rq2/rq3 only: outstanding skbs */
};

/*
 * Port resources
 */
struct ehea_port_res {
	struct napi_struct napi;
	struct port_stats p_stats;
	struct ehea_mr send_mr;       	/* send memory region */
	struct ehea_mr recv_mr;       	/* receive memory region */
	spinlock_t xmit_lock;
	struct ehea_port *port;
	char int_recv_name[EHEA_IRQ_NAME_SIZE];
	char int_send_name[EHEA_IRQ_NAME_SIZE];
	struct ehea_qp *qp;
	struct ehea_cq *send_cq;
	struct ehea_cq *recv_cq;
	struct ehea_eq *eq;
	struct ehea_q_skb_arr rq1_skba;
	struct ehea_q_skb_arr rq2_skba;
	struct ehea_q_skb_arr rq3_skba;
	struct ehea_q_skb_arr sq_skba;
	int sq_skba_size;
	spinlock_t netif_queue;
	int queue_stopped;
	int swqe_refill_th;
	atomic_t swqe_avail;
	int swqe_ll_count;
	u32 swqe_id_counter;
	u64 tx_packets;
	u64 tx_bytes;
	u64 rx_packets;
	u64 rx_bytes;
	u32 poll_counter;
	struct net_lro_mgr lro_mgr;
	struct net_lro_desc lro_desc[MAX_LRO_DESCRIPTORS];
	int sq_restart_flag;
};


#define EHEA_MAX_PORTS 16

#define EHEA_NUM_PORTRES_FW_HANDLES    6  /* QP handle, SendCQ handle,
					     RecvCQ handle, EQ handle,
					     SendMR handle, RecvMR handle */
#define EHEA_NUM_PORT_FW_HANDLES       1  /* EQ handle */
#define EHEA_NUM_ADAPTER_FW_HANDLES    2  /* MR handle, NEQ handle */

struct ehea_adapter {
	u64 handle;
	struct platform_device *ofdev;
	struct ehea_port *port[EHEA_MAX_PORTS];
	struct ehea_eq *neq;       /* notification event queue */
	struct tasklet_struct neq_tasklet;
	struct ehea_mr mr;
	u32 pd;                    /* protection domain */
	u64 max_mc_mac;            /* max number of multicast mac addresses */
	int active_ports;
	struct list_head list;
};


struct ehea_mc_list {
	struct list_head list;
	u64 macaddr;
};

/* kdump support */
struct ehea_fw_handle_entry {
	u64 adh;               /* Adapter Handle */
	u64 fwh;               /* Firmware Handle */
};

struct ehea_fw_handle_array {
	struct ehea_fw_handle_entry *arr;
	int num_entries;
	struct mutex lock;
};

struct ehea_bcmc_reg_entry {
	u64 adh;               /* Adapter Handle */
	u32 port_id;           /* Logical Port Id */
	u8 reg_type;           /* Registration Type */
	u64 macaddr;
};

struct ehea_bcmc_reg_array {
	struct ehea_bcmc_reg_entry *arr;
	int num_entries;
	spinlock_t lock;
};

#define EHEA_PORT_UP 1
#define EHEA_PORT_DOWN 0
#define EHEA_PHY_LINK_UP 1
#define EHEA_PHY_LINK_DOWN 0
#define EHEA_MAX_PORT_RES 16
struct ehea_port {
	struct ehea_adapter *adapter;	 /* adapter that owns this port */
	struct net_device *netdev;
	struct net_device_stats stats;
	struct ehea_port_res port_res[EHEA_MAX_PORT_RES];
	struct platform_device  ofdev; /* Open Firmware Device */
	struct ehea_mc_list *mc_list;	 /* Multicast MAC addresses */
	struct vlan_group *vgrp;
	struct ehea_eq *qp_eq;
	struct work_struct reset_task;
	struct mutex port_lock;
	char int_aff_name[EHEA_IRQ_NAME_SIZE];
	int allmulti;			 /* Indicates IFF_ALLMULTI state */
	int promisc;		 	 /* Indicates IFF_PROMISC state */
	int num_tx_qps;
	int num_add_tx_qps;
	int num_mcs;
	int resets;
	unsigned long flags;
	u64 mac_addr;
	u32 logical_port_id;
	u32 port_speed;
	u32 msg_enable;
	u32 sig_comp_iv;
	u32 state;
	u32 lro_max_aggr;
	u8 phy_link;
	u8 full_duplex;
	u8 autoneg;
	u8 num_def_qps;
	wait_queue_head_t swqe_avail_wq;
	wait_queue_head_t restart_wq;
};

struct port_res_cfg {
	int max_entries_rcq;
	int max_entries_scq;
	int max_entries_sq;
	int max_entries_rq1;
	int max_entries_rq2;
	int max_entries_rq3;
};

enum ehea_flag_bits {
	__EHEA_STOP_XFER,
	__EHEA_DISABLE_PORT_RESET
};

void ehea_set_ethtool_ops(struct net_device *netdev);
int ehea_sense_port_attr(struct ehea_port *port);
int ehea_set_portspeed(struct ehea_port *port, u32 port_speed);

#endif	/* __EHEA_H__ */<|MERGE_RESOLUTION|>--- conflicted
+++ resolved
@@ -40,11 +40,7 @@
 #include <asm/io.h>
 
 #define DRV_NAME	"ehea"
-<<<<<<< HEAD
-#define DRV_VERSION	"EHEA_0106"
-=======
 #define DRV_VERSION	"EHEA_0107"
->>>>>>> 3cbea436
 
 /* eHEA capability flags */
 #define DLPAR_PORT_ADD_REM 1
