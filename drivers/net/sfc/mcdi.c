/****************************************************************************
 * Driver for Solarflare Solarstorm network controllers and boards
 * Copyright 2008-2009 Solarflare Communications Inc.
 *
 * This program is free software; you can redistribute it and/or modify it
 * under the terms of the GNU General Public License version 2 as published
 * by the Free Software Foundation, incorporated herein by reference.
 */

#include <linux/delay.h>
#include "net_driver.h"
#include "nic.h"
#include "io.h"
#include "regs.h"
#include "mcdi_pcol.h"
#include "phy.h"

/**************************************************************************
 *
 * Management-Controller-to-Driver Interface
 *
 **************************************************************************
 */

/* Software-defined structure to the shared-memory */
#define CMD_NOTIFY_PORT0 0
#define CMD_NOTIFY_PORT1 4
#define CMD_PDU_PORT0    0x008
#define CMD_PDU_PORT1    0x108
#define REBOOT_FLAG_PORT0 0x3f8
#define REBOOT_FLAG_PORT1 0x3fc

#define MCDI_RPC_TIMEOUT       10 /*seconds */

#define MCDI_PDU(efx)							\
	(efx_port_num(efx) ? CMD_PDU_PORT1 : CMD_PDU_PORT0)
#define MCDI_DOORBELL(efx)						\
	(efx_port_num(efx) ? CMD_NOTIFY_PORT1 : CMD_NOTIFY_PORT0)
#define MCDI_REBOOT_FLAG(efx)						\
	(efx_port_num(efx) ? REBOOT_FLAG_PORT1 : REBOOT_FLAG_PORT0)

#define SEQ_MASK							\
	EFX_MASK32(EFX_WIDTH(MCDI_HEADER_SEQ))

static inline struct efx_mcdi_iface *efx_mcdi(struct efx_nic *efx)
{
	struct siena_nic_data *nic_data;
	EFX_BUG_ON_PARANOID(efx_nic_rev(efx) < EFX_REV_SIENA_A0);
	nic_data = efx->nic_data;
	return &nic_data->mcdi;
}

void efx_mcdi_init(struct efx_nic *efx)
{
	struct efx_mcdi_iface *mcdi;

	if (efx_nic_rev(efx) < EFX_REV_SIENA_A0)
		return;

	mcdi = efx_mcdi(efx);
	init_waitqueue_head(&mcdi->wq);
	spin_lock_init(&mcdi->iface_lock);
	atomic_set(&mcdi->state, MCDI_STATE_QUIESCENT);
	mcdi->mode = MCDI_MODE_POLL;

	(void) efx_mcdi_poll_reboot(efx);
}

static void efx_mcdi_copyin(struct efx_nic *efx, unsigned cmd,
			    const u8 *inbuf, size_t inlen)
{
	struct efx_mcdi_iface *mcdi = efx_mcdi(efx);
	unsigned pdu = FR_CZ_MC_TREG_SMEM + MCDI_PDU(efx);
	unsigned doorbell = FR_CZ_MC_TREG_SMEM + MCDI_DOORBELL(efx);
	unsigned int i;
	efx_dword_t hdr;
	u32 xflags, seqno;

	BUG_ON(atomic_read(&mcdi->state) == MCDI_STATE_QUIESCENT);
	BUG_ON(inlen & 3 || inlen >= 0x100);

	seqno = mcdi->seqno & SEQ_MASK;
	xflags = 0;
	if (mcdi->mode == MCDI_MODE_EVENTS)
		xflags |= MCDI_HEADER_XFLAGS_EVREQ;

	EFX_POPULATE_DWORD_6(hdr,
			     MCDI_HEADER_RESPONSE, 0,
			     MCDI_HEADER_RESYNC, 1,
			     MCDI_HEADER_CODE, cmd,
			     MCDI_HEADER_DATALEN, inlen,
			     MCDI_HEADER_SEQ, seqno,
			     MCDI_HEADER_XFLAGS, xflags);

	efx_writed(efx, &hdr, pdu);

	for (i = 0; i < inlen; i += 4)
		_efx_writed(efx, *((__le32 *)(inbuf + i)), pdu + 4 + i);

	/* Ensure the payload is written out before the header */
	wmb();

	/* ring the doorbell with a distinctive value */
	_efx_writed(efx, (__force __le32) 0x45789abc, doorbell);
}

static void efx_mcdi_copyout(struct efx_nic *efx, u8 *outbuf, size_t outlen)
{
	struct efx_mcdi_iface *mcdi = efx_mcdi(efx);
	unsigned int pdu = FR_CZ_MC_TREG_SMEM + MCDI_PDU(efx);
	int i;

	BUG_ON(atomic_read(&mcdi->state) == MCDI_STATE_QUIESCENT);
	BUG_ON(outlen & 3 || outlen >= 0x100);

	for (i = 0; i < outlen; i += 4)
		*((__le32 *)(outbuf + i)) = _efx_readd(efx, pdu + 4 + i);
}

static int efx_mcdi_poll(struct efx_nic *efx)
{
	struct efx_mcdi_iface *mcdi = efx_mcdi(efx);
	unsigned int time, finish;
	unsigned int respseq, respcmd, error;
	unsigned int pdu = FR_CZ_MC_TREG_SMEM + MCDI_PDU(efx);
	unsigned int rc, spins;
	efx_dword_t reg;

	/* Check for a reboot atomically with respect to efx_mcdi_copyout() */
	rc = -efx_mcdi_poll_reboot(efx);
	if (rc)
		goto out;

	/* Poll for completion. Poll quickly (once a us) for the 1st jiffy,
	 * because generally mcdi responses are fast. After that, back off
	 * and poll once a jiffy (approximately)
	 */
	spins = TICK_USEC;
	finish = get_seconds() + MCDI_RPC_TIMEOUT;

	while (1) {
		if (spins != 0) {
			--spins;
			udelay(1);
		} else {
			schedule_timeout_uninterruptible(1);
		}

		time = get_seconds();

		rmb();
		efx_readd(efx, &reg, pdu);

		/* All 1's indicates that shared memory is in reset (and is
		 * not a valid header). Wait for it to come out reset before
		 * completing the command */
		if (EFX_DWORD_FIELD(reg, EFX_DWORD_0) != 0xffffffff &&
		    EFX_DWORD_FIELD(reg, MCDI_HEADER_RESPONSE))
			break;

		if (time >= finish)
			return -ETIMEDOUT;
	}

	mcdi->resplen = EFX_DWORD_FIELD(reg, MCDI_HEADER_DATALEN);
	respseq = EFX_DWORD_FIELD(reg, MCDI_HEADER_SEQ);
	respcmd = EFX_DWORD_FIELD(reg, MCDI_HEADER_CODE);
	error = EFX_DWORD_FIELD(reg, MCDI_HEADER_ERROR);

	if (error && mcdi->resplen == 0) {
		netif_err(efx, hw, efx->net_dev, "MC rebooted\n");
		rc = EIO;
	} else if ((respseq ^ mcdi->seqno) & SEQ_MASK) {
		netif_err(efx, hw, efx->net_dev,
			  "MC response mismatch tx seq 0x%x rx seq 0x%x\n",
			  respseq, mcdi->seqno);
		rc = EIO;
	} else if (error) {
		efx_readd(efx, &reg, pdu + 4);
		switch (EFX_DWORD_FIELD(reg, EFX_DWORD_0)) {
#define TRANSLATE_ERROR(name)					\
		case MC_CMD_ERR_ ## name:			\
			rc = name;				\
			break
			TRANSLATE_ERROR(ENOENT);
			TRANSLATE_ERROR(EINTR);
			TRANSLATE_ERROR(EACCES);
			TRANSLATE_ERROR(EBUSY);
			TRANSLATE_ERROR(EINVAL);
			TRANSLATE_ERROR(EDEADLK);
			TRANSLATE_ERROR(ENOSYS);
			TRANSLATE_ERROR(ETIME);
#undef TRANSLATE_ERROR
		default:
			rc = EIO;
			break;
		}
	} else
		rc = 0;

out:
	mcdi->resprc = rc;
	if (rc)
		mcdi->resplen = 0;

	/* Return rc=0 like wait_event_timeout() */
	return 0;
}

/* Test and clear MC-rebooted flag for this port/function */
int efx_mcdi_poll_reboot(struct efx_nic *efx)
{
	unsigned int addr = FR_CZ_MC_TREG_SMEM + MCDI_REBOOT_FLAG(efx);
	efx_dword_t reg;
	uint32_t value;

	if (efx_nic_rev(efx) < EFX_REV_SIENA_A0)
		return false;

	efx_readd(efx, &reg, addr);
	value = EFX_DWORD_FIELD(reg, EFX_DWORD_0);

	if (value == 0)
		return 0;

	EFX_ZERO_DWORD(reg);
	efx_writed(efx, &reg, addr);

	if (value == MC_STATUS_DWORD_ASSERT)
		return -EINTR;
	else
		return -EIO;
}

static void efx_mcdi_acquire(struct efx_mcdi_iface *mcdi)
{
	/* Wait until the interface becomes QUIESCENT and we win the race
	 * to mark it RUNNING. */
	wait_event(mcdi->wq,
		   atomic_cmpxchg(&mcdi->state,
				  MCDI_STATE_QUIESCENT,
				  MCDI_STATE_RUNNING)
		   == MCDI_STATE_QUIESCENT);
}

static int efx_mcdi_await_completion(struct efx_nic *efx)
{
	struct efx_mcdi_iface *mcdi = efx_mcdi(efx);

	if (wait_event_timeout(
		    mcdi->wq,
		    atomic_read(&mcdi->state) == MCDI_STATE_COMPLETED,
		    msecs_to_jiffies(MCDI_RPC_TIMEOUT * 1000)) == 0)
		return -ETIMEDOUT;

	/* Check if efx_mcdi_set_mode() switched us back to polled completions.
	 * In which case, poll for completions directly. If efx_mcdi_ev_cpl()
	 * completed the request first, then we'll just end up completing the
	 * request again, which is safe.
	 *
	 * We need an smp_rmb() to synchronise with efx_mcdi_mode_poll(), which
	 * wait_event_timeout() implicitly provides.
	 */
	if (mcdi->mode == MCDI_MODE_POLL)
		return efx_mcdi_poll(efx);

	return 0;
}

static bool efx_mcdi_complete(struct efx_mcdi_iface *mcdi)
{
	/* If the interface is RUNNING, then move to COMPLETED and wake any
	 * waiters. If the interface isn't in RUNNING then we've received a
	 * duplicate completion after we've already transitioned back to
	 * QUIESCENT. [A subsequent invocation would increment seqno, so would
	 * have failed the seqno check].
	 */
	if (atomic_cmpxchg(&mcdi->state,
			   MCDI_STATE_RUNNING,
			   MCDI_STATE_COMPLETED) == MCDI_STATE_RUNNING) {
		wake_up(&mcdi->wq);
		return true;
	}

	return false;
}

static void efx_mcdi_release(struct efx_mcdi_iface *mcdi)
{
	atomic_set(&mcdi->state, MCDI_STATE_QUIESCENT);
	wake_up(&mcdi->wq);
}

static void efx_mcdi_ev_cpl(struct efx_nic *efx, unsigned int seqno,
			    unsigned int datalen, unsigned int errno)
{
	struct efx_mcdi_iface *mcdi = efx_mcdi(efx);
	bool wake = false;

	spin_lock(&mcdi->iface_lock);

	if ((seqno ^ mcdi->seqno) & SEQ_MASK) {
		if (mcdi->credits)
			/* The request has been cancelled */
			--mcdi->credits;
		else
			netif_err(efx, hw, efx->net_dev,
				  "MC response mismatch tx seq 0x%x rx "
				  "seq 0x%x\n", seqno, mcdi->seqno);
	} else {
		mcdi->resprc = errno;
		mcdi->resplen = datalen;

		wake = true;
	}

	spin_unlock(&mcdi->iface_lock);

	if (wake)
		efx_mcdi_complete(mcdi);
}

/* Issue the given command by writing the data into the shared memory PDU,
 * ring the doorbell and wait for completion. Copyout the result. */
int efx_mcdi_rpc(struct efx_nic *efx, unsigned cmd,
		 const u8 *inbuf, size_t inlen, u8 *outbuf, size_t outlen,
		 size_t *outlen_actual)
{
	struct efx_mcdi_iface *mcdi = efx_mcdi(efx);
	int rc;
	BUG_ON(efx_nic_rev(efx) < EFX_REV_SIENA_A0);

	efx_mcdi_acquire(mcdi);

	/* Serialise with efx_mcdi_ev_cpl() and efx_mcdi_ev_death() */
	spin_lock_bh(&mcdi->iface_lock);
	++mcdi->seqno;
	spin_unlock_bh(&mcdi->iface_lock);

	efx_mcdi_copyin(efx, cmd, inbuf, inlen);

	if (mcdi->mode == MCDI_MODE_POLL)
		rc = efx_mcdi_poll(efx);
	else
		rc = efx_mcdi_await_completion(efx);

	if (rc != 0) {
		/* Close the race with efx_mcdi_ev_cpl() executing just too late
		 * and completing a request we've just cancelled, by ensuring
		 * that the seqno check therein fails.
		 */
		spin_lock_bh(&mcdi->iface_lock);
		++mcdi->seqno;
		++mcdi->credits;
		spin_unlock_bh(&mcdi->iface_lock);

		netif_err(efx, hw, efx->net_dev,
			  "MC command 0x%x inlen %d mode %d timed out\n",
			  cmd, (int)inlen, mcdi->mode);
	} else {
		size_t resplen;

		/* At the very least we need a memory barrier here to ensure
		 * we pick up changes from efx_mcdi_ev_cpl(). Protect against
		 * a spurious efx_mcdi_ev_cpl() running concurrently by
		 * acquiring the iface_lock. */
		spin_lock_bh(&mcdi->iface_lock);
		rc = -mcdi->resprc;
		resplen = mcdi->resplen;
		spin_unlock_bh(&mcdi->iface_lock);

		if (rc == 0) {
			efx_mcdi_copyout(efx, outbuf,
					 min(outlen, mcdi->resplen + 3) & ~0x3);
			if (outlen_actual != NULL)
				*outlen_actual = resplen;
		} else if (cmd == MC_CMD_REBOOT && rc == -EIO)
			; /* Don't reset if MC_CMD_REBOOT returns EIO */
		else if (rc == -EIO || rc == -EINTR) {
			netif_err(efx, hw, efx->net_dev, "MC fatal error %d\n",
				  -rc);
			efx_schedule_reset(efx, RESET_TYPE_MC_FAILURE);
		} else
<<<<<<< HEAD
			netif_err(efx, hw, efx->net_dev,
=======
			netif_dbg(efx, hw, efx->net_dev,
>>>>>>> 3cbea436
				  "MC command 0x%x inlen %d failed rc=%d\n",
				  cmd, (int)inlen, -rc);
	}

	efx_mcdi_release(mcdi);
	return rc;
}

void efx_mcdi_mode_poll(struct efx_nic *efx)
{
	struct efx_mcdi_iface *mcdi;

	if (efx_nic_rev(efx) < EFX_REV_SIENA_A0)
		return;

	mcdi = efx_mcdi(efx);
	if (mcdi->mode == MCDI_MODE_POLL)
		return;

	/* We can switch from event completion to polled completion, because
	 * mcdi requests are always completed in shared memory. We do this by
	 * switching the mode to POLL'd then completing the request.
	 * efx_mcdi_await_completion() will then call efx_mcdi_poll().
	 *
	 * We need an smp_wmb() to synchronise with efx_mcdi_await_completion(),
	 * which efx_mcdi_complete() provides for us.
	 */
	mcdi->mode = MCDI_MODE_POLL;

	efx_mcdi_complete(mcdi);
}

void efx_mcdi_mode_event(struct efx_nic *efx)
{
	struct efx_mcdi_iface *mcdi;

	if (efx_nic_rev(efx) < EFX_REV_SIENA_A0)
		return;

	mcdi = efx_mcdi(efx);

	if (mcdi->mode == MCDI_MODE_EVENTS)
		return;

	/* We can't switch from polled to event completion in the middle of a
	 * request, because the completion method is specified in the request.
	 * So acquire the interface to serialise the requestors. We don't need
	 * to acquire the iface_lock to change the mode here, but we do need a
	 * write memory barrier ensure that efx_mcdi_rpc() sees it, which
	 * efx_mcdi_acquire() provides.
	 */
	efx_mcdi_acquire(mcdi);
	mcdi->mode = MCDI_MODE_EVENTS;
	efx_mcdi_release(mcdi);
}

static void efx_mcdi_ev_death(struct efx_nic *efx, int rc)
{
	struct efx_mcdi_iface *mcdi = efx_mcdi(efx);

	/* If there is an outstanding MCDI request, it has been terminated
	 * either by a BADASSERT or REBOOT event. If the mcdi interface is
	 * in polled mode, then do nothing because the MC reboot handler will
	 * set the header correctly. However, if the mcdi interface is waiting
	 * for a CMDDONE event it won't receive it [and since all MCDI events
	 * are sent to the same queue, we can't be racing with
	 * efx_mcdi_ev_cpl()]
	 *
	 * There's a race here with efx_mcdi_rpc(), because we might receive
	 * a REBOOT event *before* the request has been copied out. In polled
	 * mode (during startup) this is irrelevent, because efx_mcdi_complete()
	 * is ignored. In event mode, this condition is just an edge-case of
	 * receiving a REBOOT event after posting the MCDI request. Did the mc
	 * reboot before or after the copyout? The best we can do always is
	 * just return failure.
	 */
	spin_lock(&mcdi->iface_lock);
	if (efx_mcdi_complete(mcdi)) {
		if (mcdi->mode == MCDI_MODE_EVENTS) {
			mcdi->resprc = rc;
			mcdi->resplen = 0;
			++mcdi->credits;
		}
	} else
		/* Nobody was waiting for an MCDI request, so trigger a reset */
		efx_schedule_reset(efx, RESET_TYPE_MC_FAILURE);

	spin_unlock(&mcdi->iface_lock);
}

static unsigned int efx_mcdi_event_link_speed[] = {
	[MCDI_EVENT_LINKCHANGE_SPEED_100M] = 100,
	[MCDI_EVENT_LINKCHANGE_SPEED_1G] = 1000,
	[MCDI_EVENT_LINKCHANGE_SPEED_10G] = 10000,
};


static void efx_mcdi_process_link_change(struct efx_nic *efx, efx_qword_t *ev)
{
	u32 flags, fcntl, speed, lpa;

	speed = EFX_QWORD_FIELD(*ev, MCDI_EVENT_LINKCHANGE_SPEED);
	EFX_BUG_ON_PARANOID(speed >= ARRAY_SIZE(efx_mcdi_event_link_speed));
	speed = efx_mcdi_event_link_speed[speed];

	flags = EFX_QWORD_FIELD(*ev, MCDI_EVENT_LINKCHANGE_LINK_FLAGS);
	fcntl = EFX_QWORD_FIELD(*ev, MCDI_EVENT_LINKCHANGE_FCNTL);
	lpa = EFX_QWORD_FIELD(*ev, MCDI_EVENT_LINKCHANGE_LP_CAP);

	/* efx->link_state is only modified by efx_mcdi_phy_get_link(),
	 * which is only run after flushing the event queues. Therefore, it
	 * is safe to modify the link state outside of the mac_lock here.
	 */
	efx_mcdi_phy_decode_link(efx, &efx->link_state, speed, flags, fcntl);

	efx_mcdi_phy_check_fcntl(efx, lpa);

	efx_link_status_changed(efx);
}

static const char *sensor_names[] = {
	[MC_CMD_SENSOR_CONTROLLER_TEMP] = "Controller temp. sensor",
	[MC_CMD_SENSOR_PHY_COMMON_TEMP] = "PHY shared temp. sensor",
	[MC_CMD_SENSOR_CONTROLLER_COOLING] = "Controller cooling",
	[MC_CMD_SENSOR_PHY0_TEMP] = "PHY 0 temp. sensor",
	[MC_CMD_SENSOR_PHY0_COOLING] = "PHY 0 cooling",
	[MC_CMD_SENSOR_PHY1_TEMP] = "PHY 1 temp. sensor",
	[MC_CMD_SENSOR_PHY1_COOLING] = "PHY 1 cooling",
	[MC_CMD_SENSOR_IN_1V0] = "1.0V supply sensor",
	[MC_CMD_SENSOR_IN_1V2] = "1.2V supply sensor",
	[MC_CMD_SENSOR_IN_1V8] = "1.8V supply sensor",
	[MC_CMD_SENSOR_IN_2V5] = "2.5V supply sensor",
	[MC_CMD_SENSOR_IN_3V3] = "3.3V supply sensor",
	[MC_CMD_SENSOR_IN_12V0] = "12V supply sensor"
};

static const char *sensor_status_names[] = {
	[MC_CMD_SENSOR_STATE_OK] = "OK",
	[MC_CMD_SENSOR_STATE_WARNING] = "Warning",
	[MC_CMD_SENSOR_STATE_FATAL] = "Fatal",
	[MC_CMD_SENSOR_STATE_BROKEN] = "Device failure",
};

static void efx_mcdi_sensor_event(struct efx_nic *efx, efx_qword_t *ev)
{
	unsigned int monitor, state, value;
	const char *name, *state_txt;
	monitor = EFX_QWORD_FIELD(*ev, MCDI_EVENT_SENSOREVT_MONITOR);
	state = EFX_QWORD_FIELD(*ev, MCDI_EVENT_SENSOREVT_STATE);
	value = EFX_QWORD_FIELD(*ev, MCDI_EVENT_SENSOREVT_VALUE);
	/* Deal gracefully with the board having more drivers than we
	 * know about, but do not expect new sensor states. */
	name = (monitor >= ARRAY_SIZE(sensor_names))
				    ? "No sensor name available" :
				    sensor_names[monitor];
	EFX_BUG_ON_PARANOID(state >= ARRAY_SIZE(sensor_status_names));
	state_txt = sensor_status_names[state];

	netif_err(efx, hw, efx->net_dev,
		  "Sensor %d (%s) reports condition '%s' for raw value %d\n",
		  monitor, name, state_txt, value);
}

/* Called from  falcon_process_eventq for MCDI events */
void efx_mcdi_process_event(struct efx_channel *channel,
			    efx_qword_t *event)
{
	struct efx_nic *efx = channel->efx;
	int code = EFX_QWORD_FIELD(*event, MCDI_EVENT_CODE);
	u32 data = EFX_QWORD_FIELD(*event, MCDI_EVENT_DATA);

	switch (code) {
	case MCDI_EVENT_CODE_BADSSERT:
		netif_err(efx, hw, efx->net_dev,
			  "MC watchdog or assertion failure at 0x%x\n", data);
		efx_mcdi_ev_death(efx, EINTR);
		break;

	case MCDI_EVENT_CODE_PMNOTICE:
		netif_info(efx, wol, efx->net_dev, "MCDI PM event.\n");
		break;

	case MCDI_EVENT_CODE_CMDDONE:
		efx_mcdi_ev_cpl(efx,
				MCDI_EVENT_FIELD(*event, CMDDONE_SEQ),
				MCDI_EVENT_FIELD(*event, CMDDONE_DATALEN),
				MCDI_EVENT_FIELD(*event, CMDDONE_ERRNO));
		break;

	case MCDI_EVENT_CODE_LINKCHANGE:
		efx_mcdi_process_link_change(efx, event);
		break;
	case MCDI_EVENT_CODE_SENSOREVT:
		efx_mcdi_sensor_event(efx, event);
		break;
	case MCDI_EVENT_CODE_SCHEDERR:
		netif_info(efx, hw, efx->net_dev,
			   "MC Scheduler error address=0x%x\n", data);
		break;
	case MCDI_EVENT_CODE_REBOOT:
		netif_info(efx, hw, efx->net_dev, "MC Reboot\n");
		efx_mcdi_ev_death(efx, EIO);
		break;
	case MCDI_EVENT_CODE_MAC_STATS_DMA:
		/* MAC stats are gather lazily.  We can ignore this. */
		break;

	default:
		netif_err(efx, hw, efx->net_dev, "Unknown MCDI event 0x%x\n",
			  code);
	}
}

/**************************************************************************
 *
 * Specific request functions
 *
 **************************************************************************
 */

int efx_mcdi_fwver(struct efx_nic *efx, u64 *version, u32 *build)
{
	u8 outbuf[ALIGN(MC_CMD_GET_VERSION_V1_OUT_LEN, 4)];
	size_t outlength;
	const __le16 *ver_words;
	int rc;

	BUILD_BUG_ON(MC_CMD_GET_VERSION_IN_LEN != 0);

	rc = efx_mcdi_rpc(efx, MC_CMD_GET_VERSION, NULL, 0,
			  outbuf, sizeof(outbuf), &outlength);
	if (rc)
		goto fail;

	if (outlength == MC_CMD_GET_VERSION_V0_OUT_LEN) {
		*version = 0;
		*build = MCDI_DWORD(outbuf, GET_VERSION_OUT_FIRMWARE);
		return 0;
	}

	if (outlength < MC_CMD_GET_VERSION_V1_OUT_LEN) {
		rc = -EIO;
		goto fail;
	}

	ver_words = (__le16 *)MCDI_PTR(outbuf, GET_VERSION_OUT_VERSION);
	*version = (((u64)le16_to_cpu(ver_words[0]) << 48) |
		    ((u64)le16_to_cpu(ver_words[1]) << 32) |
		    ((u64)le16_to_cpu(ver_words[2]) << 16) |
		    le16_to_cpu(ver_words[3]));
	*build = MCDI_DWORD(outbuf, GET_VERSION_OUT_FIRMWARE);

	return 0;

fail:
	netif_err(efx, probe, efx->net_dev, "%s: failed rc=%d\n", __func__, rc);
	return rc;
}

int efx_mcdi_drv_attach(struct efx_nic *efx, bool driver_operating,
			bool *was_attached)
{
	u8 inbuf[MC_CMD_DRV_ATTACH_IN_LEN];
	u8 outbuf[MC_CMD_DRV_ATTACH_OUT_LEN];
	size_t outlen;
	int rc;

	MCDI_SET_DWORD(inbuf, DRV_ATTACH_IN_NEW_STATE,
		       driver_operating ? 1 : 0);
	MCDI_SET_DWORD(inbuf, DRV_ATTACH_IN_UPDATE, 1);

	rc = efx_mcdi_rpc(efx, MC_CMD_DRV_ATTACH, inbuf, sizeof(inbuf),
			  outbuf, sizeof(outbuf), &outlen);
	if (rc)
		goto fail;
	if (outlen < MC_CMD_DRV_ATTACH_OUT_LEN) {
		rc = -EIO;
		goto fail;
	}

	if (was_attached != NULL)
		*was_attached = MCDI_DWORD(outbuf, DRV_ATTACH_OUT_OLD_STATE);
	return 0;

fail:
	netif_err(efx, probe, efx->net_dev, "%s: failed rc=%d\n", __func__, rc);
	return rc;
}

int efx_mcdi_get_board_cfg(struct efx_nic *efx, u8 *mac_address,
			   u16 *fw_subtype_list)
{
	uint8_t outbuf[MC_CMD_GET_BOARD_CFG_OUT_LEN];
	size_t outlen;
	int port_num = efx_port_num(efx);
	int offset;
	int rc;

	BUILD_BUG_ON(MC_CMD_GET_BOARD_CFG_IN_LEN != 0);

	rc = efx_mcdi_rpc(efx, MC_CMD_GET_BOARD_CFG, NULL, 0,
			  outbuf, sizeof(outbuf), &outlen);
	if (rc)
		goto fail;

	if (outlen < MC_CMD_GET_BOARD_CFG_OUT_LEN) {
		rc = -EIO;
		goto fail;
	}

	offset = (port_num)
		? MC_CMD_GET_BOARD_CFG_OUT_MAC_ADDR_BASE_PORT1_OFST
		: MC_CMD_GET_BOARD_CFG_OUT_MAC_ADDR_BASE_PORT0_OFST;
	if (mac_address)
		memcpy(mac_address, outbuf + offset, ETH_ALEN);
	if (fw_subtype_list)
		memcpy(fw_subtype_list,
		       outbuf + MC_CMD_GET_BOARD_CFG_OUT_FW_SUBTYPE_LIST_OFST,
		       MC_CMD_GET_BOARD_CFG_OUT_FW_SUBTYPE_LIST_LEN);

	return 0;

fail:
	netif_err(efx, hw, efx->net_dev, "%s: failed rc=%d len=%d\n",
		  __func__, rc, (int)outlen);

	return rc;
}

int efx_mcdi_log_ctrl(struct efx_nic *efx, bool evq, bool uart, u32 dest_evq)
{
	u8 inbuf[MC_CMD_LOG_CTRL_IN_LEN];
	u32 dest = 0;
	int rc;

	if (uart)
		dest |= MC_CMD_LOG_CTRL_IN_LOG_DEST_UART;
	if (evq)
		dest |= MC_CMD_LOG_CTRL_IN_LOG_DEST_EVQ;

	MCDI_SET_DWORD(inbuf, LOG_CTRL_IN_LOG_DEST, dest);
	MCDI_SET_DWORD(inbuf, LOG_CTRL_IN_LOG_DEST_EVQ, dest_evq);

	BUILD_BUG_ON(MC_CMD_LOG_CTRL_OUT_LEN != 0);

	rc = efx_mcdi_rpc(efx, MC_CMD_LOG_CTRL, inbuf, sizeof(inbuf),
			  NULL, 0, NULL);
	if (rc)
		goto fail;

	return 0;

fail:
	netif_err(efx, hw, efx->net_dev, "%s: failed rc=%d\n", __func__, rc);
	return rc;
}

int efx_mcdi_nvram_types(struct efx_nic *efx, u32 *nvram_types_out)
{
	u8 outbuf[MC_CMD_NVRAM_TYPES_OUT_LEN];
	size_t outlen;
	int rc;

	BUILD_BUG_ON(MC_CMD_NVRAM_TYPES_IN_LEN != 0);

	rc = efx_mcdi_rpc(efx, MC_CMD_NVRAM_TYPES, NULL, 0,
			  outbuf, sizeof(outbuf), &outlen);
	if (rc)
		goto fail;
	if (outlen < MC_CMD_NVRAM_TYPES_OUT_LEN) {
		rc = -EIO;
		goto fail;
	}

	*nvram_types_out = MCDI_DWORD(outbuf, NVRAM_TYPES_OUT_TYPES);
	return 0;

fail:
	netif_err(efx, hw, efx->net_dev, "%s: failed rc=%d\n",
		  __func__, rc);
	return rc;
}

int efx_mcdi_nvram_info(struct efx_nic *efx, unsigned int type,
			size_t *size_out, size_t *erase_size_out,
			bool *protected_out)
{
	u8 inbuf[MC_CMD_NVRAM_INFO_IN_LEN];
	u8 outbuf[MC_CMD_NVRAM_INFO_OUT_LEN];
	size_t outlen;
	int rc;

	MCDI_SET_DWORD(inbuf, NVRAM_INFO_IN_TYPE, type);

	rc = efx_mcdi_rpc(efx, MC_CMD_NVRAM_INFO, inbuf, sizeof(inbuf),
			  outbuf, sizeof(outbuf), &outlen);
	if (rc)
		goto fail;
	if (outlen < MC_CMD_NVRAM_INFO_OUT_LEN) {
		rc = -EIO;
		goto fail;
	}

	*size_out = MCDI_DWORD(outbuf, NVRAM_INFO_OUT_SIZE);
	*erase_size_out = MCDI_DWORD(outbuf, NVRAM_INFO_OUT_ERASESIZE);
	*protected_out = !!(MCDI_DWORD(outbuf, NVRAM_INFO_OUT_FLAGS) &
				(1 << MC_CMD_NVRAM_PROTECTED_LBN));
	return 0;

fail:
	netif_err(efx, hw, efx->net_dev, "%s: failed rc=%d\n", __func__, rc);
	return rc;
}

int efx_mcdi_nvram_update_start(struct efx_nic *efx, unsigned int type)
{
	u8 inbuf[MC_CMD_NVRAM_UPDATE_START_IN_LEN];
	int rc;

	MCDI_SET_DWORD(inbuf, NVRAM_UPDATE_START_IN_TYPE, type);

	BUILD_BUG_ON(MC_CMD_NVRAM_UPDATE_START_OUT_LEN != 0);

	rc = efx_mcdi_rpc(efx, MC_CMD_NVRAM_UPDATE_START, inbuf, sizeof(inbuf),
			  NULL, 0, NULL);
	if (rc)
		goto fail;

	return 0;

fail:
	netif_err(efx, hw, efx->net_dev, "%s: failed rc=%d\n", __func__, rc);
	return rc;
}

int efx_mcdi_nvram_read(struct efx_nic *efx, unsigned int type,
			loff_t offset, u8 *buffer, size_t length)
{
	u8 inbuf[MC_CMD_NVRAM_READ_IN_LEN];
	u8 outbuf[MC_CMD_NVRAM_READ_OUT_LEN(EFX_MCDI_NVRAM_LEN_MAX)];
	size_t outlen;
	int rc;

	MCDI_SET_DWORD(inbuf, NVRAM_READ_IN_TYPE, type);
	MCDI_SET_DWORD(inbuf, NVRAM_READ_IN_OFFSET, offset);
	MCDI_SET_DWORD(inbuf, NVRAM_READ_IN_LENGTH, length);

	rc = efx_mcdi_rpc(efx, MC_CMD_NVRAM_READ, inbuf, sizeof(inbuf),
			  outbuf, sizeof(outbuf), &outlen);
	if (rc)
		goto fail;

	memcpy(buffer, MCDI_PTR(outbuf, NVRAM_READ_OUT_READ_BUFFER), length);
	return 0;

fail:
	netif_err(efx, hw, efx->net_dev, "%s: failed rc=%d\n", __func__, rc);
	return rc;
}

int efx_mcdi_nvram_write(struct efx_nic *efx, unsigned int type,
			   loff_t offset, const u8 *buffer, size_t length)
{
	u8 inbuf[MC_CMD_NVRAM_WRITE_IN_LEN(EFX_MCDI_NVRAM_LEN_MAX)];
	int rc;

	MCDI_SET_DWORD(inbuf, NVRAM_WRITE_IN_TYPE, type);
	MCDI_SET_DWORD(inbuf, NVRAM_WRITE_IN_OFFSET, offset);
	MCDI_SET_DWORD(inbuf, NVRAM_WRITE_IN_LENGTH, length);
	memcpy(MCDI_PTR(inbuf, NVRAM_WRITE_IN_WRITE_BUFFER), buffer, length);

	BUILD_BUG_ON(MC_CMD_NVRAM_WRITE_OUT_LEN != 0);

	rc = efx_mcdi_rpc(efx, MC_CMD_NVRAM_WRITE, inbuf,
			  ALIGN(MC_CMD_NVRAM_WRITE_IN_LEN(length), 4),
			  NULL, 0, NULL);
	if (rc)
		goto fail;

	return 0;

fail:
	netif_err(efx, hw, efx->net_dev, "%s: failed rc=%d\n", __func__, rc);
	return rc;
}

int efx_mcdi_nvram_erase(struct efx_nic *efx, unsigned int type,
			 loff_t offset, size_t length)
{
	u8 inbuf[MC_CMD_NVRAM_ERASE_IN_LEN];
	int rc;

	MCDI_SET_DWORD(inbuf, NVRAM_ERASE_IN_TYPE, type);
	MCDI_SET_DWORD(inbuf, NVRAM_ERASE_IN_OFFSET, offset);
	MCDI_SET_DWORD(inbuf, NVRAM_ERASE_IN_LENGTH, length);

	BUILD_BUG_ON(MC_CMD_NVRAM_ERASE_OUT_LEN != 0);

	rc = efx_mcdi_rpc(efx, MC_CMD_NVRAM_ERASE, inbuf, sizeof(inbuf),
			  NULL, 0, NULL);
	if (rc)
		goto fail;

	return 0;

fail:
	netif_err(efx, hw, efx->net_dev, "%s: failed rc=%d\n", __func__, rc);
	return rc;
}

int efx_mcdi_nvram_update_finish(struct efx_nic *efx, unsigned int type)
{
	u8 inbuf[MC_CMD_NVRAM_UPDATE_FINISH_IN_LEN];
	int rc;

	MCDI_SET_DWORD(inbuf, NVRAM_UPDATE_FINISH_IN_TYPE, type);

	BUILD_BUG_ON(MC_CMD_NVRAM_UPDATE_FINISH_OUT_LEN != 0);

	rc = efx_mcdi_rpc(efx, MC_CMD_NVRAM_UPDATE_FINISH, inbuf, sizeof(inbuf),
			  NULL, 0, NULL);
	if (rc)
		goto fail;

	return 0;

fail:
	netif_err(efx, hw, efx->net_dev, "%s: failed rc=%d\n", __func__, rc);
	return rc;
}

static int efx_mcdi_nvram_test(struct efx_nic *efx, unsigned int type)
{
	u8 inbuf[MC_CMD_NVRAM_TEST_IN_LEN];
	u8 outbuf[MC_CMD_NVRAM_TEST_OUT_LEN];
	int rc;

	MCDI_SET_DWORD(inbuf, NVRAM_TEST_IN_TYPE, type);

	rc = efx_mcdi_rpc(efx, MC_CMD_NVRAM_TEST, inbuf, sizeof(inbuf),
			  outbuf, sizeof(outbuf), NULL);
	if (rc)
		return rc;

	switch (MCDI_DWORD(outbuf, NVRAM_TEST_OUT_RESULT)) {
	case MC_CMD_NVRAM_TEST_PASS:
	case MC_CMD_NVRAM_TEST_NOTSUPP:
		return 0;
	default:
		return -EIO;
	}
}

int efx_mcdi_nvram_test_all(struct efx_nic *efx)
{
	u32 nvram_types;
	unsigned int type;
	int rc;

	rc = efx_mcdi_nvram_types(efx, &nvram_types);
	if (rc)
		goto fail1;

	type = 0;
	while (nvram_types != 0) {
		if (nvram_types & 1) {
			rc = efx_mcdi_nvram_test(efx, type);
			if (rc)
				goto fail2;
		}
		type++;
		nvram_types >>= 1;
	}

	return 0;

fail2:
	netif_err(efx, hw, efx->net_dev, "%s: failed type=%u\n",
		  __func__, type);
fail1:
	netif_err(efx, hw, efx->net_dev, "%s: failed rc=%d\n", __func__, rc);
	return rc;
}

static int efx_mcdi_read_assertion(struct efx_nic *efx)
{
	u8 inbuf[MC_CMD_GET_ASSERTS_IN_LEN];
	u8 outbuf[MC_CMD_GET_ASSERTS_OUT_LEN];
	unsigned int flags, index, ofst;
	const char *reason;
	size_t outlen;
	int retry;
	int rc;

	/* Attempt to read any stored assertion state before we reboot
	 * the mcfw out of the assertion handler. Retry twice, once
	 * because a boot-time assertion might cause this command to fail
	 * with EINTR. And once again because GET_ASSERTS can race with
	 * MC_CMD_REBOOT running on the other port. */
	retry = 2;
	do {
		MCDI_SET_DWORD(inbuf, GET_ASSERTS_IN_CLEAR, 1);
		rc = efx_mcdi_rpc(efx, MC_CMD_GET_ASSERTS,
				  inbuf, MC_CMD_GET_ASSERTS_IN_LEN,
				  outbuf, sizeof(outbuf), &outlen);
	} while ((rc == -EINTR || rc == -EIO) && retry-- > 0);

	if (rc)
		return rc;
	if (outlen < MC_CMD_GET_ASSERTS_OUT_LEN)
		return -EIO;

	/* Print out any recorded assertion state */
	flags = MCDI_DWORD(outbuf, GET_ASSERTS_OUT_GLOBAL_FLAGS);
	if (flags == MC_CMD_GET_ASSERTS_FLAGS_NO_FAILS)
		return 0;

	reason = (flags == MC_CMD_GET_ASSERTS_FLAGS_SYS_FAIL)
		? "system-level assertion"
		: (flags == MC_CMD_GET_ASSERTS_FLAGS_THR_FAIL)
		? "thread-level assertion"
		: (flags == MC_CMD_GET_ASSERTS_FLAGS_WDOG_FIRED)
		? "watchdog reset"
		: "unknown assertion";
	netif_err(efx, hw, efx->net_dev,
		  "MCPU %s at PC = 0x%.8x in thread 0x%.8x\n", reason,
		  MCDI_DWORD(outbuf, GET_ASSERTS_OUT_SAVED_PC_OFFS),
		  MCDI_DWORD(outbuf, GET_ASSERTS_OUT_THREAD_OFFS));

	/* Print out the registers */
	ofst = MC_CMD_GET_ASSERTS_OUT_GP_REGS_OFFS_OFST;
	for (index = 1; index < 32; index++) {
		netif_err(efx, hw, efx->net_dev, "R%.2d (?): 0x%.8x\n", index,
			MCDI_DWORD2(outbuf, ofst));
		ofst += sizeof(efx_dword_t);
	}

	return 0;
}

static void efx_mcdi_exit_assertion(struct efx_nic *efx)
{
	u8 inbuf[MC_CMD_REBOOT_IN_LEN];

	/* Atomically reboot the mcfw out of the assertion handler */
	BUILD_BUG_ON(MC_CMD_REBOOT_OUT_LEN != 0);
	MCDI_SET_DWORD(inbuf, REBOOT_IN_FLAGS,
		       MC_CMD_REBOOT_FLAGS_AFTER_ASSERTION);
	efx_mcdi_rpc(efx, MC_CMD_REBOOT, inbuf, MC_CMD_REBOOT_IN_LEN,
		     NULL, 0, NULL);
}

int efx_mcdi_handle_assertion(struct efx_nic *efx)
{
	int rc;

	rc = efx_mcdi_read_assertion(efx);
	if (rc)
		return rc;

	efx_mcdi_exit_assertion(efx);

	return 0;
}

void efx_mcdi_set_id_led(struct efx_nic *efx, enum efx_led_mode mode)
{
	u8 inbuf[MC_CMD_SET_ID_LED_IN_LEN];
	int rc;

	BUILD_BUG_ON(EFX_LED_OFF != MC_CMD_LED_OFF);
	BUILD_BUG_ON(EFX_LED_ON != MC_CMD_LED_ON);
	BUILD_BUG_ON(EFX_LED_DEFAULT != MC_CMD_LED_DEFAULT);

	BUILD_BUG_ON(MC_CMD_SET_ID_LED_OUT_LEN != 0);

	MCDI_SET_DWORD(inbuf, SET_ID_LED_IN_STATE, mode);

	rc = efx_mcdi_rpc(efx, MC_CMD_SET_ID_LED, inbuf, sizeof(inbuf),
			  NULL, 0, NULL);
	if (rc)
		netif_err(efx, hw, efx->net_dev, "%s: failed rc=%d\n",
			  __func__, rc);
}

int efx_mcdi_reset_port(struct efx_nic *efx)
{
	int rc = efx_mcdi_rpc(efx, MC_CMD_PORT_RESET, NULL, 0, NULL, 0, NULL);
	if (rc)
		netif_err(efx, hw, efx->net_dev, "%s: failed rc=%d\n",
			  __func__, rc);
	return rc;
}

int efx_mcdi_reset_mc(struct efx_nic *efx)
{
	u8 inbuf[MC_CMD_REBOOT_IN_LEN];
	int rc;

	BUILD_BUG_ON(MC_CMD_REBOOT_OUT_LEN != 0);
	MCDI_SET_DWORD(inbuf, REBOOT_IN_FLAGS, 0);
	rc = efx_mcdi_rpc(efx, MC_CMD_REBOOT, inbuf, sizeof(inbuf),
			  NULL, 0, NULL);
	/* White is black, and up is down */
	if (rc == -EIO)
		return 0;
	if (rc == 0)
		rc = -EIO;
	netif_err(efx, hw, efx->net_dev, "%s: failed rc=%d\n", __func__, rc);
	return rc;
}

static int efx_mcdi_wol_filter_set(struct efx_nic *efx, u32 type,
				   const u8 *mac, int *id_out)
{
	u8 inbuf[MC_CMD_WOL_FILTER_SET_IN_LEN];
	u8 outbuf[MC_CMD_WOL_FILTER_SET_OUT_LEN];
	size_t outlen;
	int rc;

	MCDI_SET_DWORD(inbuf, WOL_FILTER_SET_IN_WOL_TYPE, type);
	MCDI_SET_DWORD(inbuf, WOL_FILTER_SET_IN_FILTER_MODE,
		       MC_CMD_FILTER_MODE_SIMPLE);
	memcpy(MCDI_PTR(inbuf, WOL_FILTER_SET_IN_MAGIC_MAC), mac, ETH_ALEN);

	rc = efx_mcdi_rpc(efx, MC_CMD_WOL_FILTER_SET, inbuf, sizeof(inbuf),
			  outbuf, sizeof(outbuf), &outlen);
	if (rc)
		goto fail;

	if (outlen < MC_CMD_WOL_FILTER_SET_OUT_LEN) {
		rc = -EIO;
		goto fail;
	}

	*id_out = (int)MCDI_DWORD(outbuf, WOL_FILTER_SET_OUT_FILTER_ID);

	return 0;

fail:
	*id_out = -1;
	netif_err(efx, hw, efx->net_dev, "%s: failed rc=%d\n", __func__, rc);
	return rc;

}


int
efx_mcdi_wol_filter_set_magic(struct efx_nic *efx,  const u8 *mac, int *id_out)
{
	return efx_mcdi_wol_filter_set(efx, MC_CMD_WOL_TYPE_MAGIC, mac, id_out);
}


int efx_mcdi_wol_filter_get_magic(struct efx_nic *efx, int *id_out)
{
	u8 outbuf[MC_CMD_WOL_FILTER_GET_OUT_LEN];
	size_t outlen;
	int rc;

	rc = efx_mcdi_rpc(efx, MC_CMD_WOL_FILTER_GET, NULL, 0,
			  outbuf, sizeof(outbuf), &outlen);
	if (rc)
		goto fail;

	if (outlen < MC_CMD_WOL_FILTER_GET_OUT_LEN) {
		rc = -EIO;
		goto fail;
	}

	*id_out = (int)MCDI_DWORD(outbuf, WOL_FILTER_GET_OUT_FILTER_ID);

	return 0;

fail:
	*id_out = -1;
	netif_err(efx, hw, efx->net_dev, "%s: failed rc=%d\n", __func__, rc);
	return rc;
}


int efx_mcdi_wol_filter_remove(struct efx_nic *efx, int id)
{
	u8 inbuf[MC_CMD_WOL_FILTER_REMOVE_IN_LEN];
	int rc;

	MCDI_SET_DWORD(inbuf, WOL_FILTER_REMOVE_IN_FILTER_ID, (u32)id);

	rc = efx_mcdi_rpc(efx, MC_CMD_WOL_FILTER_REMOVE, inbuf, sizeof(inbuf),
			  NULL, 0, NULL);
	if (rc)
		goto fail;

	return 0;

fail:
	netif_err(efx, hw, efx->net_dev, "%s: failed rc=%d\n", __func__, rc);
	return rc;
}


int efx_mcdi_wol_filter_reset(struct efx_nic *efx)
{
	int rc;

	rc = efx_mcdi_rpc(efx, MC_CMD_WOL_FILTER_RESET, NULL, 0, NULL, 0, NULL);
	if (rc)
		goto fail;

	return 0;

fail:
	netif_err(efx, hw, efx->net_dev, "%s: failed rc=%d\n", __func__, rc);
	return rc;
}
<|MERGE_RESOLUTION|>--- conflicted
+++ resolved
@@ -381,11 +381,7 @@
 				  -rc);
 			efx_schedule_reset(efx, RESET_TYPE_MC_FAILURE);
 		} else
-<<<<<<< HEAD
-			netif_err(efx, hw, efx->net_dev,
-=======
 			netif_dbg(efx, hw, efx->net_dev,
->>>>>>> 3cbea436
 				  "MC command 0x%x inlen %d failed rc=%d\n",
 				  cmd, (int)inlen, -rc);
 	}
