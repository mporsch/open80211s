--- conflicted
+++ resolved
@@ -1160,11 +1160,6 @@
 {
 	struct virtnet_info *vi = container_of(nfb, struct virtnet_info, nb);
 
-	mutex_lock(&vi->config_lock);
-
-	if (!vi->config_enable)
-		goto done;
-
 	switch(action & ~CPU_TASKS_FROZEN) {
 	case CPU_ONLINE:
 	case CPU_DOWN_FAILED:
@@ -1178,11 +1173,6 @@
 		break;
 	}
 
-<<<<<<< HEAD
-=======
-done:
-	mutex_unlock(&vi->config_lock);
->>>>>>> 04e38721
 	return NOTIFY_OK;
 }
 
@@ -1594,8 +1584,6 @@
 	if (vi->stats == NULL)
 		goto free;
 
-<<<<<<< HEAD
-=======
 	for_each_possible_cpu(i) {
 		struct virtnet_stats *virtnet_stats;
 		virtnet_stats = per_cpu_ptr(vi->stats, i);
@@ -1604,11 +1592,6 @@
 	}
 
 
-	vi->vq_index = alloc_percpu(int);
-	if (vi->vq_index == NULL)
-		goto free_stats;
-
->>>>>>> 04e38721
 	mutex_init(&vi->config_lock);
 	vi->config_enable = true;
 	INIT_WORK(&vi->config_work, virtnet_config_changed_work);
@@ -1785,13 +1768,10 @@
 	rtnl_lock();
 	virtnet_set_queues(vi, vi->curr_queue_pairs);
 	rtnl_unlock();
-<<<<<<< HEAD
 
 	err = register_hotcpu_notifier(&vi->nb);
 	if (err)
 		return err;
-=======
->>>>>>> 04e38721
 
 	return 0;
 }
