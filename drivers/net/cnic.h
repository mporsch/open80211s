--- conflicted
+++ resolved
@@ -258,10 +258,7 @@
 	u16		kwq_con_idx;
 
 	struct kcq_info	kcq1;
-<<<<<<< HEAD
-=======
 	struct kcq_info	kcq2;
->>>>>>> 3cbea436
 
 	union {
 		void				*gen;
@@ -294,13 +291,10 @@
 	atomic_t		iscsi_conn;
 	u32			iscsi_start_cid;
 
-<<<<<<< HEAD
-=======
 	u32			fcoe_init_cid;
 	u32			fcoe_start_cid;
 	struct cnic_id_tbl	fcoe_cid_tbl;
 
->>>>>>> 3cbea436
 	u32			max_cid_space;
 
 	/* per connection parameters */
@@ -378,13 +372,10 @@
 #define BNX2X_ISCSI_PBL_NOT_CACHED	0xff
 #define BNX2X_ISCSI_PDU_HEADER_NOT_CACHED	0xff
 
-<<<<<<< HEAD
-=======
 #define BNX2X_FCOE_NUM_CONNECTIONS	128
 
 #define BNX2X_FCOE_L5_CID_BASE		MAX_ISCSI_TBL_SZ
 
->>>>>>> 3cbea436
 #define BNX2X_CHIP_NUM_57710		0x164e
 #define BNX2X_CHIP_NUM_57711		0x164f
 #define BNX2X_CHIP_NUM_57711E		0x1650
@@ -424,15 +415,9 @@
 #define BNX2X_NEXT_RCQE(x) (((x) & BNX2X_MAX_RCQ_DESC_CNT) ==		\
 		(BNX2X_MAX_RCQ_DESC_CNT - 1)) ?				\
 		((x) + 2) : ((x) + 1)
-<<<<<<< HEAD
 
 #define BNX2X_DEF_SB_ID			HC_SP_SB_ID
 
-=======
-
-#define BNX2X_DEF_SB_ID			HC_SP_SB_ID
-
->>>>>>> 3cbea436
 #define BNX2X_SHMEM_MF_BLK_OFFSET	0x7e4
 
 #define BNX2X_SHMEM_ADDR(base, field)	(base + \
@@ -446,8 +431,6 @@
 		 (CNIC_RD(dev, BNX2X_SHMEM2_ADDR(base, size)) >	\
 		  offsetof(struct shmem2_region, field)))
 
-<<<<<<< HEAD
-=======
 #define BNX2X_MF_CFG_ADDR(base, field)				\
 			((base) + offsetof(struct mf_cfg, field))
 
@@ -455,7 +438,6 @@
 #define ETH_MAX_RX_CLIENTS_E2 		ETH_MAX_RX_CLIENTS_E1H
 #endif
 
->>>>>>> 3cbea436
 #define CNIC_PORT(cp)			((cp)->pfid & 1)
 #define CNIC_FUNC(cp)			((cp)->func)
 #define CNIC_PATH(cp)			(!BNX2X_CHIP_IS_E2(cp->chip_id) ? 0 :\
@@ -468,13 +450,9 @@
 #define BNX2X_SW_CID(x)			(x & 0x1ffff)
 
 #define BNX2X_CL_QZONE_ID(cp, cli)					\
-<<<<<<< HEAD
-		(cli + (CNIC_PORT(cp) * ETH_MAX_RX_CLIENTS_E1H))
-=======
 		(cli + (CNIC_PORT(cp) * (BNX2X_CHIP_IS_E2(cp->chip_id) ?\
 					ETH_MAX_RX_CLIENTS_E2 :		\
 					ETH_MAX_RX_CLIENTS_E1H)))
->>>>>>> 3cbea436
 
 #define TCP_TSTORM_OOO_DROP_AND_PROC_ACK	(0<<4)
 #endif
