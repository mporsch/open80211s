--- conflicted
+++ resolved
@@ -36,11 +36,7 @@
 #include <linux/usb/usbnet.h>
 #include <linux/slab.h>
 
-<<<<<<< HEAD
-#define DRIVER_VERSION "26-Sep-2011"
-=======
 #define DRIVER_VERSION "22-Dec-2011"
->>>>>>> dcd6c922
 #define DRIVER_NAME "asix"
 
 /* ASIX AX8817X based USB 2.0 Ethernet Devices */
@@ -167,11 +163,7 @@
 #define MARVELL_CTRL_TXDELAY	0x0002
 #define MARVELL_CTRL_RXDELAY	0x0080
 
-<<<<<<< HEAD
-#define	PHY_MODE_RTL8211CL	0x0004
-=======
 #define	PHY_MODE_RTL8211CL	0x000C
->>>>>>> dcd6c922
 
 /* This structure cannot exceed sizeof(unsigned long [5]) AKA 20 bytes */
 struct asix_data {
@@ -697,13 +689,10 @@
 	}
 	wolinfo->supported = WAKE_PHY | WAKE_MAGIC;
 	wolinfo->wolopts = 0;
-<<<<<<< HEAD
-=======
 	if (opt & AX_MONITOR_LINK)
 		wolinfo->wolopts |= WAKE_PHY;
 	if (opt & AX_MONITOR_MAGIC)
 		wolinfo->wolopts |= WAKE_MAGIC;
->>>>>>> dcd6c922
 }
 
 static int
@@ -1106,11 +1095,7 @@
 
 static int ax88772_bind(struct usbnet *dev, struct usb_interface *intf)
 {
-<<<<<<< HEAD
-	int ret;
-=======
 	int ret, embd_phy;
->>>>>>> dcd6c922
 	struct asix_data *data = (struct asix_data *)&dev->data;
 	u8 buf[ETH_ALEN];
 	u32 phyid;
@@ -1135,18 +1120,6 @@
 	dev->mii.reg_num_mask = 0x1f;
 	dev->mii.phy_id = asix_get_phy_addr(dev);
 
-<<<<<<< HEAD
-	phyid = asix_get_phyid(dev);
-	dbg("PHYID=0x%08x", phyid);
-
-	dev->net->netdev_ops = &ax88772_netdev_ops;
-	dev->net->ethtool_ops = &ax88772_ethtool_ops;
-
-	ret = ax88772_reset(dev);
-	if (ret < 0)
-		return ret;
-
-=======
 	dev->net->netdev_ops = &ax88772_netdev_ops;
 	dev->net->ethtool_ops = &ax88772_ethtool_ops;
 
@@ -1177,7 +1150,6 @@
 	phyid = asix_get_phyid(dev);
 	dbg("PHYID=0x%08x", phyid);
 
->>>>>>> dcd6c922
 	/* Asix framing packs multiple eth frames into a 2K usb bulk transfer */
 	if (dev->driver_info->flags & FLAG_FRAMING_AX) {
 		/* hard_mtu  is still the default - the device does not support
@@ -1288,10 +1260,7 @@
 	__le16 eeprom;
 	u8 status;
 	int gpio0 = 0;
-<<<<<<< HEAD
-=======
 	u32 phyid;
->>>>>>> dcd6c922
 
 	asix_read_cmd(dev, AX_CMD_READ_GPIOS, 0, 0, 1, &status);
 	dbg("GPIO Status: 0x%04x", status);
@@ -1307,20 +1276,13 @@
 		data->ledmode = 0;
 		gpio0 = 1;
 	} else {
-<<<<<<< HEAD
-		data->phymode = le16_to_cpu(eeprom) & 7;
-=======
 		data->phymode = le16_to_cpu(eeprom) & 0x7F;
->>>>>>> dcd6c922
 		data->ledmode = le16_to_cpu(eeprom) >> 8;
 		gpio0 = (le16_to_cpu(eeprom) & 0x80) ? 0 : 1;
 	}
 	dbg("GPIO0: %d, PhyMode: %d", gpio0, data->phymode);
 
-<<<<<<< HEAD
-=======
 	/* Power up external GigaPHY through AX88178 GPIO pin */
->>>>>>> dcd6c922
 	asix_write_gpio(dev, AX_GPIO_RSE | AX_GPIO_GPO_1 | AX_GPIO_GPO1EN, 40);
 	if ((le16_to_cpu(eeprom) >> 8) != 1) {
 		asix_write_gpio(dev, 0x003c, 30);
@@ -1332,8 +1294,6 @@
 		asix_write_gpio(dev, AX_GPIO_GPO1EN | AX_GPIO_GPO_1, 30);
 	}
 
-<<<<<<< HEAD
-=======
 	/* Read PHYID register *AFTER* powering up PHY */
 	phyid = asix_get_phyid(dev);
 	dbg("PHYID=0x%08x", phyid);
@@ -1341,7 +1301,6 @@
 	/* Set AX88178 to enable MII/GMII/RGMII interface for external PHY */
 	asix_write_cmd(dev, AX_CMD_SW_PHY_SELECT, 0, 0, 0, NULL);
 
->>>>>>> dcd6c922
 	asix_sw_reset(dev, 0);
 	msleep(150);
 
@@ -1369,8 +1328,6 @@
 	if (ret < 0)
 		return ret;
 
-<<<<<<< HEAD
-=======
 	/* Rewrite MAC address */
 	memcpy(data->mac_addr, dev->net->dev_addr, ETH_ALEN);
 	ret = asix_write_cmd(dev, AX_CMD_WRITE_NODE_ID, 0, 0, ETH_ALEN,
@@ -1378,7 +1335,6 @@
 	if (ret < 0)
 		return ret;
 
->>>>>>> dcd6c922
 	ret = asix_write_rx_ctl(dev, AX_DEFAULT_RX_CTL);
 	if (ret < 0)
 		return ret;
@@ -1496,10 +1452,6 @@
 {
 	int ret;
 	u8 buf[ETH_ALEN];
-<<<<<<< HEAD
-	u32 phyid;
-=======
->>>>>>> dcd6c922
 	struct asix_data *data = (struct asix_data *)&dev->data;
 
 	data->eeprom_len = AX88772_EEPROM_LEN;
@@ -1526,21 +1478,12 @@
 	dev->net->netdev_ops = &ax88178_netdev_ops;
 	dev->net->ethtool_ops = &ax88178_ethtool_ops;
 
-<<<<<<< HEAD
-	phyid = asix_get_phyid(dev);
-	dbg("PHYID=0x%08x", phyid);
-
-	ret = ax88178_reset(dev);
-	if (ret < 0)
-		return ret;
-=======
 	/* Blink LEDS so users know driver saw dongle */
 	asix_sw_reset(dev, 0);
 	msleep(150);
 
 	asix_sw_reset(dev, AX_SWRESET_PRL | AX_SWRESET_IPPD);
 	msleep(150);
->>>>>>> dcd6c922
 
 	/* Asix framing packs multiple eth frames into a 2K usb bulk transfer */
 	if (dev->driver_info->flags & FLAG_FRAMING_AX) {
