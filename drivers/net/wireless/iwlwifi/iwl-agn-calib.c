/******************************************************************************
 *
 * This file is provided under a dual BSD/GPLv2 license.  When using or
 * redistributing this file, you may do so under either license.
 *
 * GPL LICENSE SUMMARY
 *
 * Copyright(c) 2008 - 2011 Intel Corporation. All rights reserved.
 *
 * This program is free software; you can redistribute it and/or modify
 * it under the terms of version 2 of the GNU General Public License as
 * published by the Free Software Foundation.
 *
 * This program is distributed in the hope that it will be useful, but
 * WITHOUT ANY WARRANTY; without even the implied warranty of
 * MERCHANTABILITY or FITNESS FOR A PARTICULAR PURPOSE.  See the GNU
 * General Public License for more details.
 *
 * You should have received a copy of the GNU General Public License
 * along with this program; if not, write to the Free Software
 * Foundation, Inc., 51 Franklin Street, Fifth Floor, Boston, MA 02110,
 * USA
 *
 * The full GNU General Public License is included in this distribution
 * in the file called LICENSE.GPL.
 *
 * Contact Information:
 *  Intel Linux Wireless <ilw@linux.intel.com>
 * Intel Corporation, 5200 N.E. Elam Young Parkway, Hillsboro, OR 97124-6497
 *
 * BSD LICENSE
 *
 * Copyright(c) 2005 - 2011 Intel Corporation. All rights reserved.
 * All rights reserved.
 *
 * Redistribution and use in source and binary forms, with or without
 * modification, are permitted provided that the following conditions
 * are met:
 *
 *  * Redistributions of source code must retain the above copyright
 *    notice, this list of conditions and the following disclaimer.
 *  * Redistributions in binary form must reproduce the above copyright
 *    notice, this list of conditions and the following disclaimer in
 *    the documentation and/or other materials provided with the
 *    distribution.
 *  * Neither the name Intel Corporation nor the names of its
 *    contributors may be used to endorse or promote products derived
 *    from this software without specific prior written permission.
 *
 * THIS SOFTWARE IS PROVIDED BY THE COPYRIGHT HOLDERS AND CONTRIBUTORS
 * "AS IS" AND ANY EXPRESS OR IMPLIED WARRANTIES, INCLUDING, BUT NOT
 * LIMITED TO, THE IMPLIED WARRANTIES OF MERCHANTABILITY AND FITNESS FOR
 * A PARTICULAR PURPOSE ARE DISCLAIMED. IN NO EVENT SHALL THE COPYRIGHT
 * OWNER OR CONTRIBUTORS BE LIABLE FOR ANY DIRECT, INDIRECT, INCIDENTAL,
 * SPECIAL, EXEMPLARY, OR CONSEQUENTIAL DAMAGES (INCLUDING, BUT NOT
 * LIMITED TO, PROCUREMENT OF SUBSTITUTE GOODS OR SERVICES; LOSS OF USE,
 * DATA, OR PROFITS; OR BUSINESS INTERRUPTION) HOWEVER CAUSED AND ON ANY
 * THEORY OF LIABILITY, WHETHER IN CONTRACT, STRICT LIABILITY, OR TORT
 * (INCLUDING NEGLIGENCE OR OTHERWISE) ARISING IN ANY WAY OUT OF THE USE
 * OF THIS SOFTWARE, EVEN IF ADVISED OF THE POSSIBILITY OF SUCH DAMAGE.
 *****************************************************************************/

#include <linux/slab.h>
#include <net/mac80211.h>

#include "iwl-dev.h"
#include "iwl-core.h"
#include "iwl-agn-calib.h"
#include "iwl-trans.h"
#include "iwl-agn.h"

/*****************************************************************************
 * INIT calibrations framework
 *****************************************************************************/

struct statistics_general_data {
	u32 beacon_silence_rssi_a;
	u32 beacon_silence_rssi_b;
	u32 beacon_silence_rssi_c;
	u32 beacon_energy_a;
	u32 beacon_energy_b;
	u32 beacon_energy_c;
};

int iwl_send_calib_results(struct iwl_trans *trans)
{
	struct iwl_host_cmd hcmd = {
		.id = REPLY_PHY_CALIBRATION_CMD,
		.flags = CMD_SYNC,
	};
<<<<<<< HEAD

	for (i = 0; i < IWL_CALIB_MAX; i++) {
		if ((BIT(i) & hw_params(priv).calib_init_cfg) &&
		    priv->calib_results[i].buf) {
			hcmd.len[0] = priv->calib_results[i].buf_len;
			hcmd.data[0] = priv->calib_results[i].buf;
			hcmd.dataflags[0] = IWL_HCMD_DFL_NOCOPY;
			ret = iwl_trans_send_cmd(trans(priv), &hcmd);
			if (ret) {
				IWL_ERR(priv, "Error %d iteration %d\n",
					ret, i);
				break;
			}
=======
	struct iwl_calib_result *res;

	list_for_each_entry(res, &trans->calib_results, list) {
		int ret;

		hcmd.len[0] = res->cmd_len;
		hcmd.data[0] = &res->hdr;
		hcmd.dataflags[0] = IWL_HCMD_DFL_NOCOPY;
		ret = iwl_trans_send_cmd(trans, &hcmd);
		if (ret) {
			IWL_ERR(trans, "Error %d on calib cmd %d\n",
				ret, res->hdr.op_code);
			return ret;
>>>>>>> dcd6c922
		}
	}

	return 0;
}

int iwl_calib_set(struct iwl_trans *trans,
		  const struct iwl_calib_hdr *cmd, int len)
{
	struct iwl_calib_result *res, *tmp;

	res = kmalloc(sizeof(*res) + len - sizeof(struct iwl_calib_hdr),
		      GFP_ATOMIC);
	if (!res)
		return -ENOMEM;
	memcpy(&res->hdr, cmd, len);
	res->cmd_len = len;

	list_for_each_entry(tmp, &trans->calib_results, list) {
		if (tmp->hdr.op_code == res->hdr.op_code) {
			list_replace(&tmp->list, &res->list);
			kfree(tmp);
			return 0;
		}
	}

	/* wasn't in list already */
	list_add_tail(&res->list, &trans->calib_results);

	return 0;
}

void iwl_calib_free_results(struct iwl_trans *trans)
{
	struct iwl_calib_result *res, *tmp;

	list_for_each_entry_safe(res, tmp, &trans->calib_results, list) {
		list_del(&res->list);
		kfree(res);
	}
}

/*****************************************************************************
 * RUNTIME calibrations framework
 *****************************************************************************/

/* "false alarms" are signals that our DSP tries to lock onto,
 *   but then determines that they are either noise, or transmissions
 *   from a distant wireless network (also "noise", really) that get
 *   "stepped on" by stronger transmissions within our own network.
 * This algorithm attempts to set a sensitivity level that is high
 *   enough to receive all of our own network traffic, but not so
 *   high that our DSP gets too busy trying to lock onto non-network
 *   activity/noise. */
static int iwl_sens_energy_cck(struct iwl_priv *priv,
				   u32 norm_fa,
				   u32 rx_enable_time,
				   struct statistics_general_data *rx_info)
{
	u32 max_nrg_cck = 0;
	int i = 0;
	u8 max_silence_rssi = 0;
	u32 silence_ref = 0;
	u8 silence_rssi_a = 0;
	u8 silence_rssi_b = 0;
	u8 silence_rssi_c = 0;
	u32 val;

	/* "false_alarms" values below are cross-multiplications to assess the
	 *   numbers of false alarms within the measured period of actual Rx
	 *   (Rx is off when we're txing), vs the min/max expected false alarms
	 *   (some should be expected if rx is sensitive enough) in a
	 *   hypothetical listening period of 200 time units (TU), 204.8 msec:
	 *
	 * MIN_FA/fixed-time < false_alarms/actual-rx-time < MAX_FA/beacon-time
	 *
	 * */
	u32 false_alarms = norm_fa * 200 * 1024;
	u32 max_false_alarms = MAX_FA_CCK * rx_enable_time;
	u32 min_false_alarms = MIN_FA_CCK * rx_enable_time;
	struct iwl_sensitivity_data *data = NULL;
	const struct iwl_sensitivity_ranges *ranges = hw_params(priv).sens;

	data = &(priv->sensitivity_data);

	data->nrg_auto_corr_silence_diff = 0;

	/* Find max silence rssi among all 3 receivers.
	 * This is background noise, which may include transmissions from other
	 *    networks, measured during silence before our network's beacon */
	silence_rssi_a = (u8)((rx_info->beacon_silence_rssi_a &
			    ALL_BAND_FILTER) >> 8);
	silence_rssi_b = (u8)((rx_info->beacon_silence_rssi_b &
			    ALL_BAND_FILTER) >> 8);
	silence_rssi_c = (u8)((rx_info->beacon_silence_rssi_c &
			    ALL_BAND_FILTER) >> 8);

	val = max(silence_rssi_b, silence_rssi_c);
	max_silence_rssi = max(silence_rssi_a, (u8) val);

	/* Store silence rssi in 20-beacon history table */
	data->nrg_silence_rssi[data->nrg_silence_idx] = max_silence_rssi;
	data->nrg_silence_idx++;
	if (data->nrg_silence_idx >= NRG_NUM_PREV_STAT_L)
		data->nrg_silence_idx = 0;

	/* Find max silence rssi across 20 beacon history */
	for (i = 0; i < NRG_NUM_PREV_STAT_L; i++) {
		val = data->nrg_silence_rssi[i];
		silence_ref = max(silence_ref, val);
	}
	IWL_DEBUG_CALIB(priv, "silence a %u, b %u, c %u, 20-bcn max %u\n",
			silence_rssi_a, silence_rssi_b, silence_rssi_c,
			silence_ref);

	/* Find max rx energy (min value!) among all 3 receivers,
	 *   measured during beacon frame.
	 * Save it in 10-beacon history table. */
	i = data->nrg_energy_idx;
	val = min(rx_info->beacon_energy_b, rx_info->beacon_energy_c);
	data->nrg_value[i] = min(rx_info->beacon_energy_a, val);

	data->nrg_energy_idx++;
	if (data->nrg_energy_idx >= 10)
		data->nrg_energy_idx = 0;

	/* Find min rx energy (max value) across 10 beacon history.
	 * This is the minimum signal level that we want to receive well.
	 * Add backoff (margin so we don't miss slightly lower energy frames).
	 * This establishes an upper bound (min value) for energy threshold. */
	max_nrg_cck = data->nrg_value[0];
	for (i = 1; i < 10; i++)
		max_nrg_cck = (u32) max(max_nrg_cck, (data->nrg_value[i]));
	max_nrg_cck += 6;

	IWL_DEBUG_CALIB(priv, "rx energy a %u, b %u, c %u, 10-bcn max/min %u\n",
			rx_info->beacon_energy_a, rx_info->beacon_energy_b,
			rx_info->beacon_energy_c, max_nrg_cck - 6);

	/* Count number of consecutive beacons with fewer-than-desired
	 *   false alarms. */
	if (false_alarms < min_false_alarms)
		data->num_in_cck_no_fa++;
	else
		data->num_in_cck_no_fa = 0;
	IWL_DEBUG_CALIB(priv, "consecutive bcns with few false alarms = %u\n",
			data->num_in_cck_no_fa);

	/* If we got too many false alarms this time, reduce sensitivity */
	if ((false_alarms > max_false_alarms) &&
		(data->auto_corr_cck > AUTO_CORR_MAX_TH_CCK)) {
		IWL_DEBUG_CALIB(priv, "norm FA %u > max FA %u\n",
		     false_alarms, max_false_alarms);
		IWL_DEBUG_CALIB(priv, "... reducing sensitivity\n");
		data->nrg_curr_state = IWL_FA_TOO_MANY;
		/* Store for "fewer than desired" on later beacon */
		data->nrg_silence_ref = silence_ref;

		/* increase energy threshold (reduce nrg value)
		 *   to decrease sensitivity */
		data->nrg_th_cck = data->nrg_th_cck - NRG_STEP_CCK;
	/* Else if we got fewer than desired, increase sensitivity */
	} else if (false_alarms < min_false_alarms) {
		data->nrg_curr_state = IWL_FA_TOO_FEW;

		/* Compare silence level with silence level for most recent
		 *   healthy number or too many false alarms */
		data->nrg_auto_corr_silence_diff = (s32)data->nrg_silence_ref -
						   (s32)silence_ref;

		IWL_DEBUG_CALIB(priv, "norm FA %u < min FA %u, silence diff %d\n",
			 false_alarms, min_false_alarms,
			 data->nrg_auto_corr_silence_diff);

		/* Increase value to increase sensitivity, but only if:
		 * 1a) previous beacon did *not* have *too many* false alarms
		 * 1b) AND there's a significant difference in Rx levels
		 *      from a previous beacon with too many, or healthy # FAs
		 * OR 2) We've seen a lot of beacons (100) with too few
		 *       false alarms */
		if ((data->nrg_prev_state != IWL_FA_TOO_MANY) &&
			((data->nrg_auto_corr_silence_diff > NRG_DIFF) ||
			(data->num_in_cck_no_fa > MAX_NUMBER_CCK_NO_FA))) {

			IWL_DEBUG_CALIB(priv, "... increasing sensitivity\n");
			/* Increase nrg value to increase sensitivity */
			val = data->nrg_th_cck + NRG_STEP_CCK;
			data->nrg_th_cck = min((u32)ranges->min_nrg_cck, val);
		} else {
			IWL_DEBUG_CALIB(priv, "... but not changing sensitivity\n");
		}

	/* Else we got a healthy number of false alarms, keep status quo */
	} else {
		IWL_DEBUG_CALIB(priv, " FA in safe zone\n");
		data->nrg_curr_state = IWL_FA_GOOD_RANGE;

		/* Store for use in "fewer than desired" with later beacon */
		data->nrg_silence_ref = silence_ref;

		/* If previous beacon had too many false alarms,
		 *   give it some extra margin by reducing sensitivity again
		 *   (but don't go below measured energy of desired Rx) */
		if (IWL_FA_TOO_MANY == data->nrg_prev_state) {
			IWL_DEBUG_CALIB(priv, "... increasing margin\n");
			if (data->nrg_th_cck > (max_nrg_cck + NRG_MARGIN))
				data->nrg_th_cck -= NRG_MARGIN;
			else
				data->nrg_th_cck = max_nrg_cck;
		}
	}

	/* Make sure the energy threshold does not go above the measured
	 * energy of the desired Rx signals (reduced by backoff margin),
	 * or else we might start missing Rx frames.
	 * Lower value is higher energy, so we use max()!
	 */
	data->nrg_th_cck = max(max_nrg_cck, data->nrg_th_cck);
	IWL_DEBUG_CALIB(priv, "new nrg_th_cck %u\n", data->nrg_th_cck);

	data->nrg_prev_state = data->nrg_curr_state;

	/* Auto-correlation CCK algorithm */
	if (false_alarms > min_false_alarms) {

		/* increase auto_corr values to decrease sensitivity
		 * so the DSP won't be disturbed by the noise
		 */
		if (data->auto_corr_cck < AUTO_CORR_MAX_TH_CCK)
			data->auto_corr_cck = AUTO_CORR_MAX_TH_CCK + 1;
		else {
			val = data->auto_corr_cck + AUTO_CORR_STEP_CCK;
			data->auto_corr_cck =
				min((u32)ranges->auto_corr_max_cck, val);
		}
		val = data->auto_corr_cck_mrc + AUTO_CORR_STEP_CCK;
		data->auto_corr_cck_mrc =
			min((u32)ranges->auto_corr_max_cck_mrc, val);
	} else if ((false_alarms < min_false_alarms) &&
	   ((data->nrg_auto_corr_silence_diff > NRG_DIFF) ||
	   (data->num_in_cck_no_fa > MAX_NUMBER_CCK_NO_FA))) {

		/* Decrease auto_corr values to increase sensitivity */
		val = data->auto_corr_cck - AUTO_CORR_STEP_CCK;
		data->auto_corr_cck =
			max((u32)ranges->auto_corr_min_cck, val);
		val = data->auto_corr_cck_mrc - AUTO_CORR_STEP_CCK;
		data->auto_corr_cck_mrc =
			max((u32)ranges->auto_corr_min_cck_mrc, val);
	}

	return 0;
}


static int iwl_sens_auto_corr_ofdm(struct iwl_priv *priv,
				       u32 norm_fa,
				       u32 rx_enable_time)
{
	u32 val;
	u32 false_alarms = norm_fa * 200 * 1024;
	u32 max_false_alarms = MAX_FA_OFDM * rx_enable_time;
	u32 min_false_alarms = MIN_FA_OFDM * rx_enable_time;
	struct iwl_sensitivity_data *data = NULL;
	const struct iwl_sensitivity_ranges *ranges = hw_params(priv).sens;

	data = &(priv->sensitivity_data);

	/* If we got too many false alarms this time, reduce sensitivity */
	if (false_alarms > max_false_alarms) {

		IWL_DEBUG_CALIB(priv, "norm FA %u > max FA %u)\n",
			     false_alarms, max_false_alarms);

		val = data->auto_corr_ofdm + AUTO_CORR_STEP_OFDM;
		data->auto_corr_ofdm =
			min((u32)ranges->auto_corr_max_ofdm, val);

		val = data->auto_corr_ofdm_mrc + AUTO_CORR_STEP_OFDM;
		data->auto_corr_ofdm_mrc =
			min((u32)ranges->auto_corr_max_ofdm_mrc, val);

		val = data->auto_corr_ofdm_x1 + AUTO_CORR_STEP_OFDM;
		data->auto_corr_ofdm_x1 =
			min((u32)ranges->auto_corr_max_ofdm_x1, val);

		val = data->auto_corr_ofdm_mrc_x1 + AUTO_CORR_STEP_OFDM;
		data->auto_corr_ofdm_mrc_x1 =
			min((u32)ranges->auto_corr_max_ofdm_mrc_x1, val);
	}

	/* Else if we got fewer than desired, increase sensitivity */
	else if (false_alarms < min_false_alarms) {

		IWL_DEBUG_CALIB(priv, "norm FA %u < min FA %u\n",
			     false_alarms, min_false_alarms);

		val = data->auto_corr_ofdm - AUTO_CORR_STEP_OFDM;
		data->auto_corr_ofdm =
			max((u32)ranges->auto_corr_min_ofdm, val);

		val = data->auto_corr_ofdm_mrc - AUTO_CORR_STEP_OFDM;
		data->auto_corr_ofdm_mrc =
			max((u32)ranges->auto_corr_min_ofdm_mrc, val);

		val = data->auto_corr_ofdm_x1 - AUTO_CORR_STEP_OFDM;
		data->auto_corr_ofdm_x1 =
			max((u32)ranges->auto_corr_min_ofdm_x1, val);

		val = data->auto_corr_ofdm_mrc_x1 - AUTO_CORR_STEP_OFDM;
		data->auto_corr_ofdm_mrc_x1 =
			max((u32)ranges->auto_corr_min_ofdm_mrc_x1, val);
	} else {
		IWL_DEBUG_CALIB(priv, "min FA %u < norm FA %u < max FA %u OK\n",
			 min_false_alarms, false_alarms, max_false_alarms);
	}
	return 0;
}

static void iwl_prepare_legacy_sensitivity_tbl(struct iwl_priv *priv,
				struct iwl_sensitivity_data *data,
				__le16 *tbl)
{
	tbl[HD_AUTO_CORR32_X4_TH_ADD_MIN_INDEX] =
				cpu_to_le16((u16)data->auto_corr_ofdm);
	tbl[HD_AUTO_CORR32_X4_TH_ADD_MIN_MRC_INDEX] =
				cpu_to_le16((u16)data->auto_corr_ofdm_mrc);
	tbl[HD_AUTO_CORR32_X1_TH_ADD_MIN_INDEX] =
				cpu_to_le16((u16)data->auto_corr_ofdm_x1);
	tbl[HD_AUTO_CORR32_X1_TH_ADD_MIN_MRC_INDEX] =
				cpu_to_le16((u16)data->auto_corr_ofdm_mrc_x1);

	tbl[HD_AUTO_CORR40_X4_TH_ADD_MIN_INDEX] =
				cpu_to_le16((u16)data->auto_corr_cck);
	tbl[HD_AUTO_CORR40_X4_TH_ADD_MIN_MRC_INDEX] =
				cpu_to_le16((u16)data->auto_corr_cck_mrc);

	tbl[HD_MIN_ENERGY_CCK_DET_INDEX] =
				cpu_to_le16((u16)data->nrg_th_cck);
	tbl[HD_MIN_ENERGY_OFDM_DET_INDEX] =
				cpu_to_le16((u16)data->nrg_th_ofdm);

	tbl[HD_BARKER_CORR_TH_ADD_MIN_INDEX] =
				cpu_to_le16(data->barker_corr_th_min);
	tbl[HD_BARKER_CORR_TH_ADD_MIN_MRC_INDEX] =
				cpu_to_le16(data->barker_corr_th_min_mrc);
	tbl[HD_OFDM_ENERGY_TH_IN_INDEX] =
				cpu_to_le16(data->nrg_th_cca);

	IWL_DEBUG_CALIB(priv, "ofdm: ac %u mrc %u x1 %u mrc_x1 %u thresh %u\n",
			data->auto_corr_ofdm, data->auto_corr_ofdm_mrc,
			data->auto_corr_ofdm_x1, data->auto_corr_ofdm_mrc_x1,
			data->nrg_th_ofdm);

	IWL_DEBUG_CALIB(priv, "cck: ac %u mrc %u thresh %u\n",
			data->auto_corr_cck, data->auto_corr_cck_mrc,
			data->nrg_th_cck);
}

/* Prepare a SENSITIVITY_CMD, send to uCode if values have changed */
static int iwl_sensitivity_write(struct iwl_priv *priv)
{
	struct iwl_sensitivity_cmd cmd;
	struct iwl_sensitivity_data *data = NULL;
	struct iwl_host_cmd cmd_out = {
		.id = SENSITIVITY_CMD,
		.len = { sizeof(struct iwl_sensitivity_cmd), },
		.flags = CMD_ASYNC,
		.data = { &cmd, },
	};

	data = &(priv->sensitivity_data);

	memset(&cmd, 0, sizeof(cmd));

	iwl_prepare_legacy_sensitivity_tbl(priv, data, &cmd.table[0]);

	/* Update uCode's "work" table, and copy it to DSP */
	cmd.control = SENSITIVITY_CMD_CONTROL_WORK_TABLE;

	/* Don't send command to uCode if nothing has changed */
	if (!memcmp(&cmd.table[0], &(priv->sensitivity_tbl[0]),
		    sizeof(u16)*HD_TABLE_SIZE)) {
		IWL_DEBUG_CALIB(priv, "No change in SENSITIVITY_CMD\n");
		return 0;
	}

	/* Copy table for comparison next time */
	memcpy(&(priv->sensitivity_tbl[0]), &(cmd.table[0]),
	       sizeof(u16)*HD_TABLE_SIZE);

	return iwl_trans_send_cmd(trans(priv), &cmd_out);
}

/* Prepare a SENSITIVITY_CMD, send to uCode if values have changed */
static int iwl_enhance_sensitivity_write(struct iwl_priv *priv)
{
	struct iwl_enhance_sensitivity_cmd cmd;
	struct iwl_sensitivity_data *data = NULL;
	struct iwl_host_cmd cmd_out = {
		.id = SENSITIVITY_CMD,
		.len = { sizeof(struct iwl_enhance_sensitivity_cmd), },
		.flags = CMD_ASYNC,
		.data = { &cmd, },
	};

	data = &(priv->sensitivity_data);

	memset(&cmd, 0, sizeof(cmd));

	iwl_prepare_legacy_sensitivity_tbl(priv, data, &cmd.enhance_table[0]);

<<<<<<< HEAD
	if (priv->cfg->base_params->hd_v2) {
=======
	if (cfg(priv)->base_params->hd_v2) {
>>>>>>> dcd6c922
		cmd.enhance_table[HD_INA_NON_SQUARE_DET_OFDM_INDEX] =
			HD_INA_NON_SQUARE_DET_OFDM_DATA_V2;
		cmd.enhance_table[HD_INA_NON_SQUARE_DET_CCK_INDEX] =
			HD_INA_NON_SQUARE_DET_CCK_DATA_V2;
		cmd.enhance_table[HD_CORR_11_INSTEAD_OF_CORR_9_EN_INDEX] =
			HD_CORR_11_INSTEAD_OF_CORR_9_EN_DATA_V2;
		cmd.enhance_table[HD_OFDM_NON_SQUARE_DET_SLOPE_MRC_INDEX] =
			HD_OFDM_NON_SQUARE_DET_SLOPE_MRC_DATA_V2;
		cmd.enhance_table[HD_OFDM_NON_SQUARE_DET_INTERCEPT_MRC_INDEX] =
			HD_OFDM_NON_SQUARE_DET_INTERCEPT_MRC_DATA_V2;
		cmd.enhance_table[HD_OFDM_NON_SQUARE_DET_SLOPE_INDEX] =
			HD_OFDM_NON_SQUARE_DET_SLOPE_DATA_V2;
		cmd.enhance_table[HD_OFDM_NON_SQUARE_DET_INTERCEPT_INDEX] =
			HD_OFDM_NON_SQUARE_DET_INTERCEPT_DATA_V2;
		cmd.enhance_table[HD_CCK_NON_SQUARE_DET_SLOPE_MRC_INDEX] =
			HD_CCK_NON_SQUARE_DET_SLOPE_MRC_DATA_V2;
		cmd.enhance_table[HD_CCK_NON_SQUARE_DET_INTERCEPT_MRC_INDEX] =
			HD_CCK_NON_SQUARE_DET_INTERCEPT_MRC_DATA_V2;
		cmd.enhance_table[HD_CCK_NON_SQUARE_DET_SLOPE_INDEX] =
			HD_CCK_NON_SQUARE_DET_SLOPE_DATA_V2;
		cmd.enhance_table[HD_CCK_NON_SQUARE_DET_INTERCEPT_INDEX] =
			HD_CCK_NON_SQUARE_DET_INTERCEPT_DATA_V2;
	} else {
		cmd.enhance_table[HD_INA_NON_SQUARE_DET_OFDM_INDEX] =
			HD_INA_NON_SQUARE_DET_OFDM_DATA_V1;
		cmd.enhance_table[HD_INA_NON_SQUARE_DET_CCK_INDEX] =
			HD_INA_NON_SQUARE_DET_CCK_DATA_V1;
		cmd.enhance_table[HD_CORR_11_INSTEAD_OF_CORR_9_EN_INDEX] =
			HD_CORR_11_INSTEAD_OF_CORR_9_EN_DATA_V1;
		cmd.enhance_table[HD_OFDM_NON_SQUARE_DET_SLOPE_MRC_INDEX] =
			HD_OFDM_NON_SQUARE_DET_SLOPE_MRC_DATA_V1;
		cmd.enhance_table[HD_OFDM_NON_SQUARE_DET_INTERCEPT_MRC_INDEX] =
			HD_OFDM_NON_SQUARE_DET_INTERCEPT_MRC_DATA_V1;
		cmd.enhance_table[HD_OFDM_NON_SQUARE_DET_SLOPE_INDEX] =
			HD_OFDM_NON_SQUARE_DET_SLOPE_DATA_V1;
		cmd.enhance_table[HD_OFDM_NON_SQUARE_DET_INTERCEPT_INDEX] =
			HD_OFDM_NON_SQUARE_DET_INTERCEPT_DATA_V1;
		cmd.enhance_table[HD_CCK_NON_SQUARE_DET_SLOPE_MRC_INDEX] =
			HD_CCK_NON_SQUARE_DET_SLOPE_MRC_DATA_V1;
		cmd.enhance_table[HD_CCK_NON_SQUARE_DET_INTERCEPT_MRC_INDEX] =
			HD_CCK_NON_SQUARE_DET_INTERCEPT_MRC_DATA_V1;
		cmd.enhance_table[HD_CCK_NON_SQUARE_DET_SLOPE_INDEX] =
			HD_CCK_NON_SQUARE_DET_SLOPE_DATA_V1;
		cmd.enhance_table[HD_CCK_NON_SQUARE_DET_INTERCEPT_INDEX] =
			HD_CCK_NON_SQUARE_DET_INTERCEPT_DATA_V1;
	}

	/* Update uCode's "work" table, and copy it to DSP */
	cmd.control = SENSITIVITY_CMD_CONTROL_WORK_TABLE;

	/* Don't send command to uCode if nothing has changed */
	if (!memcmp(&cmd.enhance_table[0], &(priv->sensitivity_tbl[0]),
		    sizeof(u16)*HD_TABLE_SIZE) &&
	    !memcmp(&cmd.enhance_table[HD_INA_NON_SQUARE_DET_OFDM_INDEX],
		    &(priv->enhance_sensitivity_tbl[0]),
		    sizeof(u16)*ENHANCE_HD_TABLE_ENTRIES)) {
		IWL_DEBUG_CALIB(priv, "No change in SENSITIVITY_CMD\n");
		return 0;
	}

	/* Copy table for comparison next time */
	memcpy(&(priv->sensitivity_tbl[0]), &(cmd.enhance_table[0]),
	       sizeof(u16)*HD_TABLE_SIZE);
	memcpy(&(priv->enhance_sensitivity_tbl[0]),
	       &(cmd.enhance_table[HD_INA_NON_SQUARE_DET_OFDM_INDEX]),
	       sizeof(u16)*ENHANCE_HD_TABLE_ENTRIES);

	return iwl_trans_send_cmd(trans(priv), &cmd_out);
}

void iwl_init_sensitivity(struct iwl_priv *priv)
{
	int ret = 0;
	int i;
	struct iwl_sensitivity_data *data = NULL;
	const struct iwl_sensitivity_ranges *ranges = hw_params(priv).sens;

	if (priv->disable_sens_cal)
		return;

	IWL_DEBUG_CALIB(priv, "Start iwl_init_sensitivity\n");

	/* Clear driver's sensitivity algo data */
	data = &(priv->sensitivity_data);

	if (ranges == NULL)
		return;

	memset(data, 0, sizeof(struct iwl_sensitivity_data));

	data->num_in_cck_no_fa = 0;
	data->nrg_curr_state = IWL_FA_TOO_MANY;
	data->nrg_prev_state = IWL_FA_TOO_MANY;
	data->nrg_silence_ref = 0;
	data->nrg_silence_idx = 0;
	data->nrg_energy_idx = 0;

	for (i = 0; i < 10; i++)
		data->nrg_value[i] = 0;

	for (i = 0; i < NRG_NUM_PREV_STAT_L; i++)
		data->nrg_silence_rssi[i] = 0;

	data->auto_corr_ofdm =  ranges->auto_corr_min_ofdm;
	data->auto_corr_ofdm_mrc = ranges->auto_corr_min_ofdm_mrc;
	data->auto_corr_ofdm_x1  = ranges->auto_corr_min_ofdm_x1;
	data->auto_corr_ofdm_mrc_x1 = ranges->auto_corr_min_ofdm_mrc_x1;
	data->auto_corr_cck = AUTO_CORR_CCK_MIN_VAL_DEF;
	data->auto_corr_cck_mrc = ranges->auto_corr_min_cck_mrc;
	data->nrg_th_cck = ranges->nrg_th_cck;
	data->nrg_th_ofdm = ranges->nrg_th_ofdm;
	data->barker_corr_th_min = ranges->barker_corr_th_min;
	data->barker_corr_th_min_mrc = ranges->barker_corr_th_min_mrc;
	data->nrg_th_cca = ranges->nrg_th_cca;

	data->last_bad_plcp_cnt_ofdm = 0;
	data->last_fa_cnt_ofdm = 0;
	data->last_bad_plcp_cnt_cck = 0;
	data->last_fa_cnt_cck = 0;

	if (priv->enhance_sensitivity_table)
		ret |= iwl_enhance_sensitivity_write(priv);
	else
		ret |= iwl_sensitivity_write(priv);
	IWL_DEBUG_CALIB(priv, "<<return 0x%X\n", ret);
}

void iwl_sensitivity_calibration(struct iwl_priv *priv)
{
	u32 rx_enable_time;
	u32 fa_cck;
	u32 fa_ofdm;
	u32 bad_plcp_cck;
	u32 bad_plcp_ofdm;
	u32 norm_fa_ofdm;
	u32 norm_fa_cck;
	struct iwl_sensitivity_data *data = NULL;
	struct statistics_rx_non_phy *rx_info;
	struct statistics_rx_phy *ofdm, *cck;
	unsigned long flags;
	struct statistics_general_data statis;

	if (priv->disable_sens_cal)
		return;

	data = &(priv->sensitivity_data);

	if (!iwl_is_any_associated(priv)) {
		IWL_DEBUG_CALIB(priv, "<< - not associated\n");
		return;
	}

	spin_lock_irqsave(&priv->shrd->lock, flags);
	rx_info = &priv->statistics.rx_non_phy;
	ofdm = &priv->statistics.rx_ofdm;
	cck = &priv->statistics.rx_cck;
	if (rx_info->interference_data_flag != INTERFERENCE_DATA_AVAILABLE) {
		IWL_DEBUG_CALIB(priv, "<< invalid data.\n");
		spin_unlock_irqrestore(&priv->shrd->lock, flags);
		return;
	}

	/* Extract Statistics: */
	rx_enable_time = le32_to_cpu(rx_info->channel_load);
	fa_cck = le32_to_cpu(cck->false_alarm_cnt);
	fa_ofdm = le32_to_cpu(ofdm->false_alarm_cnt);
	bad_plcp_cck = le32_to_cpu(cck->plcp_err);
	bad_plcp_ofdm = le32_to_cpu(ofdm->plcp_err);

	statis.beacon_silence_rssi_a =
			le32_to_cpu(rx_info->beacon_silence_rssi_a);
	statis.beacon_silence_rssi_b =
			le32_to_cpu(rx_info->beacon_silence_rssi_b);
	statis.beacon_silence_rssi_c =
			le32_to_cpu(rx_info->beacon_silence_rssi_c);
	statis.beacon_energy_a =
			le32_to_cpu(rx_info->beacon_energy_a);
	statis.beacon_energy_b =
			le32_to_cpu(rx_info->beacon_energy_b);
	statis.beacon_energy_c =
			le32_to_cpu(rx_info->beacon_energy_c);

	spin_unlock_irqrestore(&priv->shrd->lock, flags);

	IWL_DEBUG_CALIB(priv, "rx_enable_time = %u usecs\n", rx_enable_time);

	if (!rx_enable_time) {
		IWL_DEBUG_CALIB(priv, "<< RX Enable Time == 0!\n");
		return;
	}

	/* These statistics increase monotonically, and do not reset
	 *   at each beacon.  Calculate difference from last value, or just
	 *   use the new statistics value if it has reset or wrapped around. */
	if (data->last_bad_plcp_cnt_cck > bad_plcp_cck)
		data->last_bad_plcp_cnt_cck = bad_plcp_cck;
	else {
		bad_plcp_cck -= data->last_bad_plcp_cnt_cck;
		data->last_bad_plcp_cnt_cck += bad_plcp_cck;
	}

	if (data->last_bad_plcp_cnt_ofdm > bad_plcp_ofdm)
		data->last_bad_plcp_cnt_ofdm = bad_plcp_ofdm;
	else {
		bad_plcp_ofdm -= data->last_bad_plcp_cnt_ofdm;
		data->last_bad_plcp_cnt_ofdm += bad_plcp_ofdm;
	}

	if (data->last_fa_cnt_ofdm > fa_ofdm)
		data->last_fa_cnt_ofdm = fa_ofdm;
	else {
		fa_ofdm -= data->last_fa_cnt_ofdm;
		data->last_fa_cnt_ofdm += fa_ofdm;
	}

	if (data->last_fa_cnt_cck > fa_cck)
		data->last_fa_cnt_cck = fa_cck;
	else {
		fa_cck -= data->last_fa_cnt_cck;
		data->last_fa_cnt_cck += fa_cck;
	}

	/* Total aborted signal locks */
	norm_fa_ofdm = fa_ofdm + bad_plcp_ofdm;
	norm_fa_cck = fa_cck + bad_plcp_cck;

	IWL_DEBUG_CALIB(priv, "cck: fa %u badp %u  ofdm: fa %u badp %u\n", fa_cck,
			bad_plcp_cck, fa_ofdm, bad_plcp_ofdm);

	iwl_sens_auto_corr_ofdm(priv, norm_fa_ofdm, rx_enable_time);
	iwl_sens_energy_cck(priv, norm_fa_cck, rx_enable_time, &statis);
	if (priv->enhance_sensitivity_table)
		iwl_enhance_sensitivity_write(priv);
	else
		iwl_sensitivity_write(priv);
}

static inline u8 find_first_chain(u8 mask)
{
	if (mask & ANT_A)
		return CHAIN_A;
	if (mask & ANT_B)
		return CHAIN_B;
	return CHAIN_C;
}

/**
 * Run disconnected antenna algorithm to find out which antennas are
 * disconnected.
 */
static void iwl_find_disconn_antenna(struct iwl_priv *priv, u32* average_sig,
				     struct iwl_chain_noise_data *data)
{
	u32 active_chains = 0;
	u32 max_average_sig;
	u16 max_average_sig_antenna_i;
	u8 num_tx_chains;
	u8 first_chain;
	u16 i = 0;

	average_sig[0] = data->chain_signal_a / IWL_CAL_NUM_BEACONS;
	average_sig[1] = data->chain_signal_b / IWL_CAL_NUM_BEACONS;
	average_sig[2] = data->chain_signal_c / IWL_CAL_NUM_BEACONS;

	if (average_sig[0] >= average_sig[1]) {
		max_average_sig = average_sig[0];
		max_average_sig_antenna_i = 0;
		active_chains = (1 << max_average_sig_antenna_i);
	} else {
		max_average_sig = average_sig[1];
		max_average_sig_antenna_i = 1;
		active_chains = (1 << max_average_sig_antenna_i);
	}

	if (average_sig[2] >= max_average_sig) {
		max_average_sig = average_sig[2];
		max_average_sig_antenna_i = 2;
		active_chains = (1 << max_average_sig_antenna_i);
	}

	IWL_DEBUG_CALIB(priv, "average_sig: a %d b %d c %d\n",
		     average_sig[0], average_sig[1], average_sig[2]);
	IWL_DEBUG_CALIB(priv, "max_average_sig = %d, antenna %d\n",
		     max_average_sig, max_average_sig_antenna_i);

	/* Compare signal strengths for all 3 receivers. */
	for (i = 0; i < NUM_RX_CHAINS; i++) {
		if (i != max_average_sig_antenna_i) {
			s32 rssi_delta = (max_average_sig - average_sig[i]);

			/* If signal is very weak, compared with
			 * strongest, mark it as disconnected. */
			if (rssi_delta > MAXIMUM_ALLOWED_PATHLOSS)
				data->disconn_array[i] = 1;
			else
				active_chains |= (1 << i);
			IWL_DEBUG_CALIB(priv, "i = %d  rssiDelta = %d  "
			     "disconn_array[i] = %d\n",
			     i, rssi_delta, data->disconn_array[i]);
		}
	}

	/*
	 * The above algorithm sometimes fails when the ucode
	 * reports 0 for all chains. It's not clear why that
	 * happens to start with, but it is then causing trouble
	 * because this can make us enable more chains than the
	 * hardware really has.
	 *
	 * To be safe, simply mask out any chains that we know
	 * are not on the device.
	 */
	active_chains &= hw_params(priv).valid_rx_ant;

	num_tx_chains = 0;
	for (i = 0; i < NUM_RX_CHAINS; i++) {
		/* loops on all the bits of
		 * priv->hw_setting.valid_tx_ant */
		u8 ant_msk = (1 << i);
		if (!(hw_params(priv).valid_tx_ant & ant_msk))
			continue;

		num_tx_chains++;
		if (data->disconn_array[i] == 0)
			/* there is a Tx antenna connected */
			break;
		if (num_tx_chains == hw_params(priv).tx_chains_num &&
		    data->disconn_array[i]) {
			/*
			 * If all chains are disconnected
			 * connect the first valid tx chain
			 */
			first_chain =
				find_first_chain(cfg(priv)->valid_tx_ant);
			data->disconn_array[first_chain] = 0;
			active_chains |= BIT(first_chain);
			IWL_DEBUG_CALIB(priv,
					"All Tx chains are disconnected W/A - declare %d as connected\n",
					first_chain);
			break;
		}
	}

	if (active_chains != hw_params(priv).valid_rx_ant &&
	    active_chains != priv->chain_noise_data.active_chains)
		IWL_DEBUG_CALIB(priv,
				"Detected that not all antennas are connected! "
				"Connected: %#x, valid: %#x.\n",
				active_chains,
				hw_params(priv).valid_rx_ant);

	/* Save for use within RXON, TX, SCAN commands, etc. */
	data->active_chains = active_chains;
	IWL_DEBUG_CALIB(priv, "active_chains (bitwise) = 0x%x\n",
			active_chains);
}

static void iwlagn_gain_computation(struct iwl_priv *priv,
		u32 average_noise[NUM_RX_CHAINS],
		u16 min_average_noise_antenna_i,
		u32 min_average_noise,
		u8 default_chain)
{
	int i;
	s32 delta_g;
	struct iwl_chain_noise_data *data = &priv->chain_noise_data;

	/*
	 * Find Gain Code for the chains based on "default chain"
	 */
	for (i = default_chain + 1; i < NUM_RX_CHAINS; i++) {
		if ((data->disconn_array[i])) {
			data->delta_gain_code[i] = 0;
			continue;
		}

		delta_g = (cfg(priv)->base_params->chain_noise_scale *
			((s32)average_noise[default_chain] -
			(s32)average_noise[i])) / 1500;

		/* bound gain by 2 bits value max, 3rd bit is sign */
		data->delta_gain_code[i] =
			min(abs(delta_g),
			(long) CHAIN_NOISE_MAX_DELTA_GAIN_CODE);

		if (delta_g < 0)
			/*
			 * set negative sign ...
			 * note to Intel developers:  This is uCode API format,
			 *   not the format of any internal device registers.
			 *   Do not change this format for e.g. 6050 or similar
			 *   devices.  Change format only if more resolution
			 *   (i.e. more than 2 bits magnitude) is needed.
			 */
			data->delta_gain_code[i] |= (1 << 2);
	}

	IWL_DEBUG_CALIB(priv, "Delta gains: ANT_B = %d  ANT_C = %d\n",
			data->delta_gain_code[1], data->delta_gain_code[2]);

	if (!data->radio_write) {
		struct iwl_calib_chain_noise_gain_cmd cmd;

		memset(&cmd, 0, sizeof(cmd));

		iwl_set_calib_hdr(&cmd.hdr,
			priv->phy_calib_chain_noise_gain_cmd);
		cmd.delta_gain_1 = data->delta_gain_code[1];
		cmd.delta_gain_2 = data->delta_gain_code[2];
		iwl_trans_send_cmd_pdu(trans(priv), REPLY_PHY_CALIBRATION_CMD,
			CMD_ASYNC, sizeof(cmd), &cmd);

		data->radio_write = 1;
		data->state = IWL_CHAIN_NOISE_CALIBRATED;
	}
}

/*
 * Accumulate 16 beacons of signal and noise statistics for each of
 *   3 receivers/antennas/rx-chains, then figure out:
 * 1)  Which antennas are connected.
 * 2)  Differential rx gain settings to balance the 3 receivers.
 */
void iwl_chain_noise_calibration(struct iwl_priv *priv)
{
	struct iwl_chain_noise_data *data = NULL;

	u32 chain_noise_a;
	u32 chain_noise_b;
	u32 chain_noise_c;
	u32 chain_sig_a;
	u32 chain_sig_b;
	u32 chain_sig_c;
	u32 average_sig[NUM_RX_CHAINS] = {INITIALIZATION_VALUE};
	u32 average_noise[NUM_RX_CHAINS] = {INITIALIZATION_VALUE};
	u32 min_average_noise = MIN_AVERAGE_NOISE_MAX_VALUE;
	u16 min_average_noise_antenna_i = INITIALIZATION_VALUE;
	u16 i = 0;
	u16 rxon_chnum = INITIALIZATION_VALUE;
	u16 stat_chnum = INITIALIZATION_VALUE;
	u8 rxon_band24;
	u8 stat_band24;
	unsigned long flags;
	struct statistics_rx_non_phy *rx_info;

	/*
	 * MULTI-FIXME:
	 * When we support multiple interfaces on different channels,
	 * this must be modified/fixed.
	 */
	struct iwl_rxon_context *ctx = &priv->contexts[IWL_RXON_CTX_BSS];

	if (priv->disable_chain_noise_cal)
		return;

	data = &(priv->chain_noise_data);

	/*
	 * Accumulate just the first "chain_noise_num_beacons" after
	 * the first association, then we're done forever.
	 */
	if (data->state != IWL_CHAIN_NOISE_ACCUMULATE) {
		if (data->state == IWL_CHAIN_NOISE_ALIVE)
			IWL_DEBUG_CALIB(priv, "Wait for noise calib reset\n");
		return;
	}

	spin_lock_irqsave(&priv->shrd->lock, flags);

	rx_info = &priv->statistics.rx_non_phy;

	if (rx_info->interference_data_flag != INTERFERENCE_DATA_AVAILABLE) {
		IWL_DEBUG_CALIB(priv, " << Interference data unavailable\n");
		spin_unlock_irqrestore(&priv->shrd->lock, flags);
		return;
	}

	rxon_band24 = !!(ctx->staging.flags & RXON_FLG_BAND_24G_MSK);
	rxon_chnum = le16_to_cpu(ctx->staging.channel);
	stat_band24 =
		!!(priv->statistics.flag & STATISTICS_REPLY_FLG_BAND_24G_MSK);
	stat_chnum = le32_to_cpu(priv->statistics.flag) >> 16;

	/* Make sure we accumulate data for just the associated channel
	 *   (even if scanning). */
	if ((rxon_chnum != stat_chnum) || (rxon_band24 != stat_band24)) {
		IWL_DEBUG_CALIB(priv, "Stats not from chan=%d, band24=%d\n",
				rxon_chnum, rxon_band24);
		spin_unlock_irqrestore(&priv->shrd->lock, flags);
		return;
	}

	/*
	 *  Accumulate beacon statistics values across
	 * "chain_noise_num_beacons"
	 */
	chain_noise_a = le32_to_cpu(rx_info->beacon_silence_rssi_a) &
				IN_BAND_FILTER;
	chain_noise_b = le32_to_cpu(rx_info->beacon_silence_rssi_b) &
				IN_BAND_FILTER;
	chain_noise_c = le32_to_cpu(rx_info->beacon_silence_rssi_c) &
				IN_BAND_FILTER;

	chain_sig_a = le32_to_cpu(rx_info->beacon_rssi_a) & IN_BAND_FILTER;
	chain_sig_b = le32_to_cpu(rx_info->beacon_rssi_b) & IN_BAND_FILTER;
	chain_sig_c = le32_to_cpu(rx_info->beacon_rssi_c) & IN_BAND_FILTER;

	spin_unlock_irqrestore(&priv->shrd->lock, flags);

	data->beacon_count++;

	data->chain_noise_a = (chain_noise_a + data->chain_noise_a);
	data->chain_noise_b = (chain_noise_b + data->chain_noise_b);
	data->chain_noise_c = (chain_noise_c + data->chain_noise_c);

	data->chain_signal_a = (chain_sig_a + data->chain_signal_a);
	data->chain_signal_b = (chain_sig_b + data->chain_signal_b);
	data->chain_signal_c = (chain_sig_c + data->chain_signal_c);

	IWL_DEBUG_CALIB(priv, "chan=%d, band24=%d, beacon=%d\n",
			rxon_chnum, rxon_band24, data->beacon_count);
	IWL_DEBUG_CALIB(priv, "chain_sig: a %d b %d c %d\n",
			chain_sig_a, chain_sig_b, chain_sig_c);
	IWL_DEBUG_CALIB(priv, "chain_noise: a %d b %d c %d\n",
			chain_noise_a, chain_noise_b, chain_noise_c);

	/* If this is the "chain_noise_num_beacons", determine:
	 * 1)  Disconnected antennas (using signal strengths)
	 * 2)  Differential gain (using silence noise) to balance receivers */
	if (data->beacon_count != IWL_CAL_NUM_BEACONS)
		return;

	/* Analyze signal for disconnected antenna */
	if (cfg(priv)->bt_params &&
	    cfg(priv)->bt_params->advanced_bt_coexist) {
		/* Disable disconnected antenna algorithm for advanced
		   bt coex, assuming valid antennas are connected */
		data->active_chains = hw_params(priv).valid_rx_ant;
		for (i = 0; i < NUM_RX_CHAINS; i++)
			if (!(data->active_chains & (1<<i)))
				data->disconn_array[i] = 1;
	} else
		iwl_find_disconn_antenna(priv, average_sig, data);

	/* Analyze noise for rx balance */
	average_noise[0] = data->chain_noise_a / IWL_CAL_NUM_BEACONS;
	average_noise[1] = data->chain_noise_b / IWL_CAL_NUM_BEACONS;
	average_noise[2] = data->chain_noise_c / IWL_CAL_NUM_BEACONS;

	for (i = 0; i < NUM_RX_CHAINS; i++) {
		if (!(data->disconn_array[i]) &&
		   (average_noise[i] <= min_average_noise)) {
			/* This means that chain i is active and has
			 * lower noise values so far: */
			min_average_noise = average_noise[i];
			min_average_noise_antenna_i = i;
		}
	}

	IWL_DEBUG_CALIB(priv, "average_noise: a %d b %d c %d\n",
			average_noise[0], average_noise[1],
			average_noise[2]);

	IWL_DEBUG_CALIB(priv, "min_average_noise = %d, antenna %d\n",
			min_average_noise, min_average_noise_antenna_i);

	iwlagn_gain_computation(priv, average_noise,
				min_average_noise_antenna_i, min_average_noise,
				find_first_chain(cfg(priv)->valid_rx_ant));

	/* Some power changes may have been made during the calibration.
	 * Update and commit the RXON
	 */
	iwl_update_chain_flags(priv);

	data->state = IWL_CHAIN_NOISE_DONE;
	iwl_power_update_mode(priv, false);
}

void iwl_reset_run_time_calib(struct iwl_priv *priv)
{
	int i;
	memset(&(priv->sensitivity_data), 0,
	       sizeof(struct iwl_sensitivity_data));
	memset(&(priv->chain_noise_data), 0,
	       sizeof(struct iwl_chain_noise_data));
	for (i = 0; i < NUM_RX_CHAINS; i++)
		priv->chain_noise_data.delta_gain_code[i] =
				CHAIN_NOISE_DELTA_GAIN_INIT_VAL;

	/* Ask for statistics now, the uCode will send notification
	 * periodically after association */
	iwl_send_statistics_request(priv, CMD_ASYNC, true);
}<|MERGE_RESOLUTION|>--- conflicted
+++ resolved
@@ -88,21 +88,6 @@
 		.id = REPLY_PHY_CALIBRATION_CMD,
 		.flags = CMD_SYNC,
 	};
-<<<<<<< HEAD
-
-	for (i = 0; i < IWL_CALIB_MAX; i++) {
-		if ((BIT(i) & hw_params(priv).calib_init_cfg) &&
-		    priv->calib_results[i].buf) {
-			hcmd.len[0] = priv->calib_results[i].buf_len;
-			hcmd.data[0] = priv->calib_results[i].buf;
-			hcmd.dataflags[0] = IWL_HCMD_DFL_NOCOPY;
-			ret = iwl_trans_send_cmd(trans(priv), &hcmd);
-			if (ret) {
-				IWL_ERR(priv, "Error %d iteration %d\n",
-					ret, i);
-				break;
-			}
-=======
 	struct iwl_calib_result *res;
 
 	list_for_each_entry(res, &trans->calib_results, list) {
@@ -116,7 +101,6 @@
 			IWL_ERR(trans, "Error %d on calib cmd %d\n",
 				ret, res->hdr.op_code);
 			return ret;
->>>>>>> dcd6c922
 		}
 	}
 
@@ -529,11 +513,7 @@
 
 	iwl_prepare_legacy_sensitivity_tbl(priv, data, &cmd.enhance_table[0]);
 
-<<<<<<< HEAD
-	if (priv->cfg->base_params->hd_v2) {
-=======
 	if (cfg(priv)->base_params->hd_v2) {
->>>>>>> dcd6c922
 		cmd.enhance_table[HD_INA_NON_SQUARE_DET_OFDM_INDEX] =
 			HD_INA_NON_SQUARE_DET_OFDM_DATA_V2;
 		cmd.enhance_table[HD_INA_NON_SQUARE_DET_CCK_INDEX] =
