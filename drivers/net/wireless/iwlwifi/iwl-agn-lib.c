/******************************************************************************
 *
 * GPL LICENSE SUMMARY
 *
 * Copyright(c) 2008 - 2011 Intel Corporation. All rights reserved.
 *
 * This program is free software; you can redistribute it and/or modify
 * it under the terms of version 2 of the GNU General Public License as
 * published by the Free Software Foundation.
 *
 * This program is distributed in the hope that it will be useful, but
 * WITHOUT ANY WARRANTY; without even the implied warranty of
 * MERCHANTABILITY or FITNESS FOR A PARTICULAR PURPOSE.  See the GNU
 * General Public License for more details.
 *
 * You should have received a copy of the GNU General Public License
 * along with this program; if not, write to the Free Software
 * Foundation, Inc., 51 Franklin Street, Fifth Floor, Boston, MA 02110,
 * USA
 *
 * The full GNU General Public License is included in this distribution
 * in the file called LICENSE.GPL.
 *
 * Contact Information:
 *  Intel Linux Wireless <ilw@linux.intel.com>
 * Intel Corporation, 5200 N.E. Elam Young Parkway, Hillsboro, OR 97124-6497
 *
 *****************************************************************************/
#include <linux/etherdevice.h>
#include <linux/kernel.h>
#include <linux/module.h>
#include <linux/init.h>
#include <linux/sched.h>

#include "iwl-wifi.h"
#include "iwl-dev.h"
#include "iwl-core.h"
#include "iwl-io.h"
#include "iwl-agn-hw.h"
#include "iwl-agn.h"
#include "iwl-trans.h"
#include "iwl-shared.h"

int iwlagn_hw_valid_rtc_data_addr(u32 addr)
{
	return (addr >= IWLAGN_RTC_DATA_LOWER_BOUND) &&
		(addr < IWLAGN_RTC_DATA_UPPER_BOUND);
}

int iwlagn_send_tx_power(struct iwl_priv *priv)
{
	struct iwlagn_tx_power_dbm_cmd tx_power_cmd;
	u8 tx_ant_cfg_cmd;

	if (WARN_ONCE(test_bit(STATUS_SCAN_HW, &priv->shrd->status),
		      "TX Power requested while scanning!\n"))
		return -EAGAIN;

	/* half dBm need to multiply */
	tx_power_cmd.global_lmt = (s8)(2 * priv->tx_power_user_lmt);

	if (priv->tx_power_lmt_in_half_dbm &&
	    priv->tx_power_lmt_in_half_dbm < tx_power_cmd.global_lmt) {
		/*
		 * For the newer devices which using enhanced/extend tx power
		 * table in EEPROM, the format is in half dBm. driver need to
		 * convert to dBm format before report to mac80211.
		 * By doing so, there is a possibility of 1/2 dBm resolution
		 * lost. driver will perform "round-up" operation before
		 * reporting, but it will cause 1/2 dBm tx power over the
		 * regulatory limit. Perform the checking here, if the
		 * "tx_power_user_lmt" is higher than EEPROM value (in
		 * half-dBm format), lower the tx power based on EEPROM
		 */
		tx_power_cmd.global_lmt = priv->tx_power_lmt_in_half_dbm;
	}
	tx_power_cmd.flags = IWLAGN_TX_POWER_NO_CLOSED;
	tx_power_cmd.srv_chan_lmt = IWLAGN_TX_POWER_AUTO;

	if (IWL_UCODE_API(priv->ucode_ver) == 1)
		tx_ant_cfg_cmd = REPLY_TX_POWER_DBM_CMD_V1;
	else
		tx_ant_cfg_cmd = REPLY_TX_POWER_DBM_CMD;

	return iwl_trans_send_cmd_pdu(trans(priv), tx_ant_cfg_cmd, CMD_SYNC,
			sizeof(tx_power_cmd), &tx_power_cmd);
}

void iwlagn_temperature(struct iwl_priv *priv)
{
	/* store temperature from correct statistics (in Celsius) */
	priv->temperature = le32_to_cpu(priv->statistics.common.temperature);
	iwl_tt_handler(priv);
}

u16 iwl_eeprom_calib_version(struct iwl_shared *shrd)
{
	struct iwl_eeprom_calib_hdr *hdr;

	hdr = (struct iwl_eeprom_calib_hdr *)iwl_eeprom_query_addr(shrd,
							EEPROM_CALIB_ALL);
	return hdr->version;

}

/*
 * EEPROM
 */
static u32 eeprom_indirect_address(const struct iwl_shared *shrd, u32 address)
{
	u16 offset = 0;

	if ((address & INDIRECT_ADDRESS) == 0)
		return address;

	switch (address & INDIRECT_TYPE_MSK) {
	case INDIRECT_HOST:
		offset = iwl_eeprom_query16(shrd, EEPROM_LINK_HOST);
		break;
	case INDIRECT_GENERAL:
		offset = iwl_eeprom_query16(shrd, EEPROM_LINK_GENERAL);
		break;
	case INDIRECT_REGULATORY:
		offset = iwl_eeprom_query16(shrd, EEPROM_LINK_REGULATORY);
		break;
	case INDIRECT_TXP_LIMIT:
		offset = iwl_eeprom_query16(shrd, EEPROM_LINK_TXP_LIMIT);
		break;
	case INDIRECT_TXP_LIMIT_SIZE:
		offset = iwl_eeprom_query16(shrd, EEPROM_LINK_TXP_LIMIT_SIZE);
		break;
	case INDIRECT_CALIBRATION:
		offset = iwl_eeprom_query16(shrd, EEPROM_LINK_CALIBRATION);
		break;
	case INDIRECT_PROCESS_ADJST:
		offset = iwl_eeprom_query16(shrd, EEPROM_LINK_PROCESS_ADJST);
		break;
	case INDIRECT_OTHERS:
		offset = iwl_eeprom_query16(shrd, EEPROM_LINK_OTHERS);
		break;
	default:
		IWL_ERR(shrd->trans, "illegal indirect type: 0x%X\n",
		address & INDIRECT_TYPE_MSK);
		break;
	}

	/* translate the offset from words to byte */
	return (address & ADDRESS_MSK) + (offset << 1);
}

const u8 *iwl_eeprom_query_addr(const struct iwl_shared *shrd, size_t offset)
{
	u32 address = eeprom_indirect_address(shrd, offset);
	BUG_ON(address >= shrd->cfg->base_params->eeprom_size);
	return &shrd->eeprom[address];
}

struct iwl_mod_params iwlagn_mod_params = {
	.amsdu_size_8K = 1,
	.restart_fw = 1,
	.plcp_check = true,
	.bt_coex_active = true,
	.no_sleep_autoadjust = true,
	.power_level = IWL_POWER_INDEX_1,
	.bt_ch_announce = true,
	.wanted_ucode_alternative = 1,
	.auto_agg = true,
	/* the rest are 0 by default */
};

int iwlagn_hwrate_to_mac80211_idx(u32 rate_n_flags, enum ieee80211_band band)
{
	int idx = 0;
	int band_offset = 0;

	/* HT rate format: mac80211 wants an MCS number, which is just LSB */
	if (rate_n_flags & RATE_MCS_HT_MSK) {
		idx = (rate_n_flags & 0xff);
		return idx;
	/* Legacy rate format, search for match in table */
	} else {
		if (band == IEEE80211_BAND_5GHZ)
			band_offset = IWL_FIRST_OFDM_RATE;
		for (idx = band_offset; idx < IWL_RATE_COUNT_LEGACY; idx++)
			if (iwl_rates[idx].plcp == (rate_n_flags & 0xFF))
				return idx - band_offset;
	}

	return -1;
}

int iwlagn_manage_ibss_station(struct iwl_priv *priv,
			       struct ieee80211_vif *vif, bool add)
{
	struct iwl_vif_priv *vif_priv = (void *)vif->drv_priv;

	if (add)
		return iwlagn_add_bssid_station(priv, vif_priv->ctx,
						vif->bss_conf.bssid,
						&vif_priv->ibss_bssid_sta_id);
	return iwl_remove_station(priv, vif_priv->ibss_bssid_sta_id,
				  vif->bss_conf.bssid);
}

/**
 * iwlagn_txfifo_flush: send REPLY_TXFIFO_FLUSH command to uCode
 *
 * pre-requirements:
 *  1. acquire mutex before calling
 *  2. make sure rf is on and not in exit state
 */
int iwlagn_txfifo_flush(struct iwl_priv *priv, u16 flush_control)
{
	struct iwl_txfifo_flush_cmd flush_cmd;
	struct iwl_host_cmd cmd = {
		.id = REPLY_TXFIFO_FLUSH,
		.len = { sizeof(struct iwl_txfifo_flush_cmd), },
		.flags = CMD_SYNC,
		.data = { &flush_cmd, },
	};

	might_sleep();

	memset(&flush_cmd, 0, sizeof(flush_cmd));
	if (flush_control & BIT(IWL_RXON_CTX_BSS))
		flush_cmd.fifo_control = IWL_SCD_VO_MSK | IWL_SCD_VI_MSK |
				 IWL_SCD_BE_MSK | IWL_SCD_BK_MSK |
				 IWL_SCD_MGMT_MSK;
	if ((flush_control & BIT(IWL_RXON_CTX_PAN)) &&
	    (priv->shrd->valid_contexts != BIT(IWL_RXON_CTX_BSS)))
		flush_cmd.fifo_control |= IWL_PAN_SCD_VO_MSK |
				IWL_PAN_SCD_VI_MSK | IWL_PAN_SCD_BE_MSK |
				IWL_PAN_SCD_BK_MSK | IWL_PAN_SCD_MGMT_MSK |
				IWL_PAN_SCD_MULTICAST_MSK;

	if (cfg(priv)->sku & EEPROM_SKU_CAP_11N_ENABLE)
		flush_cmd.fifo_control |= IWL_AGG_TX_QUEUE_MSK;

	IWL_DEBUG_INFO(priv, "fifo queue control: 0X%x\n",
		       flush_cmd.fifo_control);
	flush_cmd.flush_control = cpu_to_le16(flush_control);

	return iwl_trans_send_cmd(trans(priv), &cmd);
}

void iwlagn_dev_txfifo_flush(struct iwl_priv *priv, u16 flush_control)
{
	mutex_lock(&priv->shrd->mutex);
	ieee80211_stop_queues(priv->hw);
	if (iwlagn_txfifo_flush(priv, IWL_DROP_ALL)) {
		IWL_ERR(priv, "flush request fail\n");
		goto done;
	}
	IWL_DEBUG_INFO(priv, "wait transmit/flush all frames\n");
	iwl_trans_wait_tx_queue_empty(trans(priv));
done:
	ieee80211_wake_queues(priv->hw);
	mutex_unlock(&priv->shrd->mutex);
}

/*
 * BT coex
 */
/*
 * Macros to access the lookup table.
 *
 * The lookup table has 7 inputs: bt3_prio, bt3_txrx, bt_rf_act, wifi_req,
* wifi_prio, wifi_txrx and wifi_sh_ant_req.
 *
 * It has three outputs: WLAN_ACTIVE, WLAN_KILL and ANT_SWITCH
 *
 * The format is that "registers" 8 through 11 contain the WLAN_ACTIVE bits
 * one after another in 32-bit registers, and "registers" 0 through 7 contain
 * the WLAN_KILL and ANT_SWITCH bits interleaved (in that order).
 *
 * These macros encode that format.
 */
#define LUT_VALUE(bt3_prio, bt3_txrx, bt_rf_act, wifi_req, wifi_prio, \
		  wifi_txrx, wifi_sh_ant_req) \
	(bt3_prio | (bt3_txrx << 1) | (bt_rf_act << 2) | (wifi_req << 3) | \
	(wifi_prio << 4) | (wifi_txrx << 5) | (wifi_sh_ant_req << 6))

#define LUT_PTA_WLAN_ACTIVE_OP(lut, op, val) \
	lut[8 + ((val) >> 5)] op (cpu_to_le32(BIT((val) & 0x1f)))
#define LUT_TEST_PTA_WLAN_ACTIVE(lut, bt3_prio, bt3_txrx, bt_rf_act, wifi_req, \
				 wifi_prio, wifi_txrx, wifi_sh_ant_req) \
	(!!(LUT_PTA_WLAN_ACTIVE_OP(lut, &, LUT_VALUE(bt3_prio, bt3_txrx, \
				   bt_rf_act, wifi_req, wifi_prio, wifi_txrx, \
				   wifi_sh_ant_req))))
#define LUT_SET_PTA_WLAN_ACTIVE(lut, bt3_prio, bt3_txrx, bt_rf_act, wifi_req, \
				wifi_prio, wifi_txrx, wifi_sh_ant_req) \
	LUT_PTA_WLAN_ACTIVE_OP(lut, |=, LUT_VALUE(bt3_prio, bt3_txrx, \
			       bt_rf_act, wifi_req, wifi_prio, wifi_txrx, \
			       wifi_sh_ant_req))
#define LUT_CLEAR_PTA_WLAN_ACTIVE(lut, bt3_prio, bt3_txrx, bt_rf_act, \
				  wifi_req, wifi_prio, wifi_txrx, \
				  wifi_sh_ant_req) \
	LUT_PTA_WLAN_ACTIVE_OP(lut, &= ~, LUT_VALUE(bt3_prio, bt3_txrx, \
			       bt_rf_act, wifi_req, wifi_prio, wifi_txrx, \
			       wifi_sh_ant_req))

#define LUT_WLAN_KILL_OP(lut, op, val) \
	lut[(val) >> 4] op (cpu_to_le32(BIT(((val) << 1) & 0x1e)))
#define LUT_TEST_WLAN_KILL(lut, bt3_prio, bt3_txrx, bt_rf_act, wifi_req, \
			   wifi_prio, wifi_txrx, wifi_sh_ant_req) \
	(!!(LUT_WLAN_KILL_OP(lut, &, LUT_VALUE(bt3_prio, bt3_txrx, bt_rf_act, \
			     wifi_req, wifi_prio, wifi_txrx, wifi_sh_ant_req))))
#define LUT_SET_WLAN_KILL(lut, bt3_prio, bt3_txrx, bt_rf_act, wifi_req, \
			  wifi_prio, wifi_txrx, wifi_sh_ant_req) \
	LUT_WLAN_KILL_OP(lut, |=, LUT_VALUE(bt3_prio, bt3_txrx, bt_rf_act, \
			 wifi_req, wifi_prio, wifi_txrx, wifi_sh_ant_req))
#define LUT_CLEAR_WLAN_KILL(lut, bt3_prio, bt3_txrx, bt_rf_act, wifi_req, \
			    wifi_prio, wifi_txrx, wifi_sh_ant_req) \
	LUT_WLAN_KILL_OP(lut, &= ~, LUT_VALUE(bt3_prio, bt3_txrx, bt_rf_act, \
			 wifi_req, wifi_prio, wifi_txrx, wifi_sh_ant_req))

#define LUT_ANT_SWITCH_OP(lut, op, val) \
	lut[(val) >> 4] op (cpu_to_le32(BIT((((val) << 1) & 0x1e) + 1)))
#define LUT_TEST_ANT_SWITCH(lut, bt3_prio, bt3_txrx, bt_rf_act, wifi_req, \
			    wifi_prio, wifi_txrx, wifi_sh_ant_req) \
	(!!(LUT_ANT_SWITCH_OP(lut, &, LUT_VALUE(bt3_prio, bt3_txrx, bt_rf_act, \
			      wifi_req, wifi_prio, wifi_txrx, \
			      wifi_sh_ant_req))))
#define LUT_SET_ANT_SWITCH(lut, bt3_prio, bt3_txrx, bt_rf_act, wifi_req, \
			   wifi_prio, wifi_txrx, wifi_sh_ant_req) \
	LUT_ANT_SWITCH_OP(lut, |=, LUT_VALUE(bt3_prio, bt3_txrx, bt_rf_act, \
			  wifi_req, wifi_prio, wifi_txrx, wifi_sh_ant_req))
#define LUT_CLEAR_ANT_SWITCH(lut, bt3_prio, bt3_txrx, bt_rf_act, wifi_req, \
			     wifi_prio, wifi_txrx, wifi_sh_ant_req) \
	LUT_ANT_SWITCH_OP(lut, &= ~, LUT_VALUE(bt3_prio, bt3_txrx, bt_rf_act, \
			  wifi_req, wifi_prio, wifi_txrx, wifi_sh_ant_req))

static const __le32 iwlagn_def_3w_lookup[12] = {
	cpu_to_le32(0xaaaaaaaa),
	cpu_to_le32(0xaaaaaaaa),
	cpu_to_le32(0xaeaaaaaa),
	cpu_to_le32(0xaaaaaaaa),
	cpu_to_le32(0xcc00ff28),
	cpu_to_le32(0x0000aaaa),
	cpu_to_le32(0xcc00aaaa),
	cpu_to_le32(0x0000aaaa),
	cpu_to_le32(0xc0004000),
	cpu_to_le32(0x00004000),
	cpu_to_le32(0xf0005000),
	cpu_to_le32(0xf0005000),
};

static const __le32 iwlagn_concurrent_lookup[12] = {
	cpu_to_le32(0xaaaaaaaa),
	cpu_to_le32(0xaaaaaaaa),
	cpu_to_le32(0xaaaaaaaa),
	cpu_to_le32(0xaaaaaaaa),
	cpu_to_le32(0xaaaaaaaa),
	cpu_to_le32(0xaaaaaaaa),
	cpu_to_le32(0xaaaaaaaa),
	cpu_to_le32(0xaaaaaaaa),
	cpu_to_le32(0x00000000),
	cpu_to_le32(0x00000000),
	cpu_to_le32(0x00000000),
	cpu_to_le32(0x00000000),
};

void iwlagn_send_advance_bt_config(struct iwl_priv *priv)
{
	struct iwl_basic_bt_cmd basic = {
		.max_kill = IWLAGN_BT_MAX_KILL_DEFAULT,
		.bt3_timer_t7_value = IWLAGN_BT3_T7_DEFAULT,
		.bt3_prio_sample_time = IWLAGN_BT3_PRIO_SAMPLE_DEFAULT,
		.bt3_timer_t2_value = IWLAGN_BT3_T2_DEFAULT,
	};
	struct iwl6000_bt_cmd bt_cmd_6000;
	struct iwl2000_bt_cmd bt_cmd_2000;
	int ret;

	BUILD_BUG_ON(sizeof(iwlagn_def_3w_lookup) !=
			sizeof(basic.bt3_lookup_table));

	if (cfg(priv)->bt_params) {
		if (cfg(priv)->bt_params->bt_session_2) {
			bt_cmd_2000.prio_boost = cpu_to_le32(
				cfg(priv)->bt_params->bt_prio_boost);
			bt_cmd_2000.tx_prio_boost = 0;
			bt_cmd_2000.rx_prio_boost = 0;
		} else {
			bt_cmd_6000.prio_boost =
				cfg(priv)->bt_params->bt_prio_boost;
			bt_cmd_6000.tx_prio_boost = 0;
			bt_cmd_6000.rx_prio_boost = 0;
		}
	} else {
		IWL_ERR(priv, "failed to construct BT Coex Config\n");
		return;
	}

	basic.kill_ack_mask = priv->kill_ack_mask;
	basic.kill_cts_mask = priv->kill_cts_mask;
	basic.valid = priv->bt_valid;

	/*
	 * Configure BT coex mode to "no coexistence" when the
	 * user disabled BT coexistence, we have no interface
	 * (might be in monitor mode), or the interface is in
	 * IBSS mode (no proper uCode support for coex then).
	 */
	if (!iwlagn_mod_params.bt_coex_active ||
	    priv->iw_mode == NL80211_IFTYPE_ADHOC) {
		basic.flags = IWLAGN_BT_FLAG_COEX_MODE_DISABLED;
	} else {
		basic.flags = IWLAGN_BT_FLAG_COEX_MODE_3W <<
					IWLAGN_BT_FLAG_COEX_MODE_SHIFT;

		if (!priv->bt_enable_pspoll)
			basic.flags |= IWLAGN_BT_FLAG_SYNC_2_BT_DISABLE;
		else
			basic.flags &= ~IWLAGN_BT_FLAG_SYNC_2_BT_DISABLE;

		if (priv->bt_ch_announce)
			basic.flags |= IWLAGN_BT_FLAG_CHANNEL_INHIBITION;
		IWL_DEBUG_COEX(priv, "BT coex flag: 0X%x\n", basic.flags);
	}
	priv->bt_enable_flag = basic.flags;
	if (priv->bt_full_concurrent)
		memcpy(basic.bt3_lookup_table, iwlagn_concurrent_lookup,
			sizeof(iwlagn_concurrent_lookup));
	else
		memcpy(basic.bt3_lookup_table, iwlagn_def_3w_lookup,
			sizeof(iwlagn_def_3w_lookup));

	IWL_DEBUG_COEX(priv, "BT coex %s in %s mode\n",
		       basic.flags ? "active" : "disabled",
		       priv->bt_full_concurrent ?
		       "full concurrency" : "3-wire");

	if (cfg(priv)->bt_params->bt_session_2) {
		memcpy(&bt_cmd_2000.basic, &basic,
			sizeof(basic));
		ret = iwl_trans_send_cmd_pdu(trans(priv), REPLY_BT_CONFIG,
			CMD_SYNC, sizeof(bt_cmd_2000), &bt_cmd_2000);
	} else {
		memcpy(&bt_cmd_6000.basic, &basic,
			sizeof(basic));
		ret = iwl_trans_send_cmd_pdu(trans(priv), REPLY_BT_CONFIG,
			CMD_SYNC, sizeof(bt_cmd_6000), &bt_cmd_6000);
	}
	if (ret)
		IWL_ERR(priv, "failed to send BT Coex Config\n");

}

void iwlagn_bt_adjust_rssi_monitor(struct iwl_priv *priv, bool rssi_ena)
{
	struct iwl_rxon_context *ctx, *found_ctx = NULL;
	bool found_ap = false;

	lockdep_assert_held(&priv->shrd->mutex);

	/* Check whether AP or GO mode is active. */
	if (rssi_ena) {
		for_each_context(priv, ctx) {
			if (ctx->vif && ctx->vif->type == NL80211_IFTYPE_AP &&
			    iwl_is_associated_ctx(ctx)) {
				found_ap = true;
				break;
			}
		}
	}

	/*
	 * If disable was received or If GO/AP mode, disable RSSI
	 * measurements.
	 */
	if (!rssi_ena || found_ap) {
		if (priv->cur_rssi_ctx) {
			ctx = priv->cur_rssi_ctx;
			ieee80211_disable_rssi_reports(ctx->vif);
			priv->cur_rssi_ctx = NULL;
		}
		return;
	}

	/*
	 * If rssi measurements need to be enabled, consider all cases now.
	 * Figure out how many contexts are active.
	 */
	for_each_context(priv, ctx) {
		if (ctx->vif && ctx->vif->type == NL80211_IFTYPE_STATION &&
		    iwl_is_associated_ctx(ctx)) {
			found_ctx = ctx;
			break;
		}
	}

	/*
	 * rssi monitor already enabled for the correct interface...nothing
	 * to do.
	 */
	if (found_ctx == priv->cur_rssi_ctx)
		return;

	/*
	 * Figure out if rssi monitor is currently enabled, and needs
	 * to be changed. If rssi monitor is already enabled, disable
	 * it first else just enable rssi measurements on the
	 * interface found above.
	 */
	if (priv->cur_rssi_ctx) {
		ctx = priv->cur_rssi_ctx;
		if (ctx->vif)
			ieee80211_disable_rssi_reports(ctx->vif);
	}

	priv->cur_rssi_ctx = found_ctx;

	if (!found_ctx)
		return;

	ieee80211_enable_rssi_reports(found_ctx->vif,
			IWLAGN_BT_PSP_MIN_RSSI_THRESHOLD,
			IWLAGN_BT_PSP_MAX_RSSI_THRESHOLD);
}

static bool iwlagn_bt_traffic_is_sco(struct iwl_bt_uart_msg *uart_msg)
{
	return BT_UART_MSG_FRAME3SCOESCO_MSK & uart_msg->frame3 >>
			BT_UART_MSG_FRAME3SCOESCO_POS;
}

static void iwlagn_bt_traffic_change_work(struct work_struct *work)
{
	struct iwl_priv *priv =
		container_of(work, struct iwl_priv, bt_traffic_change_work);
	struct iwl_rxon_context *ctx;
	int smps_request = -1;

	if (priv->bt_enable_flag == IWLAGN_BT_FLAG_COEX_MODE_DISABLED) {
		/* bt coex disabled */
		return;
	}

	/*
	 * Note: bt_traffic_load can be overridden by scan complete and
	 * coex profile notifications. Ignore that since only bad consequence
	 * can be not matching debug print with actual state.
	 */
	IWL_DEBUG_COEX(priv, "BT traffic load changes: %d\n",
		       priv->bt_traffic_load);

	switch (priv->bt_traffic_load) {
	case IWL_BT_COEX_TRAFFIC_LOAD_NONE:
		if (priv->bt_status)
			smps_request = IEEE80211_SMPS_DYNAMIC;
		else
			smps_request = IEEE80211_SMPS_AUTOMATIC;
		break;
	case IWL_BT_COEX_TRAFFIC_LOAD_LOW:
		smps_request = IEEE80211_SMPS_DYNAMIC;
		break;
	case IWL_BT_COEX_TRAFFIC_LOAD_HIGH:
	case IWL_BT_COEX_TRAFFIC_LOAD_CONTINUOUS:
		smps_request = IEEE80211_SMPS_STATIC;
		break;
	default:
		IWL_ERR(priv, "Invalid BT traffic load: %d\n",
			priv->bt_traffic_load);
		break;
	}

	mutex_lock(&priv->shrd->mutex);

	/*
	 * We can not send command to firmware while scanning. When the scan
	 * complete we will schedule this work again. We do check with mutex
	 * locked to prevent new scan request to arrive. We do not check
	 * STATUS_SCANNING to avoid race when queue_work two times from
	 * different notifications, but quit and not perform any work at all.
	 */
	if (test_bit(STATUS_SCAN_HW, &priv->shrd->status))
		goto out;

	iwl_update_chain_flags(priv);

	if (smps_request != -1) {
		priv->current_ht_config.smps = smps_request;
		for_each_context(priv, ctx) {
			if (ctx->vif && ctx->vif->type == NL80211_IFTYPE_STATION)
				ieee80211_request_smps(ctx->vif, smps_request);
		}
	}

	/*
	 * Dynamic PS poll related functionality. Adjust RSSI measurements if
	 * necessary.
	 */
	iwlagn_bt_coex_rssi_monitor(priv);
out:
	mutex_unlock(&priv->shrd->mutex);
}

/*
 * If BT sco traffic, and RSSI monitor is enabled, move measurements to the
 * correct interface or disable it if this is the last interface to be
 * removed.
 */
void iwlagn_bt_coex_rssi_monitor(struct iwl_priv *priv)
{
	if (priv->bt_is_sco &&
	    priv->bt_traffic_load == IWL_BT_COEX_TRAFFIC_LOAD_CONTINUOUS)
		iwlagn_bt_adjust_rssi_monitor(priv, true);
	else
		iwlagn_bt_adjust_rssi_monitor(priv, false);
}

static void iwlagn_print_uartmsg(struct iwl_priv *priv,
				struct iwl_bt_uart_msg *uart_msg)
{
	IWL_DEBUG_COEX(priv, "Message Type = 0x%X, SSN = 0x%X, "
			"Update Req = 0x%X",
		(BT_UART_MSG_FRAME1MSGTYPE_MSK & uart_msg->frame1) >>
			BT_UART_MSG_FRAME1MSGTYPE_POS,
		(BT_UART_MSG_FRAME1SSN_MSK & uart_msg->frame1) >>
			BT_UART_MSG_FRAME1SSN_POS,
		(BT_UART_MSG_FRAME1UPDATEREQ_MSK & uart_msg->frame1) >>
			BT_UART_MSG_FRAME1UPDATEREQ_POS);

	IWL_DEBUG_COEX(priv, "Open connections = 0x%X, Traffic load = 0x%X, "
			"Chl_SeqN = 0x%X, In band = 0x%X",
		(BT_UART_MSG_FRAME2OPENCONNECTIONS_MSK & uart_msg->frame2) >>
			BT_UART_MSG_FRAME2OPENCONNECTIONS_POS,
		(BT_UART_MSG_FRAME2TRAFFICLOAD_MSK & uart_msg->frame2) >>
			BT_UART_MSG_FRAME2TRAFFICLOAD_POS,
		(BT_UART_MSG_FRAME2CHLSEQN_MSK & uart_msg->frame2) >>
			BT_UART_MSG_FRAME2CHLSEQN_POS,
		(BT_UART_MSG_FRAME2INBAND_MSK & uart_msg->frame2) >>
			BT_UART_MSG_FRAME2INBAND_POS);

	IWL_DEBUG_COEX(priv, "SCO/eSCO = 0x%X, Sniff = 0x%X, A2DP = 0x%X, "
			"ACL = 0x%X, Master = 0x%X, OBEX = 0x%X",
		(BT_UART_MSG_FRAME3SCOESCO_MSK & uart_msg->frame3) >>
			BT_UART_MSG_FRAME3SCOESCO_POS,
		(BT_UART_MSG_FRAME3SNIFF_MSK & uart_msg->frame3) >>
			BT_UART_MSG_FRAME3SNIFF_POS,
		(BT_UART_MSG_FRAME3A2DP_MSK & uart_msg->frame3) >>
			BT_UART_MSG_FRAME3A2DP_POS,
		(BT_UART_MSG_FRAME3ACL_MSK & uart_msg->frame3) >>
			BT_UART_MSG_FRAME3ACL_POS,
		(BT_UART_MSG_FRAME3MASTER_MSK & uart_msg->frame3) >>
			BT_UART_MSG_FRAME3MASTER_POS,
		(BT_UART_MSG_FRAME3OBEX_MSK & uart_msg->frame3) >>
			BT_UART_MSG_FRAME3OBEX_POS);

	IWL_DEBUG_COEX(priv, "Idle duration = 0x%X",
		(BT_UART_MSG_FRAME4IDLEDURATION_MSK & uart_msg->frame4) >>
			BT_UART_MSG_FRAME4IDLEDURATION_POS);

	IWL_DEBUG_COEX(priv, "Tx Activity = 0x%X, Rx Activity = 0x%X, "
			"eSCO Retransmissions = 0x%X",
		(BT_UART_MSG_FRAME5TXACTIVITY_MSK & uart_msg->frame5) >>
			BT_UART_MSG_FRAME5TXACTIVITY_POS,
		(BT_UART_MSG_FRAME5RXACTIVITY_MSK & uart_msg->frame5) >>
			BT_UART_MSG_FRAME5RXACTIVITY_POS,
		(BT_UART_MSG_FRAME5ESCORETRANSMIT_MSK & uart_msg->frame5) >>
			BT_UART_MSG_FRAME5ESCORETRANSMIT_POS);

	IWL_DEBUG_COEX(priv, "Sniff Interval = 0x%X, Discoverable = 0x%X",
		(BT_UART_MSG_FRAME6SNIFFINTERVAL_MSK & uart_msg->frame6) >>
			BT_UART_MSG_FRAME6SNIFFINTERVAL_POS,
		(BT_UART_MSG_FRAME6DISCOVERABLE_MSK & uart_msg->frame6) >>
			BT_UART_MSG_FRAME6DISCOVERABLE_POS);

	IWL_DEBUG_COEX(priv, "Sniff Activity = 0x%X, Page = "
			"0x%X, Inquiry = 0x%X, Connectable = 0x%X",
		(BT_UART_MSG_FRAME7SNIFFACTIVITY_MSK & uart_msg->frame7) >>
			BT_UART_MSG_FRAME7SNIFFACTIVITY_POS,
		(BT_UART_MSG_FRAME7PAGE_MSK & uart_msg->frame7) >>
			BT_UART_MSG_FRAME7PAGE_POS,
		(BT_UART_MSG_FRAME7INQUIRY_MSK & uart_msg->frame7) >>
			BT_UART_MSG_FRAME7INQUIRY_POS,
		(BT_UART_MSG_FRAME7CONNECTABLE_MSK & uart_msg->frame7) >>
			BT_UART_MSG_FRAME7CONNECTABLE_POS);
}

static void iwlagn_set_kill_msk(struct iwl_priv *priv,
				struct iwl_bt_uart_msg *uart_msg)
{
	u8 kill_msk;
	static const __le32 bt_kill_ack_msg[2] = {
		IWLAGN_BT_KILL_ACK_MASK_DEFAULT,
		IWLAGN_BT_KILL_ACK_CTS_MASK_SCO };
	static const __le32 bt_kill_cts_msg[2] = {
		IWLAGN_BT_KILL_CTS_MASK_DEFAULT,
		IWLAGN_BT_KILL_ACK_CTS_MASK_SCO };

	kill_msk = (BT_UART_MSG_FRAME3SCOESCO_MSK & uart_msg->frame3)
		? 1 : 0;
	if (priv->kill_ack_mask != bt_kill_ack_msg[kill_msk] ||
	    priv->kill_cts_mask != bt_kill_cts_msg[kill_msk]) {
		priv->bt_valid |= IWLAGN_BT_VALID_KILL_ACK_MASK;
		priv->kill_ack_mask = bt_kill_ack_msg[kill_msk];
		priv->bt_valid |= IWLAGN_BT_VALID_KILL_CTS_MASK;
		priv->kill_cts_mask = bt_kill_cts_msg[kill_msk];

		/* schedule to send runtime bt_config */
		queue_work(priv->shrd->workqueue, &priv->bt_runtime_config);
	}
}

int iwlagn_bt_coex_profile_notif(struct iwl_priv *priv,
				  struct iwl_rx_mem_buffer *rxb,
				  struct iwl_device_cmd *cmd)
{
	unsigned long flags;
	struct iwl_rx_packet *pkt = rxb_addr(rxb);
	struct iwl_bt_coex_profile_notif *coex = &pkt->u.bt_coex_profile_notif;
	struct iwl_bt_uart_msg *uart_msg = &coex->last_bt_uart_msg;

	if (priv->bt_enable_flag == IWLAGN_BT_FLAG_COEX_MODE_DISABLED) {
		/* bt coex disabled */
		return 0;
	}

	IWL_DEBUG_COEX(priv, "BT Coex notification:\n");
	IWL_DEBUG_COEX(priv, "    status: %d\n", coex->bt_status);
	IWL_DEBUG_COEX(priv, "    traffic load: %d\n", coex->bt_traffic_load);
	IWL_DEBUG_COEX(priv, "    CI compliance: %d\n",
			coex->bt_ci_compliance);
	iwlagn_print_uartmsg(priv, uart_msg);

	priv->last_bt_traffic_load = priv->bt_traffic_load;
	priv->bt_is_sco = iwlagn_bt_traffic_is_sco(uart_msg);

	if (priv->iw_mode != NL80211_IFTYPE_ADHOC) {
		if (priv->bt_status != coex->bt_status ||
		    priv->last_bt_traffic_load != coex->bt_traffic_load) {
			if (coex->bt_status) {
				/* BT on */
				if (!priv->bt_ch_announce)
					priv->bt_traffic_load =
						IWL_BT_COEX_TRAFFIC_LOAD_HIGH;
				else
					priv->bt_traffic_load =
						coex->bt_traffic_load;
			} else {
				/* BT off */
				priv->bt_traffic_load =
					IWL_BT_COEX_TRAFFIC_LOAD_NONE;
			}
			priv->bt_status = coex->bt_status;
			queue_work(priv->shrd->workqueue,
				   &priv->bt_traffic_change_work);
		}
	}

	iwlagn_set_kill_msk(priv, uart_msg);

	/* FIXME: based on notification, adjust the prio_boost */

	spin_lock_irqsave(&priv->shrd->lock, flags);
	priv->bt_ci_compliance = coex->bt_ci_compliance;
	spin_unlock_irqrestore(&priv->shrd->lock, flags);
	return 0;
}

void iwlagn_bt_rx_handler_setup(struct iwl_priv *priv)
{
	priv->rx_handlers[REPLY_BT_COEX_PROFILE_NOTIF] =
		iwlagn_bt_coex_profile_notif;
}

void iwlagn_bt_setup_deferred_work(struct iwl_priv *priv)
{
	INIT_WORK(&priv->bt_traffic_change_work,
		  iwlagn_bt_traffic_change_work);
}

void iwlagn_bt_cancel_deferred_work(struct iwl_priv *priv)
{
	cancel_work_sync(&priv->bt_traffic_change_work);
}

static bool is_single_rx_stream(struct iwl_priv *priv)
{
	return priv->current_ht_config.smps == IEEE80211_SMPS_STATIC ||
	       priv->current_ht_config.single_chain_sufficient;
}

#define IWL_NUM_RX_CHAINS_MULTIPLE	3
#define IWL_NUM_RX_CHAINS_SINGLE	2
#define IWL_NUM_IDLE_CHAINS_DUAL	2
#define IWL_NUM_IDLE_CHAINS_SINGLE	1

/*
 * Determine how many receiver/antenna chains to use.
 *
 * More provides better reception via diversity.  Fewer saves power
 * at the expense of throughput, but only when not in powersave to
 * start with.
 *
 * MIMO (dual stream) requires at least 2, but works better with 3.
 * This does not determine *which* chains to use, just how many.
 */
static int iwl_get_active_rx_chain_count(struct iwl_priv *priv)
{
	if (cfg(priv)->bt_params &&
	    cfg(priv)->bt_params->advanced_bt_coexist &&
	    (priv->bt_full_concurrent ||
	     priv->bt_traffic_load >= IWL_BT_COEX_TRAFFIC_LOAD_HIGH)) {
		/*
		 * only use chain 'A' in bt high traffic load or
		 * full concurrency mode
		 */
		return IWL_NUM_RX_CHAINS_SINGLE;
	}
	/* # of Rx chains to use when expecting MIMO. */
	if (is_single_rx_stream(priv))
		return IWL_NUM_RX_CHAINS_SINGLE;
	else
		return IWL_NUM_RX_CHAINS_MULTIPLE;
}

/*
 * When we are in power saving mode, unless device support spatial
 * multiplexing power save, use the active count for rx chain count.
 */
static int iwl_get_idle_rx_chain_count(struct iwl_priv *priv, int active_cnt)
{
	/* # Rx chains when idling, depending on SMPS mode */
	switch (priv->current_ht_config.smps) {
	case IEEE80211_SMPS_STATIC:
	case IEEE80211_SMPS_DYNAMIC:
		return IWL_NUM_IDLE_CHAINS_SINGLE;
	case IEEE80211_SMPS_AUTOMATIC:
	case IEEE80211_SMPS_OFF:
		return active_cnt;
	default:
		WARN(1, "invalid SMPS mode %d",
		     priv->current_ht_config.smps);
		return active_cnt;
	}
}

/* up to 4 chains */
static u8 iwl_count_chain_bitmap(u32 chain_bitmap)
{
	u8 res;
	res = (chain_bitmap & BIT(0)) >> 0;
	res += (chain_bitmap & BIT(1)) >> 1;
	res += (chain_bitmap & BIT(2)) >> 2;
	res += (chain_bitmap & BIT(3)) >> 3;
	return res;
}

/**
 * iwlagn_set_rxon_chain - Set up Rx chain usage in "staging" RXON image
 *
 * Selects how many and which Rx receivers/antennas/chains to use.
 * This should not be used for scan command ... it puts data in wrong place.
 */
void iwlagn_set_rxon_chain(struct iwl_priv *priv, struct iwl_rxon_context *ctx)
{
	bool is_single = is_single_rx_stream(priv);
	bool is_cam = !test_bit(STATUS_POWER_PMI, &priv->shrd->status);
	u8 idle_rx_cnt, active_rx_cnt, valid_rx_cnt;
	u32 active_chains;
	u16 rx_chain;

	/* Tell uCode which antennas are actually connected.
	 * Before first association, we assume all antennas are connected.
	 * Just after first association, iwl_chain_noise_calibration()
	 *    checks which antennas actually *are* connected. */
	if (priv->chain_noise_data.active_chains)
		active_chains = priv->chain_noise_data.active_chains;
	else
		active_chains = hw_params(priv).valid_rx_ant;

	if (cfg(priv)->bt_params &&
	    cfg(priv)->bt_params->advanced_bt_coexist &&
	    (priv->bt_full_concurrent ||
	     priv->bt_traffic_load >= IWL_BT_COEX_TRAFFIC_LOAD_HIGH)) {
		/*
		 * only use chain 'A' in bt high traffic load or
		 * full concurrency mode
		 */
		active_chains = first_antenna(active_chains);
	}

	rx_chain = active_chains << RXON_RX_CHAIN_VALID_POS;

	/* How many receivers should we use? */
	active_rx_cnt = iwl_get_active_rx_chain_count(priv);
	idle_rx_cnt = iwl_get_idle_rx_chain_count(priv, active_rx_cnt);


	/* correct rx chain count according hw settings
	 * and chain noise calibration
	 */
	valid_rx_cnt = iwl_count_chain_bitmap(active_chains);
	if (valid_rx_cnt < active_rx_cnt)
		active_rx_cnt = valid_rx_cnt;

	if (valid_rx_cnt < idle_rx_cnt)
		idle_rx_cnt = valid_rx_cnt;

	rx_chain |= active_rx_cnt << RXON_RX_CHAIN_MIMO_CNT_POS;
	rx_chain |= idle_rx_cnt  << RXON_RX_CHAIN_CNT_POS;

	ctx->staging.rx_chain = cpu_to_le16(rx_chain);

	if (!is_single && (active_rx_cnt >= IWL_NUM_RX_CHAINS_SINGLE) && is_cam)
		ctx->staging.rx_chain |= RXON_RX_CHAIN_MIMO_FORCE_MSK;
	else
		ctx->staging.rx_chain &= ~RXON_RX_CHAIN_MIMO_FORCE_MSK;

	IWL_DEBUG_ASSOC(priv, "rx_chain=0x%X active=%d idle=%d\n",
			ctx->staging.rx_chain,
			active_rx_cnt, idle_rx_cnt);

	WARN_ON(active_rx_cnt == 0 || idle_rx_cnt == 0 ||
		active_rx_cnt < idle_rx_cnt);
}

u8 iwl_toggle_tx_ant(struct iwl_priv *priv, u8 ant, u8 valid)
{
	int i;
	u8 ind = ant;

	if (priv->band == IEEE80211_BAND_2GHZ &&
	    priv->bt_traffic_load >= IWL_BT_COEX_TRAFFIC_LOAD_HIGH)
		return 0;

	for (i = 0; i < RATE_ANT_NUM - 1; i++) {
		ind = (ind + 1) < RATE_ANT_NUM ?  ind + 1 : 0;
		if (valid & BIT(ind))
			return ind;
	}
	return ant;
}

<<<<<<< HEAD
/* notification wait support */
void iwlagn_init_notification_wait(struct iwl_priv *priv,
				   struct iwl_notification_wait *wait_entry,
				   u8 cmd,
				   void (*fn)(struct iwl_priv *priv,
					      struct iwl_rx_packet *pkt,
					      void *data),
				   void *fn_data)
{
	wait_entry->fn = fn;
	wait_entry->fn_data = fn_data;
	wait_entry->cmd = cmd;
	wait_entry->triggered = false;
	wait_entry->aborted = false;

	spin_lock_bh(&priv->notif_wait_lock);
	list_add(&wait_entry->list, &priv->notif_waits);
	spin_unlock_bh(&priv->notif_wait_lock);
=======
#ifdef CONFIG_PM_SLEEP
static void iwlagn_convert_p1k(u16 *p1k, __le16 *out)
{
	int i;

	for (i = 0; i < IWLAGN_P1K_SIZE; i++)
		out[i] = cpu_to_le16(p1k[i]);
}

struct wowlan_key_data {
	struct iwl_rxon_context *ctx;
	struct iwlagn_wowlan_rsc_tsc_params_cmd *rsc_tsc;
	struct iwlagn_wowlan_tkip_params_cmd *tkip;
	const u8 *bssid;
	bool error, use_rsc_tsc, use_tkip;
};


static void iwlagn_wowlan_program_keys(struct ieee80211_hw *hw,
			       struct ieee80211_vif *vif,
			       struct ieee80211_sta *sta,
			       struct ieee80211_key_conf *key,
			       void *_data)
{
	struct iwl_priv *priv = hw->priv;
	struct wowlan_key_data *data = _data;
	struct iwl_rxon_context *ctx = data->ctx;
	struct aes_sc *aes_sc, *aes_tx_sc = NULL;
	struct tkip_sc *tkip_sc, *tkip_tx_sc = NULL;
	struct iwlagn_p1k_cache *rx_p1ks;
	u8 *rx_mic_key;
	struct ieee80211_key_seq seq;
	u32 cur_rx_iv32 = 0;
	u16 p1k[IWLAGN_P1K_SIZE];
	int ret, i;

	mutex_lock(&priv->shrd->mutex);

	if ((key->cipher == WLAN_CIPHER_SUITE_WEP40 ||
	     key->cipher == WLAN_CIPHER_SUITE_WEP104) &&
	     !sta && !ctx->key_mapping_keys)
		ret = iwl_set_default_wep_key(priv, ctx, key);
	else
		ret = iwl_set_dynamic_key(priv, ctx, key, sta);

	if (ret) {
		IWL_ERR(priv, "Error setting key during suspend!\n");
		data->error = true;
	}

	switch (key->cipher) {
	case WLAN_CIPHER_SUITE_TKIP:
		if (sta) {
			tkip_sc = data->rsc_tsc->all_tsc_rsc.tkip.unicast_rsc;
			tkip_tx_sc = &data->rsc_tsc->all_tsc_rsc.tkip.tsc;

			rx_p1ks = data->tkip->rx_uni;

			ieee80211_get_key_tx_seq(key, &seq);
			tkip_tx_sc->iv16 = cpu_to_le16(seq.tkip.iv16);
			tkip_tx_sc->iv32 = cpu_to_le32(seq.tkip.iv32);

			ieee80211_get_tkip_p1k_iv(key, seq.tkip.iv32, p1k);
			iwlagn_convert_p1k(p1k, data->tkip->tx.p1k);

			memcpy(data->tkip->mic_keys.tx,
			       &key->key[NL80211_TKIP_DATA_OFFSET_TX_MIC_KEY],
			       IWLAGN_MIC_KEY_SIZE);

			rx_mic_key = data->tkip->mic_keys.rx_unicast;
		} else {
			tkip_sc =
				data->rsc_tsc->all_tsc_rsc.tkip.multicast_rsc;
			rx_p1ks = data->tkip->rx_multi;
			rx_mic_key = data->tkip->mic_keys.rx_mcast;
		}

		/*
		 * For non-QoS this relies on the fact that both the uCode and
		 * mac80211 use TID 0 (as they need to to avoid replay attacks)
		 * for checking the IV in the frames.
		 */
		for (i = 0; i < IWLAGN_NUM_RSC; i++) {
			ieee80211_get_key_rx_seq(key, i, &seq);
			tkip_sc[i].iv16 = cpu_to_le16(seq.tkip.iv16);
			tkip_sc[i].iv32 = cpu_to_le32(seq.tkip.iv32);
			/* wrapping isn't allowed, AP must rekey */
			if (seq.tkip.iv32 > cur_rx_iv32)
				cur_rx_iv32 = seq.tkip.iv32;
		}

		ieee80211_get_tkip_rx_p1k(key, data->bssid, cur_rx_iv32, p1k);
		iwlagn_convert_p1k(p1k, rx_p1ks[0].p1k);
		ieee80211_get_tkip_rx_p1k(key, data->bssid,
					  cur_rx_iv32 + 1, p1k);
		iwlagn_convert_p1k(p1k, rx_p1ks[1].p1k);

		memcpy(rx_mic_key,
		       &key->key[NL80211_TKIP_DATA_OFFSET_RX_MIC_KEY],
		       IWLAGN_MIC_KEY_SIZE);

		data->use_tkip = true;
		data->use_rsc_tsc = true;
		break;
	case WLAN_CIPHER_SUITE_CCMP:
		if (sta) {
			u8 *pn = seq.ccmp.pn;

			aes_sc = data->rsc_tsc->all_tsc_rsc.aes.unicast_rsc;
			aes_tx_sc = &data->rsc_tsc->all_tsc_rsc.aes.tsc;

			ieee80211_get_key_tx_seq(key, &seq);
			aes_tx_sc->pn = cpu_to_le64(
					(u64)pn[5] |
					((u64)pn[4] << 8) |
					((u64)pn[3] << 16) |
					((u64)pn[2] << 24) |
					((u64)pn[1] << 32) |
					((u64)pn[0] << 40));
		} else
			aes_sc = data->rsc_tsc->all_tsc_rsc.aes.multicast_rsc;

		/*
		 * For non-QoS this relies on the fact that both the uCode and
		 * mac80211 use TID 0 for checking the IV in the frames.
		 */
		for (i = 0; i < IWLAGN_NUM_RSC; i++) {
			u8 *pn = seq.ccmp.pn;

			ieee80211_get_key_rx_seq(key, i, &seq);
			aes_sc->pn = cpu_to_le64(
					(u64)pn[5] |
					((u64)pn[4] << 8) |
					((u64)pn[3] << 16) |
					((u64)pn[2] << 24) |
					((u64)pn[1] << 32) |
					((u64)pn[0] << 40));
		}
		data->use_rsc_tsc = true;
		break;
	}

	mutex_unlock(&priv->shrd->mutex);
}

int iwlagn_send_patterns(struct iwl_priv *priv,
			struct cfg80211_wowlan *wowlan)
{
	struct iwlagn_wowlan_patterns_cmd *pattern_cmd;
	struct iwl_host_cmd cmd = {
		.id = REPLY_WOWLAN_PATTERNS,
		.dataflags[0] = IWL_HCMD_DFL_NOCOPY,
		.flags = CMD_SYNC,
	};
	int i, err;

	if (!wowlan->n_patterns)
		return 0;

	cmd.len[0] = sizeof(*pattern_cmd) +
		wowlan->n_patterns * sizeof(struct iwlagn_wowlan_pattern);

	pattern_cmd = kmalloc(cmd.len[0], GFP_KERNEL);
	if (!pattern_cmd)
		return -ENOMEM;

	pattern_cmd->n_patterns = cpu_to_le32(wowlan->n_patterns);

	for (i = 0; i < wowlan->n_patterns; i++) {
		int mask_len = DIV_ROUND_UP(wowlan->patterns[i].pattern_len, 8);

		memcpy(&pattern_cmd->patterns[i].mask,
			wowlan->patterns[i].mask, mask_len);
		memcpy(&pattern_cmd->patterns[i].pattern,
			wowlan->patterns[i].pattern,
			wowlan->patterns[i].pattern_len);
		pattern_cmd->patterns[i].mask_size = mask_len;
		pattern_cmd->patterns[i].pattern_size =
			wowlan->patterns[i].pattern_len;
	}

	cmd.data[0] = pattern_cmd;
	err = iwl_trans_send_cmd(trans(priv), &cmd);
	kfree(pattern_cmd);
	return err;
>>>>>>> dcd6c922
}

int iwlagn_suspend(struct iwl_priv *priv,
		struct ieee80211_hw *hw, struct cfg80211_wowlan *wowlan)
{
	struct iwlagn_wowlan_wakeup_filter_cmd wakeup_filter_cmd;
	struct iwl_rxon_cmd rxon;
	struct iwl_rxon_context *ctx = &priv->contexts[IWL_RXON_CTX_BSS];
	struct iwlagn_wowlan_kek_kck_material_cmd kek_kck_cmd;
	struct iwlagn_wowlan_tkip_params_cmd tkip_cmd = {};
	struct iwlagn_d3_config_cmd d3_cfg_cmd = {};
	struct wowlan_key_data key_data = {
		.ctx = ctx,
		.bssid = ctx->active.bssid_addr,
		.use_rsc_tsc = false,
		.tkip = &tkip_cmd,
		.use_tkip = false,
	};
	int ret, i;
	u16 seq;

	key_data.rsc_tsc = kzalloc(sizeof(*key_data.rsc_tsc), GFP_KERNEL);
	if (!key_data.rsc_tsc)
		return -ENOMEM;

	memset(&wakeup_filter_cmd, 0, sizeof(wakeup_filter_cmd));

	/*
	 * We know the last used seqno, and the uCode expects to know that
	 * one, it will increment before TX.
	 */
	seq = le16_to_cpu(priv->last_seq_ctl) & IEEE80211_SCTL_SEQ;
	wakeup_filter_cmd.non_qos_seq = cpu_to_le16(seq);

	/*
	 * For QoS counters, we store the one to use next, so subtract 0x10
	 * since the uCode will add 0x10 before using the value.
	 */
	for (i = 0; i < IWL_MAX_TID_COUNT; i++) {
		seq = priv->tid_data[IWL_AP_ID][i].seq_number;
		seq -= 0x10;
		wakeup_filter_cmd.qos_seq[i] = cpu_to_le16(seq);
	}

	if (wowlan->disconnect)
		wakeup_filter_cmd.enabled |=
			cpu_to_le32(IWLAGN_WOWLAN_WAKEUP_BEACON_MISS |
				    IWLAGN_WOWLAN_WAKEUP_LINK_CHANGE);
	if (wowlan->magic_pkt)
		wakeup_filter_cmd.enabled |=
			cpu_to_le32(IWLAGN_WOWLAN_WAKEUP_MAGIC_PACKET);
	if (wowlan->gtk_rekey_failure)
		wakeup_filter_cmd.enabled |=
			cpu_to_le32(IWLAGN_WOWLAN_WAKEUP_GTK_REKEY_FAIL);
	if (wowlan->eap_identity_req)
		wakeup_filter_cmd.enabled |=
			cpu_to_le32(IWLAGN_WOWLAN_WAKEUP_EAP_IDENT_REQ);
	if (wowlan->four_way_handshake)
		wakeup_filter_cmd.enabled |=
			cpu_to_le32(IWLAGN_WOWLAN_WAKEUP_4WAY_HANDSHAKE);
	if (wowlan->n_patterns)
		wakeup_filter_cmd.enabled |=
			cpu_to_le32(IWLAGN_WOWLAN_WAKEUP_PATTERN_MATCH);

	if (wowlan->rfkill_release)
		d3_cfg_cmd.wakeup_flags |=
			cpu_to_le32(IWLAGN_D3_WAKEUP_RFKILL);

	iwl_scan_cancel_timeout(priv, 200);

	memcpy(&rxon, &ctx->active, sizeof(rxon));

	iwl_trans_stop_device(trans(priv));

	priv->shrd->wowlan = true;

	ret = iwl_load_ucode_wait_alive(trans(priv), IWL_UCODE_WOWLAN);
	if (ret)
		goto out;

	/* now configure WoWLAN ucode */
	ret = iwl_alive_start(priv);
	if (ret)
		goto out;

	memcpy(&ctx->staging, &rxon, sizeof(rxon));
	ret = iwlagn_commit_rxon(priv, ctx);
	if (ret)
		goto out;

	ret = iwl_power_update_mode(priv, true);
	if (ret)
		goto out;

	if (!iwlagn_mod_params.sw_crypto) {
		/* mark all keys clear */
		priv->ucode_key_table = 0;
		ctx->key_mapping_keys = 0;

		/*
		 * This needs to be unlocked due to lock ordering
		 * constraints. Since we're in the suspend path
		 * that isn't really a problem though.
		 */
		mutex_unlock(&priv->shrd->mutex);
		ieee80211_iter_keys(priv->hw, ctx->vif,
				    iwlagn_wowlan_program_keys,
				    &key_data);
		mutex_lock(&priv->shrd->mutex);
		if (key_data.error) {
			ret = -EIO;
			goto out;
		}

		if (key_data.use_rsc_tsc) {
			struct iwl_host_cmd rsc_tsc_cmd = {
				.id = REPLY_WOWLAN_TSC_RSC_PARAMS,
				.flags = CMD_SYNC,
				.data[0] = key_data.rsc_tsc,
				.dataflags[0] = IWL_HCMD_DFL_NOCOPY,
				.len[0] = sizeof(key_data.rsc_tsc),
			};

			ret = iwl_trans_send_cmd(trans(priv), &rsc_tsc_cmd);
			if (ret)
				goto out;
		}

		if (key_data.use_tkip) {
			ret = iwl_trans_send_cmd_pdu(trans(priv),
						 REPLY_WOWLAN_TKIP_PARAMS,
						 CMD_SYNC, sizeof(tkip_cmd),
						 &tkip_cmd);
			if (ret)
				goto out;
		}

		if (priv->have_rekey_data) {
			memset(&kek_kck_cmd, 0, sizeof(kek_kck_cmd));
			memcpy(kek_kck_cmd.kck, priv->kck, NL80211_KCK_LEN);
			kek_kck_cmd.kck_len = cpu_to_le16(NL80211_KCK_LEN);
			memcpy(kek_kck_cmd.kek, priv->kek, NL80211_KEK_LEN);
			kek_kck_cmd.kek_len = cpu_to_le16(NL80211_KEK_LEN);
			kek_kck_cmd.replay_ctr = priv->replay_ctr;

			ret = iwl_trans_send_cmd_pdu(trans(priv),
						 REPLY_WOWLAN_KEK_KCK_MATERIAL,
						 CMD_SYNC, sizeof(kek_kck_cmd),
						 &kek_kck_cmd);
			if (ret)
				goto out;
		}
	}

	ret = iwl_trans_send_cmd_pdu(trans(priv), REPLY_D3_CONFIG, CMD_SYNC,
				     sizeof(d3_cfg_cmd), &d3_cfg_cmd);
	if (ret)
		goto out;

	ret = iwl_trans_send_cmd_pdu(trans(priv), REPLY_WOWLAN_WAKEUP_FILTER,
				 CMD_SYNC, sizeof(wakeup_filter_cmd),
				 &wakeup_filter_cmd);
	if (ret)
		goto out;

	ret = iwlagn_send_patterns(priv, wowlan);
 out:
	kfree(key_data.rsc_tsc);
	return ret;
}
#endif<|MERGE_RESOLUTION|>--- conflicted
+++ resolved
@@ -935,26 +935,6 @@
 	return ant;
 }
 
-<<<<<<< HEAD
-/* notification wait support */
-void iwlagn_init_notification_wait(struct iwl_priv *priv,
-				   struct iwl_notification_wait *wait_entry,
-				   u8 cmd,
-				   void (*fn)(struct iwl_priv *priv,
-					      struct iwl_rx_packet *pkt,
-					      void *data),
-				   void *fn_data)
-{
-	wait_entry->fn = fn;
-	wait_entry->fn_data = fn_data;
-	wait_entry->cmd = cmd;
-	wait_entry->triggered = false;
-	wait_entry->aborted = false;
-
-	spin_lock_bh(&priv->notif_wait_lock);
-	list_add(&wait_entry->list, &priv->notif_waits);
-	spin_unlock_bh(&priv->notif_wait_lock);
-=======
 #ifdef CONFIG_PM_SLEEP
 static void iwlagn_convert_p1k(u16 *p1k, __le16 *out)
 {
@@ -1140,7 +1120,6 @@
 	err = iwl_trans_send_cmd(trans(priv), &cmd);
 	kfree(pattern_cmd);
 	return err;
->>>>>>> dcd6c922
 }
 
 int iwlagn_suspend(struct iwl_priv *priv,
