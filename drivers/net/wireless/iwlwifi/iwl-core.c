--- conflicted
+++ resolved
@@ -72,80 +72,6 @@
 u32 iwl_debug_level;
 EXPORT_SYMBOL(iwl_debug_level);
 
-<<<<<<< HEAD
-/*
- * Parameter order:
- *   rate, ht rate, prev rate, next rate, prev tgg rate, next tgg rate
- *
- * If there isn't a valid next or previous rate then INV is used which
- * maps to IWL_RATE_INVALID
- *
- */
-const struct iwl_rate_info iwl_rates[IWL_RATE_COUNT] = {
-	IWL_DECLARE_RATE_INFO(1, INV, INV, 2, INV, 2, INV, 2),    /*  1mbps */
-	IWL_DECLARE_RATE_INFO(2, INV, 1, 5, 1, 5, 1, 5),          /*  2mbps */
-	IWL_DECLARE_RATE_INFO(5, INV, 2, 6, 2, 11, 2, 11),        /*5.5mbps */
-	IWL_DECLARE_RATE_INFO(11, INV, 9, 12, 9, 12, 5, 18),      /* 11mbps */
-	IWL_DECLARE_RATE_INFO(6, 6, 5, 9, 5, 11, 5, 11),        /*  6mbps */
-	IWL_DECLARE_RATE_INFO(9, 6, 6, 11, 6, 11, 5, 11),       /*  9mbps */
-	IWL_DECLARE_RATE_INFO(12, 12, 11, 18, 11, 18, 11, 18),   /* 12mbps */
-	IWL_DECLARE_RATE_INFO(18, 18, 12, 24, 12, 24, 11, 24),   /* 18mbps */
-	IWL_DECLARE_RATE_INFO(24, 24, 18, 36, 18, 36, 18, 36),   /* 24mbps */
-	IWL_DECLARE_RATE_INFO(36, 36, 24, 48, 24, 48, 24, 48),   /* 36mbps */
-	IWL_DECLARE_RATE_INFO(48, 48, 36, 54, 36, 54, 36, 54),   /* 48mbps */
-	IWL_DECLARE_RATE_INFO(54, 54, 48, INV, 48, INV, 48, INV),/* 54mbps */
-	IWL_DECLARE_RATE_INFO(60, 60, 48, INV, 48, INV, 48, INV),/* 60mbps */
-	/* FIXME:RS:          ^^    should be INV (legacy) */
-};
-EXPORT_SYMBOL(iwl_rates);
-
-int iwl_hwrate_to_plcp_idx(u32 rate_n_flags)
-{
-	int idx = 0;
-
-	/* HT rate format */
-	if (rate_n_flags & RATE_MCS_HT_MSK) {
-		idx = (rate_n_flags & 0xff);
-
-		if (idx >= IWL_RATE_MIMO3_6M_PLCP)
-			idx = idx - IWL_RATE_MIMO3_6M_PLCP;
-		else if (idx >= IWL_RATE_MIMO2_6M_PLCP)
-			idx = idx - IWL_RATE_MIMO2_6M_PLCP;
-
-		idx += IWL_FIRST_OFDM_RATE;
-		/* skip 9M not supported in ht*/
-		if (idx >= IWL_RATE_9M_INDEX)
-			idx += 1;
-		if ((idx >= IWL_FIRST_OFDM_RATE) && (idx <= IWL_LAST_OFDM_RATE))
-			return idx;
-
-	/* legacy rate format, search for match in table */
-	} else {
-		for (idx = 0; idx < ARRAY_SIZE(iwl_rates); idx++)
-			if (iwl_rates[idx].plcp == (rate_n_flags & 0xFF))
-				return idx;
-	}
-
-	return -1;
-}
-EXPORT_SYMBOL(iwl_hwrate_to_plcp_idx);
-
-u8 iwl_toggle_tx_ant(struct iwl_priv *priv, u8 ant, u8 valid)
-{
-	int i;
-	u8 ind = ant;
-
-	for (i = 0; i < RATE_ANT_NUM - 1; i++) {
-		ind = (ind + 1) < RATE_ANT_NUM ?  ind + 1 : 0;
-		if (valid & BIT(ind))
-			return ind;
-	}
-	return ant;
-}
-EXPORT_SYMBOL(iwl_toggle_tx_ant);
-
-=======
->>>>>>> 45f53cc9
 const u8 iwl_bcast_addr[ETH_ALEN] = { 0xFF, 0xFF, 0xFF, 0xFF, 0xFF, 0xFF };
 EXPORT_SYMBOL(iwl_bcast_addr);
 
@@ -423,10 +349,6 @@
 	}
 }
 EXPORT_SYMBOL(iwlcore_tx_cmd_protection);
-<<<<<<< HEAD
-
-=======
->>>>>>> 45f53cc9
 
 
 static bool iwl_is_channel_extension(struct iwl_priv *priv,
@@ -460,16 +382,9 @@
 	 * We do not check for IEEE80211_HT_CAP_SUP_WIDTH_20_40
 	 * the bit will not set if it is pure 40MHz case
 	 */
-<<<<<<< HEAD
-	if (sta_ht_inf) {
-		if (!sta_ht_inf->ht_supported)
-			return 0;
-	}
-=======
 	if (ht_cap && !ht_cap->ht_supported)
 		return false;
 
->>>>>>> 45f53cc9
 #ifdef CONFIG_IWLWIFI_DEBUGFS
 	if (priv->disable_ht40)
 		return false;
@@ -564,13 +479,6 @@
 		ctx->timing.beacon_interval = cpu_to_le16(beacon_int);
 	}
 
-<<<<<<< HEAD
-	beacon_int = iwl_adjust_beacon_interval(beacon_int,
-				priv->hw_params.max_beacon_itrvl * TIME_UNIT);
-	priv->rxon_timing.beacon_interval = cpu_to_le16(beacon_int);
-
-=======
->>>>>>> 45f53cc9
 	tsf = priv->timestamp; /* tsf is modifed by do_div: copy it */
 	interval_tm = beacon_int * TIME_UNIT;
 	rem = do_div(tsf, interval_tm);
@@ -903,10 +811,7 @@
 EXPORT_SYMBOL(iwl_set_rxon_channel);
 
 void iwl_set_flags_for_band(struct iwl_priv *priv,
-<<<<<<< HEAD
-=======
 			    struct iwl_rxon_context *ctx,
->>>>>>> 45f53cc9
 			    enum ieee80211_band band,
 			    struct ieee80211_vif *vif)
 {
@@ -918,15 +823,6 @@
 	} else {
 		/* Copied from iwl_post_associate() */
 		if (vif && vif->bss_conf.use_short_slot)
-<<<<<<< HEAD
-			priv->staging_rxon.flags |= RXON_FLG_SHORT_SLOT_MSK;
-		else
-			priv->staging_rxon.flags &= ~RXON_FLG_SHORT_SLOT_MSK;
-
-		priv->staging_rxon.flags |= RXON_FLG_BAND_24G_MSK;
-		priv->staging_rxon.flags |= RXON_FLG_AUTO_DETECT_MSK;
-		priv->staging_rxon.flags &= ~RXON_FLG_CCK_MSK;
-=======
 			ctx->staging.flags |= RXON_FLG_SHORT_SLOT_MSK;
 		else
 			ctx->staging.flags &= ~RXON_FLG_SHORT_SLOT_MSK;
@@ -934,7 +830,6 @@
 		ctx->staging.flags |= RXON_FLG_BAND_24G_MSK;
 		ctx->staging.flags |= RXON_FLG_AUTO_DETECT_MSK;
 		ctx->staging.flags &= ~RXON_FLG_CCK_MSK;
->>>>>>> 45f53cc9
 	}
 }
 EXPORT_SYMBOL(iwl_set_flags_for_band);
@@ -1002,22 +897,12 @@
 	/* clear both MIX and PURE40 mode flag */
 	ctx->staging.flags &= ~(RXON_FLG_CHANNEL_MODE_MIXED |
 					RXON_FLG_CHANNEL_MODE_PURE_40);
-<<<<<<< HEAD
-
-	if (vif)
-		memcpy(priv->staging_rxon.node_addr, vif->addr, ETH_ALEN);
-
-	priv->staging_rxon.ofdm_ht_single_stream_basic_rates = 0xff;
-	priv->staging_rxon.ofdm_ht_dual_stream_basic_rates = 0xff;
-	priv->staging_rxon.ofdm_ht_triple_stream_basic_rates = 0xff;
-=======
 	if (ctx->vif)
 		memcpy(ctx->staging.node_addr, ctx->vif->addr, ETH_ALEN);
 
 	ctx->staging.ofdm_ht_single_stream_basic_rates = 0xff;
 	ctx->staging.ofdm_ht_dual_stream_basic_rates = 0xff;
 	ctx->staging.ofdm_ht_triple_stream_basic_rates = 0xff;
->>>>>>> 45f53cc9
 }
 EXPORT_SYMBOL(iwl_connection_init_rx_config);
 
@@ -1072,23 +957,6 @@
 		mutex_unlock(&priv->mutex);
 	}
 }
-<<<<<<< HEAD
-EXPORT_SYMBOL(iwl_set_rate);
-
-void iwl_chswitch_done(struct iwl_priv *priv, bool is_success)
-{
-	if (test_bit(STATUS_EXIT_PENDING, &priv->status))
-		return;
-
-	if (priv->switch_rxon.switch_in_progress) {
-		ieee80211_chswitch_done(priv->vif, is_success);
-		mutex_lock(&priv->mutex);
-		priv->switch_rxon.switch_in_progress = false;
-		mutex_unlock(&priv->mutex);
-	}
-}
-=======
->>>>>>> 45f53cc9
 EXPORT_SYMBOL(iwl_chswitch_done);
 
 void iwl_rx_csa(struct iwl_priv *priv, struct iwl_rx_mem_buffer *rxb)
@@ -1336,28 +1204,6 @@
 EXPORT_SYMBOL(iwl_apm_init);
 
 
-<<<<<<< HEAD
-int iwl_set_hw_params(struct iwl_priv *priv)
-{
-	priv->hw_params.max_rxq_size = RX_QUEUE_SIZE;
-	priv->hw_params.max_rxq_log = RX_QUEUE_SIZE_LOG;
-	if (priv->cfg->mod_params->amsdu_size_8K)
-		priv->hw_params.rx_page_order = get_order(IWL_RX_BUF_SIZE_8K);
-	else
-		priv->hw_params.rx_page_order = get_order(IWL_RX_BUF_SIZE_4K);
-
-	priv->hw_params.max_beacon_itrvl = IWL_MAX_UCODE_BEACON_INTERVAL;
-
-	if (priv->cfg->mod_params->disable_11n)
-		priv->cfg->sku &= ~IWL_SKU_N;
-
-	/* Device-specific setup */
-	return priv->cfg->ops->lib->set_hw_params(priv);
-}
-EXPORT_SYMBOL(iwl_set_hw_params);
-
-=======
->>>>>>> 45f53cc9
 int iwl_set_tx_power(struct iwl_priv *priv, s8 tx_power, bool force)
 {
 	int ret = 0;
@@ -1507,79 +1353,6 @@
 }
 EXPORT_SYMBOL(iwl_send_statistics_request);
 
-<<<<<<< HEAD
-void iwl_rf_kill_ct_config(struct iwl_priv *priv)
-{
-	struct iwl_ct_kill_config cmd;
-	struct iwl_ct_kill_throttling_config adv_cmd;
-	unsigned long flags;
-	int ret = 0;
-
-	spin_lock_irqsave(&priv->lock, flags);
-	iwl_write32(priv, CSR_UCODE_DRV_GP1_CLR,
-		    CSR_UCODE_DRV_GP1_REG_BIT_CT_KILL_EXIT);
-	spin_unlock_irqrestore(&priv->lock, flags);
-	priv->thermal_throttle.ct_kill_toggle = false;
-
-	if (priv->cfg->support_ct_kill_exit) {
-		adv_cmd.critical_temperature_enter =
-			cpu_to_le32(priv->hw_params.ct_kill_threshold);
-		adv_cmd.critical_temperature_exit =
-			cpu_to_le32(priv->hw_params.ct_kill_exit_threshold);
-
-		ret = iwl_send_cmd_pdu(priv, REPLY_CT_KILL_CONFIG_CMD,
-				       sizeof(adv_cmd), &adv_cmd);
-		if (ret)
-			IWL_ERR(priv, "REPLY_CT_KILL_CONFIG_CMD failed\n");
-		else
-			IWL_DEBUG_INFO(priv, "REPLY_CT_KILL_CONFIG_CMD "
-					"succeeded, "
-					"critical temperature enter is %d,"
-					"exit is %d\n",
-				       priv->hw_params.ct_kill_threshold,
-				       priv->hw_params.ct_kill_exit_threshold);
-	} else {
-		cmd.critical_temperature_R =
-			cpu_to_le32(priv->hw_params.ct_kill_threshold);
-
-		ret = iwl_send_cmd_pdu(priv, REPLY_CT_KILL_CONFIG_CMD,
-				       sizeof(cmd), &cmd);
-		if (ret)
-			IWL_ERR(priv, "REPLY_CT_KILL_CONFIG_CMD failed\n");
-		else
-			IWL_DEBUG_INFO(priv, "REPLY_CT_KILL_CONFIG_CMD "
-					"succeeded, "
-					"critical temperature is %d\n",
-					priv->hw_params.ct_kill_threshold);
-	}
-}
-EXPORT_SYMBOL(iwl_rf_kill_ct_config);
-
-
-/*
- * CARD_STATE_CMD
- *
- * Use: Sets the device's internal card state to enable, disable, or halt
- *
- * When in the 'enable' state the card operates as normal.
- * When in the 'disable' state, the card enters into a low power mode.
- * When in the 'halt' state, the card is shut down and must be fully
- * restarted to come back on.
- */
-int iwl_send_card_state(struct iwl_priv *priv, u32 flags, u8 meta_flag)
-{
-	struct iwl_host_cmd cmd = {
-		.id = REPLY_CARD_STATE_CMD,
-		.len = sizeof(u32),
-		.data = &flags,
-		.flags = meta_flag,
-	};
-
-	return iwl_send_cmd(priv, &cmd);
-}
-
-=======
->>>>>>> 45f53cc9
 void iwl_rx_pm_sleep_notif(struct iwl_priv *priv,
 			   struct iwl_rx_mem_buffer *rxb)
 {
@@ -1797,37 +1570,6 @@
 	priv->cfg->ops->lib->post_associate(priv, priv->beacon_ctx->vif);
 }
 
-static int iwl_mac_beacon_update(struct ieee80211_hw *hw, struct sk_buff *skb)
-{
-	struct iwl_priv *priv = hw->priv;
-	unsigned long flags;
-	__le64 timestamp;
-
-	IWL_DEBUG_MAC80211(priv, "enter\n");
-
-	if (!iwl_is_ready_rf(priv)) {
-		IWL_DEBUG_MAC80211(priv, "leave - RF not ready\n");
-		return -EIO;
-	}
-
-	spin_lock_irqsave(&priv->lock, flags);
-
-	if (priv->ibss_beacon)
-		dev_kfree_skb(priv->ibss_beacon);
-
-	priv->ibss_beacon = skb;
-
-	timestamp = ((struct ieee80211_mgmt *)skb->data)->u.beacon.timestamp;
-	priv->timestamp = le64_to_cpu(timestamp);
-
-	IWL_DEBUG_MAC80211(priv, "leave\n");
-	spin_unlock_irqrestore(&priv->lock, flags);
-
-	priv->cfg->ops->lib->post_associate(priv, priv->vif);
-
-	return 0;
-}
-
 void iwl_bss_info_changed(struct ieee80211_hw *hw,
 			  struct ieee80211_vif *vif,
 			  struct ieee80211_bss_conf *bss_conf,
@@ -1848,20 +1590,9 @@
 		unsigned long flags;
 
 		spin_lock_irqsave(&priv->lock, flags);
-<<<<<<< HEAD
-		priv->qos_data.qos_active = bss_conf->qos;
-		iwl_update_qos(priv);
-		spin_unlock_irqrestore(&priv->lock, flags);
-	}
-
-	if (changes & BSS_CHANGED_BEACON && vif->type == NL80211_IFTYPE_AP) {
-		dev_kfree_skb(priv->ibss_beacon);
-		priv->ibss_beacon = ieee80211_beacon_get(hw, vif);
-=======
 		ctx->qos_data.qos_active = bss_conf->qos;
 		iwl_update_qos(priv, ctx);
 		spin_unlock_irqrestore(&priv->lock, flags);
->>>>>>> 45f53cc9
 	}
 
 	if (changes & BSS_CHANGED_BEACON_ENABLED) {
@@ -1939,15 +1670,7 @@
 		if (bss_conf->use_cts_prot)
 			ctx->staging.flags |= RXON_FLG_SELF_CTS_EN;
 		else
-<<<<<<< HEAD
-			priv->staging_rxon.flags &= ~RXON_FLG_TGG_PROTECT_MSK;
-		if (bss_conf->use_cts_prot)
-			priv->staging_rxon.flags |= RXON_FLG_SELF_CTS_EN;
-		else
-			priv->staging_rxon.flags &= ~RXON_FLG_SELF_CTS_EN;
-=======
 			ctx->staging.flags &= ~RXON_FLG_SELF_CTS_EN;
->>>>>>> 45f53cc9
 	}
 
 	if (changes & BSS_CHANGED_BASIC_RATES) {
@@ -2019,15 +1742,12 @@
 				bss_conf->bssid);
 	}
 
-<<<<<<< HEAD
-=======
 	if (changes & BSS_CHANGED_IDLE &&
 	    priv->cfg->ops->hcmd->set_pan_params) {
 		if (priv->cfg->ops->hcmd->set_pan_params(priv))
 			IWL_ERR(priv, "failed to update PAN params\n");
 	}
 
->>>>>>> 45f53cc9
 	mutex_unlock(&priv->mutex);
 
 	IWL_DEBUG_MAC80211(priv, "leave\n");
@@ -2040,14 +1760,10 @@
 
 	iwl_connection_init_rx_config(priv, ctx);
 
-<<<<<<< HEAD
-	return iwlcore_commit_rxon(priv);
-=======
 	if (priv->cfg->ops->hcmd->set_rxon_chain)
 		priv->cfg->ops->hcmd->set_rxon_chain(priv, ctx);
 
 	return iwlcore_commit_rxon(priv, ctx);
->>>>>>> 45f53cc9
 }
 
 int iwl_mac_add_interface(struct ieee80211_hw *hw, struct ieee80211_vif *vif)
@@ -2104,11 +1820,8 @@
 	 */
 	priv->iw_mode = vif->type;
 
-<<<<<<< HEAD
-=======
 	ctx->is_active = true;
 
->>>>>>> 45f53cc9
 	err = iwl_set_mode(priv, vif);
 	if (err) {
 		if (!ctx->always_active)
@@ -2144,38 +1857,18 @@
 			      struct ieee80211_vif *vif)
 {
 	struct iwl_priv *priv = hw->priv;
-<<<<<<< HEAD
-	bool scan_completed = false;
-=======
 	struct iwl_rxon_context *ctx = iwl_rxon_ctx_from_vif(vif);
->>>>>>> 45f53cc9
 
 	IWL_DEBUG_MAC80211(priv, "enter\n");
 
 	mutex_lock(&priv->mutex);
 
-<<<<<<< HEAD
-	if (iwl_is_ready_rf(priv)) {
-		iwl_scan_cancel_timeout(priv, 100);
-		priv->staging_rxon.filter_flags &= ~RXON_FILTER_ASSOC_MSK;
-		iwlcore_commit_rxon(priv);
-	}
-	if (priv->vif == vif) {
-		priv->vif = NULL;
-		if (priv->scan_vif == vif) {
-			scan_completed = true;
-			priv->scan_vif = NULL;
-			priv->scan_request = NULL;
-		}
-		memset(priv->bssid, 0, ETH_ALEN);
-=======
 	WARN_ON(ctx->vif != vif);
 	ctx->vif = NULL;
 
 	if (priv->scan_vif == vif) {
 		iwl_scan_cancel_timeout(priv, 200);
 		iwl_force_scan_end(priv);
->>>>>>> 45f53cc9
 	}
 	iwl_set_mode(priv, vif);
 
@@ -2194,9 +1887,6 @@
 
 	memset(priv->bssid, 0, ETH_ALEN);
 	mutex_unlock(&priv->mutex);
-
-	if (scan_completed)
-		ieee80211_scan_completed(priv->hw, true);
 
 	IWL_DEBUG_MAC80211(priv, "leave\n");
 
@@ -2284,13 +1974,6 @@
 			} else
 				ctx->ht.is_40mhz = false;
 
-<<<<<<< HEAD
-		iwl_set_flags_for_band(priv, conf->channel->band, priv->vif);
-		spin_unlock_irqrestore(&priv->lock, flags);
-
-		if (priv->cfg->ops->lib->update_bcast_station)
-			ret = priv->cfg->ops->lib->update_bcast_station(priv);
-=======
 			/*
 			 * Default to no protection. Protection mode will
 			 * later be set from BSS config in iwl_ht_conf
@@ -2314,7 +1997,6 @@
 
 		if (priv->cfg->ops->lib->update_bcast_stations)
 			ret = priv->cfg->ops->lib->update_bcast_stations(priv);
->>>>>>> 45f53cc9
 
  set_ch_out:
 		/* The list of supported rates and rate mask can be different
@@ -2668,143 +2350,6 @@
 EXPORT_SYMBOL(iwl_update_stats);
 #endif
 
-<<<<<<< HEAD
-static const char *get_csr_string(int cmd)
-{
-	switch (cmd) {
-		IWL_CMD(CSR_HW_IF_CONFIG_REG);
-		IWL_CMD(CSR_INT_COALESCING);
-		IWL_CMD(CSR_INT);
-		IWL_CMD(CSR_INT_MASK);
-		IWL_CMD(CSR_FH_INT_STATUS);
-		IWL_CMD(CSR_GPIO_IN);
-		IWL_CMD(CSR_RESET);
-		IWL_CMD(CSR_GP_CNTRL);
-		IWL_CMD(CSR_HW_REV);
-		IWL_CMD(CSR_EEPROM_REG);
-		IWL_CMD(CSR_EEPROM_GP);
-		IWL_CMD(CSR_OTP_GP_REG);
-		IWL_CMD(CSR_GIO_REG);
-		IWL_CMD(CSR_GP_UCODE_REG);
-		IWL_CMD(CSR_GP_DRIVER_REG);
-		IWL_CMD(CSR_UCODE_DRV_GP1);
-		IWL_CMD(CSR_UCODE_DRV_GP2);
-		IWL_CMD(CSR_LED_REG);
-		IWL_CMD(CSR_DRAM_INT_TBL_REG);
-		IWL_CMD(CSR_GIO_CHICKEN_BITS);
-		IWL_CMD(CSR_ANA_PLL_CFG);
-		IWL_CMD(CSR_HW_REV_WA_REG);
-		IWL_CMD(CSR_DBG_HPET_MEM_REG);
-	default:
-		return "UNKNOWN";
-
-	}
-}
-
-void iwl_dump_csr(struct iwl_priv *priv)
-{
-	int i;
-	u32 csr_tbl[] = {
-		CSR_HW_IF_CONFIG_REG,
-		CSR_INT_COALESCING,
-		CSR_INT,
-		CSR_INT_MASK,
-		CSR_FH_INT_STATUS,
-		CSR_GPIO_IN,
-		CSR_RESET,
-		CSR_GP_CNTRL,
-		CSR_HW_REV,
-		CSR_EEPROM_REG,
-		CSR_EEPROM_GP,
-		CSR_OTP_GP_REG,
-		CSR_GIO_REG,
-		CSR_GP_UCODE_REG,
-		CSR_GP_DRIVER_REG,
-		CSR_UCODE_DRV_GP1,
-		CSR_UCODE_DRV_GP2,
-		CSR_LED_REG,
-		CSR_DRAM_INT_TBL_REG,
-		CSR_GIO_CHICKEN_BITS,
-		CSR_ANA_PLL_CFG,
-		CSR_HW_REV_WA_REG,
-		CSR_DBG_HPET_MEM_REG
-	};
-	IWL_ERR(priv, "CSR values:\n");
-	IWL_ERR(priv, "(2nd byte of CSR_INT_COALESCING is "
-		"CSR_INT_PERIODIC_REG)\n");
-	for (i = 0; i <  ARRAY_SIZE(csr_tbl); i++) {
-		IWL_ERR(priv, "  %25s: 0X%08x\n",
-			get_csr_string(csr_tbl[i]),
-			iwl_read32(priv, csr_tbl[i]));
-	}
-}
-EXPORT_SYMBOL(iwl_dump_csr);
-
-static const char *get_fh_string(int cmd)
-{
-	switch (cmd) {
-		IWL_CMD(FH_RSCSR_CHNL0_STTS_WPTR_REG);
-		IWL_CMD(FH_RSCSR_CHNL0_RBDCB_BASE_REG);
-		IWL_CMD(FH_RSCSR_CHNL0_WPTR);
-		IWL_CMD(FH_MEM_RCSR_CHNL0_CONFIG_REG);
-		IWL_CMD(FH_MEM_RSSR_SHARED_CTRL_REG);
-		IWL_CMD(FH_MEM_RSSR_RX_STATUS_REG);
-		IWL_CMD(FH_MEM_RSSR_RX_ENABLE_ERR_IRQ2DRV);
-		IWL_CMD(FH_TSSR_TX_STATUS_REG);
-		IWL_CMD(FH_TSSR_TX_ERROR_REG);
-	default:
-		return "UNKNOWN";
-
-	}
-}
-
-int iwl_dump_fh(struct iwl_priv *priv, char **buf, bool display)
-{
-	int i;
-#ifdef CONFIG_IWLWIFI_DEBUG
-	int pos = 0;
-	size_t bufsz = 0;
-#endif
-	u32 fh_tbl[] = {
-		FH_RSCSR_CHNL0_STTS_WPTR_REG,
-		FH_RSCSR_CHNL0_RBDCB_BASE_REG,
-		FH_RSCSR_CHNL0_WPTR,
-		FH_MEM_RCSR_CHNL0_CONFIG_REG,
-		FH_MEM_RSSR_SHARED_CTRL_REG,
-		FH_MEM_RSSR_RX_STATUS_REG,
-		FH_MEM_RSSR_RX_ENABLE_ERR_IRQ2DRV,
-		FH_TSSR_TX_STATUS_REG,
-		FH_TSSR_TX_ERROR_REG
-	};
-#ifdef CONFIG_IWLWIFI_DEBUG
-	if (display) {
-		bufsz = ARRAY_SIZE(fh_tbl) * 48 + 40;
-		*buf = kmalloc(bufsz, GFP_KERNEL);
-		if (!*buf)
-			return -ENOMEM;
-		pos += scnprintf(*buf + pos, bufsz - pos,
-				"FH register values:\n");
-		for (i = 0; i < ARRAY_SIZE(fh_tbl); i++) {
-			pos += scnprintf(*buf + pos, bufsz - pos,
-				"  %34s: 0X%08x\n",
-				get_fh_string(fh_tbl[i]),
-				iwl_read_direct32(priv, fh_tbl[i]));
-		}
-		return pos;
-	}
-#endif
-	IWL_ERR(priv, "FH register values:\n");
-	for (i = 0; i <  ARRAY_SIZE(fh_tbl); i++) {
-		IWL_ERR(priv, "  %34s: 0X%08x\n",
-			get_fh_string(fh_tbl[i]),
-			iwl_read_direct32(priv, fh_tbl[i]));
-	}
-	return 0;
-}
-EXPORT_SYMBOL(iwl_dump_fh);
-
-=======
->>>>>>> 45f53cc9
 static void iwl_force_rf_reset(struct iwl_priv *priv)
 {
 	if (test_bit(STATUS_EXIT_PENDING, &priv->status))
@@ -2834,11 +2379,6 @@
 
 	if (test_bit(STATUS_EXIT_PENDING, &priv->status))
 		return -EINVAL;
-
-	if (test_bit(STATUS_SCANNING, &priv->status)) {
-		IWL_DEBUG_INFO(priv, "scan in progress.\n");
-		return -EINVAL;
-	}
 
 	if (mode >= IWL_MAX_FORCE_RESET) {
 		IWL_DEBUG_INFO(priv, "invalid reset request.\n");
@@ -2925,29 +2465,6 @@
 	txq = &priv->txq[cnt];
 	q = &txq->q;
 	/* queue is empty, skip */
-<<<<<<< HEAD
-	if (q->read_ptr != q->write_ptr) {
-		if (q->read_ptr == q->last_read_ptr) {
-			/* a queue has not been read from last time */
-			if (q->repeat_same_read_ptr > MAX_REPEAT) {
-				IWL_ERR(priv,
-					"queue %d stuck %d time. Fw reload.\n",
-					q->id, q->repeat_same_read_ptr);
-				q->repeat_same_read_ptr = 0;
-				iwl_force_reset(priv, IWL_FW_RESET, false);
-			} else {
-				q->repeat_same_read_ptr++;
-				IWL_DEBUG_RADIO(priv,
-						"queue %d, not read %d time\n",
-						q->id,
-						q->repeat_same_read_ptr);
-				mod_timer(&priv->monitor_recover, jiffies +
-					msecs_to_jiffies(IWL_ONE_HUNDRED_MSECS));
-			}
-			return 1;
-		} else {
-			q->last_read_ptr = q->read_ptr;
-=======
 	if (q->read_ptr == q->write_ptr)
 		return 0;
 
@@ -2957,7 +2474,6 @@
 			IWL_ERR(priv,
 				"queue %d stuck %d time. Fw reload.\n",
 				q->id, q->repeat_same_read_ptr);
->>>>>>> 45f53cc9
 			q->repeat_same_read_ptr = 0;
 			iwl_force_reset(priv, IWL_FW_RESET, false);
 		} else {
