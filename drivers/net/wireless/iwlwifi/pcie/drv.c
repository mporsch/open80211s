--- conflicted
+++ resolved
@@ -349,13 +349,10 @@
 	{IWL_PCI_DEVICE(0x08B3, 0x8062, iwl3160_n_cfg)},
 	{IWL_PCI_DEVICE(0x08B4, 0x8270, iwl3160_2ac_cfg)},
 	{IWL_PCI_DEVICE(0x08B3, 0x8470, iwl3160_2ac_cfg)},
-<<<<<<< HEAD
 	{IWL_PCI_DEVICE(0x08B3, 0x8570, iwl3160_2ac_cfg)},
-=======
 
 /* 7265 Series */
 	{IWL_PCI_DEVICE(0x095A, 0x5010, iwl7265_2ac_cfg)},
->>>>>>> a1b13b9a
 #endif /* CONFIG_IWLMVM */
 
 	{0}
