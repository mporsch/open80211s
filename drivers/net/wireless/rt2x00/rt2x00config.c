/*
	Copyright (C) 2004 - 2009 Ivo van Doorn <IvDoorn@gmail.com>
	<http://rt2x00.serialmonkey.com>

	This program is free software; you can redistribute it and/or modify
	it under the terms of the GNU General Public License as published by
	the Free Software Foundation; either version 2 of the License, or
	(at your option) any later version.

	This program is distributed in the hope that it will be useful,
	but WITHOUT ANY WARRANTY; without even the implied warranty of
	MERCHANTABILITY or FITNESS FOR A PARTICULAR PURPOSE. See the
	GNU General Public License for more details.

	You should have received a copy of the GNU General Public License
	along with this program; if not, write to the
	Free Software Foundation, Inc.,
	59 Temple Place - Suite 330, Boston, MA 02111-1307, USA.
 */

/*
	Module: rt2x00lib
	Abstract: rt2x00 generic configuration routines.
 */

#include <linux/kernel.h>
#include <linux/module.h>

#include "rt2x00.h"
#include "rt2x00lib.h"

void rt2x00lib_config_intf(struct rt2x00_dev *rt2x00dev,
			   struct rt2x00_intf *intf,
			   enum nl80211_iftype type,
			   const u8 *mac, const u8 *bssid)
{
	struct rt2x00intf_conf conf;
	unsigned int flags = 0;

	conf.type = type;

	switch (type) {
	case NL80211_IFTYPE_ADHOC:
		conf.sync = TSF_SYNC_ADHOC;
		break;
	case NL80211_IFTYPE_AP:
	case NL80211_IFTYPE_MESH_POINT:
	case NL80211_IFTYPE_WDS:
		conf.sync = TSF_SYNC_AP_NONE;
		break;
	case NL80211_IFTYPE_STATION:
		conf.sync = TSF_SYNC_INFRA;
		break;
	default:
		conf.sync = TSF_SYNC_NONE;
		break;
	}

	/*
	 * Note that when NULL is passed as address we will send
	 * 00:00:00:00:00 to the device to clear the address.
	 * This will prevent the device being confused when it wants
	 * to ACK frames or consideres itself associated.
	 */
	memset(conf.mac, 0, sizeof(conf.mac));
	if (mac)
		memcpy(conf.mac, mac, ETH_ALEN);

	memset(conf.bssid, 0, sizeof(conf.bssid));
	if (bssid)
		memcpy(conf.bssid, bssid, ETH_ALEN);

	flags |= CONFIG_UPDATE_TYPE;
	if (mac || (!rt2x00dev->intf_ap_count && !rt2x00dev->intf_sta_count))
		flags |= CONFIG_UPDATE_MAC;
	if (bssid || (!rt2x00dev->intf_ap_count && !rt2x00dev->intf_sta_count))
		flags |= CONFIG_UPDATE_BSSID;

	rt2x00dev->ops->lib->config_intf(rt2x00dev, intf, &conf, flags);
}

void rt2x00lib_config_erp(struct rt2x00_dev *rt2x00dev,
			  struct rt2x00_intf *intf,
			  struct ieee80211_bss_conf *bss_conf,
			  u32 changed)
{
	struct rt2x00lib_erp erp;

	memset(&erp, 0, sizeof(erp));

	erp.short_preamble = bss_conf->use_short_preamble;
	erp.cts_protection = bss_conf->use_cts_prot;

	erp.slot_time = bss_conf->use_short_slot ? SHORT_SLOT_TIME : SLOT_TIME;
	erp.sifs = SIFS;
	erp.pifs = bss_conf->use_short_slot ? SHORT_PIFS : PIFS;
	erp.difs = bss_conf->use_short_slot ? SHORT_DIFS : DIFS;
	erp.eifs = bss_conf->use_short_slot ? SHORT_EIFS : EIFS;

	erp.basic_rates = bss_conf->basic_rates;
	erp.beacon_int = bss_conf->beacon_int;

	/* Update global beacon interval time, this is needed for PS support */
	rt2x00dev->beacon_int = bss_conf->beacon_int;

	if (changed & BSS_CHANGED_HT)
		erp.ht_opmode = bss_conf->ht_operation_mode;

	rt2x00dev->ops->lib->config_erp(rt2x00dev, &erp, changed);
}

static inline
enum antenna rt2x00lib_config_antenna_check(enum antenna current_ant,
					    enum antenna default_ant)
{
	if (current_ant != ANTENNA_SW_DIVERSITY)
		return current_ant;
	return (default_ant != ANTENNA_SW_DIVERSITY) ? default_ant : ANTENNA_B;
}

void rt2x00lib_config_antenna(struct rt2x00_dev *rt2x00dev,
			      struct antenna_setup config)
{
	struct link_ant *ant = &rt2x00dev->link.ant;
	struct antenna_setup *def = &rt2x00dev->default_ant;
	struct antenna_setup *active = &rt2x00dev->link.ant.active;

	/*
	 * Failsafe: Make sure we are not sending the
	 * ANTENNA_SW_DIVERSITY state to the driver.
	 * If that happens, fallback to hardware defaults,
	 * or our own default.
	 */
	if (!(ant->flags & ANTENNA_RX_DIVERSITY))
		config.rx = rt2x00lib_config_antenna_check(config.rx, def->rx);
<<<<<<< HEAD
	else if(config.rx == ANTENNA_SW_DIVERSITY)
=======
	else if (config.rx == ANTENNA_SW_DIVERSITY)
>>>>>>> 3cbea436
		config.rx = active->rx;

	if (!(ant->flags & ANTENNA_TX_DIVERSITY))
		config.tx = rt2x00lib_config_antenna_check(config.tx, def->tx);
	else if (config.tx == ANTENNA_SW_DIVERSITY)
		config.tx = active->tx;

	/*
	 * Antenna setup changes require the RX to be disabled,
	 * else the changes will be ignored by the device.
	 */
	if (test_bit(DEVICE_STATE_ENABLED_RADIO, &rt2x00dev->flags))
		rt2x00queue_stop_queue(rt2x00dev->rx);

	/*
	 * Write new antenna setup to device and reset the link tuner.
	 * The latter is required since we need to recalibrate the
	 * noise-sensitivity ratio for the new setup.
	 */
	rt2x00dev->ops->lib->config_ant(rt2x00dev, &config);

	rt2x00link_reset_tuner(rt2x00dev, true);

	memcpy(active, &config, sizeof(config));

	if (test_bit(DEVICE_STATE_ENABLED_RADIO, &rt2x00dev->flags))
		rt2x00queue_start_queue(rt2x00dev->rx);
}

void rt2x00lib_config(struct rt2x00_dev *rt2x00dev,
		      struct ieee80211_conf *conf,
		      unsigned int ieee80211_flags)
{
	struct rt2x00lib_conf libconf;
	u16 hw_value;

	memset(&libconf, 0, sizeof(libconf));

	libconf.conf = conf;

	if (ieee80211_flags & IEEE80211_CONF_CHANGE_CHANNEL) {
		if (conf_is_ht40(conf)) {
			__set_bit(CONFIG_CHANNEL_HT40, &rt2x00dev->flags);
			hw_value = rt2x00ht_center_channel(rt2x00dev, conf);
		} else {
			__clear_bit(CONFIG_CHANNEL_HT40, &rt2x00dev->flags);
			hw_value = conf->channel->hw_value;
		}

		memcpy(&libconf.rf,
		       &rt2x00dev->spec.channels[hw_value],
		       sizeof(libconf.rf));

		memcpy(&libconf.channel,
		       &rt2x00dev->spec.channels_info[hw_value],
		       sizeof(libconf.channel));
	}

	/*
	 * Start configuration.
	 */
	rt2x00dev->ops->lib->config(rt2x00dev, &libconf, ieee80211_flags);

	/*
	 * Some configuration changes affect the link quality
	 * which means we need to reset the link tuner.
	 */
	if (ieee80211_flags & IEEE80211_CONF_CHANGE_CHANNEL)
		rt2x00link_reset_tuner(rt2x00dev, false);

	rt2x00dev->curr_band = conf->channel->band;
	rt2x00dev->curr_freq = conf->channel->center_freq;
	rt2x00dev->tx_power = conf->power_level;
	rt2x00dev->short_retry = conf->short_frame_max_tx_count;
	rt2x00dev->long_retry = conf->long_frame_max_tx_count;
}<|MERGE_RESOLUTION|>--- conflicted
+++ resolved
@@ -133,11 +133,7 @@
 	 */
 	if (!(ant->flags & ANTENNA_RX_DIVERSITY))
 		config.rx = rt2x00lib_config_antenna_check(config.rx, def->rx);
-<<<<<<< HEAD
-	else if(config.rx == ANTENNA_SW_DIVERSITY)
-=======
 	else if (config.rx == ANTENNA_SW_DIVERSITY)
->>>>>>> 3cbea436
 		config.rx = active->rx;
 
 	if (!(ant->flags & ANTENNA_TX_DIVERSITY))
