/*
	Copyright (C) 2010 Willow Garage <http://www.willowgarage.com>
	Copyright (C) 2010 Ivo van Doorn <IvDoorn@gmail.com>
	Copyright (C) 2009 Bartlomiej Zolnierkiewicz <bzolnier@gmail.com>
	Copyright (C) 2009 Gertjan van Wingerde <gwingerde@gmail.com>

	Based on the original rt2800pci.c and rt2800usb.c.
	  Copyright (C) 2009 Alban Browaeys <prahal@yahoo.com>
	  Copyright (C) 2009 Felix Fietkau <nbd@openwrt.org>
	  Copyright (C) 2009 Luis Correia <luis.f.correia@gmail.com>
	  Copyright (C) 2009 Mattias Nissler <mattias.nissler@gmx.de>
	  Copyright (C) 2009 Mark Asselstine <asselsm@gmail.com>
	  Copyright (C) 2009 Xose Vazquez Perez <xose.vazquez@gmail.com>
	  <http://rt2x00.serialmonkey.com>

	This program is free software; you can redistribute it and/or modify
	it under the terms of the GNU General Public License as published by
	the Free Software Foundation; either version 2 of the License, or
	(at your option) any later version.

	This program is distributed in the hope that it will be useful,
	but WITHOUT ANY WARRANTY; without even the implied warranty of
	MERCHANTABILITY or FITNESS FOR A PARTICULAR PURPOSE. See the
	GNU General Public License for more details.

	You should have received a copy of the GNU General Public License
	along with this program; if not, write to the
	Free Software Foundation, Inc.,
	59 Temple Place - Suite 330, Boston, MA 02111-1307, USA.
 */

/*
	Module: rt2800lib
	Abstract: rt2800 generic device routines.
 */

#include <linux/crc-ccitt.h>
#include <linux/kernel.h>
#include <linux/module.h>
#include <linux/slab.h>

#include "rt2x00.h"
#include "rt2800lib.h"
#include "rt2800.h"

/*
 * Register access.
 * All access to the CSR registers will go through the methods
 * rt2800_register_read and rt2800_register_write.
 * BBP and RF register require indirect register access,
 * and use the CSR registers BBPCSR and RFCSR to achieve this.
 * These indirect registers work with busy bits,
 * and we will try maximal REGISTER_BUSY_COUNT times to access
 * the register while taking a REGISTER_BUSY_DELAY us delay
 * between each attampt. When the busy bit is still set at that time,
 * the access attempt is considered to have failed,
 * and we will print an error.
 * The _lock versions must be used if you already hold the csr_mutex
 */
#define WAIT_FOR_BBP(__dev, __reg) \
	rt2800_regbusy_read((__dev), BBP_CSR_CFG, BBP_CSR_CFG_BUSY, (__reg))
#define WAIT_FOR_RFCSR(__dev, __reg) \
	rt2800_regbusy_read((__dev), RF_CSR_CFG, RF_CSR_CFG_BUSY, (__reg))
#define WAIT_FOR_RF(__dev, __reg) \
	rt2800_regbusy_read((__dev), RF_CSR_CFG0, RF_CSR_CFG0_BUSY, (__reg))
#define WAIT_FOR_MCU(__dev, __reg) \
	rt2800_regbusy_read((__dev), H2M_MAILBOX_CSR, \
			    H2M_MAILBOX_CSR_OWNER, (__reg))

static inline bool rt2800_is_305x_soc(struct rt2x00_dev *rt2x00dev)
{
	/* check for rt2872 on SoC */
	if (!rt2x00_is_soc(rt2x00dev) ||
	    !rt2x00_rt(rt2x00dev, RT2872))
		return false;

	/* we know for sure that these rf chipsets are used on rt305x boards */
	if (rt2x00_rf(rt2x00dev, RF3020) ||
	    rt2x00_rf(rt2x00dev, RF3021) ||
	    rt2x00_rf(rt2x00dev, RF3022))
		return true;

	NOTICE(rt2x00dev, "Unknown RF chipset on rt305x\n");
	return false;
}

static void rt2800_bbp_write(struct rt2x00_dev *rt2x00dev,
			     const unsigned int word, const u8 value)
{
	u32 reg;

	mutex_lock(&rt2x00dev->csr_mutex);

	/*
	 * Wait until the BBP becomes available, afterwards we
	 * can safely write the new data into the register.
	 */
	if (WAIT_FOR_BBP(rt2x00dev, &reg)) {
		reg = 0;
		rt2x00_set_field32(&reg, BBP_CSR_CFG_VALUE, value);
		rt2x00_set_field32(&reg, BBP_CSR_CFG_REGNUM, word);
		rt2x00_set_field32(&reg, BBP_CSR_CFG_BUSY, 1);
		rt2x00_set_field32(&reg, BBP_CSR_CFG_READ_CONTROL, 0);
		rt2x00_set_field32(&reg, BBP_CSR_CFG_BBP_RW_MODE, 1);

		rt2800_register_write_lock(rt2x00dev, BBP_CSR_CFG, reg);
	}

	mutex_unlock(&rt2x00dev->csr_mutex);
}

static void rt2800_bbp_read(struct rt2x00_dev *rt2x00dev,
			    const unsigned int word, u8 *value)
{
	u32 reg;

	mutex_lock(&rt2x00dev->csr_mutex);

	/*
	 * Wait until the BBP becomes available, afterwards we
	 * can safely write the read request into the register.
	 * After the data has been written, we wait until hardware
	 * returns the correct value, if at any time the register
	 * doesn't become available in time, reg will be 0xffffffff
	 * which means we return 0xff to the caller.
	 */
	if (WAIT_FOR_BBP(rt2x00dev, &reg)) {
		reg = 0;
		rt2x00_set_field32(&reg, BBP_CSR_CFG_REGNUM, word);
		rt2x00_set_field32(&reg, BBP_CSR_CFG_BUSY, 1);
		rt2x00_set_field32(&reg, BBP_CSR_CFG_READ_CONTROL, 1);
		rt2x00_set_field32(&reg, BBP_CSR_CFG_BBP_RW_MODE, 1);

		rt2800_register_write_lock(rt2x00dev, BBP_CSR_CFG, reg);

		WAIT_FOR_BBP(rt2x00dev, &reg);
	}

	*value = rt2x00_get_field32(reg, BBP_CSR_CFG_VALUE);

	mutex_unlock(&rt2x00dev->csr_mutex);
}

static void rt2800_rfcsr_write(struct rt2x00_dev *rt2x00dev,
			       const unsigned int word, const u8 value)
{
	u32 reg;

	mutex_lock(&rt2x00dev->csr_mutex);

	/*
	 * Wait until the RFCSR becomes available, afterwards we
	 * can safely write the new data into the register.
	 */
	if (WAIT_FOR_RFCSR(rt2x00dev, &reg)) {
		reg = 0;
		rt2x00_set_field32(&reg, RF_CSR_CFG_DATA, value);
		rt2x00_set_field32(&reg, RF_CSR_CFG_REGNUM, word);
		rt2x00_set_field32(&reg, RF_CSR_CFG_WRITE, 1);
		rt2x00_set_field32(&reg, RF_CSR_CFG_BUSY, 1);

		rt2800_register_write_lock(rt2x00dev, RF_CSR_CFG, reg);
	}

	mutex_unlock(&rt2x00dev->csr_mutex);
}

static void rt2800_rfcsr_read(struct rt2x00_dev *rt2x00dev,
			      const unsigned int word, u8 *value)
{
	u32 reg;

	mutex_lock(&rt2x00dev->csr_mutex);

	/*
	 * Wait until the RFCSR becomes available, afterwards we
	 * can safely write the read request into the register.
	 * After the data has been written, we wait until hardware
	 * returns the correct value, if at any time the register
	 * doesn't become available in time, reg will be 0xffffffff
	 * which means we return 0xff to the caller.
	 */
	if (WAIT_FOR_RFCSR(rt2x00dev, &reg)) {
		reg = 0;
		rt2x00_set_field32(&reg, RF_CSR_CFG_REGNUM, word);
		rt2x00_set_field32(&reg, RF_CSR_CFG_WRITE, 0);
		rt2x00_set_field32(&reg, RF_CSR_CFG_BUSY, 1);

		rt2800_register_write_lock(rt2x00dev, RF_CSR_CFG, reg);

		WAIT_FOR_RFCSR(rt2x00dev, &reg);
	}

	*value = rt2x00_get_field32(reg, RF_CSR_CFG_DATA);

	mutex_unlock(&rt2x00dev->csr_mutex);
}

static void rt2800_rf_write(struct rt2x00_dev *rt2x00dev,
			    const unsigned int word, const u32 value)
{
	u32 reg;

	mutex_lock(&rt2x00dev->csr_mutex);

	/*
	 * Wait until the RF becomes available, afterwards we
	 * can safely write the new data into the register.
	 */
	if (WAIT_FOR_RF(rt2x00dev, &reg)) {
		reg = 0;
		rt2x00_set_field32(&reg, RF_CSR_CFG0_REG_VALUE_BW, value);
		rt2x00_set_field32(&reg, RF_CSR_CFG0_STANDBYMODE, 0);
		rt2x00_set_field32(&reg, RF_CSR_CFG0_SEL, 0);
		rt2x00_set_field32(&reg, RF_CSR_CFG0_BUSY, 1);

		rt2800_register_write_lock(rt2x00dev, RF_CSR_CFG0, reg);
		rt2x00_rf_write(rt2x00dev, word, value);
	}

	mutex_unlock(&rt2x00dev->csr_mutex);
}

void rt2800_mcu_request(struct rt2x00_dev *rt2x00dev,
			const u8 command, const u8 token,
			const u8 arg0, const u8 arg1)
{
	u32 reg;

	/*
	 * SOC devices don't support MCU requests.
	 */
	if (rt2x00_is_soc(rt2x00dev))
		return;

	mutex_lock(&rt2x00dev->csr_mutex);

	/*
	 * Wait until the MCU becomes available, afterwards we
	 * can safely write the new data into the register.
	 */
	if (WAIT_FOR_MCU(rt2x00dev, &reg)) {
		rt2x00_set_field32(&reg, H2M_MAILBOX_CSR_OWNER, 1);
		rt2x00_set_field32(&reg, H2M_MAILBOX_CSR_CMD_TOKEN, token);
		rt2x00_set_field32(&reg, H2M_MAILBOX_CSR_ARG0, arg0);
		rt2x00_set_field32(&reg, H2M_MAILBOX_CSR_ARG1, arg1);
		rt2800_register_write_lock(rt2x00dev, H2M_MAILBOX_CSR, reg);

		reg = 0;
		rt2x00_set_field32(&reg, HOST_CMD_CSR_HOST_COMMAND, command);
		rt2800_register_write_lock(rt2x00dev, HOST_CMD_CSR, reg);
	}

	mutex_unlock(&rt2x00dev->csr_mutex);
}
EXPORT_SYMBOL_GPL(rt2800_mcu_request);

int rt2800_wait_csr_ready(struct rt2x00_dev *rt2x00dev)
{
	unsigned int i = 0;
	u32 reg;

	for (i = 0; i < REGISTER_BUSY_COUNT; i++) {
		rt2800_register_read(rt2x00dev, MAC_CSR0, &reg);
		if (reg && reg != ~0)
			return 0;
		msleep(1);
	}

	ERROR(rt2x00dev, "Unstable hardware.\n");
	return -EBUSY;
}
EXPORT_SYMBOL_GPL(rt2800_wait_csr_ready);

int rt2800_wait_wpdma_ready(struct rt2x00_dev *rt2x00dev)
{
	unsigned int i;
	u32 reg;

	/*
	 * Some devices are really slow to respond here. Wait a whole second
	 * before timing out.
	 */
	for (i = 0; i < REGISTER_BUSY_COUNT; i++) {
		rt2800_register_read(rt2x00dev, WPDMA_GLO_CFG, &reg);
		if (!rt2x00_get_field32(reg, WPDMA_GLO_CFG_TX_DMA_BUSY) &&
		    !rt2x00_get_field32(reg, WPDMA_GLO_CFG_RX_DMA_BUSY))
			return 0;

		msleep(10);
	}

	ERROR(rt2x00dev, "WPDMA TX/RX busy, aborting.\n");
	return -EACCES;
}
EXPORT_SYMBOL_GPL(rt2800_wait_wpdma_ready);

static bool rt2800_check_firmware_crc(const u8 *data, const size_t len)
{
	u16 fw_crc;
	u16 crc;

	/*
	 * The last 2 bytes in the firmware array are the crc checksum itself,
	 * this means that we should never pass those 2 bytes to the crc
	 * algorithm.
	 */
	fw_crc = (data[len - 2] << 8 | data[len - 1]);

	/*
	 * Use the crc ccitt algorithm.
	 * This will return the same value as the legacy driver which
	 * used bit ordering reversion on the both the firmware bytes
	 * before input input as well as on the final output.
	 * Obviously using crc ccitt directly is much more efficient.
	 */
	crc = crc_ccitt(~0, data, len - 2);

	/*
	 * There is a small difference between the crc-itu-t + bitrev and
	 * the crc-ccitt crc calculation. In the latter method the 2 bytes
	 * will be swapped, use swab16 to convert the crc to the correct
	 * value.
	 */
	crc = swab16(crc);

	return fw_crc == crc;
}

int rt2800_check_firmware(struct rt2x00_dev *rt2x00dev,
			  const u8 *data, const size_t len)
{
	size_t offset = 0;
	size_t fw_len;
	bool multiple;

	/*
	 * PCI(e) & SOC devices require firmware with a length
	 * of 8kb. USB devices require firmware files with a length
	 * of 4kb. Certain USB chipsets however require different firmware,
	 * which Ralink only provides attached to the original firmware
	 * file. Thus for USB devices, firmware files have a length
	 * which is a multiple of 4kb.
	 */
	if (rt2x00_is_usb(rt2x00dev)) {
		fw_len = 4096;
		multiple = true;
	} else {
		fw_len = 8192;
		multiple = true;
	}

	/*
	 * Validate the firmware length
	 */
	if (len != fw_len && (!multiple || (len % fw_len) != 0))
		return FW_BAD_LENGTH;

	/*
	 * Check if the chipset requires one of the upper parts
	 * of the firmware.
	 */
	if (rt2x00_is_usb(rt2x00dev) &&
	    !rt2x00_rt(rt2x00dev, RT2860) &&
	    !rt2x00_rt(rt2x00dev, RT2872) &&
	    !rt2x00_rt(rt2x00dev, RT3070) &&
	    ((len / fw_len) == 1))
		return FW_BAD_VERSION;

	/*
	 * 8kb firmware files must be checked as if it were
	 * 2 separate firmware files.
	 */
	while (offset < len) {
		if (!rt2800_check_firmware_crc(data + offset, fw_len))
			return FW_BAD_CRC;

		offset += fw_len;
	}

	return FW_OK;
}
EXPORT_SYMBOL_GPL(rt2800_check_firmware);

int rt2800_load_firmware(struct rt2x00_dev *rt2x00dev,
			 const u8 *data, const size_t len)
{
	unsigned int i;
	u32 reg;

	/*
	 * If driver doesn't wake up firmware here,
	 * rt2800_load_firmware will hang forever when interface is up again.
	 */
	rt2800_register_write(rt2x00dev, AUTOWAKEUP_CFG, 0x00000000);

	/*
	 * Wait for stable hardware.
	 */
	if (rt2800_wait_csr_ready(rt2x00dev))
		return -EBUSY;

	if (rt2x00_is_pci(rt2x00dev)) {
		if (rt2x00_rt(rt2x00dev, RT3572) ||
		    rt2x00_rt(rt2x00dev, RT5390)) {
			rt2800_register_read(rt2x00dev, AUX_CTRL, &reg);
			rt2x00_set_field32(&reg, AUX_CTRL_FORCE_PCIE_CLK, 1);
			rt2x00_set_field32(&reg, AUX_CTRL_WAKE_PCIE_EN, 1);
			rt2800_register_write(rt2x00dev, AUX_CTRL, reg);
		}
		rt2800_register_write(rt2x00dev, PWR_PIN_CFG, 0x00000002);
	}

	/*
	 * Disable DMA, will be reenabled later when enabling
	 * the radio.
	 */
	rt2800_register_read(rt2x00dev, WPDMA_GLO_CFG, &reg);
	rt2x00_set_field32(&reg, WPDMA_GLO_CFG_ENABLE_TX_DMA, 0);
	rt2x00_set_field32(&reg, WPDMA_GLO_CFG_TX_DMA_BUSY, 0);
	rt2x00_set_field32(&reg, WPDMA_GLO_CFG_ENABLE_RX_DMA, 0);
	rt2x00_set_field32(&reg, WPDMA_GLO_CFG_RX_DMA_BUSY, 0);
	rt2x00_set_field32(&reg, WPDMA_GLO_CFG_TX_WRITEBACK_DONE, 1);
	rt2800_register_write(rt2x00dev, WPDMA_GLO_CFG, reg);

	/*
	 * Write firmware to the device.
	 */
	rt2800_drv_write_firmware(rt2x00dev, data, len);

	/*
	 * Wait for device to stabilize.
	 */
	for (i = 0; i < REGISTER_BUSY_COUNT; i++) {
		rt2800_register_read(rt2x00dev, PBF_SYS_CTRL, &reg);
		if (rt2x00_get_field32(reg, PBF_SYS_CTRL_READY))
			break;
		msleep(1);
	}

	if (i == REGISTER_BUSY_COUNT) {
		ERROR(rt2x00dev, "PBF system register not ready.\n");
		return -EBUSY;
	}

	/*
	 * Initialize firmware.
	 */
	rt2800_register_write(rt2x00dev, H2M_BBP_AGENT, 0);
	rt2800_register_write(rt2x00dev, H2M_MAILBOX_CSR, 0);
	msleep(1);

	return 0;
}
EXPORT_SYMBOL_GPL(rt2800_load_firmware);

void rt2800_write_tx_data(struct queue_entry *entry,
			  struct txentry_desc *txdesc)
{
	__le32 *txwi = rt2800_drv_get_txwi(entry);
	u32 word;

	/*
	 * Initialize TX Info descriptor
	 */
	rt2x00_desc_read(txwi, 0, &word);
	rt2x00_set_field32(&word, TXWI_W0_FRAG,
			   test_bit(ENTRY_TXD_MORE_FRAG, &txdesc->flags));
	rt2x00_set_field32(&word, TXWI_W0_MIMO_PS,
			   test_bit(ENTRY_TXD_HT_MIMO_PS, &txdesc->flags));
	rt2x00_set_field32(&word, TXWI_W0_CF_ACK, 0);
	rt2x00_set_field32(&word, TXWI_W0_TS,
			   test_bit(ENTRY_TXD_REQ_TIMESTAMP, &txdesc->flags));
	rt2x00_set_field32(&word, TXWI_W0_AMPDU,
			   test_bit(ENTRY_TXD_HT_AMPDU, &txdesc->flags));
	rt2x00_set_field32(&word, TXWI_W0_MPDU_DENSITY,
			   txdesc->u.ht.mpdu_density);
	rt2x00_set_field32(&word, TXWI_W0_TX_OP, txdesc->u.ht.txop);
	rt2x00_set_field32(&word, TXWI_W0_MCS, txdesc->u.ht.mcs);
	rt2x00_set_field32(&word, TXWI_W0_BW,
			   test_bit(ENTRY_TXD_HT_BW_40, &txdesc->flags));
	rt2x00_set_field32(&word, TXWI_W0_SHORT_GI,
			   test_bit(ENTRY_TXD_HT_SHORT_GI, &txdesc->flags));
	rt2x00_set_field32(&word, TXWI_W0_STBC, txdesc->u.ht.stbc);
	rt2x00_set_field32(&word, TXWI_W0_PHYMODE, txdesc->rate_mode);
	rt2x00_desc_write(txwi, 0, word);

	rt2x00_desc_read(txwi, 1, &word);
	rt2x00_set_field32(&word, TXWI_W1_ACK,
			   test_bit(ENTRY_TXD_ACK, &txdesc->flags));
	rt2x00_set_field32(&word, TXWI_W1_NSEQ,
			   test_bit(ENTRY_TXD_GENERATE_SEQ, &txdesc->flags));
	rt2x00_set_field32(&word, TXWI_W1_BW_WIN_SIZE, txdesc->u.ht.ba_size);
	rt2x00_set_field32(&word, TXWI_W1_WIRELESS_CLI_ID,
			   test_bit(ENTRY_TXD_ENCRYPT, &txdesc->flags) ?
			   txdesc->key_idx : txdesc->u.ht.wcid);
	rt2x00_set_field32(&word, TXWI_W1_MPDU_TOTAL_BYTE_COUNT,
			   txdesc->length);
	rt2x00_set_field32(&word, TXWI_W1_PACKETID_QUEUE, entry->queue->qid);
	rt2x00_set_field32(&word, TXWI_W1_PACKETID_ENTRY, (entry->entry_idx % 3) + 1);
	rt2x00_desc_write(txwi, 1, word);

	/*
	 * Always write 0 to IV/EIV fields, hardware will insert the IV
	 * from the IVEIV register when TXD_W3_WIV is set to 0.
	 * When TXD_W3_WIV is set to 1 it will use the IV data
	 * from the descriptor. The TXWI_W1_WIRELESS_CLI_ID indicates which
	 * crypto entry in the registers should be used to encrypt the frame.
	 */
	_rt2x00_desc_write(txwi, 2, 0 /* skbdesc->iv[0] */);
	_rt2x00_desc_write(txwi, 3, 0 /* skbdesc->iv[1] */);
}
EXPORT_SYMBOL_GPL(rt2800_write_tx_data);

static int rt2800_agc_to_rssi(struct rt2x00_dev *rt2x00dev, u32 rxwi_w2)
{
	int rssi0 = rt2x00_get_field32(rxwi_w2, RXWI_W2_RSSI0);
	int rssi1 = rt2x00_get_field32(rxwi_w2, RXWI_W2_RSSI1);
	int rssi2 = rt2x00_get_field32(rxwi_w2, RXWI_W2_RSSI2);
	u16 eeprom;
	u8 offset0;
	u8 offset1;
	u8 offset2;

	if (rt2x00dev->curr_band == IEEE80211_BAND_2GHZ) {
		rt2x00_eeprom_read(rt2x00dev, EEPROM_RSSI_BG, &eeprom);
		offset0 = rt2x00_get_field16(eeprom, EEPROM_RSSI_BG_OFFSET0);
		offset1 = rt2x00_get_field16(eeprom, EEPROM_RSSI_BG_OFFSET1);
		rt2x00_eeprom_read(rt2x00dev, EEPROM_RSSI_BG2, &eeprom);
		offset2 = rt2x00_get_field16(eeprom, EEPROM_RSSI_BG2_OFFSET2);
	} else {
		rt2x00_eeprom_read(rt2x00dev, EEPROM_RSSI_A, &eeprom);
		offset0 = rt2x00_get_field16(eeprom, EEPROM_RSSI_A_OFFSET0);
		offset1 = rt2x00_get_field16(eeprom, EEPROM_RSSI_A_OFFSET1);
		rt2x00_eeprom_read(rt2x00dev, EEPROM_RSSI_A2, &eeprom);
		offset2 = rt2x00_get_field16(eeprom, EEPROM_RSSI_A2_OFFSET2);
	}

	/*
	 * Convert the value from the descriptor into the RSSI value
	 * If the value in the descriptor is 0, it is considered invalid
	 * and the default (extremely low) rssi value is assumed
	 */
	rssi0 = (rssi0) ? (-12 - offset0 - rt2x00dev->lna_gain - rssi0) : -128;
	rssi1 = (rssi1) ? (-12 - offset1 - rt2x00dev->lna_gain - rssi1) : -128;
	rssi2 = (rssi2) ? (-12 - offset2 - rt2x00dev->lna_gain - rssi2) : -128;

	/*
	 * mac80211 only accepts a single RSSI value. Calculating the
	 * average doesn't deliver a fair answer either since -60:-60 would
	 * be considered equally good as -50:-70 while the second is the one
	 * which gives less energy...
	 */
	rssi0 = max(rssi0, rssi1);
	return max(rssi0, rssi2);
}

void rt2800_process_rxwi(struct queue_entry *entry,
			 struct rxdone_entry_desc *rxdesc)
{
	__le32 *rxwi = (__le32 *) entry->skb->data;
	u32 word;

	rt2x00_desc_read(rxwi, 0, &word);

	rxdesc->cipher = rt2x00_get_field32(word, RXWI_W0_UDF);
	rxdesc->size = rt2x00_get_field32(word, RXWI_W0_MPDU_TOTAL_BYTE_COUNT);

	rt2x00_desc_read(rxwi, 1, &word);

	if (rt2x00_get_field32(word, RXWI_W1_SHORT_GI))
		rxdesc->flags |= RX_FLAG_SHORT_GI;

	if (rt2x00_get_field32(word, RXWI_W1_BW))
		rxdesc->flags |= RX_FLAG_40MHZ;

	/*
	 * Detect RX rate, always use MCS as signal type.
	 */
	rxdesc->dev_flags |= RXDONE_SIGNAL_MCS;
	rxdesc->signal = rt2x00_get_field32(word, RXWI_W1_MCS);
	rxdesc->rate_mode = rt2x00_get_field32(word, RXWI_W1_PHYMODE);

	/*
	 * Mask of 0x8 bit to remove the short preamble flag.
	 */
	if (rxdesc->rate_mode == RATE_MODE_CCK)
		rxdesc->signal &= ~0x8;

	rt2x00_desc_read(rxwi, 2, &word);

	/*
	 * Convert descriptor AGC value to RSSI value.
	 */
	rxdesc->rssi = rt2800_agc_to_rssi(entry->queue->rt2x00dev, word);

	/*
	 * Remove RXWI descriptor from start of buffer.
	 */
	skb_pull(entry->skb, RXWI_DESC_SIZE);
}
EXPORT_SYMBOL_GPL(rt2800_process_rxwi);

void rt2800_txdone_entry(struct queue_entry *entry, u32 status, __le32 *txwi)
{
	struct rt2x00_dev *rt2x00dev = entry->queue->rt2x00dev;
	struct skb_frame_desc *skbdesc = get_skb_frame_desc(entry->skb);
	struct txdone_entry_desc txdesc;
	u32 word;
	u16 mcs, real_mcs;
	int aggr, ampdu;

	/*
	 * Obtain the status about this packet.
	 */
	txdesc.flags = 0;
	rt2x00_desc_read(txwi, 0, &word);

	mcs = rt2x00_get_field32(word, TXWI_W0_MCS);
	ampdu = rt2x00_get_field32(word, TXWI_W0_AMPDU);

	real_mcs = rt2x00_get_field32(status, TX_STA_FIFO_MCS);
	aggr = rt2x00_get_field32(status, TX_STA_FIFO_TX_AGGRE);

	/*
	 * If a frame was meant to be sent as a single non-aggregated MPDU
	 * but ended up in an aggregate the used tx rate doesn't correlate
	 * with the one specified in the TXWI as the whole aggregate is sent
	 * with the same rate.
	 *
	 * For example: two frames are sent to rt2x00, the first one sets
	 * AMPDU=1 and requests MCS7 whereas the second frame sets AMDPU=0
	 * and requests MCS15. If the hw aggregates both frames into one
	 * AMDPU the tx status for both frames will contain MCS7 although
	 * the frame was sent successfully.
	 *
	 * Hence, replace the requested rate with the real tx rate to not
	 * confuse the rate control algortihm by providing clearly wrong
	 * data.
	 */
	if (unlikely(aggr == 1 && ampdu == 0 && real_mcs != mcs)) {
		skbdesc->tx_rate_idx = real_mcs;
		mcs = real_mcs;
	}

	if (aggr == 1 || ampdu == 1)
		__set_bit(TXDONE_AMPDU, &txdesc.flags);

	/*
	 * Ralink has a retry mechanism using a global fallback
	 * table. We setup this fallback table to try the immediate
	 * lower rate for all rates. In the TX_STA_FIFO, the MCS field
	 * always contains the MCS used for the last transmission, be
	 * it successful or not.
	 */
	if (rt2x00_get_field32(status, TX_STA_FIFO_TX_SUCCESS)) {
		/*
		 * Transmission succeeded. The number of retries is
		 * mcs - real_mcs
		 */
		__set_bit(TXDONE_SUCCESS, &txdesc.flags);
		txdesc.retry = ((mcs > real_mcs) ? mcs - real_mcs : 0);
	} else {
		/*
		 * Transmission failed. The number of retries is
		 * always 7 in this case (for a total number of 8
		 * frames sent).
		 */
		__set_bit(TXDONE_FAILURE, &txdesc.flags);
		txdesc.retry = rt2x00dev->long_retry;
	}

	/*
	 * the frame was retried at least once
	 * -> hw used fallback rates
	 */
	if (txdesc.retry)
		__set_bit(TXDONE_FALLBACK, &txdesc.flags);

	rt2x00lib_txdone(entry, &txdesc);
}
EXPORT_SYMBOL_GPL(rt2800_txdone_entry);

void rt2800_write_beacon(struct queue_entry *entry, struct txentry_desc *txdesc)
{
	struct rt2x00_dev *rt2x00dev = entry->queue->rt2x00dev;
	struct skb_frame_desc *skbdesc = get_skb_frame_desc(entry->skb);
	unsigned int beacon_base;
	unsigned int padding_len;
	u32 orig_reg, reg;

	/*
	 * Disable beaconing while we are reloading the beacon data,
	 * otherwise we might be sending out invalid data.
	 */
	rt2800_register_read(rt2x00dev, BCN_TIME_CFG, &reg);
	orig_reg = reg;
	rt2x00_set_field32(&reg, BCN_TIME_CFG_BEACON_GEN, 0);
	rt2800_register_write(rt2x00dev, BCN_TIME_CFG, reg);

	/*
	 * Add space for the TXWI in front of the skb.
	 */
	memset(skb_push(entry->skb, TXWI_DESC_SIZE), 0, TXWI_DESC_SIZE);

	/*
	 * Register descriptor details in skb frame descriptor.
	 */
	skbdesc->flags |= SKBDESC_DESC_IN_SKB;
	skbdesc->desc = entry->skb->data;
	skbdesc->desc_len = TXWI_DESC_SIZE;

	/*
	 * Add the TXWI for the beacon to the skb.
	 */
	rt2800_write_tx_data(entry, txdesc);

	/*
	 * Dump beacon to userspace through debugfs.
	 */
	rt2x00debug_dump_frame(rt2x00dev, DUMP_FRAME_BEACON, entry->skb);

	/*
	 * Write entire beacon with TXWI and padding to register.
	 */
	padding_len = roundup(entry->skb->len, 4) - entry->skb->len;
	if (padding_len && skb_pad(entry->skb, padding_len)) {
		ERROR(rt2x00dev, "Failure padding beacon, aborting\n");
		/* skb freed by skb_pad() on failure */
		entry->skb = NULL;
		rt2800_register_write(rt2x00dev, BCN_TIME_CFG, orig_reg);
		return;
	}

	beacon_base = HW_BEACON_OFFSET(entry->entry_idx);
	rt2800_register_multiwrite(rt2x00dev, beacon_base, entry->skb->data,
				   entry->skb->len + padding_len);

	/*
	 * Enable beaconing again.
	 */
	rt2x00_set_field32(&reg, BCN_TIME_CFG_BEACON_GEN, 1);
	rt2800_register_write(rt2x00dev, BCN_TIME_CFG, reg);

	/*
	 * Clean up beacon skb.
	 */
	dev_kfree_skb_any(entry->skb);
	entry->skb = NULL;
}
EXPORT_SYMBOL_GPL(rt2800_write_beacon);

static inline void rt2800_clear_beacon_register(struct rt2x00_dev *rt2x00dev,
						unsigned int beacon_base)
{
	int i;

	/*
	 * For the Beacon base registers we only need to clear
	 * the whole TXWI which (when set to 0) will invalidate
	 * the entire beacon.
	 */
	for (i = 0; i < TXWI_DESC_SIZE; i += sizeof(__le32))
		rt2800_register_write(rt2x00dev, beacon_base + i, 0);
}

void rt2800_clear_beacon(struct queue_entry *entry)
{
	struct rt2x00_dev *rt2x00dev = entry->queue->rt2x00dev;
	u32 reg;

	/*
	 * Disable beaconing while we are reloading the beacon data,
	 * otherwise we might be sending out invalid data.
	 */
	rt2800_register_read(rt2x00dev, BCN_TIME_CFG, &reg);
	rt2x00_set_field32(&reg, BCN_TIME_CFG_BEACON_GEN, 0);
	rt2800_register_write(rt2x00dev, BCN_TIME_CFG, reg);

	/*
	 * Clear beacon.
	 */
	rt2800_clear_beacon_register(rt2x00dev,
				     HW_BEACON_OFFSET(entry->entry_idx));

	/*
	 * Enabled beaconing again.
	 */
	rt2x00_set_field32(&reg, BCN_TIME_CFG_BEACON_GEN, 1);
	rt2800_register_write(rt2x00dev, BCN_TIME_CFG, reg);
}
EXPORT_SYMBOL_GPL(rt2800_clear_beacon);

#ifdef CONFIG_RT2X00_LIB_DEBUGFS
const struct rt2x00debug rt2800_rt2x00debug = {
	.owner	= THIS_MODULE,
	.csr	= {
		.read		= rt2800_register_read,
		.write		= rt2800_register_write,
		.flags		= RT2X00DEBUGFS_OFFSET,
		.word_base	= CSR_REG_BASE,
		.word_size	= sizeof(u32),
		.word_count	= CSR_REG_SIZE / sizeof(u32),
	},
	.eeprom	= {
		.read		= rt2x00_eeprom_read,
		.write		= rt2x00_eeprom_write,
		.word_base	= EEPROM_BASE,
		.word_size	= sizeof(u16),
		.word_count	= EEPROM_SIZE / sizeof(u16),
	},
	.bbp	= {
		.read		= rt2800_bbp_read,
		.write		= rt2800_bbp_write,
		.word_base	= BBP_BASE,
		.word_size	= sizeof(u8),
		.word_count	= BBP_SIZE / sizeof(u8),
	},
	.rf	= {
		.read		= rt2x00_rf_read,
		.write		= rt2800_rf_write,
		.word_base	= RF_BASE,
		.word_size	= sizeof(u32),
		.word_count	= RF_SIZE / sizeof(u32),
	},
};
EXPORT_SYMBOL_GPL(rt2800_rt2x00debug);
#endif /* CONFIG_RT2X00_LIB_DEBUGFS */

int rt2800_rfkill_poll(struct rt2x00_dev *rt2x00dev)
{
	u32 reg;

	rt2800_register_read(rt2x00dev, GPIO_CTRL_CFG, &reg);
	return rt2x00_get_field32(reg, GPIO_CTRL_CFG_BIT2);
}
EXPORT_SYMBOL_GPL(rt2800_rfkill_poll);

#ifdef CONFIG_RT2X00_LIB_LEDS
static void rt2800_brightness_set(struct led_classdev *led_cdev,
				  enum led_brightness brightness)
{
	struct rt2x00_led *led =
	    container_of(led_cdev, struct rt2x00_led, led_dev);
	unsigned int enabled = brightness != LED_OFF;
	unsigned int bg_mode =
	    (enabled && led->rt2x00dev->curr_band == IEEE80211_BAND_2GHZ);
	unsigned int polarity =
		rt2x00_get_field16(led->rt2x00dev->led_mcu_reg,
				   EEPROM_FREQ_LED_POLARITY);
	unsigned int ledmode =
		rt2x00_get_field16(led->rt2x00dev->led_mcu_reg,
				   EEPROM_FREQ_LED_MODE);
	u32 reg;

	/* Check for SoC (SOC devices don't support MCU requests) */
	if (rt2x00_is_soc(led->rt2x00dev)) {
		rt2800_register_read(led->rt2x00dev, LED_CFG, &reg);

		/* Set LED Polarity */
		rt2x00_set_field32(&reg, LED_CFG_LED_POLAR, polarity);

		/* Set LED Mode */
		if (led->type == LED_TYPE_RADIO) {
			rt2x00_set_field32(&reg, LED_CFG_G_LED_MODE,
					   enabled ? 3 : 0);
		} else if (led->type == LED_TYPE_ASSOC) {
			rt2x00_set_field32(&reg, LED_CFG_Y_LED_MODE,
					   enabled ? 3 : 0);
		} else if (led->type == LED_TYPE_QUALITY) {
			rt2x00_set_field32(&reg, LED_CFG_R_LED_MODE,
					   enabled ? 3 : 0);
		}

		rt2800_register_write(led->rt2x00dev, LED_CFG, reg);

	} else {
		if (led->type == LED_TYPE_RADIO) {
			rt2800_mcu_request(led->rt2x00dev, MCU_LED, 0xff, ledmode,
					      enabled ? 0x20 : 0);
		} else if (led->type == LED_TYPE_ASSOC) {
			rt2800_mcu_request(led->rt2x00dev, MCU_LED, 0xff, ledmode,
					      enabled ? (bg_mode ? 0x60 : 0xa0) : 0x20);
		} else if (led->type == LED_TYPE_QUALITY) {
			/*
			 * The brightness is divided into 6 levels (0 - 5),
			 * The specs tell us the following levels:
			 *	0, 1 ,3, 7, 15, 31
			 * to determine the level in a simple way we can simply
			 * work with bitshifting:
			 *	(1 << level) - 1
			 */
			rt2800_mcu_request(led->rt2x00dev, MCU_LED_STRENGTH, 0xff,
					      (1 << brightness / (LED_FULL / 6)) - 1,
					      polarity);
		}
	}
}

static void rt2800_init_led(struct rt2x00_dev *rt2x00dev,
		     struct rt2x00_led *led, enum led_type type)
{
	led->rt2x00dev = rt2x00dev;
	led->type = type;
	led->led_dev.brightness_set = rt2800_brightness_set;
	led->flags = LED_INITIALIZED;
}
#endif /* CONFIG_RT2X00_LIB_LEDS */

/*
 * Configuration handlers.
 */
static void rt2800_config_wcid(struct rt2x00_dev *rt2x00dev,
			       const u8 *address,
			       int wcid)
{
	struct mac_wcid_entry wcid_entry;
	u32 offset;

	offset = MAC_WCID_ENTRY(wcid);

	memset(&wcid_entry, 0xff, sizeof(wcid_entry));
	if (address)
		memcpy(wcid_entry.mac, address, ETH_ALEN);

	rt2800_register_multiwrite(rt2x00dev, offset,
				      &wcid_entry, sizeof(wcid_entry));
}

static void rt2800_delete_wcid_attr(struct rt2x00_dev *rt2x00dev, int wcid)
{
	u32 offset;
	offset = MAC_WCID_ATTR_ENTRY(wcid);
	rt2800_register_write(rt2x00dev, offset, 0);
}

static void rt2800_config_wcid_attr_bssidx(struct rt2x00_dev *rt2x00dev,
					   int wcid, u32 bssidx)
{
	u32 offset = MAC_WCID_ATTR_ENTRY(wcid);
	u32 reg;

	/*
	 * The BSS Idx numbers is split in a main value of 3 bits,
	 * and a extended field for adding one additional bit to the value.
	 */
	rt2800_register_read(rt2x00dev, offset, &reg);
	rt2x00_set_field32(&reg, MAC_WCID_ATTRIBUTE_BSS_IDX, (bssidx & 0x7));
	rt2x00_set_field32(&reg, MAC_WCID_ATTRIBUTE_BSS_IDX_EXT,
			   (bssidx & 0x8) >> 3);
	rt2800_register_write(rt2x00dev, offset, reg);
}

static void rt2800_config_wcid_attr_cipher(struct rt2x00_dev *rt2x00dev,
					   struct rt2x00lib_crypto *crypto,
					   struct ieee80211_key_conf *key)
{
	struct mac_iveiv_entry iveiv_entry;
	u32 offset;
	u32 reg;

	offset = MAC_WCID_ATTR_ENTRY(key->hw_key_idx);

	if (crypto->cmd == SET_KEY) {
		rt2800_register_read(rt2x00dev, offset, &reg);
		rt2x00_set_field32(&reg, MAC_WCID_ATTRIBUTE_KEYTAB,
				   !!(key->flags & IEEE80211_KEY_FLAG_PAIRWISE));
		/*
		 * Both the cipher as the BSS Idx numbers are split in a main
		 * value of 3 bits, and a extended field for adding one additional
		 * bit to the value.
		 */
		rt2x00_set_field32(&reg, MAC_WCID_ATTRIBUTE_CIPHER,
				   (crypto->cipher & 0x7));
		rt2x00_set_field32(&reg, MAC_WCID_ATTRIBUTE_CIPHER_EXT,
				   (crypto->cipher & 0x8) >> 3);
		rt2x00_set_field32(&reg, MAC_WCID_ATTRIBUTE_RX_WIUDF, crypto->cipher);
		rt2800_register_write(rt2x00dev, offset, reg);
	} else {
		/* Delete the cipher without touching the bssidx */
		rt2800_register_read(rt2x00dev, offset, &reg);
		rt2x00_set_field32(&reg, MAC_WCID_ATTRIBUTE_KEYTAB, 0);
		rt2x00_set_field32(&reg, MAC_WCID_ATTRIBUTE_CIPHER, 0);
		rt2x00_set_field32(&reg, MAC_WCID_ATTRIBUTE_CIPHER_EXT, 0);
		rt2x00_set_field32(&reg, MAC_WCID_ATTRIBUTE_RX_WIUDF, 0);
		rt2800_register_write(rt2x00dev, offset, reg);
	}

	offset = MAC_IVEIV_ENTRY(key->hw_key_idx);

	memset(&iveiv_entry, 0, sizeof(iveiv_entry));
	if ((crypto->cipher == CIPHER_TKIP) ||
	    (crypto->cipher == CIPHER_TKIP_NO_MIC) ||
	    (crypto->cipher == CIPHER_AES))
		iveiv_entry.iv[3] |= 0x20;
	iveiv_entry.iv[3] |= key->keyidx << 6;
	rt2800_register_multiwrite(rt2x00dev, offset,
				      &iveiv_entry, sizeof(iveiv_entry));
}

int rt2800_config_shared_key(struct rt2x00_dev *rt2x00dev,
			     struct rt2x00lib_crypto *crypto,
			     struct ieee80211_key_conf *key)
{
	struct hw_key_entry key_entry;
	struct rt2x00_field32 field;
	u32 offset;
	u32 reg;

	if (crypto->cmd == SET_KEY) {
		key->hw_key_idx = (4 * crypto->bssidx) + key->keyidx;

		memcpy(key_entry.key, crypto->key,
		       sizeof(key_entry.key));
		memcpy(key_entry.tx_mic, crypto->tx_mic,
		       sizeof(key_entry.tx_mic));
		memcpy(key_entry.rx_mic, crypto->rx_mic,
		       sizeof(key_entry.rx_mic));

		offset = SHARED_KEY_ENTRY(key->hw_key_idx);
		rt2800_register_multiwrite(rt2x00dev, offset,
					      &key_entry, sizeof(key_entry));
	}

	/*
	 * The cipher types are stored over multiple registers
	 * starting with SHARED_KEY_MODE_BASE each word will have
	 * 32 bits and contains the cipher types for 2 bssidx each.
	 * Using the correct defines correctly will cause overhead,
	 * so just calculate the correct offset.
	 */
	field.bit_offset = 4 * (key->hw_key_idx % 8);
	field.bit_mask = 0x7 << field.bit_offset;

	offset = SHARED_KEY_MODE_ENTRY(key->hw_key_idx / 8);

	rt2800_register_read(rt2x00dev, offset, &reg);
	rt2x00_set_field32(&reg, field,
			   (crypto->cmd == SET_KEY) * crypto->cipher);
	rt2800_register_write(rt2x00dev, offset, reg);

	/*
	 * Update WCID information
	 */
	rt2800_config_wcid(rt2x00dev, crypto->address, key->hw_key_idx);
	rt2800_config_wcid_attr_bssidx(rt2x00dev, key->hw_key_idx,
				       crypto->bssidx);
	rt2800_config_wcid_attr_cipher(rt2x00dev, crypto, key);

	return 0;
}
EXPORT_SYMBOL_GPL(rt2800_config_shared_key);

static inline int rt2800_find_wcid(struct rt2x00_dev *rt2x00dev)
{
	struct mac_wcid_entry wcid_entry;
	int idx;
	u32 offset;

	/*
	 * Search for the first free WCID entry and return the corresponding
	 * index.
	 *
	 * Make sure the WCID starts _after_ the last possible shared key
	 * entry (>32).
	 *
	 * Since parts of the pairwise key table might be shared with
	 * the beacon frame buffers 6 & 7 we should only write into the
	 * first 222 entries.
	 */
	for (idx = 33; idx <= 222; idx++) {
		offset = MAC_WCID_ENTRY(idx);
		rt2800_register_multiread(rt2x00dev, offset, &wcid_entry,
					  sizeof(wcid_entry));
		if (is_broadcast_ether_addr(wcid_entry.mac))
			return idx;
	}

	/*
	 * Use -1 to indicate that we don't have any more space in the WCID
	 * table.
	 */
	return -1;
}

int rt2800_config_pairwise_key(struct rt2x00_dev *rt2x00dev,
			       struct rt2x00lib_crypto *crypto,
			       struct ieee80211_key_conf *key)
{
	struct hw_key_entry key_entry;
	u32 offset;

	if (crypto->cmd == SET_KEY) {
		/*
		 * Allow key configuration only for STAs that are
		 * known by the hw.
		 */
		if (crypto->wcid < 0)
			return -ENOSPC;
		key->hw_key_idx = crypto->wcid;

		memcpy(key_entry.key, crypto->key,
		       sizeof(key_entry.key));
		memcpy(key_entry.tx_mic, crypto->tx_mic,
		       sizeof(key_entry.tx_mic));
		memcpy(key_entry.rx_mic, crypto->rx_mic,
		       sizeof(key_entry.rx_mic));

		offset = PAIRWISE_KEY_ENTRY(key->hw_key_idx);
		rt2800_register_multiwrite(rt2x00dev, offset,
					      &key_entry, sizeof(key_entry));
	}

	/*
	 * Update WCID information
	 */
	rt2800_config_wcid_attr_cipher(rt2x00dev, crypto, key);

	return 0;
}
EXPORT_SYMBOL_GPL(rt2800_config_pairwise_key);

int rt2800_sta_add(struct rt2x00_dev *rt2x00dev, struct ieee80211_vif *vif,
		   struct ieee80211_sta *sta)
{
	int wcid;
	struct rt2x00_sta *sta_priv = sta_to_rt2x00_sta(sta);

	/*
	 * Find next free WCID.
	 */
	wcid = rt2800_find_wcid(rt2x00dev);

	/*
	 * Store selected wcid even if it is invalid so that we can
	 * later decide if the STA is uploaded into the hw.
	 */
	sta_priv->wcid = wcid;

	/*
	 * No space left in the device, however, we can still communicate
	 * with the STA -> No error.
	 */
	if (wcid < 0)
		return 0;

	/*
	 * Clean up WCID attributes and write STA address to the device.
	 */
	rt2800_delete_wcid_attr(rt2x00dev, wcid);
	rt2800_config_wcid(rt2x00dev, sta->addr, wcid);
	rt2800_config_wcid_attr_bssidx(rt2x00dev, wcid,
				       rt2x00lib_get_bssidx(rt2x00dev, vif));
	return 0;
}
EXPORT_SYMBOL_GPL(rt2800_sta_add);

int rt2800_sta_remove(struct rt2x00_dev *rt2x00dev, int wcid)
{
	/*
	 * Remove WCID entry, no need to clean the attributes as they will
	 * get renewed when the WCID is reused.
	 */
	rt2800_config_wcid(rt2x00dev, NULL, wcid);

	return 0;
}
EXPORT_SYMBOL_GPL(rt2800_sta_remove);

void rt2800_config_filter(struct rt2x00_dev *rt2x00dev,
			  const unsigned int filter_flags)
{
	u32 reg;

	/*
	 * Start configuration steps.
	 * Note that the version error will always be dropped
	 * and broadcast frames will always be accepted since
	 * there is no filter for it at this time.
	 */
	rt2800_register_read(rt2x00dev, RX_FILTER_CFG, &reg);
	rt2x00_set_field32(&reg, RX_FILTER_CFG_DROP_CRC_ERROR,
			   !(filter_flags & FIF_FCSFAIL));
	rt2x00_set_field32(&reg, RX_FILTER_CFG_DROP_PHY_ERROR,
			   !(filter_flags & FIF_PLCPFAIL));
	rt2x00_set_field32(&reg, RX_FILTER_CFG_DROP_NOT_TO_ME,
			   !(filter_flags & FIF_PROMISC_IN_BSS));
	rt2x00_set_field32(&reg, RX_FILTER_CFG_DROP_NOT_MY_BSSD, 0);
	rt2x00_set_field32(&reg, RX_FILTER_CFG_DROP_VER_ERROR, 1);
	rt2x00_set_field32(&reg, RX_FILTER_CFG_DROP_MULTICAST,
			   !(filter_flags & FIF_ALLMULTI));
	rt2x00_set_field32(&reg, RX_FILTER_CFG_DROP_BROADCAST, 0);
	rt2x00_set_field32(&reg, RX_FILTER_CFG_DROP_DUPLICATE, 1);
	rt2x00_set_field32(&reg, RX_FILTER_CFG_DROP_CF_END_ACK,
			   !(filter_flags & FIF_CONTROL));
	rt2x00_set_field32(&reg, RX_FILTER_CFG_DROP_CF_END,
			   !(filter_flags & FIF_CONTROL));
	rt2x00_set_field32(&reg, RX_FILTER_CFG_DROP_ACK,
			   !(filter_flags & FIF_CONTROL));
	rt2x00_set_field32(&reg, RX_FILTER_CFG_DROP_CTS,
			   !(filter_flags & FIF_CONTROL));
	rt2x00_set_field32(&reg, RX_FILTER_CFG_DROP_RTS,
			   !(filter_flags & FIF_CONTROL));
	rt2x00_set_field32(&reg, RX_FILTER_CFG_DROP_PSPOLL,
			   !(filter_flags & FIF_PSPOLL));
	rt2x00_set_field32(&reg, RX_FILTER_CFG_DROP_BA,
			   !(filter_flags & FIF_CONTROL));
	rt2x00_set_field32(&reg, RX_FILTER_CFG_DROP_BAR,
			   !(filter_flags & FIF_CONTROL));
	rt2x00_set_field32(&reg, RX_FILTER_CFG_DROP_CNTL,
			   !(filter_flags & FIF_CONTROL));
	rt2800_register_write(rt2x00dev, RX_FILTER_CFG, reg);
}
EXPORT_SYMBOL_GPL(rt2800_config_filter);

void rt2800_config_intf(struct rt2x00_dev *rt2x00dev, struct rt2x00_intf *intf,
			struct rt2x00intf_conf *conf, const unsigned int flags)
{
	u32 reg;
	bool update_bssid = false;

	if (flags & CONFIG_UPDATE_TYPE) {
		/*
		 * Enable synchronisation.
		 */
		rt2800_register_read(rt2x00dev, BCN_TIME_CFG, &reg);
		rt2x00_set_field32(&reg, BCN_TIME_CFG_TSF_SYNC, conf->sync);
		rt2800_register_write(rt2x00dev, BCN_TIME_CFG, reg);

		if (conf->sync == TSF_SYNC_AP_NONE) {
			/*
			 * Tune beacon queue transmit parameters for AP mode
			 */
			rt2800_register_read(rt2x00dev, TBTT_SYNC_CFG, &reg);
			rt2x00_set_field32(&reg, TBTT_SYNC_CFG_BCN_CWMIN, 0);
			rt2x00_set_field32(&reg, TBTT_SYNC_CFG_BCN_AIFSN, 1);
			rt2x00_set_field32(&reg, TBTT_SYNC_CFG_BCN_EXP_WIN, 32);
			rt2x00_set_field32(&reg, TBTT_SYNC_CFG_TBTT_ADJUST, 0);
			rt2800_register_write(rt2x00dev, TBTT_SYNC_CFG, reg);
		} else {
			rt2800_register_read(rt2x00dev, TBTT_SYNC_CFG, &reg);
			rt2x00_set_field32(&reg, TBTT_SYNC_CFG_BCN_CWMIN, 4);
			rt2x00_set_field32(&reg, TBTT_SYNC_CFG_BCN_AIFSN, 2);
			rt2x00_set_field32(&reg, TBTT_SYNC_CFG_BCN_EXP_WIN, 32);
			rt2x00_set_field32(&reg, TBTT_SYNC_CFG_TBTT_ADJUST, 16);
			rt2800_register_write(rt2x00dev, TBTT_SYNC_CFG, reg);
		}
	}

	if (flags & CONFIG_UPDATE_MAC) {
		if (flags & CONFIG_UPDATE_TYPE &&
		    conf->sync == TSF_SYNC_AP_NONE) {
			/*
			 * The BSSID register has to be set to our own mac
			 * address in AP mode.
			 */
			memcpy(conf->bssid, conf->mac, sizeof(conf->mac));
			update_bssid = true;
		}

		if (!is_zero_ether_addr((const u8 *)conf->mac)) {
			reg = le32_to_cpu(conf->mac[1]);
			rt2x00_set_field32(&reg, MAC_ADDR_DW1_UNICAST_TO_ME_MASK, 0xff);
			conf->mac[1] = cpu_to_le32(reg);
		}

		rt2800_register_multiwrite(rt2x00dev, MAC_ADDR_DW0,
					      conf->mac, sizeof(conf->mac));
	}

	if ((flags & CONFIG_UPDATE_BSSID) || update_bssid) {
		if (!is_zero_ether_addr((const u8 *)conf->bssid)) {
			reg = le32_to_cpu(conf->bssid[1]);
			rt2x00_set_field32(&reg, MAC_BSSID_DW1_BSS_ID_MASK, 3);
			rt2x00_set_field32(&reg, MAC_BSSID_DW1_BSS_BCN_NUM, 7);
			conf->bssid[1] = cpu_to_le32(reg);
		}

		rt2800_register_multiwrite(rt2x00dev, MAC_BSSID_DW0,
					      conf->bssid, sizeof(conf->bssid));
	}
}
EXPORT_SYMBOL_GPL(rt2800_config_intf);

static void rt2800_config_ht_opmode(struct rt2x00_dev *rt2x00dev,
				    struct rt2x00lib_erp *erp)
{
	bool any_sta_nongf = !!(erp->ht_opmode &
				IEEE80211_HT_OP_MODE_NON_GF_STA_PRSNT);
	u8 protection = erp->ht_opmode & IEEE80211_HT_OP_MODE_PROTECTION;
	u8 mm20_mode, mm40_mode, gf20_mode, gf40_mode;
	u16 mm20_rate, mm40_rate, gf20_rate, gf40_rate;
	u32 reg;

	/* default protection rate for HT20: OFDM 24M */
	mm20_rate = gf20_rate = 0x4004;

	/* default protection rate for HT40: duplicate OFDM 24M */
	mm40_rate = gf40_rate = 0x4084;

	switch (protection) {
	case IEEE80211_HT_OP_MODE_PROTECTION_NONE:
		/*
		 * All STAs in this BSS are HT20/40 but there might be
		 * STAs not supporting greenfield mode.
		 * => Disable protection for HT transmissions.
		 */
		mm20_mode = mm40_mode = gf20_mode = gf40_mode = 0;

		break;
	case IEEE80211_HT_OP_MODE_PROTECTION_20MHZ:
		/*
		 * All STAs in this BSS are HT20 or HT20/40 but there
		 * might be STAs not supporting greenfield mode.
		 * => Protect all HT40 transmissions.
		 */
		mm20_mode = gf20_mode = 0;
		mm40_mode = gf40_mode = 2;

		break;
	case IEEE80211_HT_OP_MODE_PROTECTION_NONMEMBER:
		/*
		 * Nonmember protection:
		 * According to 802.11n we _should_ protect all
		 * HT transmissions (but we don't have to).
		 *
		 * But if cts_protection is enabled we _shall_ protect
		 * all HT transmissions using a CCK rate.
		 *
		 * And if any station is non GF we _shall_ protect
		 * GF transmissions.
		 *
		 * We decide to protect everything
		 * -> fall through to mixed mode.
		 */
	case IEEE80211_HT_OP_MODE_PROTECTION_NONHT_MIXED:
		/*
		 * Legacy STAs are present
		 * => Protect all HT transmissions.
		 */
		mm20_mode = mm40_mode = gf20_mode = gf40_mode = 2;

		/*
		 * If erp protection is needed we have to protect HT
		 * transmissions with CCK 11M long preamble.
		 */
		if (erp->cts_protection) {
			/* don't duplicate RTS/CTS in CCK mode */
			mm20_rate = mm40_rate = 0x0003;
			gf20_rate = gf40_rate = 0x0003;
		}
		break;
	}

	/* check for STAs not supporting greenfield mode */
	if (any_sta_nongf)
		gf20_mode = gf40_mode = 2;

	/* Update HT protection config */
	rt2800_register_read(rt2x00dev, MM20_PROT_CFG, &reg);
	rt2x00_set_field32(&reg, MM20_PROT_CFG_PROTECT_RATE, mm20_rate);
	rt2x00_set_field32(&reg, MM20_PROT_CFG_PROTECT_CTRL, mm20_mode);
	rt2800_register_write(rt2x00dev, MM20_PROT_CFG, reg);

	rt2800_register_read(rt2x00dev, MM40_PROT_CFG, &reg);
	rt2x00_set_field32(&reg, MM40_PROT_CFG_PROTECT_RATE, mm40_rate);
	rt2x00_set_field32(&reg, MM40_PROT_CFG_PROTECT_CTRL, mm40_mode);
	rt2800_register_write(rt2x00dev, MM40_PROT_CFG, reg);

	rt2800_register_read(rt2x00dev, GF20_PROT_CFG, &reg);
	rt2x00_set_field32(&reg, GF20_PROT_CFG_PROTECT_RATE, gf20_rate);
	rt2x00_set_field32(&reg, GF20_PROT_CFG_PROTECT_CTRL, gf20_mode);
	rt2800_register_write(rt2x00dev, GF20_PROT_CFG, reg);

	rt2800_register_read(rt2x00dev, GF40_PROT_CFG, &reg);
	rt2x00_set_field32(&reg, GF40_PROT_CFG_PROTECT_RATE, gf40_rate);
	rt2x00_set_field32(&reg, GF40_PROT_CFG_PROTECT_CTRL, gf40_mode);
	rt2800_register_write(rt2x00dev, GF40_PROT_CFG, reg);
}

void rt2800_config_erp(struct rt2x00_dev *rt2x00dev, struct rt2x00lib_erp *erp,
		       u32 changed)
{
	u32 reg;

	if (changed & BSS_CHANGED_ERP_PREAMBLE) {
		rt2800_register_read(rt2x00dev, AUTO_RSP_CFG, &reg);
		rt2x00_set_field32(&reg, AUTO_RSP_CFG_BAC_ACK_POLICY,
				   !!erp->short_preamble);
		rt2x00_set_field32(&reg, AUTO_RSP_CFG_AR_PREAMBLE,
				   !!erp->short_preamble);
		rt2800_register_write(rt2x00dev, AUTO_RSP_CFG, reg);
	}

	if (changed & BSS_CHANGED_ERP_CTS_PROT) {
		rt2800_register_read(rt2x00dev, OFDM_PROT_CFG, &reg);
		rt2x00_set_field32(&reg, OFDM_PROT_CFG_PROTECT_CTRL,
				   erp->cts_protection ? 2 : 0);
		rt2800_register_write(rt2x00dev, OFDM_PROT_CFG, reg);
	}

	if (changed & BSS_CHANGED_BASIC_RATES) {
		rt2800_register_write(rt2x00dev, LEGACY_BASIC_RATE,
					 erp->basic_rates);
		rt2800_register_write(rt2x00dev, HT_BASIC_RATE, 0x00008003);
	}

	if (changed & BSS_CHANGED_ERP_SLOT) {
		rt2800_register_read(rt2x00dev, BKOFF_SLOT_CFG, &reg);
		rt2x00_set_field32(&reg, BKOFF_SLOT_CFG_SLOT_TIME,
				   erp->slot_time);
		rt2800_register_write(rt2x00dev, BKOFF_SLOT_CFG, reg);

		rt2800_register_read(rt2x00dev, XIFS_TIME_CFG, &reg);
		rt2x00_set_field32(&reg, XIFS_TIME_CFG_EIFS, erp->eifs);
		rt2800_register_write(rt2x00dev, XIFS_TIME_CFG, reg);
	}

	if (changed & BSS_CHANGED_BEACON_INT) {
		rt2800_register_read(rt2x00dev, BCN_TIME_CFG, &reg);
		rt2x00_set_field32(&reg, BCN_TIME_CFG_BEACON_INTERVAL,
				   erp->beacon_int * 16);
		rt2800_register_write(rt2x00dev, BCN_TIME_CFG, reg);
	}

	if (changed & BSS_CHANGED_HT)
		rt2800_config_ht_opmode(rt2x00dev, erp);
}
EXPORT_SYMBOL_GPL(rt2800_config_erp);

static void rt2800_config_3572bt_ant(struct rt2x00_dev *rt2x00dev)
{
	u32 reg;
	u16 eeprom;
	u8 led_ctrl, led_g_mode, led_r_mode;

	rt2800_register_read(rt2x00dev, GPIO_SWITCH, &reg);
	if (rt2x00dev->curr_band == IEEE80211_BAND_5GHZ) {
		rt2x00_set_field32(&reg, GPIO_SWITCH_0, 1);
		rt2x00_set_field32(&reg, GPIO_SWITCH_1, 1);
	} else {
		rt2x00_set_field32(&reg, GPIO_SWITCH_0, 0);
		rt2x00_set_field32(&reg, GPIO_SWITCH_1, 0);
	}
	rt2800_register_write(rt2x00dev, GPIO_SWITCH, reg);

	rt2800_register_read(rt2x00dev, LED_CFG, &reg);
	led_g_mode = rt2x00_get_field32(reg, LED_CFG_LED_POLAR) ? 3 : 0;
	led_r_mode = rt2x00_get_field32(reg, LED_CFG_LED_POLAR) ? 0 : 3;
	if (led_g_mode != rt2x00_get_field32(reg, LED_CFG_G_LED_MODE) ||
	    led_r_mode != rt2x00_get_field32(reg, LED_CFG_R_LED_MODE)) {
		rt2x00_eeprom_read(rt2x00dev, EEPROM_FREQ, &eeprom);
		led_ctrl = rt2x00_get_field16(eeprom, EEPROM_FREQ_LED_MODE);
		if (led_ctrl == 0 || led_ctrl > 0x40) {
			rt2x00_set_field32(&reg, LED_CFG_G_LED_MODE, led_g_mode);
			rt2x00_set_field32(&reg, LED_CFG_R_LED_MODE, led_r_mode);
			rt2800_register_write(rt2x00dev, LED_CFG, reg);
		} else {
			rt2800_mcu_request(rt2x00dev, MCU_BAND_SELECT, 0xff,
					   (led_g_mode << 2) | led_r_mode, 1);
		}
	}
}

static void rt2800_set_ant_diversity(struct rt2x00_dev *rt2x00dev,
				     enum antenna ant)
{
	u32 reg;
	u8 eesk_pin = (ant == ANTENNA_A) ? 1 : 0;
	u8 gpio_bit3 = (ant == ANTENNA_A) ? 0 : 1;

	if (rt2x00_is_pci(rt2x00dev)) {
		rt2800_register_read(rt2x00dev, E2PROM_CSR, &reg);
		rt2x00_set_field32(&reg, E2PROM_CSR_DATA_CLOCK, eesk_pin);
		rt2800_register_write(rt2x00dev, E2PROM_CSR, reg);
	} else if (rt2x00_is_usb(rt2x00dev))
		rt2800_mcu_request(rt2x00dev, MCU_ANT_SELECT, 0xff,
				   eesk_pin, 0);

	rt2800_register_read(rt2x00dev, GPIO_CTRL_CFG, &reg);
	rt2x00_set_field32(&reg, GPIO_CTRL_CFG_GPIOD_BIT3, 0);
	rt2x00_set_field32(&reg, GPIO_CTRL_CFG_BIT3, gpio_bit3);
	rt2800_register_write(rt2x00dev, GPIO_CTRL_CFG, reg);
}

void rt2800_config_ant(struct rt2x00_dev *rt2x00dev, struct antenna_setup *ant)
{
	u8 r1;
	u8 r3;
	u16 eeprom;

	rt2800_bbp_read(rt2x00dev, 1, &r1);
	rt2800_bbp_read(rt2x00dev, 3, &r3);

	if (rt2x00_rt(rt2x00dev, RT3572) &&
	    test_bit(CAPABILITY_BT_COEXIST, &rt2x00dev->cap_flags))
		rt2800_config_3572bt_ant(rt2x00dev);

	/*
	 * Configure the TX antenna.
	 */
	switch (ant->tx_chain_num) {
	case 1:
		rt2x00_set_field8(&r1, BBP1_TX_ANTENNA, 0);
		break;
	case 2:
		if (rt2x00_rt(rt2x00dev, RT3572) &&
		    test_bit(CAPABILITY_BT_COEXIST, &rt2x00dev->cap_flags))
			rt2x00_set_field8(&r1, BBP1_TX_ANTENNA, 1);
		else
			rt2x00_set_field8(&r1, BBP1_TX_ANTENNA, 2);
		break;
	case 3:
		rt2x00_set_field8(&r1, BBP1_TX_ANTENNA, 0);
		break;
	}

	/*
	 * Configure the RX antenna.
	 */
	switch (ant->rx_chain_num) {
	case 1:
		if (rt2x00_rt(rt2x00dev, RT3070) ||
		    rt2x00_rt(rt2x00dev, RT3090) ||
		    rt2x00_rt(rt2x00dev, RT3390)) {
			rt2x00_eeprom_read(rt2x00dev,
					   EEPROM_NIC_CONF1, &eeprom);
			if (rt2x00_get_field16(eeprom,
						EEPROM_NIC_CONF1_ANT_DIVERSITY))
				rt2800_set_ant_diversity(rt2x00dev,
						rt2x00dev->default_ant.rx);
		}
		rt2x00_set_field8(&r3, BBP3_RX_ANTENNA, 0);
		break;
	case 2:
		if (rt2x00_rt(rt2x00dev, RT3572) &&
		    test_bit(CAPABILITY_BT_COEXIST, &rt2x00dev->cap_flags)) {
			rt2x00_set_field8(&r3, BBP3_RX_ADC, 1);
			rt2x00_set_field8(&r3, BBP3_RX_ANTENNA,
				rt2x00dev->curr_band == IEEE80211_BAND_5GHZ);
			rt2800_set_ant_diversity(rt2x00dev, ANTENNA_B);
		} else {
			rt2x00_set_field8(&r3, BBP3_RX_ANTENNA, 1);
		}
		break;
	case 3:
		rt2x00_set_field8(&r3, BBP3_RX_ANTENNA, 2);
		break;
	}

	rt2800_bbp_write(rt2x00dev, 3, r3);
	rt2800_bbp_write(rt2x00dev, 1, r1);
}
EXPORT_SYMBOL_GPL(rt2800_config_ant);

static void rt2800_config_lna_gain(struct rt2x00_dev *rt2x00dev,
				   struct rt2x00lib_conf *libconf)
{
	u16 eeprom;
	short lna_gain;

	if (libconf->rf.channel <= 14) {
		rt2x00_eeprom_read(rt2x00dev, EEPROM_LNA, &eeprom);
		lna_gain = rt2x00_get_field16(eeprom, EEPROM_LNA_BG);
	} else if (libconf->rf.channel <= 64) {
		rt2x00_eeprom_read(rt2x00dev, EEPROM_LNA, &eeprom);
		lna_gain = rt2x00_get_field16(eeprom, EEPROM_LNA_A0);
	} else if (libconf->rf.channel <= 128) {
		rt2x00_eeprom_read(rt2x00dev, EEPROM_RSSI_BG2, &eeprom);
		lna_gain = rt2x00_get_field16(eeprom, EEPROM_RSSI_BG2_LNA_A1);
	} else {
		rt2x00_eeprom_read(rt2x00dev, EEPROM_RSSI_A2, &eeprom);
		lna_gain = rt2x00_get_field16(eeprom, EEPROM_RSSI_A2_LNA_A2);
	}

	rt2x00dev->lna_gain = lna_gain;
}

static void rt2800_config_channel_rf2xxx(struct rt2x00_dev *rt2x00dev,
					 struct ieee80211_conf *conf,
					 struct rf_channel *rf,
					 struct channel_info *info)
{
	rt2x00_set_field32(&rf->rf4, RF4_FREQ_OFFSET, rt2x00dev->freq_offset);

	if (rt2x00dev->default_ant.tx_chain_num == 1)
		rt2x00_set_field32(&rf->rf2, RF2_ANTENNA_TX1, 1);

	if (rt2x00dev->default_ant.rx_chain_num == 1) {
		rt2x00_set_field32(&rf->rf2, RF2_ANTENNA_RX1, 1);
		rt2x00_set_field32(&rf->rf2, RF2_ANTENNA_RX2, 1);
	} else if (rt2x00dev->default_ant.rx_chain_num == 2)
		rt2x00_set_field32(&rf->rf2, RF2_ANTENNA_RX2, 1);

	if (rf->channel > 14) {
		/*
		 * When TX power is below 0, we should increase it by 7 to
		 * make it a positive value (Minimum value is -7).
		 * However this means that values between 0 and 7 have
		 * double meaning, and we should set a 7DBm boost flag.
		 */
		rt2x00_set_field32(&rf->rf3, RF3_TXPOWER_A_7DBM_BOOST,
				   (info->default_power1 >= 0));

		if (info->default_power1 < 0)
			info->default_power1 += 7;

		rt2x00_set_field32(&rf->rf3, RF3_TXPOWER_A, info->default_power1);

		rt2x00_set_field32(&rf->rf4, RF4_TXPOWER_A_7DBM_BOOST,
				   (info->default_power2 >= 0));

		if (info->default_power2 < 0)
			info->default_power2 += 7;

		rt2x00_set_field32(&rf->rf4, RF4_TXPOWER_A, info->default_power2);
	} else {
		rt2x00_set_field32(&rf->rf3, RF3_TXPOWER_G, info->default_power1);
		rt2x00_set_field32(&rf->rf4, RF4_TXPOWER_G, info->default_power2);
	}

	rt2x00_set_field32(&rf->rf4, RF4_HT40, conf_is_ht40(conf));

	rt2800_rf_write(rt2x00dev, 1, rf->rf1);
	rt2800_rf_write(rt2x00dev, 2, rf->rf2);
	rt2800_rf_write(rt2x00dev, 3, rf->rf3 & ~0x00000004);
	rt2800_rf_write(rt2x00dev, 4, rf->rf4);

	udelay(200);

	rt2800_rf_write(rt2x00dev, 1, rf->rf1);
	rt2800_rf_write(rt2x00dev, 2, rf->rf2);
	rt2800_rf_write(rt2x00dev, 3, rf->rf3 | 0x00000004);
	rt2800_rf_write(rt2x00dev, 4, rf->rf4);

	udelay(200);

	rt2800_rf_write(rt2x00dev, 1, rf->rf1);
	rt2800_rf_write(rt2x00dev, 2, rf->rf2);
	rt2800_rf_write(rt2x00dev, 3, rf->rf3 & ~0x00000004);
	rt2800_rf_write(rt2x00dev, 4, rf->rf4);
}

static void rt2800_config_channel_rf3xxx(struct rt2x00_dev *rt2x00dev,
					 struct ieee80211_conf *conf,
					 struct rf_channel *rf,
					 struct channel_info *info)
{
	u8 rfcsr;

	rt2800_rfcsr_write(rt2x00dev, 2, rf->rf1);
	rt2800_rfcsr_write(rt2x00dev, 3, rf->rf3);

	rt2800_rfcsr_read(rt2x00dev, 6, &rfcsr);
	rt2x00_set_field8(&rfcsr, RFCSR6_R1, rf->rf2);
	rt2800_rfcsr_write(rt2x00dev, 6, rfcsr);

	rt2800_rfcsr_read(rt2x00dev, 12, &rfcsr);
	rt2x00_set_field8(&rfcsr, RFCSR12_TX_POWER, info->default_power1);
	rt2800_rfcsr_write(rt2x00dev, 12, rfcsr);

	rt2800_rfcsr_read(rt2x00dev, 13, &rfcsr);
	rt2x00_set_field8(&rfcsr, RFCSR13_TX_POWER, info->default_power2);
	rt2800_rfcsr_write(rt2x00dev, 13, rfcsr);

	rt2800_rfcsr_read(rt2x00dev, 23, &rfcsr);
	rt2x00_set_field8(&rfcsr, RFCSR23_FREQ_OFFSET, rt2x00dev->freq_offset);
	rt2800_rfcsr_write(rt2x00dev, 23, rfcsr);

	rt2800_rfcsr_write(rt2x00dev, 24,
			      rt2x00dev->calibration[conf_is_ht40(conf)]);

	rt2800_rfcsr_read(rt2x00dev, 7, &rfcsr);
	rt2x00_set_field8(&rfcsr, RFCSR7_RF_TUNING, 1);
	rt2800_rfcsr_write(rt2x00dev, 7, rfcsr);
}

static void rt2800_config_channel_rf3052(struct rt2x00_dev *rt2x00dev,
					 struct ieee80211_conf *conf,
					 struct rf_channel *rf,
					 struct channel_info *info)
{
	u8 rfcsr;
	u32 reg;

	if (rf->channel <= 14) {
		rt2800_bbp_write(rt2x00dev, 25, 0x15);
		rt2800_bbp_write(rt2x00dev, 26, 0x85);
	} else {
		rt2800_bbp_write(rt2x00dev, 25, 0x09);
		rt2800_bbp_write(rt2x00dev, 26, 0xff);
	}

	rt2800_rfcsr_write(rt2x00dev, 2, rf->rf1);
	rt2800_rfcsr_write(rt2x00dev, 3, rf->rf3);

	rt2800_rfcsr_read(rt2x00dev, 6, &rfcsr);
	rt2x00_set_field8(&rfcsr, RFCSR6_R1, rf->rf2);
	if (rf->channel <= 14)
		rt2x00_set_field8(&rfcsr, RFCSR6_TXDIV, 2);
	else
		rt2x00_set_field8(&rfcsr, RFCSR6_TXDIV, 1);
	rt2800_rfcsr_write(rt2x00dev, 6, rfcsr);

	rt2800_rfcsr_read(rt2x00dev, 5, &rfcsr);
	if (rf->channel <= 14)
		rt2x00_set_field8(&rfcsr, RFCSR5_R1, 1);
	else
		rt2x00_set_field8(&rfcsr, RFCSR5_R1, 2);
	rt2800_rfcsr_write(rt2x00dev, 5, rfcsr);

	rt2800_rfcsr_read(rt2x00dev, 12, &rfcsr);
	if (rf->channel <= 14) {
		rt2x00_set_field8(&rfcsr, RFCSR12_DR0, 3);
		rt2x00_set_field8(&rfcsr, RFCSR12_TX_POWER,
				(info->default_power1 & 0x3) |
				((info->default_power1 & 0xC) << 1));
	} else {
		rt2x00_set_field8(&rfcsr, RFCSR12_DR0, 7);
		rt2x00_set_field8(&rfcsr, RFCSR12_TX_POWER,
				(info->default_power1 & 0x3) |
				((info->default_power1 & 0xC) << 1));
	}
	rt2800_rfcsr_write(rt2x00dev, 12, rfcsr);

	rt2800_rfcsr_read(rt2x00dev, 13, &rfcsr);
	if (rf->channel <= 14) {
		rt2x00_set_field8(&rfcsr, RFCSR13_DR0, 3);
		rt2x00_set_field8(&rfcsr, RFCSR13_TX_POWER,
				(info->default_power2 & 0x3) |
				((info->default_power2 & 0xC) << 1));
	} else {
		rt2x00_set_field8(&rfcsr, RFCSR13_DR0, 7);
		rt2x00_set_field8(&rfcsr, RFCSR13_TX_POWER,
				(info->default_power2 & 0x3) |
				((info->default_power2 & 0xC) << 1));
	}
	rt2800_rfcsr_write(rt2x00dev, 13, rfcsr);

	rt2800_rfcsr_read(rt2x00dev, 1, &rfcsr);
	rt2x00_set_field8(&rfcsr, RFCSR1_RF_BLOCK_EN, 1);
	rt2x00_set_field8(&rfcsr, RFCSR1_RX0_PD, 0);
	rt2x00_set_field8(&rfcsr, RFCSR1_TX0_PD, 0);
	rt2x00_set_field8(&rfcsr, RFCSR1_RX1_PD, 0);
	rt2x00_set_field8(&rfcsr, RFCSR1_TX1_PD, 0);
	if (test_bit(CAPABILITY_BT_COEXIST, &rt2x00dev->cap_flags)) {
		if (rf->channel <= 14) {
			rt2x00_set_field8(&rfcsr, RFCSR1_RX0_PD, 1);
			rt2x00_set_field8(&rfcsr, RFCSR1_TX0_PD, 1);
		}
		rt2x00_set_field8(&rfcsr, RFCSR1_RX2_PD, 1);
		rt2x00_set_field8(&rfcsr, RFCSR1_TX2_PD, 1);
	} else {
		switch (rt2x00dev->default_ant.tx_chain_num) {
		case 1:
			rt2x00_set_field8(&rfcsr, RFCSR1_TX1_PD, 1);
		case 2:
			rt2x00_set_field8(&rfcsr, RFCSR1_TX2_PD, 1);
			break;
		}

		switch (rt2x00dev->default_ant.rx_chain_num) {
		case 1:
			rt2x00_set_field8(&rfcsr, RFCSR1_RX1_PD, 1);
		case 2:
			rt2x00_set_field8(&rfcsr, RFCSR1_RX2_PD, 1);
			break;
		}
	}
	rt2800_rfcsr_write(rt2x00dev, 1, rfcsr);

	rt2800_rfcsr_read(rt2x00dev, 23, &rfcsr);
	rt2x00_set_field8(&rfcsr, RFCSR23_FREQ_OFFSET, rt2x00dev->freq_offset);
	rt2800_rfcsr_write(rt2x00dev, 23, rfcsr);

	rt2800_rfcsr_write(rt2x00dev, 24,
			      rt2x00dev->calibration[conf_is_ht40(conf)]);
	rt2800_rfcsr_write(rt2x00dev, 31,
			      rt2x00dev->calibration[conf_is_ht40(conf)]);

	if (rf->channel <= 14) {
		rt2800_rfcsr_write(rt2x00dev, 7, 0xd8);
		rt2800_rfcsr_write(rt2x00dev, 9, 0xc3);
		rt2800_rfcsr_write(rt2x00dev, 10, 0xf1);
		rt2800_rfcsr_write(rt2x00dev, 11, 0xb9);
		rt2800_rfcsr_write(rt2x00dev, 15, 0x53);
		rt2800_rfcsr_write(rt2x00dev, 16, 0x4c);
		rt2800_rfcsr_write(rt2x00dev, 17, 0x23);
		rt2800_rfcsr_write(rt2x00dev, 19, 0x93);
		rt2800_rfcsr_write(rt2x00dev, 20, 0xb3);
		rt2800_rfcsr_write(rt2x00dev, 25, 0x15);
		rt2800_rfcsr_write(rt2x00dev, 26, 0x85);
		rt2800_rfcsr_write(rt2x00dev, 27, 0x00);
		rt2800_rfcsr_write(rt2x00dev, 29, 0x9b);
	} else {
		rt2800_rfcsr_write(rt2x00dev, 7, 0x14);
		rt2800_rfcsr_write(rt2x00dev, 9, 0xc0);
		rt2800_rfcsr_write(rt2x00dev, 10, 0xf1);
		rt2800_rfcsr_write(rt2x00dev, 11, 0x00);
		rt2800_rfcsr_write(rt2x00dev, 15, 0x43);
		rt2800_rfcsr_write(rt2x00dev, 16, 0x7a);
		rt2800_rfcsr_write(rt2x00dev, 17, 0x23);
		if (rf->channel <= 64) {
			rt2800_rfcsr_write(rt2x00dev, 19, 0xb7);
			rt2800_rfcsr_write(rt2x00dev, 20, 0xf6);
			rt2800_rfcsr_write(rt2x00dev, 25, 0x3d);
		} else if (rf->channel <= 128) {
			rt2800_rfcsr_write(rt2x00dev, 19, 0x74);
			rt2800_rfcsr_write(rt2x00dev, 20, 0xf4);
			rt2800_rfcsr_write(rt2x00dev, 25, 0x01);
		} else {
			rt2800_rfcsr_write(rt2x00dev, 19, 0x72);
			rt2800_rfcsr_write(rt2x00dev, 20, 0xf3);
			rt2800_rfcsr_write(rt2x00dev, 25, 0x01);
		}
		rt2800_rfcsr_write(rt2x00dev, 26, 0x87);
		rt2800_rfcsr_write(rt2x00dev, 27, 0x01);
		rt2800_rfcsr_write(rt2x00dev, 29, 0x9f);
	}

	rt2800_register_read(rt2x00dev, GPIO_CTRL_CFG, &reg);
	rt2x00_set_field32(&reg, GPIO_CTRL_CFG_GPIOD_BIT7, 0);
	if (rf->channel <= 14)
		rt2x00_set_field32(&reg, GPIO_CTRL_CFG_BIT7, 1);
	else
		rt2x00_set_field32(&reg, GPIO_CTRL_CFG_BIT7, 0);
	rt2800_register_write(rt2x00dev, GPIO_CTRL_CFG, reg);

	rt2800_rfcsr_read(rt2x00dev, 7, &rfcsr);
	rt2x00_set_field8(&rfcsr, RFCSR7_RF_TUNING, 1);
	rt2800_rfcsr_write(rt2x00dev, 7, rfcsr);
}

#define RT5390_POWER_BOUND     0x27
#define RT5390_FREQ_OFFSET_BOUND       0x5f

static void rt2800_config_channel_rf53xx(struct rt2x00_dev *rt2x00dev,
					 struct ieee80211_conf *conf,
					 struct rf_channel *rf,
					 struct channel_info *info)
{
	u8 rfcsr;

	rt2800_rfcsr_write(rt2x00dev, 8, rf->rf1);
	rt2800_rfcsr_write(rt2x00dev, 9, rf->rf3);
	rt2800_rfcsr_read(rt2x00dev, 11, &rfcsr);
	rt2x00_set_field8(&rfcsr, RFCSR11_R, rf->rf2);
	rt2800_rfcsr_write(rt2x00dev, 11, rfcsr);

	rt2800_rfcsr_read(rt2x00dev, 49, &rfcsr);
	if (info->default_power1 > RT5390_POWER_BOUND)
		rt2x00_set_field8(&rfcsr, RFCSR49_TX, RT5390_POWER_BOUND);
	else
		rt2x00_set_field8(&rfcsr, RFCSR49_TX, info->default_power1);
	rt2800_rfcsr_write(rt2x00dev, 49, rfcsr);

	rt2800_rfcsr_read(rt2x00dev, 1, &rfcsr);
	rt2x00_set_field8(&rfcsr, RFCSR1_RF_BLOCK_EN, 1);
	rt2x00_set_field8(&rfcsr, RFCSR1_PLL_PD, 1);
	rt2x00_set_field8(&rfcsr, RFCSR1_RX0_PD, 1);
	rt2x00_set_field8(&rfcsr, RFCSR1_TX0_PD, 1);
	rt2800_rfcsr_write(rt2x00dev, 1, rfcsr);

	rt2800_rfcsr_read(rt2x00dev, 17, &rfcsr);
	if (rt2x00dev->freq_offset > RT5390_FREQ_OFFSET_BOUND)
		rt2x00_set_field8(&rfcsr, RFCSR17_CODE,
				  RT5390_FREQ_OFFSET_BOUND);
	else
		rt2x00_set_field8(&rfcsr, RFCSR17_CODE, rt2x00dev->freq_offset);
	rt2800_rfcsr_write(rt2x00dev, 17, rfcsr);

	if (rf->channel <= 14) {
		int idx = rf->channel-1;

		if (test_bit(CAPABILITY_BT_COEXIST, &rt2x00dev->cap_flags)) {
			if (rt2x00_rt_rev_gte(rt2x00dev, RT5390, REV_RT5390F)) {
				/* r55/r59 value array of channel 1~14 */
				static const char r55_bt_rev[] = {0x83, 0x83,
					0x83, 0x73, 0x73, 0x63, 0x53, 0x53,
					0x53, 0x43, 0x43, 0x43, 0x43, 0x43};
				static const char r59_bt_rev[] = {0x0e, 0x0e,
					0x0e, 0x0e, 0x0e, 0x0b, 0x0a, 0x09,
					0x07, 0x07, 0x07, 0x07, 0x07, 0x07};

				rt2800_rfcsr_write(rt2x00dev, 55,
						   r55_bt_rev[idx]);
				rt2800_rfcsr_write(rt2x00dev, 59,
						   r59_bt_rev[idx]);
			} else {
				static const char r59_bt[] = {0x8b, 0x8b, 0x8b,
					0x8b, 0x8b, 0x8b, 0x8b, 0x8a, 0x89,
					0x88, 0x88, 0x86, 0x85, 0x84};

				rt2800_rfcsr_write(rt2x00dev, 59, r59_bt[idx]);
			}
		} else {
			if (rt2x00_rt_rev_gte(rt2x00dev, RT5390, REV_RT5390F)) {
				static const char r55_nonbt_rev[] = {0x23, 0x23,
					0x23, 0x23, 0x13, 0x13, 0x03, 0x03,
					0x03, 0x03, 0x03, 0x03, 0x03, 0x03};
				static const char r59_nonbt_rev[] = {0x07, 0x07,
					0x07, 0x07, 0x07, 0x07, 0x07, 0x07,
					0x07, 0x07, 0x06, 0x05, 0x04, 0x04};

				rt2800_rfcsr_write(rt2x00dev, 55,
						   r55_nonbt_rev[idx]);
				rt2800_rfcsr_write(rt2x00dev, 59,
						   r59_nonbt_rev[idx]);
			} else if (rt2x00_rt(rt2x00dev, RT5390)) {
				static const char r59_non_bt[] = {0x8f, 0x8f,
					0x8f, 0x8f, 0x8f, 0x8f, 0x8f, 0x8d,
					0x8a, 0x88, 0x88, 0x87, 0x87, 0x86};

				rt2800_rfcsr_write(rt2x00dev, 59,
						   r59_non_bt[idx]);
			}
		}
	}

	rt2800_rfcsr_read(rt2x00dev, 30, &rfcsr);
	rt2x00_set_field8(&rfcsr, RFCSR30_TX_H20M, 0);
	rt2x00_set_field8(&rfcsr, RFCSR30_RX_H20M, 0);
	rt2800_rfcsr_write(rt2x00dev, 30, rfcsr);

	rt2800_rfcsr_read(rt2x00dev, 3, &rfcsr);
	rt2x00_set_field8(&rfcsr, RFCSR30_RF_CALIBRATION, 1);
	rt2800_rfcsr_write(rt2x00dev, 3, rfcsr);
}

static void rt2800_config_channel(struct rt2x00_dev *rt2x00dev,
				  struct ieee80211_conf *conf,
				  struct rf_channel *rf,
				  struct channel_info *info)
{
	u32 reg;
	unsigned int tx_pin;
	u8 bbp;

	if (rf->channel <= 14) {
		info->default_power1 = TXPOWER_G_TO_DEV(info->default_power1);
		info->default_power2 = TXPOWER_G_TO_DEV(info->default_power2);
	} else {
		info->default_power1 = TXPOWER_A_TO_DEV(info->default_power1);
		info->default_power2 = TXPOWER_A_TO_DEV(info->default_power2);
	}

	switch (rt2x00dev->chip.rf) {
	case RF2020:
	case RF3020:
	case RF3021:
	case RF3022:
	case RF3320:
		rt2800_config_channel_rf3xxx(rt2x00dev, conf, rf, info);
		break;
	case RF3052:
		rt2800_config_channel_rf3052(rt2x00dev, conf, rf, info);
		break;
	case RF5370:
	case RF5390:
		rt2800_config_channel_rf53xx(rt2x00dev, conf, rf, info);
		break;
	default:
		rt2800_config_channel_rf2xxx(rt2x00dev, conf, rf, info);
	}

	/*
	 * Change BBP settings
	 */
	rt2800_bbp_write(rt2x00dev, 62, 0x37 - rt2x00dev->lna_gain);
	rt2800_bbp_write(rt2x00dev, 63, 0x37 - rt2x00dev->lna_gain);
	rt2800_bbp_write(rt2x00dev, 64, 0x37 - rt2x00dev->lna_gain);
	rt2800_bbp_write(rt2x00dev, 86, 0);

	if (rf->channel <= 14) {
		if (!rt2x00_rt(rt2x00dev, RT5390)) {
			if (test_bit(CAPABILITY_EXTERNAL_LNA_BG,
				     &rt2x00dev->cap_flags)) {
				rt2800_bbp_write(rt2x00dev, 82, 0x62);
				rt2800_bbp_write(rt2x00dev, 75, 0x46);
			} else {
				rt2800_bbp_write(rt2x00dev, 82, 0x84);
				rt2800_bbp_write(rt2x00dev, 75, 0x50);
			}
		}
	} else {
		if (rt2x00_rt(rt2x00dev, RT3572))
			rt2800_bbp_write(rt2x00dev, 82, 0x94);
		else
			rt2800_bbp_write(rt2x00dev, 82, 0xf2);

		if (test_bit(CAPABILITY_EXTERNAL_LNA_A, &rt2x00dev->cap_flags))
			rt2800_bbp_write(rt2x00dev, 75, 0x46);
		else
			rt2800_bbp_write(rt2x00dev, 75, 0x50);
	}

	rt2800_register_read(rt2x00dev, TX_BAND_CFG, &reg);
	rt2x00_set_field32(&reg, TX_BAND_CFG_HT40_MINUS, conf_is_ht40_minus(conf));
	rt2x00_set_field32(&reg, TX_BAND_CFG_A, rf->channel > 14);
	rt2x00_set_field32(&reg, TX_BAND_CFG_BG, rf->channel <= 14);
	rt2800_register_write(rt2x00dev, TX_BAND_CFG, reg);

	if (rt2x00_rt(rt2x00dev, RT3572))
		rt2800_rfcsr_write(rt2x00dev, 8, 0);

	tx_pin = 0;

	/* Turn on unused PA or LNA when not using 1T or 1R */
	if (rt2x00dev->default_ant.tx_chain_num == 2) {
		rt2x00_set_field32(&tx_pin, TX_PIN_CFG_PA_PE_A1_EN,
				   rf->channel > 14);
		rt2x00_set_field32(&tx_pin, TX_PIN_CFG_PA_PE_G1_EN,
				   rf->channel <= 14);
	}

	/* Turn on unused PA or LNA when not using 1T or 1R */
	if (rt2x00dev->default_ant.rx_chain_num == 2) {
		rt2x00_set_field32(&tx_pin, TX_PIN_CFG_LNA_PE_A1_EN, 1);
		rt2x00_set_field32(&tx_pin, TX_PIN_CFG_LNA_PE_G1_EN, 1);
	}

	rt2x00_set_field32(&tx_pin, TX_PIN_CFG_LNA_PE_A0_EN, 1);
	rt2x00_set_field32(&tx_pin, TX_PIN_CFG_LNA_PE_G0_EN, 1);
	rt2x00_set_field32(&tx_pin, TX_PIN_CFG_RFTR_EN, 1);
	rt2x00_set_field32(&tx_pin, TX_PIN_CFG_TRSW_EN, 1);
	if (test_bit(CAPABILITY_BT_COEXIST, &rt2x00dev->cap_flags))
		rt2x00_set_field32(&tx_pin, TX_PIN_CFG_PA_PE_G0_EN, 1);
	else
		rt2x00_set_field32(&tx_pin, TX_PIN_CFG_PA_PE_G0_EN,
				   rf->channel <= 14);
	rt2x00_set_field32(&tx_pin, TX_PIN_CFG_PA_PE_A0_EN, rf->channel > 14);

	rt2800_register_write(rt2x00dev, TX_PIN_CFG, tx_pin);

	if (rt2x00_rt(rt2x00dev, RT3572))
		rt2800_rfcsr_write(rt2x00dev, 8, 0x80);

	rt2800_bbp_read(rt2x00dev, 4, &bbp);
	rt2x00_set_field8(&bbp, BBP4_BANDWIDTH, 2 * conf_is_ht40(conf));
	rt2800_bbp_write(rt2x00dev, 4, bbp);

	rt2800_bbp_read(rt2x00dev, 3, &bbp);
	rt2x00_set_field8(&bbp, BBP3_HT40_MINUS, conf_is_ht40_minus(conf));
	rt2800_bbp_write(rt2x00dev, 3, bbp);

	if (rt2x00_rt_rev(rt2x00dev, RT2860, REV_RT2860C)) {
		if (conf_is_ht40(conf)) {
			rt2800_bbp_write(rt2x00dev, 69, 0x1a);
			rt2800_bbp_write(rt2x00dev, 70, 0x0a);
			rt2800_bbp_write(rt2x00dev, 73, 0x16);
		} else {
			rt2800_bbp_write(rt2x00dev, 69, 0x16);
			rt2800_bbp_write(rt2x00dev, 70, 0x08);
			rt2800_bbp_write(rt2x00dev, 73, 0x11);
		}
	}

	msleep(1);

	/*
	 * Clear channel statistic counters
	 */
	rt2800_register_read(rt2x00dev, CH_IDLE_STA, &reg);
	rt2800_register_read(rt2x00dev, CH_BUSY_STA, &reg);
	rt2800_register_read(rt2x00dev, CH_BUSY_STA_SEC, &reg);
}

static int rt2800_get_gain_calibration_delta(struct rt2x00_dev *rt2x00dev)
{
	u8 tssi_bounds[9];
	u8 current_tssi;
	u16 eeprom;
	u8 step;
	int i;

	/*
	 * Read TSSI boundaries for temperature compensation from
	 * the EEPROM.
	 *
	 * Array idx               0    1    2    3    4    5    6    7    8
	 * Matching Delta value   -4   -3   -2   -1    0   +1   +2   +3   +4
	 * Example TSSI bounds  0xF0 0xD0 0xB5 0xA0 0x88 0x45 0x25 0x15 0x00
	 */
	if (rt2x00dev->curr_band == IEEE80211_BAND_2GHZ) {
		rt2x00_eeprom_read(rt2x00dev, EEPROM_TSSI_BOUND_BG1, &eeprom);
		tssi_bounds[0] = rt2x00_get_field16(eeprom,
					EEPROM_TSSI_BOUND_BG1_MINUS4);
		tssi_bounds[1] = rt2x00_get_field16(eeprom,
					EEPROM_TSSI_BOUND_BG1_MINUS3);

		rt2x00_eeprom_read(rt2x00dev, EEPROM_TSSI_BOUND_BG2, &eeprom);
		tssi_bounds[2] = rt2x00_get_field16(eeprom,
					EEPROM_TSSI_BOUND_BG2_MINUS2);
		tssi_bounds[3] = rt2x00_get_field16(eeprom,
					EEPROM_TSSI_BOUND_BG2_MINUS1);

		rt2x00_eeprom_read(rt2x00dev, EEPROM_TSSI_BOUND_BG3, &eeprom);
		tssi_bounds[4] = rt2x00_get_field16(eeprom,
					EEPROM_TSSI_BOUND_BG3_REF);
		tssi_bounds[5] = rt2x00_get_field16(eeprom,
					EEPROM_TSSI_BOUND_BG3_PLUS1);

		rt2x00_eeprom_read(rt2x00dev, EEPROM_TSSI_BOUND_BG4, &eeprom);
		tssi_bounds[6] = rt2x00_get_field16(eeprom,
					EEPROM_TSSI_BOUND_BG4_PLUS2);
		tssi_bounds[7] = rt2x00_get_field16(eeprom,
					EEPROM_TSSI_BOUND_BG4_PLUS3);

		rt2x00_eeprom_read(rt2x00dev, EEPROM_TSSI_BOUND_BG5, &eeprom);
		tssi_bounds[8] = rt2x00_get_field16(eeprom,
					EEPROM_TSSI_BOUND_BG5_PLUS4);

		step = rt2x00_get_field16(eeprom,
					  EEPROM_TSSI_BOUND_BG5_AGC_STEP);
	} else {
		rt2x00_eeprom_read(rt2x00dev, EEPROM_TSSI_BOUND_A1, &eeprom);
		tssi_bounds[0] = rt2x00_get_field16(eeprom,
					EEPROM_TSSI_BOUND_A1_MINUS4);
		tssi_bounds[1] = rt2x00_get_field16(eeprom,
					EEPROM_TSSI_BOUND_A1_MINUS3);

		rt2x00_eeprom_read(rt2x00dev, EEPROM_TSSI_BOUND_A2, &eeprom);
		tssi_bounds[2] = rt2x00_get_field16(eeprom,
					EEPROM_TSSI_BOUND_A2_MINUS2);
		tssi_bounds[3] = rt2x00_get_field16(eeprom,
					EEPROM_TSSI_BOUND_A2_MINUS1);

		rt2x00_eeprom_read(rt2x00dev, EEPROM_TSSI_BOUND_A3, &eeprom);
		tssi_bounds[4] = rt2x00_get_field16(eeprom,
					EEPROM_TSSI_BOUND_A3_REF);
		tssi_bounds[5] = rt2x00_get_field16(eeprom,
					EEPROM_TSSI_BOUND_A3_PLUS1);

		rt2x00_eeprom_read(rt2x00dev, EEPROM_TSSI_BOUND_A4, &eeprom);
		tssi_bounds[6] = rt2x00_get_field16(eeprom,
					EEPROM_TSSI_BOUND_A4_PLUS2);
		tssi_bounds[7] = rt2x00_get_field16(eeprom,
					EEPROM_TSSI_BOUND_A4_PLUS3);

		rt2x00_eeprom_read(rt2x00dev, EEPROM_TSSI_BOUND_A5, &eeprom);
		tssi_bounds[8] = rt2x00_get_field16(eeprom,
					EEPROM_TSSI_BOUND_A5_PLUS4);

		step = rt2x00_get_field16(eeprom,
					  EEPROM_TSSI_BOUND_A5_AGC_STEP);
	}

	/*
	 * Check if temperature compensation is supported.
	 */
	if (tssi_bounds[4] == 0xff)
		return 0;

	/*
	 * Read current TSSI (BBP 49).
	 */
	rt2800_bbp_read(rt2x00dev, 49, &current_tssi);

	/*
	 * Compare TSSI value (BBP49) with the compensation boundaries
	 * from the EEPROM and increase or decrease tx power.
	 */
	for (i = 0; i <= 3; i++) {
		if (current_tssi > tssi_bounds[i])
			break;
	}

	if (i == 4) {
		for (i = 8; i >= 5; i--) {
			if (current_tssi < tssi_bounds[i])
				break;
		}
	}

	return (i - 4) * step;
}

static int rt2800_get_txpower_bw_comp(struct rt2x00_dev *rt2x00dev,
				      enum ieee80211_band band)
{
	u16 eeprom;
	u8 comp_en;
	u8 comp_type;
	int comp_value = 0;

	rt2x00_eeprom_read(rt2x00dev, EEPROM_TXPOWER_DELTA, &eeprom);

	/*
	 * HT40 compensation not required.
	 */
	if (eeprom == 0xffff ||
	    !test_bit(CONFIG_CHANNEL_HT40, &rt2x00dev->flags))
		return 0;

	if (band == IEEE80211_BAND_2GHZ) {
		comp_en = rt2x00_get_field16(eeprom,
				 EEPROM_TXPOWER_DELTA_ENABLE_2G);
		if (comp_en) {
			comp_type = rt2x00_get_field16(eeprom,
					   EEPROM_TXPOWER_DELTA_TYPE_2G);
			comp_value = rt2x00_get_field16(eeprom,
					    EEPROM_TXPOWER_DELTA_VALUE_2G);
			if (!comp_type)
				comp_value = -comp_value;
		}
	} else {
		comp_en = rt2x00_get_field16(eeprom,
				 EEPROM_TXPOWER_DELTA_ENABLE_5G);
		if (comp_en) {
			comp_type = rt2x00_get_field16(eeprom,
					   EEPROM_TXPOWER_DELTA_TYPE_5G);
			comp_value = rt2x00_get_field16(eeprom,
					    EEPROM_TXPOWER_DELTA_VALUE_5G);
			if (!comp_type)
				comp_value = -comp_value;
		}
	}

	return comp_value;
}

static u8 rt2800_compensate_txpower(struct rt2x00_dev *rt2x00dev, int is_rate_b,
				   enum ieee80211_band band, int power_level,
				   u8 txpower, int delta)
{
	u32 reg;
	u16 eeprom;
	u8 criterion;
	u8 eirp_txpower;
	u8 eirp_txpower_criterion;
	u8 reg_limit;

	if (!((band == IEEE80211_BAND_5GHZ) && is_rate_b))
		return txpower;

	if (test_bit(CAPABILITY_POWER_LIMIT, &rt2x00dev->cap_flags)) {
		/*
		 * Check if eirp txpower exceed txpower_limit.
		 * We use OFDM 6M as criterion and its eirp txpower
		 * is stored at EEPROM_EIRP_MAX_TX_POWER.
		 * .11b data rate need add additional 4dbm
		 * when calculating eirp txpower.
		 */
		rt2800_register_read(rt2x00dev, TX_PWR_CFG_0, &reg);
		criterion = rt2x00_get_field32(reg, TX_PWR_CFG_0_6MBS);

		rt2x00_eeprom_read(rt2x00dev,
				   EEPROM_EIRP_MAX_TX_POWER, &eeprom);

		if (band == IEEE80211_BAND_2GHZ)
			eirp_txpower_criterion = rt2x00_get_field16(eeprom,
						 EEPROM_EIRP_MAX_TX_POWER_2GHZ);
		else
			eirp_txpower_criterion = rt2x00_get_field16(eeprom,
						 EEPROM_EIRP_MAX_TX_POWER_5GHZ);

		eirp_txpower = eirp_txpower_criterion + (txpower - criterion) +
			       (is_rate_b ? 4 : 0) + delta;

		reg_limit = (eirp_txpower > power_level) ?
					(eirp_txpower - power_level) : 0;
	} else
		reg_limit = 0;

	return txpower + delta - reg_limit;
}

static void rt2800_config_txpower(struct rt2x00_dev *rt2x00dev,
				  enum ieee80211_band band,
				  int power_level)
{
	u8 txpower;
	u16 eeprom;
	int i, is_rate_b;
	u32 reg;
	u8 r1;
	u32 offset;
	int delta;

	/*
	 * Calculate HT40 compensation delta
	 */
	delta = rt2800_get_txpower_bw_comp(rt2x00dev, band);

	/*
	 * calculate temperature compensation delta
	 */
	delta += rt2800_get_gain_calibration_delta(rt2x00dev);

	/*
	 * set to normal bbp tx power control mode: +/- 0dBm
	 */
	rt2800_bbp_read(rt2x00dev, 1, &r1);
	rt2x00_set_field8(&r1, BBP1_TX_POWER_CTRL, 0);
	rt2800_bbp_write(rt2x00dev, 1, r1);
	offset = TX_PWR_CFG_0;

	for (i = 0; i < EEPROM_TXPOWER_BYRATE_SIZE; i += 2) {
		/* just to be safe */
		if (offset > TX_PWR_CFG_4)
			break;

		rt2800_register_read(rt2x00dev, offset, &reg);

		/* read the next four txpower values */
		rt2x00_eeprom_read(rt2x00dev, EEPROM_TXPOWER_BYRATE + i,
				   &eeprom);

		is_rate_b = i ? 0 : 1;
		/*
		 * TX_PWR_CFG_0: 1MBS, TX_PWR_CFG_1: 24MBS,
		 * TX_PWR_CFG_2: MCS4, TX_PWR_CFG_3: MCS12,
		 * TX_PWR_CFG_4: unknown
		 */
		txpower = rt2x00_get_field16(eeprom,
					     EEPROM_TXPOWER_BYRATE_RATE0);
		txpower = rt2800_compensate_txpower(rt2x00dev, is_rate_b, band,
					     power_level, txpower, delta);
		rt2x00_set_field32(&reg, TX_PWR_CFG_RATE0, txpower);

		/*
		 * TX_PWR_CFG_0: 2MBS, TX_PWR_CFG_1: 36MBS,
		 * TX_PWR_CFG_2: MCS5, TX_PWR_CFG_3: MCS13,
		 * TX_PWR_CFG_4: unknown
		 */
		txpower = rt2x00_get_field16(eeprom,
					     EEPROM_TXPOWER_BYRATE_RATE1);
		txpower = rt2800_compensate_txpower(rt2x00dev, is_rate_b, band,
					     power_level, txpower, delta);
		rt2x00_set_field32(&reg, TX_PWR_CFG_RATE1, txpower);

		/*
		 * TX_PWR_CFG_0: 5.5MBS, TX_PWR_CFG_1: 48MBS,
		 * TX_PWR_CFG_2: MCS6,  TX_PWR_CFG_3: MCS14,
		 * TX_PWR_CFG_4: unknown
		 */
		txpower = rt2x00_get_field16(eeprom,
					     EEPROM_TXPOWER_BYRATE_RATE2);
		txpower = rt2800_compensate_txpower(rt2x00dev, is_rate_b, band,
					     power_level, txpower, delta);
		rt2x00_set_field32(&reg, TX_PWR_CFG_RATE2, txpower);

		/*
		 * TX_PWR_CFG_0: 11MBS, TX_PWR_CFG_1: 54MBS,
		 * TX_PWR_CFG_2: MCS7,  TX_PWR_CFG_3: MCS15,
		 * TX_PWR_CFG_4: unknown
		 */
		txpower = rt2x00_get_field16(eeprom,
					     EEPROM_TXPOWER_BYRATE_RATE3);
		txpower = rt2800_compensate_txpower(rt2x00dev, is_rate_b, band,
					     power_level, txpower, delta);
		rt2x00_set_field32(&reg, TX_PWR_CFG_RATE3, txpower);

		/* read the next four txpower values */
		rt2x00_eeprom_read(rt2x00dev, EEPROM_TXPOWER_BYRATE + i + 1,
				   &eeprom);

		is_rate_b = 0;
		/*
		 * TX_PWR_CFG_0: 6MBS, TX_PWR_CFG_1: MCS0,
		 * TX_PWR_CFG_2: MCS8, TX_PWR_CFG_3: unknown,
		 * TX_PWR_CFG_4: unknown
		 */
		txpower = rt2x00_get_field16(eeprom,
					     EEPROM_TXPOWER_BYRATE_RATE0);
		txpower = rt2800_compensate_txpower(rt2x00dev, is_rate_b, band,
					     power_level, txpower, delta);
		rt2x00_set_field32(&reg, TX_PWR_CFG_RATE4, txpower);

		/*
		 * TX_PWR_CFG_0: 9MBS, TX_PWR_CFG_1: MCS1,
		 * TX_PWR_CFG_2: MCS9, TX_PWR_CFG_3: unknown,
		 * TX_PWR_CFG_4: unknown
		 */
		txpower = rt2x00_get_field16(eeprom,
					     EEPROM_TXPOWER_BYRATE_RATE1);
		txpower = rt2800_compensate_txpower(rt2x00dev, is_rate_b, band,
					     power_level, txpower, delta);
		rt2x00_set_field32(&reg, TX_PWR_CFG_RATE5, txpower);

		/*
		 * TX_PWR_CFG_0: 12MBS, TX_PWR_CFG_1: MCS2,
		 * TX_PWR_CFG_2: MCS10, TX_PWR_CFG_3: unknown,
		 * TX_PWR_CFG_4: unknown
		 */
		txpower = rt2x00_get_field16(eeprom,
					     EEPROM_TXPOWER_BYRATE_RATE2);
		txpower = rt2800_compensate_txpower(rt2x00dev, is_rate_b, band,
					     power_level, txpower, delta);
		rt2x00_set_field32(&reg, TX_PWR_CFG_RATE6, txpower);

		/*
		 * TX_PWR_CFG_0: 18MBS, TX_PWR_CFG_1: MCS3,
		 * TX_PWR_CFG_2: MCS11, TX_PWR_CFG_3: unknown,
		 * TX_PWR_CFG_4: unknown
		 */
		txpower = rt2x00_get_field16(eeprom,
					     EEPROM_TXPOWER_BYRATE_RATE3);
		txpower = rt2800_compensate_txpower(rt2x00dev, is_rate_b, band,
					     power_level, txpower, delta);
		rt2x00_set_field32(&reg, TX_PWR_CFG_RATE7, txpower);

		rt2800_register_write(rt2x00dev, offset, reg);

		/* next TX_PWR_CFG register */
		offset += 4;
	}
}

void rt2800_gain_calibration(struct rt2x00_dev *rt2x00dev)
{
	rt2800_config_txpower(rt2x00dev, rt2x00dev->curr_band,
			      rt2x00dev->tx_power);
}
EXPORT_SYMBOL_GPL(rt2800_gain_calibration);

static void rt2800_config_retry_limit(struct rt2x00_dev *rt2x00dev,
				      struct rt2x00lib_conf *libconf)
{
	u32 reg;

	rt2800_register_read(rt2x00dev, TX_RTY_CFG, &reg);
	rt2x00_set_field32(&reg, TX_RTY_CFG_SHORT_RTY_LIMIT,
			   libconf->conf->short_frame_max_tx_count);
	rt2x00_set_field32(&reg, TX_RTY_CFG_LONG_RTY_LIMIT,
			   libconf->conf->long_frame_max_tx_count);
	rt2800_register_write(rt2x00dev, TX_RTY_CFG, reg);
}

static void rt2800_config_ps(struct rt2x00_dev *rt2x00dev,
			     struct rt2x00lib_conf *libconf)
{
	enum dev_state state =
	    (libconf->conf->flags & IEEE80211_CONF_PS) ?
		STATE_SLEEP : STATE_AWAKE;
	u32 reg;

	if (state == STATE_SLEEP) {
		rt2800_register_write(rt2x00dev, AUTOWAKEUP_CFG, 0);

		rt2800_register_read(rt2x00dev, AUTOWAKEUP_CFG, &reg);
		rt2x00_set_field32(&reg, AUTOWAKEUP_CFG_AUTO_LEAD_TIME, 5);
		rt2x00_set_field32(&reg, AUTOWAKEUP_CFG_TBCN_BEFORE_WAKE,
				   libconf->conf->listen_interval - 1);
		rt2x00_set_field32(&reg, AUTOWAKEUP_CFG_AUTOWAKE, 1);
		rt2800_register_write(rt2x00dev, AUTOWAKEUP_CFG, reg);

		rt2x00dev->ops->lib->set_device_state(rt2x00dev, state);
	} else {
		rt2800_register_read(rt2x00dev, AUTOWAKEUP_CFG, &reg);
		rt2x00_set_field32(&reg, AUTOWAKEUP_CFG_AUTO_LEAD_TIME, 0);
		rt2x00_set_field32(&reg, AUTOWAKEUP_CFG_TBCN_BEFORE_WAKE, 0);
		rt2x00_set_field32(&reg, AUTOWAKEUP_CFG_AUTOWAKE, 0);
		rt2800_register_write(rt2x00dev, AUTOWAKEUP_CFG, reg);

		rt2x00dev->ops->lib->set_device_state(rt2x00dev, state);
	}
}

void rt2800_config(struct rt2x00_dev *rt2x00dev,
		   struct rt2x00lib_conf *libconf,
		   const unsigned int flags)
{
	/* Always recalculate LNA gain before changing configuration */
	rt2800_config_lna_gain(rt2x00dev, libconf);

	if (flags & IEEE80211_CONF_CHANGE_CHANNEL) {
		rt2800_config_channel(rt2x00dev, libconf->conf,
				      &libconf->rf, &libconf->channel);
		rt2800_config_txpower(rt2x00dev, libconf->conf->channel->band,
				      libconf->conf->power_level);
	}
	if (flags & IEEE80211_CONF_CHANGE_POWER)
		rt2800_config_txpower(rt2x00dev, libconf->conf->channel->band,
				      libconf->conf->power_level);
	if (flags & IEEE80211_CONF_CHANGE_RETRY_LIMITS)
		rt2800_config_retry_limit(rt2x00dev, libconf);
	if (flags & IEEE80211_CONF_CHANGE_PS)
		rt2800_config_ps(rt2x00dev, libconf);
}
EXPORT_SYMBOL_GPL(rt2800_config);

/*
 * Link tuning
 */
void rt2800_link_stats(struct rt2x00_dev *rt2x00dev, struct link_qual *qual)
{
	u32 reg;

	/*
	 * Update FCS error count from register.
	 */
	rt2800_register_read(rt2x00dev, RX_STA_CNT0, &reg);
	qual->rx_failed = rt2x00_get_field32(reg, RX_STA_CNT0_CRC_ERR);
}
EXPORT_SYMBOL_GPL(rt2800_link_stats);

static u8 rt2800_get_default_vgc(struct rt2x00_dev *rt2x00dev)
{
	if (rt2x00dev->curr_band == IEEE80211_BAND_2GHZ) {
		if (rt2x00_rt(rt2x00dev, RT3070) ||
		    rt2x00_rt(rt2x00dev, RT3071) ||
		    rt2x00_rt(rt2x00dev, RT3090) ||
		    rt2x00_rt(rt2x00dev, RT3390) ||
		    rt2x00_rt(rt2x00dev, RT5390))
			return 0x1c + (2 * rt2x00dev->lna_gain);
		else
			return 0x2e + rt2x00dev->lna_gain;
	}

	if (!test_bit(CONFIG_CHANNEL_HT40, &rt2x00dev->flags))
		return 0x32 + (rt2x00dev->lna_gain * 5) / 3;
	else
		return 0x3a + (rt2x00dev->lna_gain * 5) / 3;
}

static inline void rt2800_set_vgc(struct rt2x00_dev *rt2x00dev,
				  struct link_qual *qual, u8 vgc_level)
{
	if (qual->vgc_level != vgc_level) {
		rt2800_bbp_write(rt2x00dev, 66, vgc_level);
		qual->vgc_level = vgc_level;
		qual->vgc_level_reg = vgc_level;
	}
}

void rt2800_reset_tuner(struct rt2x00_dev *rt2x00dev, struct link_qual *qual)
{
	rt2800_set_vgc(rt2x00dev, qual, rt2800_get_default_vgc(rt2x00dev));
}
EXPORT_SYMBOL_GPL(rt2800_reset_tuner);

void rt2800_link_tuner(struct rt2x00_dev *rt2x00dev, struct link_qual *qual,
		       const u32 count)
{
	if (rt2x00_rt_rev(rt2x00dev, RT2860, REV_RT2860C))
		return;

	/*
	 * When RSSI is better then -80 increase VGC level with 0x10
	 */
	rt2800_set_vgc(rt2x00dev, qual,
		       rt2800_get_default_vgc(rt2x00dev) +
		       ((qual->rssi > -80) * 0x10));
}
EXPORT_SYMBOL_GPL(rt2800_link_tuner);

/*
 * Initialization functions.
 */
static int rt2800_init_registers(struct rt2x00_dev *rt2x00dev)
{
	u32 reg;
	u16 eeprom;
	unsigned int i;
	int ret;

	rt2800_register_read(rt2x00dev, WPDMA_GLO_CFG, &reg);
	rt2x00_set_field32(&reg, WPDMA_GLO_CFG_ENABLE_TX_DMA, 0);
	rt2x00_set_field32(&reg, WPDMA_GLO_CFG_TX_DMA_BUSY, 0);
	rt2x00_set_field32(&reg, WPDMA_GLO_CFG_ENABLE_RX_DMA, 0);
	rt2x00_set_field32(&reg, WPDMA_GLO_CFG_RX_DMA_BUSY, 0);
	rt2x00_set_field32(&reg, WPDMA_GLO_CFG_TX_WRITEBACK_DONE, 1);
	rt2800_register_write(rt2x00dev, WPDMA_GLO_CFG, reg);

	ret = rt2800_drv_init_registers(rt2x00dev);
	if (ret)
		return ret;

	rt2800_register_read(rt2x00dev, BCN_OFFSET0, &reg);
	rt2x00_set_field32(&reg, BCN_OFFSET0_BCN0, 0xe0); /* 0x3800 */
	rt2x00_set_field32(&reg, BCN_OFFSET0_BCN1, 0xe8); /* 0x3a00 */
	rt2x00_set_field32(&reg, BCN_OFFSET0_BCN2, 0xf0); /* 0x3c00 */
	rt2x00_set_field32(&reg, BCN_OFFSET0_BCN3, 0xf8); /* 0x3e00 */
	rt2800_register_write(rt2x00dev, BCN_OFFSET0, reg);

	rt2800_register_read(rt2x00dev, BCN_OFFSET1, &reg);
	rt2x00_set_field32(&reg, BCN_OFFSET1_BCN4, 0xc8); /* 0x3200 */
	rt2x00_set_field32(&reg, BCN_OFFSET1_BCN5, 0xd0); /* 0x3400 */
	rt2x00_set_field32(&reg, BCN_OFFSET1_BCN6, 0x77); /* 0x1dc0 */
	rt2x00_set_field32(&reg, BCN_OFFSET1_BCN7, 0x6f); /* 0x1bc0 */
	rt2800_register_write(rt2x00dev, BCN_OFFSET1, reg);

	rt2800_register_write(rt2x00dev, LEGACY_BASIC_RATE, 0x0000013f);
	rt2800_register_write(rt2x00dev, HT_BASIC_RATE, 0x00008003);

	rt2800_register_write(rt2x00dev, MAC_SYS_CTRL, 0x00000000);

	rt2800_register_read(rt2x00dev, BCN_TIME_CFG, &reg);
	rt2x00_set_field32(&reg, BCN_TIME_CFG_BEACON_INTERVAL, 1600);
	rt2x00_set_field32(&reg, BCN_TIME_CFG_TSF_TICKING, 0);
	rt2x00_set_field32(&reg, BCN_TIME_CFG_TSF_SYNC, 0);
	rt2x00_set_field32(&reg, BCN_TIME_CFG_TBTT_ENABLE, 0);
	rt2x00_set_field32(&reg, BCN_TIME_CFG_BEACON_GEN, 0);
	rt2x00_set_field32(&reg, BCN_TIME_CFG_TX_TIME_COMPENSATE, 0);
	rt2800_register_write(rt2x00dev, BCN_TIME_CFG, reg);

	rt2800_config_filter(rt2x00dev, FIF_ALLMULTI);

	rt2800_register_read(rt2x00dev, BKOFF_SLOT_CFG, &reg);
	rt2x00_set_field32(&reg, BKOFF_SLOT_CFG_SLOT_TIME, 9);
	rt2x00_set_field32(&reg, BKOFF_SLOT_CFG_CC_DELAY_TIME, 2);
	rt2800_register_write(rt2x00dev, BKOFF_SLOT_CFG, reg);

	if (rt2x00_rt(rt2x00dev, RT3071) ||
	    rt2x00_rt(rt2x00dev, RT3090) ||
	    rt2x00_rt(rt2x00dev, RT3390)) {
		rt2800_register_write(rt2x00dev, TX_SW_CFG0, 0x00000400);
		rt2800_register_write(rt2x00dev, TX_SW_CFG1, 0x00000000);
		if (rt2x00_rt_rev_lt(rt2x00dev, RT3071, REV_RT3071E) ||
		    rt2x00_rt_rev_lt(rt2x00dev, RT3090, REV_RT3090E) ||
		    rt2x00_rt_rev_lt(rt2x00dev, RT3390, REV_RT3390E)) {
			rt2x00_eeprom_read(rt2x00dev, EEPROM_NIC_CONF1, &eeprom);
			if (rt2x00_get_field16(eeprom, EEPROM_NIC_CONF1_DAC_TEST))
				rt2800_register_write(rt2x00dev, TX_SW_CFG2,
						      0x0000002c);
			else
				rt2800_register_write(rt2x00dev, TX_SW_CFG2,
						      0x0000000f);
		} else {
			rt2800_register_write(rt2x00dev, TX_SW_CFG2, 0x00000000);
		}
	} else if (rt2x00_rt(rt2x00dev, RT3070)) {
		rt2800_register_write(rt2x00dev, TX_SW_CFG0, 0x00000400);

		if (rt2x00_rt_rev_lt(rt2x00dev, RT3070, REV_RT3070F)) {
			rt2800_register_write(rt2x00dev, TX_SW_CFG1, 0x00000000);
			rt2800_register_write(rt2x00dev, TX_SW_CFG2, 0x0000002c);
		} else {
			rt2800_register_write(rt2x00dev, TX_SW_CFG1, 0x00080606);
			rt2800_register_write(rt2x00dev, TX_SW_CFG2, 0x00000000);
		}
	} else if (rt2800_is_305x_soc(rt2x00dev)) {
		rt2800_register_write(rt2x00dev, TX_SW_CFG0, 0x00000400);
		rt2800_register_write(rt2x00dev, TX_SW_CFG1, 0x00000000);
		rt2800_register_write(rt2x00dev, TX_SW_CFG2, 0x00000030);
	} else if (rt2x00_rt(rt2x00dev, RT3572)) {
		rt2800_register_write(rt2x00dev, TX_SW_CFG0, 0x00000400);
		rt2800_register_write(rt2x00dev, TX_SW_CFG1, 0x00080606);
	} else if (rt2x00_rt(rt2x00dev, RT5390)) {
		rt2800_register_write(rt2x00dev, TX_SW_CFG0, 0x00000404);
		rt2800_register_write(rt2x00dev, TX_SW_CFG1, 0x00080606);
		rt2800_register_write(rt2x00dev, TX_SW_CFG2, 0x00000000);
	} else {
		rt2800_register_write(rt2x00dev, TX_SW_CFG0, 0x00000000);
		rt2800_register_write(rt2x00dev, TX_SW_CFG1, 0x00080606);
	}

	rt2800_register_read(rt2x00dev, TX_LINK_CFG, &reg);
	rt2x00_set_field32(&reg, TX_LINK_CFG_REMOTE_MFB_LIFETIME, 32);
	rt2x00_set_field32(&reg, TX_LINK_CFG_MFB_ENABLE, 0);
	rt2x00_set_field32(&reg, TX_LINK_CFG_REMOTE_UMFS_ENABLE, 0);
	rt2x00_set_field32(&reg, TX_LINK_CFG_TX_MRQ_EN, 0);
	rt2x00_set_field32(&reg, TX_LINK_CFG_TX_RDG_EN, 0);
	rt2x00_set_field32(&reg, TX_LINK_CFG_TX_CF_ACK_EN, 1);
	rt2x00_set_field32(&reg, TX_LINK_CFG_REMOTE_MFB, 0);
	rt2x00_set_field32(&reg, TX_LINK_CFG_REMOTE_MFS, 0);
	rt2800_register_write(rt2x00dev, TX_LINK_CFG, reg);

	rt2800_register_read(rt2x00dev, TX_TIMEOUT_CFG, &reg);
	rt2x00_set_field32(&reg, TX_TIMEOUT_CFG_MPDU_LIFETIME, 9);
	rt2x00_set_field32(&reg, TX_TIMEOUT_CFG_RX_ACK_TIMEOUT, 32);
	rt2x00_set_field32(&reg, TX_TIMEOUT_CFG_TX_OP_TIMEOUT, 10);
	rt2800_register_write(rt2x00dev, TX_TIMEOUT_CFG, reg);

	rt2800_register_read(rt2x00dev, MAX_LEN_CFG, &reg);
	rt2x00_set_field32(&reg, MAX_LEN_CFG_MAX_MPDU, AGGREGATION_SIZE);
	if (rt2x00_rt_rev_gte(rt2x00dev, RT2872, REV_RT2872E) ||
	    rt2x00_rt(rt2x00dev, RT2883) ||
	    rt2x00_rt_rev_lt(rt2x00dev, RT3070, REV_RT3070E))
		rt2x00_set_field32(&reg, MAX_LEN_CFG_MAX_PSDU, 2);
	else
		rt2x00_set_field32(&reg, MAX_LEN_CFG_MAX_PSDU, 1);
	rt2x00_set_field32(&reg, MAX_LEN_CFG_MIN_PSDU, 0);
	rt2x00_set_field32(&reg, MAX_LEN_CFG_MIN_MPDU, 0);
	rt2800_register_write(rt2x00dev, MAX_LEN_CFG, reg);

	rt2800_register_read(rt2x00dev, LED_CFG, &reg);
	rt2x00_set_field32(&reg, LED_CFG_ON_PERIOD, 70);
	rt2x00_set_field32(&reg, LED_CFG_OFF_PERIOD, 30);
	rt2x00_set_field32(&reg, LED_CFG_SLOW_BLINK_PERIOD, 3);
	rt2x00_set_field32(&reg, LED_CFG_R_LED_MODE, 3);
	rt2x00_set_field32(&reg, LED_CFG_G_LED_MODE, 3);
	rt2x00_set_field32(&reg, LED_CFG_Y_LED_MODE, 3);
	rt2x00_set_field32(&reg, LED_CFG_LED_POLAR, 1);
	rt2800_register_write(rt2x00dev, LED_CFG, reg);

	rt2800_register_write(rt2x00dev, PBF_MAX_PCNT, 0x1f3fbf9f);

	rt2800_register_read(rt2x00dev, TX_RTY_CFG, &reg);
	rt2x00_set_field32(&reg, TX_RTY_CFG_SHORT_RTY_LIMIT, 15);
	rt2x00_set_field32(&reg, TX_RTY_CFG_LONG_RTY_LIMIT, 31);
	rt2x00_set_field32(&reg, TX_RTY_CFG_LONG_RTY_THRE, 2000);
	rt2x00_set_field32(&reg, TX_RTY_CFG_NON_AGG_RTY_MODE, 0);
	rt2x00_set_field32(&reg, TX_RTY_CFG_AGG_RTY_MODE, 0);
	rt2x00_set_field32(&reg, TX_RTY_CFG_TX_AUTO_FB_ENABLE, 1);
	rt2800_register_write(rt2x00dev, TX_RTY_CFG, reg);

	rt2800_register_read(rt2x00dev, AUTO_RSP_CFG, &reg);
	rt2x00_set_field32(&reg, AUTO_RSP_CFG_AUTORESPONDER, 1);
	rt2x00_set_field32(&reg, AUTO_RSP_CFG_BAC_ACK_POLICY, 1);
	rt2x00_set_field32(&reg, AUTO_RSP_CFG_CTS_40_MMODE, 0);
	rt2x00_set_field32(&reg, AUTO_RSP_CFG_CTS_40_MREF, 0);
	rt2x00_set_field32(&reg, AUTO_RSP_CFG_AR_PREAMBLE, 1);
	rt2x00_set_field32(&reg, AUTO_RSP_CFG_DUAL_CTS_EN, 0);
	rt2x00_set_field32(&reg, AUTO_RSP_CFG_ACK_CTS_PSM_BIT, 0);
	rt2800_register_write(rt2x00dev, AUTO_RSP_CFG, reg);

	rt2800_register_read(rt2x00dev, CCK_PROT_CFG, &reg);
	rt2x00_set_field32(&reg, CCK_PROT_CFG_PROTECT_RATE, 3);
	rt2x00_set_field32(&reg, CCK_PROT_CFG_PROTECT_CTRL, 0);
	rt2x00_set_field32(&reg, CCK_PROT_CFG_PROTECT_NAV_SHORT, 1);
	rt2x00_set_field32(&reg, CCK_PROT_CFG_TX_OP_ALLOW_CCK, 1);
	rt2x00_set_field32(&reg, CCK_PROT_CFG_TX_OP_ALLOW_OFDM, 1);
	rt2x00_set_field32(&reg, CCK_PROT_CFG_TX_OP_ALLOW_MM20, 1);
	rt2x00_set_field32(&reg, CCK_PROT_CFG_TX_OP_ALLOW_MM40, 0);
	rt2x00_set_field32(&reg, CCK_PROT_CFG_TX_OP_ALLOW_GF20, 1);
	rt2x00_set_field32(&reg, CCK_PROT_CFG_TX_OP_ALLOW_GF40, 0);
	rt2x00_set_field32(&reg, CCK_PROT_CFG_RTS_TH_EN, 1);
	rt2800_register_write(rt2x00dev, CCK_PROT_CFG, reg);

	rt2800_register_read(rt2x00dev, OFDM_PROT_CFG, &reg);
	rt2x00_set_field32(&reg, OFDM_PROT_CFG_PROTECT_RATE, 3);
	rt2x00_set_field32(&reg, OFDM_PROT_CFG_PROTECT_CTRL, 0);
	rt2x00_set_field32(&reg, OFDM_PROT_CFG_PROTECT_NAV_SHORT, 1);
	rt2x00_set_field32(&reg, OFDM_PROT_CFG_TX_OP_ALLOW_CCK, 1);
	rt2x00_set_field32(&reg, OFDM_PROT_CFG_TX_OP_ALLOW_OFDM, 1);
	rt2x00_set_field32(&reg, OFDM_PROT_CFG_TX_OP_ALLOW_MM20, 1);
	rt2x00_set_field32(&reg, OFDM_PROT_CFG_TX_OP_ALLOW_MM40, 0);
	rt2x00_set_field32(&reg, OFDM_PROT_CFG_TX_OP_ALLOW_GF20, 1);
	rt2x00_set_field32(&reg, OFDM_PROT_CFG_TX_OP_ALLOW_GF40, 0);
	rt2x00_set_field32(&reg, OFDM_PROT_CFG_RTS_TH_EN, 1);
	rt2800_register_write(rt2x00dev, OFDM_PROT_CFG, reg);

	rt2800_register_read(rt2x00dev, MM20_PROT_CFG, &reg);
	rt2x00_set_field32(&reg, MM20_PROT_CFG_PROTECT_RATE, 0x4004);
	rt2x00_set_field32(&reg, MM20_PROT_CFG_PROTECT_CTRL, 0);
	rt2x00_set_field32(&reg, MM20_PROT_CFG_PROTECT_NAV_SHORT, 1);
	rt2x00_set_field32(&reg, MM20_PROT_CFG_TX_OP_ALLOW_CCK, 1);
	rt2x00_set_field32(&reg, MM20_PROT_CFG_TX_OP_ALLOW_OFDM, 1);
	rt2x00_set_field32(&reg, MM20_PROT_CFG_TX_OP_ALLOW_MM20, 1);
	rt2x00_set_field32(&reg, MM20_PROT_CFG_TX_OP_ALLOW_MM40, 0);
	rt2x00_set_field32(&reg, MM20_PROT_CFG_TX_OP_ALLOW_GF20, 1);
	rt2x00_set_field32(&reg, MM20_PROT_CFG_TX_OP_ALLOW_GF40, 0);
	rt2x00_set_field32(&reg, MM20_PROT_CFG_RTS_TH_EN, 0);
	rt2800_register_write(rt2x00dev, MM20_PROT_CFG, reg);

	rt2800_register_read(rt2x00dev, MM40_PROT_CFG, &reg);
	rt2x00_set_field32(&reg, MM40_PROT_CFG_PROTECT_RATE, 0x4084);
	rt2x00_set_field32(&reg, MM40_PROT_CFG_PROTECT_CTRL, 0);
	rt2x00_set_field32(&reg, MM40_PROT_CFG_PROTECT_NAV_SHORT, 1);
	rt2x00_set_field32(&reg, MM40_PROT_CFG_TX_OP_ALLOW_CCK, 1);
	rt2x00_set_field32(&reg, MM40_PROT_CFG_TX_OP_ALLOW_OFDM, 1);
	rt2x00_set_field32(&reg, MM40_PROT_CFG_TX_OP_ALLOW_MM20, 1);
	rt2x00_set_field32(&reg, MM40_PROT_CFG_TX_OP_ALLOW_MM40, 1);
	rt2x00_set_field32(&reg, MM40_PROT_CFG_TX_OP_ALLOW_GF20, 1);
	rt2x00_set_field32(&reg, MM40_PROT_CFG_TX_OP_ALLOW_GF40, 1);
	rt2x00_set_field32(&reg, MM40_PROT_CFG_RTS_TH_EN, 0);
	rt2800_register_write(rt2x00dev, MM40_PROT_CFG, reg);

	rt2800_register_read(rt2x00dev, GF20_PROT_CFG, &reg);
	rt2x00_set_field32(&reg, GF20_PROT_CFG_PROTECT_RATE, 0x4004);
	rt2x00_set_field32(&reg, GF20_PROT_CFG_PROTECT_CTRL, 0);
	rt2x00_set_field32(&reg, GF20_PROT_CFG_PROTECT_NAV_SHORT, 1);
	rt2x00_set_field32(&reg, GF20_PROT_CFG_TX_OP_ALLOW_CCK, 1);
	rt2x00_set_field32(&reg, GF20_PROT_CFG_TX_OP_ALLOW_OFDM, 1);
	rt2x00_set_field32(&reg, GF20_PROT_CFG_TX_OP_ALLOW_MM20, 1);
	rt2x00_set_field32(&reg, GF20_PROT_CFG_TX_OP_ALLOW_MM40, 0);
	rt2x00_set_field32(&reg, GF20_PROT_CFG_TX_OP_ALLOW_GF20, 1);
	rt2x00_set_field32(&reg, GF20_PROT_CFG_TX_OP_ALLOW_GF40, 0);
	rt2x00_set_field32(&reg, GF20_PROT_CFG_RTS_TH_EN, 0);
	rt2800_register_write(rt2x00dev, GF20_PROT_CFG, reg);

	rt2800_register_read(rt2x00dev, GF40_PROT_CFG, &reg);
	rt2x00_set_field32(&reg, GF40_PROT_CFG_PROTECT_RATE, 0x4084);
	rt2x00_set_field32(&reg, GF40_PROT_CFG_PROTECT_CTRL, 0);
	rt2x00_set_field32(&reg, GF40_PROT_CFG_PROTECT_NAV_SHORT, 1);
	rt2x00_set_field32(&reg, GF40_PROT_CFG_TX_OP_ALLOW_CCK, 1);
	rt2x00_set_field32(&reg, GF40_PROT_CFG_TX_OP_ALLOW_OFDM, 1);
	rt2x00_set_field32(&reg, GF40_PROT_CFG_TX_OP_ALLOW_MM20, 1);
	rt2x00_set_field32(&reg, GF40_PROT_CFG_TX_OP_ALLOW_MM40, 1);
	rt2x00_set_field32(&reg, GF40_PROT_CFG_TX_OP_ALLOW_GF20, 1);
	rt2x00_set_field32(&reg, GF40_PROT_CFG_TX_OP_ALLOW_GF40, 1);
	rt2x00_set_field32(&reg, GF40_PROT_CFG_RTS_TH_EN, 0);
	rt2800_register_write(rt2x00dev, GF40_PROT_CFG, reg);

	if (rt2x00_is_usb(rt2x00dev)) {
		rt2800_register_write(rt2x00dev, PBF_CFG, 0xf40006);

		rt2800_register_read(rt2x00dev, WPDMA_GLO_CFG, &reg);
		rt2x00_set_field32(&reg, WPDMA_GLO_CFG_ENABLE_TX_DMA, 0);
		rt2x00_set_field32(&reg, WPDMA_GLO_CFG_TX_DMA_BUSY, 0);
		rt2x00_set_field32(&reg, WPDMA_GLO_CFG_ENABLE_RX_DMA, 0);
		rt2x00_set_field32(&reg, WPDMA_GLO_CFG_RX_DMA_BUSY, 0);
		rt2x00_set_field32(&reg, WPDMA_GLO_CFG_WP_DMA_BURST_SIZE, 3);
		rt2x00_set_field32(&reg, WPDMA_GLO_CFG_TX_WRITEBACK_DONE, 0);
		rt2x00_set_field32(&reg, WPDMA_GLO_CFG_BIG_ENDIAN, 0);
		rt2x00_set_field32(&reg, WPDMA_GLO_CFG_RX_HDR_SCATTER, 0);
		rt2x00_set_field32(&reg, WPDMA_GLO_CFG_HDR_SEG_LEN, 0);
		rt2800_register_write(rt2x00dev, WPDMA_GLO_CFG, reg);
	}

	/*
	 * The legacy driver also sets TXOP_CTRL_CFG_RESERVED_TRUN_EN to 1
	 * although it is reserved.
	 */
	rt2800_register_read(rt2x00dev, TXOP_CTRL_CFG, &reg);
	rt2x00_set_field32(&reg, TXOP_CTRL_CFG_TIMEOUT_TRUN_EN, 1);
	rt2x00_set_field32(&reg, TXOP_CTRL_CFG_AC_TRUN_EN, 1);
	rt2x00_set_field32(&reg, TXOP_CTRL_CFG_TXRATEGRP_TRUN_EN, 1);
	rt2x00_set_field32(&reg, TXOP_CTRL_CFG_USER_MODE_TRUN_EN, 1);
	rt2x00_set_field32(&reg, TXOP_CTRL_CFG_MIMO_PS_TRUN_EN, 1);
	rt2x00_set_field32(&reg, TXOP_CTRL_CFG_RESERVED_TRUN_EN, 1);
	rt2x00_set_field32(&reg, TXOP_CTRL_CFG_LSIG_TXOP_EN, 0);
	rt2x00_set_field32(&reg, TXOP_CTRL_CFG_EXT_CCA_EN, 0);
	rt2x00_set_field32(&reg, TXOP_CTRL_CFG_EXT_CCA_DLY, 88);
	rt2x00_set_field32(&reg, TXOP_CTRL_CFG_EXT_CWMIN, 0);
	rt2800_register_write(rt2x00dev, TXOP_CTRL_CFG, reg);

	rt2800_register_write(rt2x00dev, TXOP_HLDR_ET, 0x00000002);

	rt2800_register_read(rt2x00dev, TX_RTS_CFG, &reg);
	rt2x00_set_field32(&reg, TX_RTS_CFG_AUTO_RTS_RETRY_LIMIT, 32);
	rt2x00_set_field32(&reg, TX_RTS_CFG_RTS_THRES,
			   IEEE80211_MAX_RTS_THRESHOLD);
	rt2x00_set_field32(&reg, TX_RTS_CFG_RTS_FBK_EN, 0);
	rt2800_register_write(rt2x00dev, TX_RTS_CFG, reg);

	rt2800_register_write(rt2x00dev, EXP_ACK_TIME, 0x002400ca);

	/*
	 * Usually the CCK SIFS time should be set to 10 and the OFDM SIFS
	 * time should be set to 16. However, the original Ralink driver uses
	 * 16 for both and indeed using a value of 10 for CCK SIFS results in
	 * connection problems with 11g + CTS protection. Hence, use the same
	 * defaults as the Ralink driver: 16 for both, CCK and OFDM SIFS.
	 */
	rt2800_register_read(rt2x00dev, XIFS_TIME_CFG, &reg);
	rt2x00_set_field32(&reg, XIFS_TIME_CFG_CCKM_SIFS_TIME, 16);
	rt2x00_set_field32(&reg, XIFS_TIME_CFG_OFDM_SIFS_TIME, 16);
	rt2x00_set_field32(&reg, XIFS_TIME_CFG_OFDM_XIFS_TIME, 4);
	rt2x00_set_field32(&reg, XIFS_TIME_CFG_EIFS, 314);
	rt2x00_set_field32(&reg, XIFS_TIME_CFG_BB_RXEND_ENABLE, 1);
	rt2800_register_write(rt2x00dev, XIFS_TIME_CFG, reg);

	rt2800_register_write(rt2x00dev, PWR_PIN_CFG, 0x00000003);

	/*
	 * ASIC will keep garbage value after boot, clear encryption keys.
	 */
	for (i = 0; i < 4; i++)
		rt2800_register_write(rt2x00dev,
					 SHARED_KEY_MODE_ENTRY(i), 0);

	for (i = 0; i < 256; i++) {
		rt2800_config_wcid(rt2x00dev, NULL, i);
		rt2800_delete_wcid_attr(rt2x00dev, i);
		rt2800_register_write(rt2x00dev, MAC_IVEIV_ENTRY(i), 0);
	}

	/*
	 * Clear all beacons
	 */
	rt2800_clear_beacon_register(rt2x00dev, HW_BEACON_BASE0);
	rt2800_clear_beacon_register(rt2x00dev, HW_BEACON_BASE1);
	rt2800_clear_beacon_register(rt2x00dev, HW_BEACON_BASE2);
	rt2800_clear_beacon_register(rt2x00dev, HW_BEACON_BASE3);
	rt2800_clear_beacon_register(rt2x00dev, HW_BEACON_BASE4);
	rt2800_clear_beacon_register(rt2x00dev, HW_BEACON_BASE5);
	rt2800_clear_beacon_register(rt2x00dev, HW_BEACON_BASE6);
	rt2800_clear_beacon_register(rt2x00dev, HW_BEACON_BASE7);

	if (rt2x00_is_usb(rt2x00dev)) {
		rt2800_register_read(rt2x00dev, US_CYC_CNT, &reg);
		rt2x00_set_field32(&reg, US_CYC_CNT_CLOCK_CYCLE, 30);
		rt2800_register_write(rt2x00dev, US_CYC_CNT, reg);
	} else if (rt2x00_is_pcie(rt2x00dev)) {
		rt2800_register_read(rt2x00dev, US_CYC_CNT, &reg);
		rt2x00_set_field32(&reg, US_CYC_CNT_CLOCK_CYCLE, 125);
		rt2800_register_write(rt2x00dev, US_CYC_CNT, reg);
	}

	rt2800_register_read(rt2x00dev, HT_FBK_CFG0, &reg);
	rt2x00_set_field32(&reg, HT_FBK_CFG0_HTMCS0FBK, 0);
	rt2x00_set_field32(&reg, HT_FBK_CFG0_HTMCS1FBK, 0);
	rt2x00_set_field32(&reg, HT_FBK_CFG0_HTMCS2FBK, 1);
	rt2x00_set_field32(&reg, HT_FBK_CFG0_HTMCS3FBK, 2);
	rt2x00_set_field32(&reg, HT_FBK_CFG0_HTMCS4FBK, 3);
	rt2x00_set_field32(&reg, HT_FBK_CFG0_HTMCS5FBK, 4);
	rt2x00_set_field32(&reg, HT_FBK_CFG0_HTMCS6FBK, 5);
	rt2x00_set_field32(&reg, HT_FBK_CFG0_HTMCS7FBK, 6);
	rt2800_register_write(rt2x00dev, HT_FBK_CFG0, reg);

	rt2800_register_read(rt2x00dev, HT_FBK_CFG1, &reg);
	rt2x00_set_field32(&reg, HT_FBK_CFG1_HTMCS8FBK, 8);
	rt2x00_set_field32(&reg, HT_FBK_CFG1_HTMCS9FBK, 8);
	rt2x00_set_field32(&reg, HT_FBK_CFG1_HTMCS10FBK, 9);
	rt2x00_set_field32(&reg, HT_FBK_CFG1_HTMCS11FBK, 10);
	rt2x00_set_field32(&reg, HT_FBK_CFG1_HTMCS12FBK, 11);
	rt2x00_set_field32(&reg, HT_FBK_CFG1_HTMCS13FBK, 12);
	rt2x00_set_field32(&reg, HT_FBK_CFG1_HTMCS14FBK, 13);
	rt2x00_set_field32(&reg, HT_FBK_CFG1_HTMCS15FBK, 14);
	rt2800_register_write(rt2x00dev, HT_FBK_CFG1, reg);

	rt2800_register_read(rt2x00dev, LG_FBK_CFG0, &reg);
	rt2x00_set_field32(&reg, LG_FBK_CFG0_OFDMMCS0FBK, 8);
	rt2x00_set_field32(&reg, LG_FBK_CFG0_OFDMMCS1FBK, 8);
	rt2x00_set_field32(&reg, LG_FBK_CFG0_OFDMMCS2FBK, 9);
	rt2x00_set_field32(&reg, LG_FBK_CFG0_OFDMMCS3FBK, 10);
	rt2x00_set_field32(&reg, LG_FBK_CFG0_OFDMMCS4FBK, 11);
	rt2x00_set_field32(&reg, LG_FBK_CFG0_OFDMMCS5FBK, 12);
	rt2x00_set_field32(&reg, LG_FBK_CFG0_OFDMMCS6FBK, 13);
	rt2x00_set_field32(&reg, LG_FBK_CFG0_OFDMMCS7FBK, 14);
	rt2800_register_write(rt2x00dev, LG_FBK_CFG0, reg);

	rt2800_register_read(rt2x00dev, LG_FBK_CFG1, &reg);
	rt2x00_set_field32(&reg, LG_FBK_CFG0_CCKMCS0FBK, 0);
	rt2x00_set_field32(&reg, LG_FBK_CFG0_CCKMCS1FBK, 0);
	rt2x00_set_field32(&reg, LG_FBK_CFG0_CCKMCS2FBK, 1);
	rt2x00_set_field32(&reg, LG_FBK_CFG0_CCKMCS3FBK, 2);
	rt2800_register_write(rt2x00dev, LG_FBK_CFG1, reg);

	/*
	 * Do not force the BA window size, we use the TXWI to set it
	 */
	rt2800_register_read(rt2x00dev, AMPDU_BA_WINSIZE, &reg);
	rt2x00_set_field32(&reg, AMPDU_BA_WINSIZE_FORCE_WINSIZE_ENABLE, 0);
	rt2x00_set_field32(&reg, AMPDU_BA_WINSIZE_FORCE_WINSIZE, 0);
	rt2800_register_write(rt2x00dev, AMPDU_BA_WINSIZE, reg);

	/*
	 * We must clear the error counters.
	 * These registers are cleared on read,
	 * so we may pass a useless variable to store the value.
	 */
	rt2800_register_read(rt2x00dev, RX_STA_CNT0, &reg);
	rt2800_register_read(rt2x00dev, RX_STA_CNT1, &reg);
	rt2800_register_read(rt2x00dev, RX_STA_CNT2, &reg);
	rt2800_register_read(rt2x00dev, TX_STA_CNT0, &reg);
	rt2800_register_read(rt2x00dev, TX_STA_CNT1, &reg);
	rt2800_register_read(rt2x00dev, TX_STA_CNT2, &reg);

	/*
	 * Setup leadtime for pre tbtt interrupt to 6ms
	 */
	rt2800_register_read(rt2x00dev, INT_TIMER_CFG, &reg);
	rt2x00_set_field32(&reg, INT_TIMER_CFG_PRE_TBTT_TIMER, 6 << 4);
	rt2800_register_write(rt2x00dev, INT_TIMER_CFG, reg);

	/*
	 * Set up channel statistics timer
	 */
	rt2800_register_read(rt2x00dev, CH_TIME_CFG, &reg);
	rt2x00_set_field32(&reg, CH_TIME_CFG_EIFS_BUSY, 1);
	rt2x00_set_field32(&reg, CH_TIME_CFG_NAV_BUSY, 1);
	rt2x00_set_field32(&reg, CH_TIME_CFG_RX_BUSY, 1);
	rt2x00_set_field32(&reg, CH_TIME_CFG_TX_BUSY, 1);
	rt2x00_set_field32(&reg, CH_TIME_CFG_TMR_EN, 1);
	rt2800_register_write(rt2x00dev, CH_TIME_CFG, reg);

	return 0;
}

static int rt2800_wait_bbp_rf_ready(struct rt2x00_dev *rt2x00dev)
{
	unsigned int i;
	u32 reg;

	for (i = 0; i < REGISTER_BUSY_COUNT; i++) {
		rt2800_register_read(rt2x00dev, MAC_STATUS_CFG, &reg);
		if (!rt2x00_get_field32(reg, MAC_STATUS_CFG_BBP_RF_BUSY))
			return 0;

		udelay(REGISTER_BUSY_DELAY);
	}

	ERROR(rt2x00dev, "BBP/RF register access failed, aborting.\n");
	return -EACCES;
}

static int rt2800_wait_bbp_ready(struct rt2x00_dev *rt2x00dev)
{
	unsigned int i;
	u8 value;

	/*
	 * BBP was enabled after firmware was loaded,
	 * but we need to reactivate it now.
	 */
	rt2800_register_write(rt2x00dev, H2M_BBP_AGENT, 0);
	rt2800_register_write(rt2x00dev, H2M_MAILBOX_CSR, 0);
	msleep(1);

	for (i = 0; i < REGISTER_BUSY_COUNT; i++) {
		rt2800_bbp_read(rt2x00dev, 0, &value);
		if ((value != 0xff) && (value != 0x00))
			return 0;
		udelay(REGISTER_BUSY_DELAY);
	}

	ERROR(rt2x00dev, "BBP register access failed, aborting.\n");
	return -EACCES;
}

static int rt2800_init_bbp(struct rt2x00_dev *rt2x00dev)
{
	unsigned int i;
	u16 eeprom;
	u8 reg_id;
	u8 value;

	if (unlikely(rt2800_wait_bbp_rf_ready(rt2x00dev) ||
		     rt2800_wait_bbp_ready(rt2x00dev)))
		return -EACCES;

	if (rt2x00_rt(rt2x00dev, RT5390)) {
		rt2800_bbp_read(rt2x00dev, 4, &value);
		rt2x00_set_field8(&value, BBP4_MAC_IF_CTRL, 1);
		rt2800_bbp_write(rt2x00dev, 4, value);
	}

	if (rt2800_is_305x_soc(rt2x00dev) ||
	    rt2x00_rt(rt2x00dev, RT3572) ||
	    rt2x00_rt(rt2x00dev, RT5390))
		rt2800_bbp_write(rt2x00dev, 31, 0x08);

	rt2800_bbp_write(rt2x00dev, 65, 0x2c);
	rt2800_bbp_write(rt2x00dev, 66, 0x38);

	if (rt2x00_rt(rt2x00dev, RT5390))
		rt2800_bbp_write(rt2x00dev, 68, 0x0b);

	if (rt2x00_rt_rev(rt2x00dev, RT2860, REV_RT2860C)) {
		rt2800_bbp_write(rt2x00dev, 69, 0x16);
		rt2800_bbp_write(rt2x00dev, 73, 0x12);
	} else if (rt2x00_rt(rt2x00dev, RT5390)) {
		rt2800_bbp_write(rt2x00dev, 69, 0x12);
		rt2800_bbp_write(rt2x00dev, 73, 0x13);
		rt2800_bbp_write(rt2x00dev, 75, 0x46);
		rt2800_bbp_write(rt2x00dev, 76, 0x28);
		rt2800_bbp_write(rt2x00dev, 77, 0x59);
	} else {
		rt2800_bbp_write(rt2x00dev, 69, 0x12);
		rt2800_bbp_write(rt2x00dev, 73, 0x10);
	}

	rt2800_bbp_write(rt2x00dev, 70, 0x0a);

	if (rt2x00_rt(rt2x00dev, RT3070) ||
	    rt2x00_rt(rt2x00dev, RT3071) ||
	    rt2x00_rt(rt2x00dev, RT3090) ||
	    rt2x00_rt(rt2x00dev, RT3390) ||
	    rt2x00_rt(rt2x00dev, RT3572) ||
	    rt2x00_rt(rt2x00dev, RT5390)) {
		rt2800_bbp_write(rt2x00dev, 79, 0x13);
		rt2800_bbp_write(rt2x00dev, 80, 0x05);
		rt2800_bbp_write(rt2x00dev, 81, 0x33);
	} else if (rt2800_is_305x_soc(rt2x00dev)) {
		rt2800_bbp_write(rt2x00dev, 78, 0x0e);
		rt2800_bbp_write(rt2x00dev, 80, 0x08);
	} else {
		rt2800_bbp_write(rt2x00dev, 81, 0x37);
	}

	rt2800_bbp_write(rt2x00dev, 82, 0x62);
	if (rt2x00_rt(rt2x00dev, RT5390))
		rt2800_bbp_write(rt2x00dev, 83, 0x7a);
	else
		rt2800_bbp_write(rt2x00dev, 83, 0x6a);

	if (rt2x00_rt_rev(rt2x00dev, RT2860, REV_RT2860D))
		rt2800_bbp_write(rt2x00dev, 84, 0x19);
	else if (rt2x00_rt(rt2x00dev, RT5390))
		rt2800_bbp_write(rt2x00dev, 84, 0x9a);
	else
		rt2800_bbp_write(rt2x00dev, 84, 0x99);

	if (rt2x00_rt(rt2x00dev, RT5390))
		rt2800_bbp_write(rt2x00dev, 86, 0x38);
	else
		rt2800_bbp_write(rt2x00dev, 86, 0x00);

	rt2800_bbp_write(rt2x00dev, 91, 0x04);

	if (rt2x00_rt(rt2x00dev, RT5390))
		rt2800_bbp_write(rt2x00dev, 92, 0x02);
	else
		rt2800_bbp_write(rt2x00dev, 92, 0x00);

	if (rt2x00_rt_rev_gte(rt2x00dev, RT3070, REV_RT3070F) ||
	    rt2x00_rt_rev_gte(rt2x00dev, RT3071, REV_RT3071E) ||
	    rt2x00_rt_rev_gte(rt2x00dev, RT3090, REV_RT3090E) ||
	    rt2x00_rt_rev_gte(rt2x00dev, RT3390, REV_RT3390E) ||
	    rt2x00_rt(rt2x00dev, RT3572) ||
	    rt2x00_rt(rt2x00dev, RT5390) ||
	    rt2800_is_305x_soc(rt2x00dev))
		rt2800_bbp_write(rt2x00dev, 103, 0xc0);
	else
		rt2800_bbp_write(rt2x00dev, 103, 0x00);

	if (rt2x00_rt(rt2x00dev, RT5390))
		rt2800_bbp_write(rt2x00dev, 104, 0x92);

	if (rt2800_is_305x_soc(rt2x00dev))
		rt2800_bbp_write(rt2x00dev, 105, 0x01);
	else if (rt2x00_rt(rt2x00dev, RT5390))
		rt2800_bbp_write(rt2x00dev, 105, 0x3c);
	else
		rt2800_bbp_write(rt2x00dev, 105, 0x05);

	if (rt2x00_rt(rt2x00dev, RT5390))
		rt2800_bbp_write(rt2x00dev, 106, 0x03);
	else
		rt2800_bbp_write(rt2x00dev, 106, 0x35);

	if (rt2x00_rt(rt2x00dev, RT5390))
		rt2800_bbp_write(rt2x00dev, 128, 0x12);

	if (rt2x00_rt(rt2x00dev, RT3071) ||
	    rt2x00_rt(rt2x00dev, RT3090) ||
	    rt2x00_rt(rt2x00dev, RT3390) ||
	    rt2x00_rt(rt2x00dev, RT3572) ||
	    rt2x00_rt(rt2x00dev, RT5390)) {
		rt2800_bbp_read(rt2x00dev, 138, &value);

		rt2x00_eeprom_read(rt2x00dev, EEPROM_NIC_CONF0, &eeprom);
		if (rt2x00_get_field16(eeprom, EEPROM_NIC_CONF0_TXPATH) == 1)
			value |= 0x20;
		if (rt2x00_get_field16(eeprom, EEPROM_NIC_CONF0_RXPATH) == 1)
			value &= ~0x02;

		rt2800_bbp_write(rt2x00dev, 138, value);
	}

	if (rt2x00_rt(rt2x00dev, RT5390)) {
		int ant, div_mode;

		rt2x00_eeprom_read(rt2x00dev, EEPROM_NIC_CONF1, &eeprom);
		div_mode = rt2x00_get_field16(eeprom,
					      EEPROM_NIC_CONF1_ANT_DIVERSITY);
		ant = (div_mode == 3) ? 1 : 0;

		/* check if this is a Bluetooth combo card */
		if (test_bit(CAPABILITY_BT_COEXIST, &rt2x00dev->cap_flags)) {
			u32 reg;

			rt2800_register_read(rt2x00dev, GPIO_CTRL_CFG, &reg);
			rt2x00_set_field32(&reg, GPIO_CTRL_CFG_GPIOD_BIT3, 0);
			rt2x00_set_field32(&reg, GPIO_CTRL_CFG_GPIOD_BIT6, 0);
			rt2x00_set_field32(&reg, GPIO_CTRL_CFG_BIT3, 0);
			rt2x00_set_field32(&reg, GPIO_CTRL_CFG_BIT6, 0);
			if (ant == 0)
				rt2x00_set_field32(&reg, GPIO_CTRL_CFG_BIT3, 1);
			else if (ant == 1)
				rt2x00_set_field32(&reg, GPIO_CTRL_CFG_BIT6, 1);
			rt2800_register_write(rt2x00dev, GPIO_CTRL_CFG, reg);
		}

		rt2800_bbp_read(rt2x00dev, 152, &value);
		if (ant == 0)
			rt2x00_set_field8(&value, BBP152_RX_DEFAULT_ANT, 1);
		else
			rt2x00_set_field8(&value, BBP152_RX_DEFAULT_ANT, 0);
		rt2800_bbp_write(rt2x00dev, 152, value);

		/* Init frequency calibration */
		rt2800_bbp_write(rt2x00dev, 142, 1);
		rt2800_bbp_write(rt2x00dev, 143, 57);
	}

	for (i = 0; i < EEPROM_BBP_SIZE; i++) {
		rt2x00_eeprom_read(rt2x00dev, EEPROM_BBP_START + i, &eeprom);

		if (eeprom != 0xffff && eeprom != 0x0000) {
			reg_id = rt2x00_get_field16(eeprom, EEPROM_BBP_REG_ID);
			value = rt2x00_get_field16(eeprom, EEPROM_BBP_VALUE);
			rt2800_bbp_write(rt2x00dev, reg_id, value);
		}
	}

	return 0;
}

static u8 rt2800_init_rx_filter(struct rt2x00_dev *rt2x00dev,
				bool bw40, u8 rfcsr24, u8 filter_target)
{
	unsigned int i;
	u8 bbp;
	u8 rfcsr;
	u8 passband;
	u8 stopband;
	u8 overtuned = 0;

	rt2800_rfcsr_write(rt2x00dev, 24, rfcsr24);

	rt2800_bbp_read(rt2x00dev, 4, &bbp);
	rt2x00_set_field8(&bbp, BBP4_BANDWIDTH, 2 * bw40);
	rt2800_bbp_write(rt2x00dev, 4, bbp);

	rt2800_rfcsr_read(rt2x00dev, 31, &rfcsr);
	rt2x00_set_field8(&rfcsr, RFCSR31_RX_H20M, bw40);
	rt2800_rfcsr_write(rt2x00dev, 31, rfcsr);

	rt2800_rfcsr_read(rt2x00dev, 22, &rfcsr);
	rt2x00_set_field8(&rfcsr, RFCSR22_BASEBAND_LOOPBACK, 1);
	rt2800_rfcsr_write(rt2x00dev, 22, rfcsr);

	/*
	 * Set power & frequency of passband test tone
	 */
	rt2800_bbp_write(rt2x00dev, 24, 0);

	for (i = 0; i < 100; i++) {
		rt2800_bbp_write(rt2x00dev, 25, 0x90);
		msleep(1);

		rt2800_bbp_read(rt2x00dev, 55, &passband);
		if (passband)
			break;
	}

	/*
	 * Set power & frequency of stopband test tone
	 */
	rt2800_bbp_write(rt2x00dev, 24, 0x06);

	for (i = 0; i < 100; i++) {
		rt2800_bbp_write(rt2x00dev, 25, 0x90);
		msleep(1);

		rt2800_bbp_read(rt2x00dev, 55, &stopband);

		if ((passband - stopband) <= filter_target) {
			rfcsr24++;
			overtuned += ((passband - stopband) == filter_target);
		} else
			break;

		rt2800_rfcsr_write(rt2x00dev, 24, rfcsr24);
	}

	rfcsr24 -= !!overtuned;

	rt2800_rfcsr_write(rt2x00dev, 24, rfcsr24);
	return rfcsr24;
}

static int rt2800_init_rfcsr(struct rt2x00_dev *rt2x00dev)
{
	u8 rfcsr;
	u8 bbp;
	u32 reg;
	u16 eeprom;

	if (!rt2x00_rt(rt2x00dev, RT3070) &&
	    !rt2x00_rt(rt2x00dev, RT3071) &&
	    !rt2x00_rt(rt2x00dev, RT3090) &&
	    !rt2x00_rt(rt2x00dev, RT3390) &&
	    !rt2x00_rt(rt2x00dev, RT3572) &&
	    !rt2x00_rt(rt2x00dev, RT5390) &&
	    !rt2800_is_305x_soc(rt2x00dev))
		return 0;

	/*
	 * Init RF calibration.
	 */
	if (rt2x00_rt(rt2x00dev, RT5390)) {
		rt2800_rfcsr_read(rt2x00dev, 2, &rfcsr);
		rt2x00_set_field8(&rfcsr, RFCSR2_RESCAL_EN, 1);
		rt2800_rfcsr_write(rt2x00dev, 2, rfcsr);
		msleep(1);
		rt2x00_set_field8(&rfcsr, RFCSR2_RESCAL_EN, 0);
		rt2800_rfcsr_write(rt2x00dev, 2, rfcsr);
	} else {
		rt2800_rfcsr_read(rt2x00dev, 30, &rfcsr);
		rt2x00_set_field8(&rfcsr, RFCSR30_RF_CALIBRATION, 1);
		rt2800_rfcsr_write(rt2x00dev, 30, rfcsr);
		msleep(1);
		rt2x00_set_field8(&rfcsr, RFCSR30_RF_CALIBRATION, 0);
		rt2800_rfcsr_write(rt2x00dev, 30, rfcsr);
	}

	if (rt2x00_rt(rt2x00dev, RT3070) ||
	    rt2x00_rt(rt2x00dev, RT3071) ||
	    rt2x00_rt(rt2x00dev, RT3090)) {
		rt2800_rfcsr_write(rt2x00dev, 4, 0x40);
		rt2800_rfcsr_write(rt2x00dev, 5, 0x03);
		rt2800_rfcsr_write(rt2x00dev, 6, 0x02);
		rt2800_rfcsr_write(rt2x00dev, 7, 0x60);
		rt2800_rfcsr_write(rt2x00dev, 9, 0x0f);
		rt2800_rfcsr_write(rt2x00dev, 10, 0x41);
		rt2800_rfcsr_write(rt2x00dev, 11, 0x21);
		rt2800_rfcsr_write(rt2x00dev, 12, 0x7b);
		rt2800_rfcsr_write(rt2x00dev, 14, 0x90);
		rt2800_rfcsr_write(rt2x00dev, 15, 0x58);
		rt2800_rfcsr_write(rt2x00dev, 16, 0xb3);
		rt2800_rfcsr_write(rt2x00dev, 17, 0x92);
		rt2800_rfcsr_write(rt2x00dev, 18, 0x2c);
		rt2800_rfcsr_write(rt2x00dev, 19, 0x02);
		rt2800_rfcsr_write(rt2x00dev, 20, 0xba);
		rt2800_rfcsr_write(rt2x00dev, 21, 0xdb);
		rt2800_rfcsr_write(rt2x00dev, 24, 0x16);
		rt2800_rfcsr_write(rt2x00dev, 25, 0x01);
		rt2800_rfcsr_write(rt2x00dev, 29, 0x1f);
	} else if (rt2x00_rt(rt2x00dev, RT3390)) {
		rt2800_rfcsr_write(rt2x00dev, 0, 0xa0);
		rt2800_rfcsr_write(rt2x00dev, 1, 0xe1);
		rt2800_rfcsr_write(rt2x00dev, 2, 0xf1);
		rt2800_rfcsr_write(rt2x00dev, 3, 0x62);
		rt2800_rfcsr_write(rt2x00dev, 4, 0x40);
		rt2800_rfcsr_write(rt2x00dev, 5, 0x8b);
		rt2800_rfcsr_write(rt2x00dev, 6, 0x42);
		rt2800_rfcsr_write(rt2x00dev, 7, 0x34);
		rt2800_rfcsr_write(rt2x00dev, 8, 0x00);
		rt2800_rfcsr_write(rt2x00dev, 9, 0xc0);
		rt2800_rfcsr_write(rt2x00dev, 10, 0x61);
		rt2800_rfcsr_write(rt2x00dev, 11, 0x21);
		rt2800_rfcsr_write(rt2x00dev, 12, 0x3b);
		rt2800_rfcsr_write(rt2x00dev, 13, 0xe0);
		rt2800_rfcsr_write(rt2x00dev, 14, 0x90);
		rt2800_rfcsr_write(rt2x00dev, 15, 0x53);
		rt2800_rfcsr_write(rt2x00dev, 16, 0xe0);
		rt2800_rfcsr_write(rt2x00dev, 17, 0x94);
		rt2800_rfcsr_write(rt2x00dev, 18, 0x5c);
		rt2800_rfcsr_write(rt2x00dev, 19, 0x4a);
		rt2800_rfcsr_write(rt2x00dev, 20, 0xb2);
		rt2800_rfcsr_write(rt2x00dev, 21, 0xf6);
		rt2800_rfcsr_write(rt2x00dev, 22, 0x00);
		rt2800_rfcsr_write(rt2x00dev, 23, 0x14);
		rt2800_rfcsr_write(rt2x00dev, 24, 0x08);
		rt2800_rfcsr_write(rt2x00dev, 25, 0x3d);
		rt2800_rfcsr_write(rt2x00dev, 26, 0x85);
		rt2800_rfcsr_write(rt2x00dev, 27, 0x00);
		rt2800_rfcsr_write(rt2x00dev, 28, 0x41);
		rt2800_rfcsr_write(rt2x00dev, 29, 0x8f);
		rt2800_rfcsr_write(rt2x00dev, 30, 0x20);
		rt2800_rfcsr_write(rt2x00dev, 31, 0x0f);
	} else if (rt2x00_rt(rt2x00dev, RT3572)) {
		rt2800_rfcsr_write(rt2x00dev, 0, 0x70);
		rt2800_rfcsr_write(rt2x00dev, 1, 0x81);
		rt2800_rfcsr_write(rt2x00dev, 2, 0xf1);
		rt2800_rfcsr_write(rt2x00dev, 3, 0x02);
		rt2800_rfcsr_write(rt2x00dev, 4, 0x4c);
		rt2800_rfcsr_write(rt2x00dev, 5, 0x05);
		rt2800_rfcsr_write(rt2x00dev, 6, 0x4a);
		rt2800_rfcsr_write(rt2x00dev, 7, 0xd8);
		rt2800_rfcsr_write(rt2x00dev, 9, 0xc3);
		rt2800_rfcsr_write(rt2x00dev, 10, 0xf1);
		rt2800_rfcsr_write(rt2x00dev, 11, 0xb9);
		rt2800_rfcsr_write(rt2x00dev, 12, 0x70);
		rt2800_rfcsr_write(rt2x00dev, 13, 0x65);
		rt2800_rfcsr_write(rt2x00dev, 14, 0xa0);
		rt2800_rfcsr_write(rt2x00dev, 15, 0x53);
		rt2800_rfcsr_write(rt2x00dev, 16, 0x4c);
		rt2800_rfcsr_write(rt2x00dev, 17, 0x23);
		rt2800_rfcsr_write(rt2x00dev, 18, 0xac);
		rt2800_rfcsr_write(rt2x00dev, 19, 0x93);
		rt2800_rfcsr_write(rt2x00dev, 20, 0xb3);
		rt2800_rfcsr_write(rt2x00dev, 21, 0xd0);
		rt2800_rfcsr_write(rt2x00dev, 22, 0x00);
		rt2800_rfcsr_write(rt2x00dev, 23, 0x3c);
		rt2800_rfcsr_write(rt2x00dev, 24, 0x16);
		rt2800_rfcsr_write(rt2x00dev, 25, 0x15);
		rt2800_rfcsr_write(rt2x00dev, 26, 0x85);
		rt2800_rfcsr_write(rt2x00dev, 27, 0x00);
		rt2800_rfcsr_write(rt2x00dev, 28, 0x00);
		rt2800_rfcsr_write(rt2x00dev, 29, 0x9b);
		rt2800_rfcsr_write(rt2x00dev, 30, 0x09);
		rt2800_rfcsr_write(rt2x00dev, 31, 0x10);
	} else if (rt2800_is_305x_soc(rt2x00dev)) {
		rt2800_rfcsr_write(rt2x00dev, 0, 0x50);
		rt2800_rfcsr_write(rt2x00dev, 1, 0x01);
		rt2800_rfcsr_write(rt2x00dev, 2, 0xf7);
		rt2800_rfcsr_write(rt2x00dev, 3, 0x75);
		rt2800_rfcsr_write(rt2x00dev, 4, 0x40);
		rt2800_rfcsr_write(rt2x00dev, 5, 0x03);
		rt2800_rfcsr_write(rt2x00dev, 6, 0x02);
		rt2800_rfcsr_write(rt2x00dev, 7, 0x50);
		rt2800_rfcsr_write(rt2x00dev, 8, 0x39);
		rt2800_rfcsr_write(rt2x00dev, 9, 0x0f);
		rt2800_rfcsr_write(rt2x00dev, 10, 0x60);
		rt2800_rfcsr_write(rt2x00dev, 11, 0x21);
		rt2800_rfcsr_write(rt2x00dev, 12, 0x75);
		rt2800_rfcsr_write(rt2x00dev, 13, 0x75);
		rt2800_rfcsr_write(rt2x00dev, 14, 0x90);
		rt2800_rfcsr_write(rt2x00dev, 15, 0x58);
		rt2800_rfcsr_write(rt2x00dev, 16, 0xb3);
		rt2800_rfcsr_write(rt2x00dev, 17, 0x92);
		rt2800_rfcsr_write(rt2x00dev, 18, 0x2c);
		rt2800_rfcsr_write(rt2x00dev, 19, 0x02);
		rt2800_rfcsr_write(rt2x00dev, 20, 0xba);
		rt2800_rfcsr_write(rt2x00dev, 21, 0xdb);
		rt2800_rfcsr_write(rt2x00dev, 22, 0x00);
		rt2800_rfcsr_write(rt2x00dev, 23, 0x31);
		rt2800_rfcsr_write(rt2x00dev, 24, 0x08);
		rt2800_rfcsr_write(rt2x00dev, 25, 0x01);
		rt2800_rfcsr_write(rt2x00dev, 26, 0x25);
		rt2800_rfcsr_write(rt2x00dev, 27, 0x23);
		rt2800_rfcsr_write(rt2x00dev, 28, 0x13);
		rt2800_rfcsr_write(rt2x00dev, 29, 0x83);
		rt2800_rfcsr_write(rt2x00dev, 30, 0x00);
		rt2800_rfcsr_write(rt2x00dev, 31, 0x00);
		return 0;
	} else if (rt2x00_rt(rt2x00dev, RT5390)) {
		rt2800_rfcsr_write(rt2x00dev, 1, 0x0f);
		rt2800_rfcsr_write(rt2x00dev, 2, 0x80);
		rt2800_rfcsr_write(rt2x00dev, 3, 0x88);
		rt2800_rfcsr_write(rt2x00dev, 5, 0x10);
		if (rt2x00_rt_rev_gte(rt2x00dev, RT5390, REV_RT5390F))
			rt2800_rfcsr_write(rt2x00dev, 6, 0xe0);
		else
			rt2800_rfcsr_write(rt2x00dev, 6, 0xa0);
		rt2800_rfcsr_write(rt2x00dev, 7, 0x00);
		rt2800_rfcsr_write(rt2x00dev, 10, 0x53);
		rt2800_rfcsr_write(rt2x00dev, 11, 0x4a);
		rt2800_rfcsr_write(rt2x00dev, 12, 0xc6);
		rt2800_rfcsr_write(rt2x00dev, 13, 0x9f);
		rt2800_rfcsr_write(rt2x00dev, 14, 0x00);
		rt2800_rfcsr_write(rt2x00dev, 15, 0x00);
		rt2800_rfcsr_write(rt2x00dev, 16, 0x00);
		rt2800_rfcsr_write(rt2x00dev, 18, 0x03);
		rt2800_rfcsr_write(rt2x00dev, 19, 0x00);

		rt2800_rfcsr_write(rt2x00dev, 20, 0x00);
		rt2800_rfcsr_write(rt2x00dev, 21, 0x00);
		rt2800_rfcsr_write(rt2x00dev, 22, 0x20);
		rt2800_rfcsr_write(rt2x00dev, 23, 0x00);
		rt2800_rfcsr_write(rt2x00dev, 24, 0x00);
		if (rt2x00_rt_rev_gte(rt2x00dev, RT5390, REV_RT5390F))
			rt2800_rfcsr_write(rt2x00dev, 25, 0x80);
		else
			rt2800_rfcsr_write(rt2x00dev, 25, 0xc0);
		rt2800_rfcsr_write(rt2x00dev, 26, 0x00);
		rt2800_rfcsr_write(rt2x00dev, 27, 0x09);
		rt2800_rfcsr_write(rt2x00dev, 28, 0x00);
		rt2800_rfcsr_write(rt2x00dev, 29, 0x10);

		rt2800_rfcsr_write(rt2x00dev, 30, 0x00);
		rt2800_rfcsr_write(rt2x00dev, 31, 0x80);
		rt2800_rfcsr_write(rt2x00dev, 32, 0x80);
		rt2800_rfcsr_write(rt2x00dev, 33, 0x00);
		rt2800_rfcsr_write(rt2x00dev, 34, 0x07);
		rt2800_rfcsr_write(rt2x00dev, 35, 0x12);
		rt2800_rfcsr_write(rt2x00dev, 36, 0x00);
		rt2800_rfcsr_write(rt2x00dev, 37, 0x08);
		rt2800_rfcsr_write(rt2x00dev, 38, 0x85);
		rt2800_rfcsr_write(rt2x00dev, 39, 0x1b);

		if (rt2x00_rt_rev_gte(rt2x00dev, RT5390, REV_RT5390F))
			rt2800_rfcsr_write(rt2x00dev, 40, 0x0b);
		else
			rt2800_rfcsr_write(rt2x00dev, 40, 0x4b);
		rt2800_rfcsr_write(rt2x00dev, 41, 0xbb);
		rt2800_rfcsr_write(rt2x00dev, 42, 0xd2);
		rt2800_rfcsr_write(rt2x00dev, 43, 0x9a);
		rt2800_rfcsr_write(rt2x00dev, 44, 0x0e);
		rt2800_rfcsr_write(rt2x00dev, 45, 0xa2);
		if (rt2x00_rt_rev_gte(rt2x00dev, RT5390, REV_RT5390F))
			rt2800_rfcsr_write(rt2x00dev, 46, 0x73);
		else
			rt2800_rfcsr_write(rt2x00dev, 46, 0x7b);
		rt2800_rfcsr_write(rt2x00dev, 47, 0x00);
		rt2800_rfcsr_write(rt2x00dev, 48, 0x10);
		rt2800_rfcsr_write(rt2x00dev, 49, 0x94);

		rt2800_rfcsr_write(rt2x00dev, 52, 0x38);
		if (rt2x00_rt_rev_gte(rt2x00dev, RT5390, REV_RT5390F))
			rt2800_rfcsr_write(rt2x00dev, 53, 0x00);
		else
			rt2800_rfcsr_write(rt2x00dev, 53, 0x84);
		rt2800_rfcsr_write(rt2x00dev, 54, 0x78);
		rt2800_rfcsr_write(rt2x00dev, 55, 0x44);
		rt2800_rfcsr_write(rt2x00dev, 56, 0x22);
		rt2800_rfcsr_write(rt2x00dev, 57, 0x80);
		rt2800_rfcsr_write(rt2x00dev, 58, 0x7f);
		rt2800_rfcsr_write(rt2x00dev, 59, 0x63);

		rt2800_rfcsr_write(rt2x00dev, 60, 0x45);
		if (rt2x00_rt_rev_gte(rt2x00dev, RT5390, REV_RT5390F))
			rt2800_rfcsr_write(rt2x00dev, 61, 0xd1);
		else
			rt2800_rfcsr_write(rt2x00dev, 61, 0xdd);
		rt2800_rfcsr_write(rt2x00dev, 62, 0x00);
		rt2800_rfcsr_write(rt2x00dev, 63, 0x00);
	}

	if (rt2x00_rt_rev_lt(rt2x00dev, RT3070, REV_RT3070F)) {
		rt2800_register_read(rt2x00dev, LDO_CFG0, &reg);
		rt2x00_set_field32(&reg, LDO_CFG0_BGSEL, 1);
		rt2x00_set_field32(&reg, LDO_CFG0_LDO_CORE_VLEVEL, 3);
		rt2800_register_write(rt2x00dev, LDO_CFG0, reg);
	} else if (rt2x00_rt(rt2x00dev, RT3071) ||
		   rt2x00_rt(rt2x00dev, RT3090)) {
		rt2800_rfcsr_write(rt2x00dev, 31, 0x14);

		rt2800_rfcsr_read(rt2x00dev, 6, &rfcsr);
		rt2x00_set_field8(&rfcsr, RFCSR6_R2, 1);
		rt2800_rfcsr_write(rt2x00dev, 6, rfcsr);

		rt2800_register_read(rt2x00dev, LDO_CFG0, &reg);
		rt2x00_set_field32(&reg, LDO_CFG0_BGSEL, 1);
		if (rt2x00_rt_rev_lt(rt2x00dev, RT3071, REV_RT3071E) ||
		    rt2x00_rt_rev_lt(rt2x00dev, RT3090, REV_RT3090E)) {
			rt2x00_eeprom_read(rt2x00dev, EEPROM_NIC_CONF1, &eeprom);
			if (rt2x00_get_field16(eeprom, EEPROM_NIC_CONF1_DAC_TEST))
				rt2x00_set_field32(&reg, LDO_CFG0_LDO_CORE_VLEVEL, 3);
			else
				rt2x00_set_field32(&reg, LDO_CFG0_LDO_CORE_VLEVEL, 0);
		}
		rt2800_register_write(rt2x00dev, LDO_CFG0, reg);

		rt2800_register_read(rt2x00dev, GPIO_SWITCH, &reg);
		rt2x00_set_field32(&reg, GPIO_SWITCH_5, 0);
		rt2800_register_write(rt2x00dev, GPIO_SWITCH, reg);
	} else if (rt2x00_rt(rt2x00dev, RT3390)) {
		rt2800_register_read(rt2x00dev, GPIO_SWITCH, &reg);
		rt2x00_set_field32(&reg, GPIO_SWITCH_5, 0);
		rt2800_register_write(rt2x00dev, GPIO_SWITCH, reg);
	} else if (rt2x00_rt(rt2x00dev, RT3572)) {
		rt2800_rfcsr_read(rt2x00dev, 6, &rfcsr);
		rt2x00_set_field8(&rfcsr, RFCSR6_R2, 1);
		rt2800_rfcsr_write(rt2x00dev, 6, rfcsr);

		rt2800_register_read(rt2x00dev, LDO_CFG0, &reg);
		rt2x00_set_field32(&reg, LDO_CFG0_LDO_CORE_VLEVEL, 3);
		rt2x00_set_field32(&reg, LDO_CFG0_BGSEL, 1);
		rt2800_register_write(rt2x00dev, LDO_CFG0, reg);
		msleep(1);
		rt2800_register_read(rt2x00dev, LDO_CFG0, &reg);
		rt2x00_set_field32(&reg, LDO_CFG0_BGSEL, 1);
		rt2800_register_write(rt2x00dev, LDO_CFG0, reg);
	}

	/*
	 * Set RX Filter calibration for 20MHz and 40MHz
	 */
	if (rt2x00_rt(rt2x00dev, RT3070)) {
		rt2x00dev->calibration[0] =
			rt2800_init_rx_filter(rt2x00dev, false, 0x07, 0x16);
		rt2x00dev->calibration[1] =
			rt2800_init_rx_filter(rt2x00dev, true, 0x27, 0x19);
	} else if (rt2x00_rt(rt2x00dev, RT3071) ||
		   rt2x00_rt(rt2x00dev, RT3090) ||
		   rt2x00_rt(rt2x00dev, RT3390) ||
		   rt2x00_rt(rt2x00dev, RT3572)) {
		rt2x00dev->calibration[0] =
			rt2800_init_rx_filter(rt2x00dev, false, 0x07, 0x13);
		rt2x00dev->calibration[1] =
			rt2800_init_rx_filter(rt2x00dev, true, 0x27, 0x15);
	}

	if (!rt2x00_rt(rt2x00dev, RT5390)) {
		/*
		 * Set back to initial state
		 */
		rt2800_bbp_write(rt2x00dev, 24, 0);

		rt2800_rfcsr_read(rt2x00dev, 22, &rfcsr);
		rt2x00_set_field8(&rfcsr, RFCSR22_BASEBAND_LOOPBACK, 0);
		rt2800_rfcsr_write(rt2x00dev, 22, rfcsr);

		/*
		 * Set BBP back to BW20
		 */
		rt2800_bbp_read(rt2x00dev, 4, &bbp);
		rt2x00_set_field8(&bbp, BBP4_BANDWIDTH, 0);
		rt2800_bbp_write(rt2x00dev, 4, bbp);
	}

	if (rt2x00_rt_rev_lt(rt2x00dev, RT3070, REV_RT3070F) ||
	    rt2x00_rt_rev_lt(rt2x00dev, RT3071, REV_RT3071E) ||
	    rt2x00_rt_rev_lt(rt2x00dev, RT3090, REV_RT3090E) ||
	    rt2x00_rt_rev_lt(rt2x00dev, RT3390, REV_RT3390E))
		rt2800_rfcsr_write(rt2x00dev, 27, 0x03);

	rt2800_register_read(rt2x00dev, OPT_14_CSR, &reg);
	rt2x00_set_field32(&reg, OPT_14_CSR_BIT0, 1);
	rt2800_register_write(rt2x00dev, OPT_14_CSR, reg);

	if (!rt2x00_rt(rt2x00dev, RT5390)) {
		rt2800_rfcsr_read(rt2x00dev, 17, &rfcsr);
		rt2x00_set_field8(&rfcsr, RFCSR17_TX_LO1_EN, 0);
		if (rt2x00_rt(rt2x00dev, RT3070) ||
		    rt2x00_rt_rev_lt(rt2x00dev, RT3071, REV_RT3071E) ||
		    rt2x00_rt_rev_lt(rt2x00dev, RT3090, REV_RT3090E) ||
		    rt2x00_rt_rev_lt(rt2x00dev, RT3390, REV_RT3390E)) {
			if (!test_bit(CAPABILITY_EXTERNAL_LNA_BG,
				      &rt2x00dev->cap_flags))
				rt2x00_set_field8(&rfcsr, RFCSR17_R, 1);
		}
		rt2x00_eeprom_read(rt2x00dev, EEPROM_TXMIXER_GAIN_BG, &eeprom);
		if (rt2x00_get_field16(eeprom, EEPROM_TXMIXER_GAIN_BG_VAL) >= 1)
			rt2x00_set_field8(&rfcsr, RFCSR17_TXMIXER_GAIN,
					rt2x00_get_field16(eeprom,
						EEPROM_TXMIXER_GAIN_BG_VAL));
		rt2800_rfcsr_write(rt2x00dev, 17, rfcsr);
	}

	if (rt2x00_rt(rt2x00dev, RT3090)) {
		rt2800_bbp_read(rt2x00dev, 138, &bbp);

		/*  Turn off unused DAC1 and ADC1 to reduce power consumption */
		rt2x00_eeprom_read(rt2x00dev, EEPROM_NIC_CONF0, &eeprom);
		if (rt2x00_get_field16(eeprom, EEPROM_NIC_CONF0_RXPATH) == 1)
			rt2x00_set_field8(&bbp, BBP138_RX_ADC1, 0);
		if (rt2x00_get_field16(eeprom, EEPROM_NIC_CONF0_TXPATH) == 1)
			rt2x00_set_field8(&bbp, BBP138_TX_DAC1, 1);

		rt2800_bbp_write(rt2x00dev, 138, bbp);
	}

	if (rt2x00_rt(rt2x00dev, RT3071) ||
	    rt2x00_rt(rt2x00dev, RT3090) ||
	    rt2x00_rt(rt2x00dev, RT3390)) {
		rt2800_rfcsr_read(rt2x00dev, 1, &rfcsr);
		rt2x00_set_field8(&rfcsr, RFCSR1_RF_BLOCK_EN, 1);
		rt2x00_set_field8(&rfcsr, RFCSR1_RX0_PD, 0);
		rt2x00_set_field8(&rfcsr, RFCSR1_TX0_PD, 0);
		rt2x00_set_field8(&rfcsr, RFCSR1_RX1_PD, 1);
		rt2x00_set_field8(&rfcsr, RFCSR1_TX1_PD, 1);
		rt2800_rfcsr_write(rt2x00dev, 1, rfcsr);

		rt2800_rfcsr_read(rt2x00dev, 15, &rfcsr);
		rt2x00_set_field8(&rfcsr, RFCSR15_TX_LO2_EN, 0);
		rt2800_rfcsr_write(rt2x00dev, 15, rfcsr);

		rt2800_rfcsr_read(rt2x00dev, 20, &rfcsr);
		rt2x00_set_field8(&rfcsr, RFCSR20_RX_LO1_EN, 0);
		rt2800_rfcsr_write(rt2x00dev, 20, rfcsr);

		rt2800_rfcsr_read(rt2x00dev, 21, &rfcsr);
		rt2x00_set_field8(&rfcsr, RFCSR21_RX_LO2_EN, 0);
		rt2800_rfcsr_write(rt2x00dev, 21, rfcsr);
	}

	if (rt2x00_rt(rt2x00dev, RT3070)) {
		rt2800_rfcsr_read(rt2x00dev, 27, &rfcsr);
		if (rt2x00_rt_rev_lt(rt2x00dev, RT3070, REV_RT3070F))
			rt2x00_set_field8(&rfcsr, RFCSR27_R1, 3);
		else
			rt2x00_set_field8(&rfcsr, RFCSR27_R1, 0);
		rt2x00_set_field8(&rfcsr, RFCSR27_R2, 0);
		rt2x00_set_field8(&rfcsr, RFCSR27_R3, 0);
		rt2x00_set_field8(&rfcsr, RFCSR27_R4, 0);
		rt2800_rfcsr_write(rt2x00dev, 27, rfcsr);
	}

	if (rt2x00_rt(rt2x00dev, RT5390)) {
		rt2800_rfcsr_read(rt2x00dev, 38, &rfcsr);
		rt2x00_set_field8(&rfcsr, RFCSR38_RX_LO1_EN, 0);
		rt2800_rfcsr_write(rt2x00dev, 38, rfcsr);

		rt2800_rfcsr_read(rt2x00dev, 39, &rfcsr);
		rt2x00_set_field8(&rfcsr, RFCSR39_RX_LO2_EN, 0);
		rt2800_rfcsr_write(rt2x00dev, 39, rfcsr);

		rt2800_rfcsr_read(rt2x00dev, 30, &rfcsr);
		rt2x00_set_field8(&rfcsr, RFCSR30_RX_VCM, 2);
		rt2800_rfcsr_write(rt2x00dev, 30, rfcsr);
	}

	return 0;
}

int rt2800_enable_radio(struct rt2x00_dev *rt2x00dev)
{
	u32 reg;
	u16 word;

	/*
	 * Initialize all registers.
	 */
	if (unlikely(rt2800_wait_wpdma_ready(rt2x00dev) ||
		     rt2800_init_registers(rt2x00dev) ||
		     rt2800_init_bbp(rt2x00dev) ||
		     rt2800_init_rfcsr(rt2x00dev)))
		return -EIO;

	/*
	 * Send signal to firmware during boot time.
	 */
	rt2800_mcu_request(rt2x00dev, MCU_BOOT_SIGNAL, 0, 0, 0);

	if (rt2x00_is_usb(rt2x00dev) &&
	    (rt2x00_rt(rt2x00dev, RT3070) ||
	     rt2x00_rt(rt2x00dev, RT3071) ||
	     rt2x00_rt(rt2x00dev, RT3572))) {
		udelay(200);
		rt2800_mcu_request(rt2x00dev, MCU_CURRENT, 0, 0, 0);
		udelay(10);
	}

	/*
	 * Enable RX.
	 */
	rt2800_register_read(rt2x00dev, MAC_SYS_CTRL, &reg);
	rt2x00_set_field32(&reg, MAC_SYS_CTRL_ENABLE_TX, 1);
	rt2x00_set_field32(&reg, MAC_SYS_CTRL_ENABLE_RX, 0);
	rt2800_register_write(rt2x00dev, MAC_SYS_CTRL, reg);

	udelay(50);

	rt2800_register_read(rt2x00dev, WPDMA_GLO_CFG, &reg);
	rt2x00_set_field32(&reg, WPDMA_GLO_CFG_ENABLE_TX_DMA, 1);
	rt2x00_set_field32(&reg, WPDMA_GLO_CFG_ENABLE_RX_DMA, 1);
	rt2x00_set_field32(&reg, WPDMA_GLO_CFG_WP_DMA_BURST_SIZE, 2);
	rt2x00_set_field32(&reg, WPDMA_GLO_CFG_TX_WRITEBACK_DONE, 1);
	rt2800_register_write(rt2x00dev, WPDMA_GLO_CFG, reg);

	rt2800_register_read(rt2x00dev, MAC_SYS_CTRL, &reg);
	rt2x00_set_field32(&reg, MAC_SYS_CTRL_ENABLE_TX, 1);
	rt2x00_set_field32(&reg, MAC_SYS_CTRL_ENABLE_RX, 1);
	rt2800_register_write(rt2x00dev, MAC_SYS_CTRL, reg);

	/*
	 * Initialize LED control
	 */
	rt2x00_eeprom_read(rt2x00dev, EEPROM_LED_AG_CONF, &word);
	rt2800_mcu_request(rt2x00dev, MCU_LED_AG_CONF, 0xff,
			   word & 0xff, (word >> 8) & 0xff);

	rt2x00_eeprom_read(rt2x00dev, EEPROM_LED_ACT_CONF, &word);
	rt2800_mcu_request(rt2x00dev, MCU_LED_ACT_CONF, 0xff,
			   word & 0xff, (word >> 8) & 0xff);

	rt2x00_eeprom_read(rt2x00dev, EEPROM_LED_POLARITY, &word);
	rt2800_mcu_request(rt2x00dev, MCU_LED_LED_POLARITY, 0xff,
			   word & 0xff, (word >> 8) & 0xff);

	return 0;
}
EXPORT_SYMBOL_GPL(rt2800_enable_radio);

void rt2800_disable_radio(struct rt2x00_dev *rt2x00dev)
{
	u32 reg;

	rt2800_register_read(rt2x00dev, WPDMA_GLO_CFG, &reg);
	rt2x00_set_field32(&reg, WPDMA_GLO_CFG_ENABLE_TX_DMA, 0);
	rt2x00_set_field32(&reg, WPDMA_GLO_CFG_ENABLE_RX_DMA, 0);
	rt2800_register_write(rt2x00dev, WPDMA_GLO_CFG, reg);

	/* Wait for DMA, ignore error */
	rt2800_wait_wpdma_ready(rt2x00dev);

	rt2800_register_read(rt2x00dev, MAC_SYS_CTRL, &reg);
	rt2x00_set_field32(&reg, MAC_SYS_CTRL_ENABLE_TX, 0);
	rt2x00_set_field32(&reg, MAC_SYS_CTRL_ENABLE_RX, 0);
	rt2800_register_write(rt2x00dev, MAC_SYS_CTRL, reg);
}
EXPORT_SYMBOL_GPL(rt2800_disable_radio);

int rt2800_efuse_detect(struct rt2x00_dev *rt2x00dev)
{
	u32 reg;

	rt2800_register_read(rt2x00dev, EFUSE_CTRL, &reg);

	return rt2x00_get_field32(reg, EFUSE_CTRL_PRESENT);
}
EXPORT_SYMBOL_GPL(rt2800_efuse_detect);

static void rt2800_efuse_read(struct rt2x00_dev *rt2x00dev, unsigned int i)
{
	u32 reg;

	mutex_lock(&rt2x00dev->csr_mutex);

	rt2800_register_read_lock(rt2x00dev, EFUSE_CTRL, &reg);
	rt2x00_set_field32(&reg, EFUSE_CTRL_ADDRESS_IN, i);
	rt2x00_set_field32(&reg, EFUSE_CTRL_MODE, 0);
	rt2x00_set_field32(&reg, EFUSE_CTRL_KICK, 1);
	rt2800_register_write_lock(rt2x00dev, EFUSE_CTRL, reg);

	/* Wait until the EEPROM has been loaded */
	rt2800_regbusy_read(rt2x00dev, EFUSE_CTRL, EFUSE_CTRL_KICK, &reg);

	/* Apparently the data is read from end to start */
	rt2800_register_read_lock(rt2x00dev, EFUSE_DATA3, &reg);
	/* The returned value is in CPU order, but eeprom is le */
<<<<<<< HEAD
	rt2x00dev->eeprom[i] = cpu_to_le32(reg);
=======
	*(u32 *)&rt2x00dev->eeprom[i] = cpu_to_le32(reg);
>>>>>>> dcd6c922
	rt2800_register_read_lock(rt2x00dev, EFUSE_DATA2, &reg);
	*(u32 *)&rt2x00dev->eeprom[i + 2] = cpu_to_le32(reg);
	rt2800_register_read_lock(rt2x00dev, EFUSE_DATA1, &reg);
	*(u32 *)&rt2x00dev->eeprom[i + 4] = cpu_to_le32(reg);
	rt2800_register_read_lock(rt2x00dev, EFUSE_DATA0, &reg);
	*(u32 *)&rt2x00dev->eeprom[i + 6] = cpu_to_le32(reg);

	mutex_unlock(&rt2x00dev->csr_mutex);
}

void rt2800_read_eeprom_efuse(struct rt2x00_dev *rt2x00dev)
{
	unsigned int i;

	for (i = 0; i < EEPROM_SIZE / sizeof(u16); i += 8)
		rt2800_efuse_read(rt2x00dev, i);
}
EXPORT_SYMBOL_GPL(rt2800_read_eeprom_efuse);

int rt2800_validate_eeprom(struct rt2x00_dev *rt2x00dev)
{
	u16 word;
	u8 *mac;
	u8 default_lna_gain;

	/*
	 * Start validation of the data that has been read.
	 */
	mac = rt2x00_eeprom_addr(rt2x00dev, EEPROM_MAC_ADDR_0);
	if (!is_valid_ether_addr(mac)) {
		random_ether_addr(mac);
		EEPROM(rt2x00dev, "MAC: %pM\n", mac);
	}

	rt2x00_eeprom_read(rt2x00dev, EEPROM_NIC_CONF0, &word);
	if (word == 0xffff) {
		rt2x00_set_field16(&word, EEPROM_NIC_CONF0_RXPATH, 2);
		rt2x00_set_field16(&word, EEPROM_NIC_CONF0_TXPATH, 1);
		rt2x00_set_field16(&word, EEPROM_NIC_CONF0_RF_TYPE, RF2820);
		rt2x00_eeprom_write(rt2x00dev, EEPROM_NIC_CONF0, word);
		EEPROM(rt2x00dev, "Antenna: 0x%04x\n", word);
	} else if (rt2x00_rt(rt2x00dev, RT2860) ||
		   rt2x00_rt(rt2x00dev, RT2872)) {
		/*
		 * There is a max of 2 RX streams for RT28x0 series
		 */
		if (rt2x00_get_field16(word, EEPROM_NIC_CONF0_RXPATH) > 2)
			rt2x00_set_field16(&word, EEPROM_NIC_CONF0_RXPATH, 2);
		rt2x00_eeprom_write(rt2x00dev, EEPROM_NIC_CONF0, word);
	}

	rt2x00_eeprom_read(rt2x00dev, EEPROM_NIC_CONF1, &word);
	if (word == 0xffff) {
		rt2x00_set_field16(&word, EEPROM_NIC_CONF1_HW_RADIO, 0);
		rt2x00_set_field16(&word, EEPROM_NIC_CONF1_EXTERNAL_TX_ALC, 0);
		rt2x00_set_field16(&word, EEPROM_NIC_CONF1_EXTERNAL_LNA_2G, 0);
		rt2x00_set_field16(&word, EEPROM_NIC_CONF1_EXTERNAL_LNA_5G, 0);
		rt2x00_set_field16(&word, EEPROM_NIC_CONF1_CARDBUS_ACCEL, 0);
		rt2x00_set_field16(&word, EEPROM_NIC_CONF1_BW40M_SB_2G, 0);
		rt2x00_set_field16(&word, EEPROM_NIC_CONF1_BW40M_SB_5G, 0);
		rt2x00_set_field16(&word, EEPROM_NIC_CONF1_WPS_PBC, 0);
		rt2x00_set_field16(&word, EEPROM_NIC_CONF1_BW40M_2G, 0);
		rt2x00_set_field16(&word, EEPROM_NIC_CONF1_BW40M_5G, 0);
		rt2x00_set_field16(&word, EEPROM_NIC_CONF1_BROADBAND_EXT_LNA, 0);
		rt2x00_set_field16(&word, EEPROM_NIC_CONF1_ANT_DIVERSITY, 0);
		rt2x00_set_field16(&word, EEPROM_NIC_CONF1_INTERNAL_TX_ALC, 0);
		rt2x00_set_field16(&word, EEPROM_NIC_CONF1_BT_COEXIST, 0);
		rt2x00_set_field16(&word, EEPROM_NIC_CONF1_DAC_TEST, 0);
		rt2x00_eeprom_write(rt2x00dev, EEPROM_NIC_CONF1, word);
		EEPROM(rt2x00dev, "NIC: 0x%04x\n", word);
	}

	rt2x00_eeprom_read(rt2x00dev, EEPROM_FREQ, &word);
	if ((word & 0x00ff) == 0x00ff) {
		rt2x00_set_field16(&word, EEPROM_FREQ_OFFSET, 0);
		rt2x00_eeprom_write(rt2x00dev, EEPROM_FREQ, word);
		EEPROM(rt2x00dev, "Freq: 0x%04x\n", word);
	}
	if ((word & 0xff00) == 0xff00) {
		rt2x00_set_field16(&word, EEPROM_FREQ_LED_MODE,
				   LED_MODE_TXRX_ACTIVITY);
		rt2x00_set_field16(&word, EEPROM_FREQ_LED_POLARITY, 0);
		rt2x00_eeprom_write(rt2x00dev, EEPROM_FREQ, word);
		rt2x00_eeprom_write(rt2x00dev, EEPROM_LED_AG_CONF, 0x5555);
		rt2x00_eeprom_write(rt2x00dev, EEPROM_LED_ACT_CONF, 0x2221);
		rt2x00_eeprom_write(rt2x00dev, EEPROM_LED_POLARITY, 0xa9f8);
		EEPROM(rt2x00dev, "Led Mode: 0x%04x\n", word);
	}

	/*
	 * During the LNA validation we are going to use
	 * lna0 as correct value. Note that EEPROM_LNA
	 * is never validated.
	 */
	rt2x00_eeprom_read(rt2x00dev, EEPROM_LNA, &word);
	default_lna_gain = rt2x00_get_field16(word, EEPROM_LNA_A0);

	rt2x00_eeprom_read(rt2x00dev, EEPROM_RSSI_BG, &word);
	if (abs(rt2x00_get_field16(word, EEPROM_RSSI_BG_OFFSET0)) > 10)
		rt2x00_set_field16(&word, EEPROM_RSSI_BG_OFFSET0, 0);
	if (abs(rt2x00_get_field16(word, EEPROM_RSSI_BG_OFFSET1)) > 10)
		rt2x00_set_field16(&word, EEPROM_RSSI_BG_OFFSET1, 0);
	rt2x00_eeprom_write(rt2x00dev, EEPROM_RSSI_BG, word);

	rt2x00_eeprom_read(rt2x00dev, EEPROM_RSSI_BG2, &word);
	if (abs(rt2x00_get_field16(word, EEPROM_RSSI_BG2_OFFSET2)) > 10)
		rt2x00_set_field16(&word, EEPROM_RSSI_BG2_OFFSET2, 0);
	if (rt2x00_get_field16(word, EEPROM_RSSI_BG2_LNA_A1) == 0x00 ||
	    rt2x00_get_field16(word, EEPROM_RSSI_BG2_LNA_A1) == 0xff)
		rt2x00_set_field16(&word, EEPROM_RSSI_BG2_LNA_A1,
				   default_lna_gain);
	rt2x00_eeprom_write(rt2x00dev, EEPROM_RSSI_BG2, word);

	rt2x00_eeprom_read(rt2x00dev, EEPROM_RSSI_A, &word);
	if (abs(rt2x00_get_field16(word, EEPROM_RSSI_A_OFFSET0)) > 10)
		rt2x00_set_field16(&word, EEPROM_RSSI_A_OFFSET0, 0);
	if (abs(rt2x00_get_field16(word, EEPROM_RSSI_A_OFFSET1)) > 10)
		rt2x00_set_field16(&word, EEPROM_RSSI_A_OFFSET1, 0);
	rt2x00_eeprom_write(rt2x00dev, EEPROM_RSSI_A, word);

	rt2x00_eeprom_read(rt2x00dev, EEPROM_RSSI_A2, &word);
	if (abs(rt2x00_get_field16(word, EEPROM_RSSI_A2_OFFSET2)) > 10)
		rt2x00_set_field16(&word, EEPROM_RSSI_A2_OFFSET2, 0);
	if (rt2x00_get_field16(word, EEPROM_RSSI_A2_LNA_A2) == 0x00 ||
	    rt2x00_get_field16(word, EEPROM_RSSI_A2_LNA_A2) == 0xff)
		rt2x00_set_field16(&word, EEPROM_RSSI_A2_LNA_A2,
				   default_lna_gain);
	rt2x00_eeprom_write(rt2x00dev, EEPROM_RSSI_A2, word);

	return 0;
}
EXPORT_SYMBOL_GPL(rt2800_validate_eeprom);

int rt2800_init_eeprom(struct rt2x00_dev *rt2x00dev)
{
	u32 reg;
	u16 value;
	u16 eeprom;

	/*
	 * Read EEPROM word for configuration.
	 */
	rt2x00_eeprom_read(rt2x00dev, EEPROM_NIC_CONF0, &eeprom);

	/*
	 * Identify RF chipset by EEPROM value
	 * RT28xx/RT30xx: defined in "EEPROM_NIC_CONF0_RF_TYPE" field
	 * RT53xx: defined in "EEPROM_CHIP_ID" field
	 */
	rt2800_register_read(rt2x00dev, MAC_CSR0, &reg);
	if (rt2x00_get_field32(reg, MAC_CSR0_CHIPSET) == RT5390)
		rt2x00_eeprom_read(rt2x00dev, EEPROM_CHIP_ID, &value);
	else
		value = rt2x00_get_field16(eeprom, EEPROM_NIC_CONF0_RF_TYPE);

	rt2x00_set_chip(rt2x00dev, rt2x00_get_field32(reg, MAC_CSR0_CHIPSET),
			value, rt2x00_get_field32(reg, MAC_CSR0_REVISION));

	switch (rt2x00dev->chip.rt) {
	case RT2860:
	case RT2872:
	case RT2883:
	case RT3070:
	case RT3071:
	case RT3090:
	case RT3390:
	case RT3572:
	case RT5390:
		break;
	default:
		ERROR(rt2x00dev, "Invalid RT chipset detected.\n");
		return -ENODEV;
	}

	switch (rt2x00dev->chip.rf) {
	case RF2820:
	case RF2850:
	case RF2720:
	case RF2750:
	case RF3020:
	case RF2020:
	case RF3021:
	case RF3022:
	case RF3052:
	case RF3320:
	case RF5370:
	case RF5390:
		break;
	default:
		ERROR(rt2x00dev, "Invalid RF chipset 0x%x detected.\n",
		      rt2x00dev->chip.rf);
		return -ENODEV;
	}

	/*
	 * Identify default antenna configuration.
	 */
	rt2x00dev->default_ant.tx_chain_num =
	    rt2x00_get_field16(eeprom, EEPROM_NIC_CONF0_TXPATH);
	rt2x00dev->default_ant.rx_chain_num =
	    rt2x00_get_field16(eeprom, EEPROM_NIC_CONF0_RXPATH);

	rt2x00_eeprom_read(rt2x00dev, EEPROM_NIC_CONF1, &eeprom);

	if (rt2x00_rt(rt2x00dev, RT3070) ||
	    rt2x00_rt(rt2x00dev, RT3090) ||
	    rt2x00_rt(rt2x00dev, RT3390)) {
		value = rt2x00_get_field16(eeprom,
				EEPROM_NIC_CONF1_ANT_DIVERSITY);
		switch (value) {
		case 0:
		case 1:
		case 2:
			rt2x00dev->default_ant.tx = ANTENNA_A;
			rt2x00dev->default_ant.rx = ANTENNA_A;
			break;
		case 3:
			rt2x00dev->default_ant.tx = ANTENNA_A;
			rt2x00dev->default_ant.rx = ANTENNA_B;
			break;
		}
	} else {
		rt2x00dev->default_ant.tx = ANTENNA_A;
		rt2x00dev->default_ant.rx = ANTENNA_A;
	}

	/*
	 * Determine external LNA informations.
	 */
	if (rt2x00_get_field16(eeprom, EEPROM_NIC_CONF1_EXTERNAL_LNA_5G))
		__set_bit(CAPABILITY_EXTERNAL_LNA_A, &rt2x00dev->cap_flags);
	if (rt2x00_get_field16(eeprom, EEPROM_NIC_CONF1_EXTERNAL_LNA_2G))
		__set_bit(CAPABILITY_EXTERNAL_LNA_BG, &rt2x00dev->cap_flags);

	/*
	 * Detect if this device has an hardware controlled radio.
	 */
	if (rt2x00_get_field16(eeprom, EEPROM_NIC_CONF1_HW_RADIO))
		__set_bit(CAPABILITY_HW_BUTTON, &rt2x00dev->cap_flags);

	/*
	 * Detect if this device has Bluetooth co-existence.
	 */
	if (rt2x00_get_field16(eeprom, EEPROM_NIC_CONF1_BT_COEXIST))
		__set_bit(CAPABILITY_BT_COEXIST, &rt2x00dev->cap_flags);

	/*
	 * Read frequency offset and RF programming sequence.
	 */
	rt2x00_eeprom_read(rt2x00dev, EEPROM_FREQ, &eeprom);
	rt2x00dev->freq_offset = rt2x00_get_field16(eeprom, EEPROM_FREQ_OFFSET);

	/*
	 * Store led settings, for correct led behaviour.
	 */
#ifdef CONFIG_RT2X00_LIB_LEDS
	rt2800_init_led(rt2x00dev, &rt2x00dev->led_radio, LED_TYPE_RADIO);
	rt2800_init_led(rt2x00dev, &rt2x00dev->led_assoc, LED_TYPE_ASSOC);
	rt2800_init_led(rt2x00dev, &rt2x00dev->led_qual, LED_TYPE_QUALITY);

	rt2x00dev->led_mcu_reg = eeprom;
#endif /* CONFIG_RT2X00_LIB_LEDS */

	/*
	 * Check if support EIRP tx power limit feature.
	 */
	rt2x00_eeprom_read(rt2x00dev, EEPROM_EIRP_MAX_TX_POWER, &eeprom);

	if (rt2x00_get_field16(eeprom, EEPROM_EIRP_MAX_TX_POWER_2GHZ) <
					EIRP_MAX_TX_POWER_LIMIT)
		__set_bit(CAPABILITY_POWER_LIMIT, &rt2x00dev->cap_flags);

	return 0;
}
EXPORT_SYMBOL_GPL(rt2800_init_eeprom);

/*
 * RF value list for rt28xx
 * Supports: 2.4 GHz (all) & 5.2 GHz (RF2850 & RF2750)
 */
static const struct rf_channel rf_vals[] = {
	{ 1,  0x18402ecc, 0x184c0786, 0x1816b455, 0x1800510b },
	{ 2,  0x18402ecc, 0x184c0786, 0x18168a55, 0x1800519f },
	{ 3,  0x18402ecc, 0x184c078a, 0x18168a55, 0x1800518b },
	{ 4,  0x18402ecc, 0x184c078a, 0x18168a55, 0x1800519f },
	{ 5,  0x18402ecc, 0x184c078e, 0x18168a55, 0x1800518b },
	{ 6,  0x18402ecc, 0x184c078e, 0x18168a55, 0x1800519f },
	{ 7,  0x18402ecc, 0x184c0792, 0x18168a55, 0x1800518b },
	{ 8,  0x18402ecc, 0x184c0792, 0x18168a55, 0x1800519f },
	{ 9,  0x18402ecc, 0x184c0796, 0x18168a55, 0x1800518b },
	{ 10, 0x18402ecc, 0x184c0796, 0x18168a55, 0x1800519f },
	{ 11, 0x18402ecc, 0x184c079a, 0x18168a55, 0x1800518b },
	{ 12, 0x18402ecc, 0x184c079a, 0x18168a55, 0x1800519f },
	{ 13, 0x18402ecc, 0x184c079e, 0x18168a55, 0x1800518b },
	{ 14, 0x18402ecc, 0x184c07a2, 0x18168a55, 0x18005193 },

	/* 802.11 UNI / HyperLan 2 */
	{ 36, 0x18402ecc, 0x184c099a, 0x18158a55, 0x180ed1a3 },
	{ 38, 0x18402ecc, 0x184c099e, 0x18158a55, 0x180ed193 },
	{ 40, 0x18402ec8, 0x184c0682, 0x18158a55, 0x180ed183 },
	{ 44, 0x18402ec8, 0x184c0682, 0x18158a55, 0x180ed1a3 },
	{ 46, 0x18402ec8, 0x184c0686, 0x18158a55, 0x180ed18b },
	{ 48, 0x18402ec8, 0x184c0686, 0x18158a55, 0x180ed19b },
	{ 52, 0x18402ec8, 0x184c068a, 0x18158a55, 0x180ed193 },
	{ 54, 0x18402ec8, 0x184c068a, 0x18158a55, 0x180ed1a3 },
	{ 56, 0x18402ec8, 0x184c068e, 0x18158a55, 0x180ed18b },
	{ 60, 0x18402ec8, 0x184c0692, 0x18158a55, 0x180ed183 },
	{ 62, 0x18402ec8, 0x184c0692, 0x18158a55, 0x180ed193 },
	{ 64, 0x18402ec8, 0x184c0692, 0x18158a55, 0x180ed1a3 },

	/* 802.11 HyperLan 2 */
	{ 100, 0x18402ec8, 0x184c06b2, 0x18178a55, 0x180ed783 },
	{ 102, 0x18402ec8, 0x184c06b2, 0x18578a55, 0x180ed793 },
	{ 104, 0x18402ec8, 0x185c06b2, 0x18578a55, 0x180ed1a3 },
	{ 108, 0x18402ecc, 0x185c0a32, 0x18578a55, 0x180ed193 },
	{ 110, 0x18402ecc, 0x184c0a36, 0x18178a55, 0x180ed183 },
	{ 112, 0x18402ecc, 0x184c0a36, 0x18178a55, 0x180ed19b },
	{ 116, 0x18402ecc, 0x184c0a3a, 0x18178a55, 0x180ed1a3 },
	{ 118, 0x18402ecc, 0x184c0a3e, 0x18178a55, 0x180ed193 },
	{ 120, 0x18402ec4, 0x184c0382, 0x18178a55, 0x180ed183 },
	{ 124, 0x18402ec4, 0x184c0382, 0x18178a55, 0x180ed193 },
	{ 126, 0x18402ec4, 0x184c0382, 0x18178a55, 0x180ed15b },
	{ 128, 0x18402ec4, 0x184c0382, 0x18178a55, 0x180ed1a3 },
	{ 132, 0x18402ec4, 0x184c0386, 0x18178a55, 0x180ed18b },
	{ 134, 0x18402ec4, 0x184c0386, 0x18178a55, 0x180ed193 },
	{ 136, 0x18402ec4, 0x184c0386, 0x18178a55, 0x180ed19b },
	{ 140, 0x18402ec4, 0x184c038a, 0x18178a55, 0x180ed183 },

	/* 802.11 UNII */
	{ 149, 0x18402ec4, 0x184c038a, 0x18178a55, 0x180ed1a7 },
	{ 151, 0x18402ec4, 0x184c038e, 0x18178a55, 0x180ed187 },
	{ 153, 0x18402ec4, 0x184c038e, 0x18178a55, 0x180ed18f },
	{ 157, 0x18402ec4, 0x184c038e, 0x18178a55, 0x180ed19f },
	{ 159, 0x18402ec4, 0x184c038e, 0x18178a55, 0x180ed1a7 },
	{ 161, 0x18402ec4, 0x184c0392, 0x18178a55, 0x180ed187 },
	{ 165, 0x18402ec4, 0x184c0392, 0x18178a55, 0x180ed197 },
	{ 167, 0x18402ec4, 0x184c03d2, 0x18179855, 0x1815531f },
	{ 169, 0x18402ec4, 0x184c03d2, 0x18179855, 0x18155327 },
	{ 171, 0x18402ec4, 0x184c03d6, 0x18179855, 0x18155307 },
	{ 173, 0x18402ec4, 0x184c03d6, 0x18179855, 0x1815530f },

	/* 802.11 Japan */
	{ 184, 0x15002ccc, 0x1500491e, 0x1509be55, 0x150c0a0b },
	{ 188, 0x15002ccc, 0x15004922, 0x1509be55, 0x150c0a13 },
	{ 192, 0x15002ccc, 0x15004926, 0x1509be55, 0x150c0a1b },
	{ 196, 0x15002ccc, 0x1500492a, 0x1509be55, 0x150c0a23 },
	{ 208, 0x15002ccc, 0x1500493a, 0x1509be55, 0x150c0a13 },
	{ 212, 0x15002ccc, 0x1500493e, 0x1509be55, 0x150c0a1b },
	{ 216, 0x15002ccc, 0x15004982, 0x1509be55, 0x150c0a23 },
};

/*
 * RF value list for rt3xxx
 * Supports: 2.4 GHz (all) & 5.2 GHz (RF3052)
 */
static const struct rf_channel rf_vals_3x[] = {
	{1,  241, 2, 2 },
	{2,  241, 2, 7 },
	{3,  242, 2, 2 },
	{4,  242, 2, 7 },
	{5,  243, 2, 2 },
	{6,  243, 2, 7 },
	{7,  244, 2, 2 },
	{8,  244, 2, 7 },
	{9,  245, 2, 2 },
	{10, 245, 2, 7 },
	{11, 246, 2, 2 },
	{12, 246, 2, 7 },
	{13, 247, 2, 2 },
	{14, 248, 2, 4 },

	/* 802.11 UNI / HyperLan 2 */
	{36, 0x56, 0, 4},
	{38, 0x56, 0, 6},
	{40, 0x56, 0, 8},
	{44, 0x57, 0, 0},
	{46, 0x57, 0, 2},
	{48, 0x57, 0, 4},
	{52, 0x57, 0, 8},
	{54, 0x57, 0, 10},
	{56, 0x58, 0, 0},
	{60, 0x58, 0, 4},
	{62, 0x58, 0, 6},
	{64, 0x58, 0, 8},

	/* 802.11 HyperLan 2 */
	{100, 0x5b, 0, 8},
	{102, 0x5b, 0, 10},
	{104, 0x5c, 0, 0},
	{108, 0x5c, 0, 4},
	{110, 0x5c, 0, 6},
	{112, 0x5c, 0, 8},
	{116, 0x5d, 0, 0},
	{118, 0x5d, 0, 2},
	{120, 0x5d, 0, 4},
	{124, 0x5d, 0, 8},
	{126, 0x5d, 0, 10},
	{128, 0x5e, 0, 0},
	{132, 0x5e, 0, 4},
	{134, 0x5e, 0, 6},
	{136, 0x5e, 0, 8},
	{140, 0x5f, 0, 0},

	/* 802.11 UNII */
	{149, 0x5f, 0, 9},
	{151, 0x5f, 0, 11},
	{153, 0x60, 0, 1},
	{157, 0x60, 0, 5},
	{159, 0x60, 0, 7},
	{161, 0x60, 0, 9},
	{165, 0x61, 0, 1},
	{167, 0x61, 0, 3},
	{169, 0x61, 0, 5},
	{171, 0x61, 0, 7},
	{173, 0x61, 0, 9},
};

int rt2800_probe_hw_mode(struct rt2x00_dev *rt2x00dev)
{
	struct hw_mode_spec *spec = &rt2x00dev->spec;
	struct channel_info *info;
	char *default_power1;
	char *default_power2;
	unsigned int i;
	u16 eeprom;

	/*
	 * Disable powersaving as default on PCI devices.
	 */
	if (rt2x00_is_pci(rt2x00dev) || rt2x00_is_soc(rt2x00dev))
		rt2x00dev->hw->wiphy->flags &= ~WIPHY_FLAG_PS_ON_BY_DEFAULT;

	/*
	 * Initialize all hw fields.
	 */
	rt2x00dev->hw->flags =
	    IEEE80211_HW_SIGNAL_DBM |
	    IEEE80211_HW_SUPPORTS_PS |
	    IEEE80211_HW_PS_NULLFUNC_STACK |
	    IEEE80211_HW_AMPDU_AGGREGATION;
	/*
	 * Don't set IEEE80211_HW_HOST_BROADCAST_PS_BUFFERING for USB devices
	 * unless we are capable of sending the buffered frames out after the
	 * DTIM transmission using rt2x00lib_beacondone. This will send out
	 * multicast and broadcast traffic immediately instead of buffering it
	 * infinitly and thus dropping it after some time.
	 */
	if (!rt2x00_is_usb(rt2x00dev))
		rt2x00dev->hw->flags |=
			IEEE80211_HW_HOST_BROADCAST_PS_BUFFERING;

	SET_IEEE80211_DEV(rt2x00dev->hw, rt2x00dev->dev);
	SET_IEEE80211_PERM_ADDR(rt2x00dev->hw,
				rt2x00_eeprom_addr(rt2x00dev,
						   EEPROM_MAC_ADDR_0));

	/*
	 * As rt2800 has a global fallback table we cannot specify
	 * more then one tx rate per frame but since the hw will
	 * try several rates (based on the fallback table) we should
	 * initialize max_report_rates to the maximum number of rates
	 * we are going to try. Otherwise mac80211 will truncate our
	 * reported tx rates and the rc algortihm will end up with
	 * incorrect data.
	 */
	rt2x00dev->hw->max_rates = 1;
	rt2x00dev->hw->max_report_rates = 7;
	rt2x00dev->hw->max_rate_tries = 1;

	rt2x00_eeprom_read(rt2x00dev, EEPROM_NIC_CONF0, &eeprom);

	/*
	 * Initialize hw_mode information.
	 */
	spec->supported_bands = SUPPORT_BAND_2GHZ;
	spec->supported_rates = SUPPORT_RATE_CCK | SUPPORT_RATE_OFDM;

	if (rt2x00_rf(rt2x00dev, RF2820) ||
	    rt2x00_rf(rt2x00dev, RF2720)) {
		spec->num_channels = 14;
		spec->channels = rf_vals;
	} else if (rt2x00_rf(rt2x00dev, RF2850) ||
		   rt2x00_rf(rt2x00dev, RF2750)) {
		spec->supported_bands |= SUPPORT_BAND_5GHZ;
		spec->num_channels = ARRAY_SIZE(rf_vals);
		spec->channels = rf_vals;
	} else if (rt2x00_rf(rt2x00dev, RF3020) ||
		   rt2x00_rf(rt2x00dev, RF2020) ||
		   rt2x00_rf(rt2x00dev, RF3021) ||
		   rt2x00_rf(rt2x00dev, RF3022) ||
		   rt2x00_rf(rt2x00dev, RF3320) ||
		   rt2x00_rf(rt2x00dev, RF5370) ||
		   rt2x00_rf(rt2x00dev, RF5390)) {
		spec->num_channels = 14;
		spec->channels = rf_vals_3x;
	} else if (rt2x00_rf(rt2x00dev, RF3052)) {
		spec->supported_bands |= SUPPORT_BAND_5GHZ;
		spec->num_channels = ARRAY_SIZE(rf_vals_3x);
		spec->channels = rf_vals_3x;
	}

	/*
	 * Initialize HT information.
	 */
	if (!rt2x00_rf(rt2x00dev, RF2020))
		spec->ht.ht_supported = true;
	else
		spec->ht.ht_supported = false;

	spec->ht.cap =
	    IEEE80211_HT_CAP_SUP_WIDTH_20_40 |
	    IEEE80211_HT_CAP_GRN_FLD |
	    IEEE80211_HT_CAP_SGI_20 |
	    IEEE80211_HT_CAP_SGI_40;

	if (rt2x00_get_field16(eeprom, EEPROM_NIC_CONF0_TXPATH) >= 2)
		spec->ht.cap |= IEEE80211_HT_CAP_TX_STBC;

	spec->ht.cap |=
	    rt2x00_get_field16(eeprom, EEPROM_NIC_CONF0_RXPATH) <<
		IEEE80211_HT_CAP_RX_STBC_SHIFT;

	spec->ht.ampdu_factor = 3;
	spec->ht.ampdu_density = 4;
	spec->ht.mcs.tx_params =
	    IEEE80211_HT_MCS_TX_DEFINED |
	    IEEE80211_HT_MCS_TX_RX_DIFF |
	    ((rt2x00_get_field16(eeprom, EEPROM_NIC_CONF0_TXPATH) - 1) <<
		IEEE80211_HT_MCS_TX_MAX_STREAMS_SHIFT);

	switch (rt2x00_get_field16(eeprom, EEPROM_NIC_CONF0_RXPATH)) {
	case 3:
		spec->ht.mcs.rx_mask[2] = 0xff;
	case 2:
		spec->ht.mcs.rx_mask[1] = 0xff;
	case 1:
		spec->ht.mcs.rx_mask[0] = 0xff;
		spec->ht.mcs.rx_mask[4] = 0x1; /* MCS32 */
		break;
	}

	/*
	 * Create channel information array
	 */
	info = kcalloc(spec->num_channels, sizeof(*info), GFP_KERNEL);
	if (!info)
		return -ENOMEM;

	spec->channels_info = info;

	default_power1 = rt2x00_eeprom_addr(rt2x00dev, EEPROM_TXPOWER_BG1);
	default_power2 = rt2x00_eeprom_addr(rt2x00dev, EEPROM_TXPOWER_BG2);

	for (i = 0; i < 14; i++) {
		info[i].default_power1 = default_power1[i];
		info[i].default_power2 = default_power2[i];
	}

	if (spec->num_channels > 14) {
		default_power1 = rt2x00_eeprom_addr(rt2x00dev, EEPROM_TXPOWER_A1);
		default_power2 = rt2x00_eeprom_addr(rt2x00dev, EEPROM_TXPOWER_A2);

		for (i = 14; i < spec->num_channels; i++) {
			info[i].default_power1 = default_power1[i];
			info[i].default_power2 = default_power2[i];
		}
	}

	return 0;
}
EXPORT_SYMBOL_GPL(rt2800_probe_hw_mode);

/*
 * IEEE80211 stack callback functions.
 */
void rt2800_get_tkip_seq(struct ieee80211_hw *hw, u8 hw_key_idx, u32 *iv32,
			 u16 *iv16)
{
	struct rt2x00_dev *rt2x00dev = hw->priv;
	struct mac_iveiv_entry iveiv_entry;
	u32 offset;

	offset = MAC_IVEIV_ENTRY(hw_key_idx);
	rt2800_register_multiread(rt2x00dev, offset,
				      &iveiv_entry, sizeof(iveiv_entry));

	memcpy(iv16, &iveiv_entry.iv[0], sizeof(*iv16));
	memcpy(iv32, &iveiv_entry.iv[4], sizeof(*iv32));
}
EXPORT_SYMBOL_GPL(rt2800_get_tkip_seq);

int rt2800_set_rts_threshold(struct ieee80211_hw *hw, u32 value)
{
	struct rt2x00_dev *rt2x00dev = hw->priv;
	u32 reg;
	bool enabled = (value < IEEE80211_MAX_RTS_THRESHOLD);

	rt2800_register_read(rt2x00dev, TX_RTS_CFG, &reg);
	rt2x00_set_field32(&reg, TX_RTS_CFG_RTS_THRES, value);
	rt2800_register_write(rt2x00dev, TX_RTS_CFG, reg);

	rt2800_register_read(rt2x00dev, CCK_PROT_CFG, &reg);
	rt2x00_set_field32(&reg, CCK_PROT_CFG_RTS_TH_EN, enabled);
	rt2800_register_write(rt2x00dev, CCK_PROT_CFG, reg);

	rt2800_register_read(rt2x00dev, OFDM_PROT_CFG, &reg);
	rt2x00_set_field32(&reg, OFDM_PROT_CFG_RTS_TH_EN, enabled);
	rt2800_register_write(rt2x00dev, OFDM_PROT_CFG, reg);

	rt2800_register_read(rt2x00dev, MM20_PROT_CFG, &reg);
	rt2x00_set_field32(&reg, MM20_PROT_CFG_RTS_TH_EN, enabled);
	rt2800_register_write(rt2x00dev, MM20_PROT_CFG, reg);

	rt2800_register_read(rt2x00dev, MM40_PROT_CFG, &reg);
	rt2x00_set_field32(&reg, MM40_PROT_CFG_RTS_TH_EN, enabled);
	rt2800_register_write(rt2x00dev, MM40_PROT_CFG, reg);

	rt2800_register_read(rt2x00dev, GF20_PROT_CFG, &reg);
	rt2x00_set_field32(&reg, GF20_PROT_CFG_RTS_TH_EN, enabled);
	rt2800_register_write(rt2x00dev, GF20_PROT_CFG, reg);

	rt2800_register_read(rt2x00dev, GF40_PROT_CFG, &reg);
	rt2x00_set_field32(&reg, GF40_PROT_CFG_RTS_TH_EN, enabled);
	rt2800_register_write(rt2x00dev, GF40_PROT_CFG, reg);

	return 0;
}
EXPORT_SYMBOL_GPL(rt2800_set_rts_threshold);

int rt2800_conf_tx(struct ieee80211_hw *hw,
		   struct ieee80211_vif *vif, u16 queue_idx,
		   const struct ieee80211_tx_queue_params *params)
{
	struct rt2x00_dev *rt2x00dev = hw->priv;
	struct data_queue *queue;
	struct rt2x00_field32 field;
	int retval;
	u32 reg;
	u32 offset;

	/*
	 * First pass the configuration through rt2x00lib, that will
	 * update the queue settings and validate the input. After that
	 * we are free to update the registers based on the value
	 * in the queue parameter.
	 */
	retval = rt2x00mac_conf_tx(hw, vif, queue_idx, params);
	if (retval)
		return retval;

	/*
	 * We only need to perform additional register initialization
	 * for WMM queues/
	 */
	if (queue_idx >= 4)
		return 0;

	queue = rt2x00queue_get_tx_queue(rt2x00dev, queue_idx);

	/* Update WMM TXOP register */
	offset = WMM_TXOP0_CFG + (sizeof(u32) * (!!(queue_idx & 2)));
	field.bit_offset = (queue_idx & 1) * 16;
	field.bit_mask = 0xffff << field.bit_offset;

	rt2800_register_read(rt2x00dev, offset, &reg);
	rt2x00_set_field32(&reg, field, queue->txop);
	rt2800_register_write(rt2x00dev, offset, reg);

	/* Update WMM registers */
	field.bit_offset = queue_idx * 4;
	field.bit_mask = 0xf << field.bit_offset;

	rt2800_register_read(rt2x00dev, WMM_AIFSN_CFG, &reg);
	rt2x00_set_field32(&reg, field, queue->aifs);
	rt2800_register_write(rt2x00dev, WMM_AIFSN_CFG, reg);

	rt2800_register_read(rt2x00dev, WMM_CWMIN_CFG, &reg);
	rt2x00_set_field32(&reg, field, queue->cw_min);
	rt2800_register_write(rt2x00dev, WMM_CWMIN_CFG, reg);

	rt2800_register_read(rt2x00dev, WMM_CWMAX_CFG, &reg);
	rt2x00_set_field32(&reg, field, queue->cw_max);
	rt2800_register_write(rt2x00dev, WMM_CWMAX_CFG, reg);

	/* Update EDCA registers */
	offset = EDCA_AC0_CFG + (sizeof(u32) * queue_idx);

	rt2800_register_read(rt2x00dev, offset, &reg);
	rt2x00_set_field32(&reg, EDCA_AC0_CFG_TX_OP, queue->txop);
	rt2x00_set_field32(&reg, EDCA_AC0_CFG_AIFSN, queue->aifs);
	rt2x00_set_field32(&reg, EDCA_AC0_CFG_CWMIN, queue->cw_min);
	rt2x00_set_field32(&reg, EDCA_AC0_CFG_CWMAX, queue->cw_max);
	rt2800_register_write(rt2x00dev, offset, reg);

	return 0;
}
EXPORT_SYMBOL_GPL(rt2800_conf_tx);

u64 rt2800_get_tsf(struct ieee80211_hw *hw, struct ieee80211_vif *vif)
{
	struct rt2x00_dev *rt2x00dev = hw->priv;
	u64 tsf;
	u32 reg;

	rt2800_register_read(rt2x00dev, TSF_TIMER_DW1, &reg);
	tsf = (u64) rt2x00_get_field32(reg, TSF_TIMER_DW1_HIGH_WORD) << 32;
	rt2800_register_read(rt2x00dev, TSF_TIMER_DW0, &reg);
	tsf |= rt2x00_get_field32(reg, TSF_TIMER_DW0_LOW_WORD);

	return tsf;
}
EXPORT_SYMBOL_GPL(rt2800_get_tsf);

int rt2800_ampdu_action(struct ieee80211_hw *hw, struct ieee80211_vif *vif,
			enum ieee80211_ampdu_mlme_action action,
			struct ieee80211_sta *sta, u16 tid, u16 *ssn,
			u8 buf_size)
{
	struct rt2x00_sta *sta_priv = (struct rt2x00_sta *)sta->drv_priv;
	int ret = 0;

	/*
	 * Don't allow aggregation for stations the hardware isn't aware
	 * of because tx status reports for frames to an unknown station
	 * always contain wcid=255 and thus we can't distinguish between
	 * multiple stations which leads to unwanted situations when the
	 * hw reorders frames due to aggregation.
	 */
	if (sta_priv->wcid < 0)
		return 1;

	switch (action) {
	case IEEE80211_AMPDU_RX_START:
	case IEEE80211_AMPDU_RX_STOP:
		/*
		 * The hw itself takes care of setting up BlockAck mechanisms.
		 * So, we only have to allow mac80211 to nagotiate a BlockAck
		 * agreement. Once that is done, the hw will BlockAck incoming
		 * AMPDUs without further setup.
		 */
		break;
	case IEEE80211_AMPDU_TX_START:
		ieee80211_start_tx_ba_cb_irqsafe(vif, sta->addr, tid);
		break;
	case IEEE80211_AMPDU_TX_STOP:
		ieee80211_stop_tx_ba_cb_irqsafe(vif, sta->addr, tid);
		break;
	case IEEE80211_AMPDU_TX_OPERATIONAL:
		break;
	default:
		WARNING((struct rt2x00_dev *)hw->priv, "Unknown AMPDU action\n");
	}

	return ret;
}
EXPORT_SYMBOL_GPL(rt2800_ampdu_action);

int rt2800_get_survey(struct ieee80211_hw *hw, int idx,
		      struct survey_info *survey)
{
	struct rt2x00_dev *rt2x00dev = hw->priv;
	struct ieee80211_conf *conf = &hw->conf;
	u32 idle, busy, busy_ext;

	if (idx != 0)
		return -ENOENT;

	survey->channel = conf->channel;

	rt2800_register_read(rt2x00dev, CH_IDLE_STA, &idle);
	rt2800_register_read(rt2x00dev, CH_BUSY_STA, &busy);
	rt2800_register_read(rt2x00dev, CH_BUSY_STA_SEC, &busy_ext);

	if (idle || busy) {
		survey->filled = SURVEY_INFO_CHANNEL_TIME |
				 SURVEY_INFO_CHANNEL_TIME_BUSY |
				 SURVEY_INFO_CHANNEL_TIME_EXT_BUSY;

		survey->channel_time = (idle + busy) / 1000;
		survey->channel_time_busy = busy / 1000;
		survey->channel_time_ext_busy = busy_ext / 1000;
	}

	if (!(hw->conf.flags & IEEE80211_CONF_OFFCHANNEL))
		survey->filled |= SURVEY_INFO_IN_USE;

	return 0;

}
EXPORT_SYMBOL_GPL(rt2800_get_survey);

MODULE_AUTHOR(DRV_PROJECT ", Bartlomiej Zolnierkiewicz");
MODULE_VERSION(DRV_VERSION);
MODULE_DESCRIPTION("Ralink RT2800 library");
MODULE_LICENSE("GPL");<|MERGE_RESOLUTION|>--- conflicted
+++ resolved
@@ -3778,11 +3778,7 @@
 	/* Apparently the data is read from end to start */
 	rt2800_register_read_lock(rt2x00dev, EFUSE_DATA3, &reg);
 	/* The returned value is in CPU order, but eeprom is le */
-<<<<<<< HEAD
-	rt2x00dev->eeprom[i] = cpu_to_le32(reg);
-=======
 	*(u32 *)&rt2x00dev->eeprom[i] = cpu_to_le32(reg);
->>>>>>> dcd6c922
 	rt2800_register_read_lock(rt2x00dev, EFUSE_DATA2, &reg);
 	*(u32 *)&rt2x00dev->eeprom[i + 2] = cpu_to_le32(reg);
 	rt2800_register_read_lock(rt2x00dev, EFUSE_DATA1, &reg);
