--- conflicted
+++ resolved
@@ -1049,11 +1049,6 @@
 
 	if (!is_valid_ether_addr(netdev->perm_addr))
 		e_err(probe, "Invalid MAC Address\n");
-<<<<<<< HEAD
-
-	e1000_get_bus_info(hw);
-=======
->>>>>>> 45f53cc9
 
 	init_timer(&adapter->tx_fifo_stall_timer);
 	adapter->tx_fifo_stall_timer.function = e1000_82547_tx_fifo_stall;
@@ -1233,44 +1228,6 @@
 static int __devinit e1000_sw_init(struct e1000_adapter *adapter)
 {
 	adapter->rx_buffer_len = MAXIMUM_ETHERNET_VLAN_SIZE;
-<<<<<<< HEAD
-	hw->max_frame_size = netdev->mtu +
-			     ENET_HEADER_SIZE + ETHERNET_FCS_SIZE;
-	hw->min_frame_size = MINIMUM_ETHERNET_FRAME_SIZE;
-
-	/* identify the MAC */
-
-	if (e1000_set_mac_type(hw)) {
-		e_err(probe, "Unknown MAC Type\n");
-		return -EIO;
-	}
-
-	switch (hw->mac_type) {
-	default:
-		break;
-	case e1000_82541:
-	case e1000_82547:
-	case e1000_82541_rev_2:
-	case e1000_82547_rev_2:
-		hw->phy_init_script = 1;
-		break;
-	}
-
-	e1000_set_media_type(hw);
-
-	hw->wait_autoneg_complete = false;
-	hw->tbi_compatibility_en = true;
-	hw->adaptive_ifs = true;
-
-	/* Copper options */
-
-	if (hw->media_type == e1000_media_type_copper) {
-		hw->mdix = AUTO_ALL_MODES;
-		hw->disable_polarity_correction = false;
-		hw->master_slave = E1000_MASTER_SLAVE;
-	}
-=======
->>>>>>> 45f53cc9
 
 	adapter->num_tx_queues = 1;
 	adapter->num_rx_queues = 1;
