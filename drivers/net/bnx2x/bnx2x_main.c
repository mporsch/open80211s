--- conflicted
+++ resolved
@@ -5855,11 +5855,7 @@
 	 * take the UNDI lock to protect undi_unload flow from accessing
 	 * registers while we're resetting the chip
 	 */
-<<<<<<< HEAD
-	bnx2x_acquire_hw_lock(bp, HW_LOCK_RESOURCE_UNDI);
-=======
 	bnx2x_acquire_hw_lock(bp, HW_LOCK_RESOURCE_RESET);
->>>>>>> d93dc5c4
 
 	bnx2x_reset_common(bp);
 	REG_WR(bp, GRCBASE_MISC + MISC_REGISTERS_RESET_REG_1_SET, 0xffffffff);
@@ -5871,11 +5867,7 @@
 	}
 	REG_WR(bp, GRCBASE_MISC + MISC_REGISTERS_RESET_REG_2_SET, val);
 
-<<<<<<< HEAD
-	bnx2x_release_hw_lock(bp, HW_LOCK_RESOURCE_UNDI);
-=======
 	bnx2x_release_hw_lock(bp, HW_LOCK_RESOURCE_RESET);
->>>>>>> d93dc5c4
 
 	bnx2x_init_block(bp, BLOCK_MISC, PHASE_COMMON);
 
@@ -10331,24 +10323,14 @@
 	/* clean indirect addresses */
 	pci_write_config_dword(bp->pdev, PCICFG_GRC_ADDRESS,
 			       PCICFG_VENDOR_ID_OFFSET);
-<<<<<<< HEAD
-	/* Clean the following indirect addresses for all functions since it
-=======
 	/*
 	 * Clean the following indirect addresses for all functions since it
->>>>>>> d93dc5c4
 	 * is not used by the driver.
 	 */
 	REG_WR(bp, PXP2_REG_PGL_ADDR_88_F0, 0);
 	REG_WR(bp, PXP2_REG_PGL_ADDR_8C_F0, 0);
 	REG_WR(bp, PXP2_REG_PGL_ADDR_90_F0, 0);
 	REG_WR(bp, PXP2_REG_PGL_ADDR_94_F0, 0);
-<<<<<<< HEAD
-	REG_WR(bp, PXP2_REG_PGL_ADDR_88_F1, 0);
-	REG_WR(bp, PXP2_REG_PGL_ADDR_8C_F1, 0);
-	REG_WR(bp, PXP2_REG_PGL_ADDR_90_F1, 0);
-	REG_WR(bp, PXP2_REG_PGL_ADDR_94_F1, 0);
-=======
 
 	if (CHIP_IS_E1x(bp)) {
 		REG_WR(bp, PXP2_REG_PGL_ADDR_88_F1, 0);
@@ -10356,7 +10338,6 @@
 		REG_WR(bp, PXP2_REG_PGL_ADDR_90_F1, 0);
 		REG_WR(bp, PXP2_REG_PGL_ADDR_94_F1, 0);
 	}
->>>>>>> d93dc5c4
 
 	/*
 	 * Enable internal target-read (in case we are probed after PF FLR).
