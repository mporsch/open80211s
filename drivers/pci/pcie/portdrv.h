/*
 * File:	portdrv.h
 * Purpose:	PCI Express Port Bus Driver's Internal Data Structures
 *
 * Copyright (C) 2004 Intel
 * Copyright (C) Tom Long Nguyen (tom.l.nguyen@intel.com)
 */

#ifndef _PORTDRV_H_
#define _PORTDRV_H_

#include <linux/compiler.h>

#define PCIE_PORT_DEVICE_MAXSERVICES   4
/*
 * According to the PCI Express Base Specification 2.0, the indices of
 * the MSI-X table entires used by port services must not exceed 31
 */
#define PCIE_PORT_MAX_MSIX_ENTRIES	32

#define get_descriptor_id(type, service) (((type - 4) << 4) | service)

extern bool pcie_ports_disabled;
extern bool pcie_ports_auto;

extern struct bus_type pcie_port_bus_type;
extern int pcie_port_device_register(struct pci_dev *dev);
#ifdef CONFIG_PM
extern int pcie_port_device_suspend(struct device *dev);
extern int pcie_port_device_resume(struct device *dev);
#endif
extern void pcie_port_device_remove(struct pci_dev *dev);
extern int __must_check pcie_port_bus_register(void);
extern void pcie_port_bus_unregister(void);

<<<<<<< HEAD
=======
struct pci_dev;

>>>>>>> 062c1825
#ifdef CONFIG_PCIE_PME
extern bool pcie_pme_msi_disabled;

static inline void pcie_pme_disable_msi(void)
{
	pcie_pme_msi_disabled = true;
}

static inline bool pcie_pme_no_msi(void)
{
	return pcie_pme_msi_disabled;
}
<<<<<<< HEAD
#else /* !CONFIG_PCIE_PME */
static inline void pcie_pme_disable_msi(void) {}
static inline bool pcie_pme_no_msi(void) { return false; }
#endif /* !CONFIG_PCIE_PME */

=======

extern void pcie_pme_interrupt_enable(struct pci_dev *dev, bool enable);
#else /* !CONFIG_PCIE_PME */
static inline void pcie_pme_disable_msi(void) {}
static inline bool pcie_pme_no_msi(void) { return false; }
static inline void pcie_pme_interrupt_enable(struct pci_dev *dev, bool en) {}
#endif /* !CONFIG_PCIE_PME */

#ifdef CONFIG_ACPI
extern int pcie_port_acpi_setup(struct pci_dev *port, int *mask);

static inline int pcie_port_platform_notify(struct pci_dev *port, int *mask)
{
	return pcie_port_acpi_setup(port, mask);
}
#else /* !CONFIG_ACPI */
static inline int pcie_port_platform_notify(struct pci_dev *port, int *mask)
{
	return 0;
}
#endif /* !CONFIG_ACPI */

>>>>>>> 062c1825
#endif /* _PORTDRV_H_ */<|MERGE_RESOLUTION|>--- conflicted
+++ resolved
@@ -33,11 +33,8 @@
 extern int __must_check pcie_port_bus_register(void);
 extern void pcie_port_bus_unregister(void);
 
-<<<<<<< HEAD
-=======
 struct pci_dev;
 
->>>>>>> 062c1825
 #ifdef CONFIG_PCIE_PME
 extern bool pcie_pme_msi_disabled;
 
@@ -50,13 +47,6 @@
 {
 	return pcie_pme_msi_disabled;
 }
-<<<<<<< HEAD
-#else /* !CONFIG_PCIE_PME */
-static inline void pcie_pme_disable_msi(void) {}
-static inline bool pcie_pme_no_msi(void) { return false; }
-#endif /* !CONFIG_PCIE_PME */
-
-=======
 
 extern void pcie_pme_interrupt_enable(struct pci_dev *dev, bool enable);
 #else /* !CONFIG_PCIE_PME */
@@ -79,5 +69,4 @@
 }
 #endif /* !CONFIG_ACPI */
 
->>>>>>> 062c1825
 #endif /* _PORTDRV_H_ */