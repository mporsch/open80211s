/*
 * Copyright (C) 2010 Alexey Charkov <alchark@gmail.com>
 *
 * Based on msm_serial.c, which is:
 * Copyright (C) 2007 Google, Inc.
 * Author: Robert Love <rlove@google.com>
 *
 * This software is licensed under the terms of the GNU General Public
 * License version 2, as published by the Free Software Foundation, and
 * may be copied, distributed, and modified under those terms.
 *
 * This program is distributed in the hope that it will be useful,
 * but WITHOUT ANY WARRANTY; without even the implied warranty of
 * MERCHANTABILITY or FITNESS FOR A PARTICULAR PURPOSE.  See the
 * GNU General Public License for more details.
 */

#if defined(CONFIG_SERIAL_VT8500_CONSOLE) && defined(CONFIG_MAGIC_SYSRQ)
# define SUPPORT_SYSRQ
#endif

#include <linux/hrtimer.h>
#include <linux/delay.h>
#include <linux/module.h>
#include <linux/io.h>
#include <linux/ioport.h>
#include <linux/irq.h>
#include <linux/init.h>
#include <linux/console.h>
#include <linux/tty.h>
#include <linux/tty_flip.h>
#include <linux/serial_core.h>
#include <linux/serial.h>
#include <linux/slab.h>
#include <linux/clk.h>
#include <linux/platform_device.h>
#include <linux/of.h>

/*
 * UART Register offsets
 */

#define VT8500_URTDR		0x0000	/* Transmit data */
#define VT8500_URRDR		0x0004	/* Receive data */
#define VT8500_URDIV		0x0008	/* Clock/Baud rate divisor */
#define VT8500_URLCR		0x000C	/* Line control */
#define VT8500_URICR		0x0010	/* IrDA control */
#define VT8500_URIER		0x0014	/* Interrupt enable */
#define VT8500_URISR		0x0018	/* Interrupt status */
#define VT8500_URUSR		0x001c	/* UART status */
#define VT8500_URFCR		0x0020	/* FIFO control */
#define VT8500_URFIDX		0x0024	/* FIFO index */
#define VT8500_URBKR		0x0028	/* Break signal count */
#define VT8500_URTOD		0x002c	/* Time out divisor */
#define VT8500_TXFIFO		0x1000	/* Transmit FIFO (16x8) */
#define VT8500_RXFIFO		0x1020	/* Receive FIFO (16x10) */

/*
 * Interrupt enable and status bits
 */

#define TXDE	(1 << 0)	/* Tx Data empty */
#define RXDF	(1 << 1)	/* Rx Data full */
#define TXFAE	(1 << 2)	/* Tx FIFO almost empty */
#define TXFE	(1 << 3)	/* Tx FIFO empty */
#define RXFAF	(1 << 4)	/* Rx FIFO almost full */
#define RXFF	(1 << 5)	/* Rx FIFO full */
#define TXUDR	(1 << 6)	/* Tx underrun */
#define RXOVER	(1 << 7)	/* Rx overrun */
#define PER	(1 << 8)	/* Parity error */
#define FER	(1 << 9)	/* Frame error */
#define TCTS	(1 << 10)	/* Toggle of CTS */
#define RXTOUT	(1 << 11)	/* Rx timeout */
#define BKDONE	(1 << 12)	/* Break signal done */
#define ERR	(1 << 13)	/* AHB error response */

#define RX_FIFO_INTS	(RXFAF | RXFF | RXOVER | PER | FER | RXTOUT)
#define TX_FIFO_INTS	(TXFAE | TXFE | TXUDR)

#define VT8500_MAX_PORTS	6

struct vt8500_port {
	struct uart_port	uart;
	char			name[16];
	struct clk		*clk;
	unsigned int		ier;
};

/*
 * we use this variable to keep track of which ports
 * have been allocated as we can't use pdev->id in
 * devicetree
 */
static unsigned long vt8500_ports_in_use;

static inline void vt8500_write(struct uart_port *port, unsigned int val,
			     unsigned int off)
{
	writel(val, port->membase + off);
}

static inline unsigned int vt8500_read(struct uart_port *port, unsigned int off)
{
	return readl(port->membase + off);
}

static void vt8500_stop_tx(struct uart_port *port)
{
	struct vt8500_port *vt8500_port = container_of(port,
						       struct vt8500_port,
						       uart);

	vt8500_port->ier &= ~TX_FIFO_INTS;
	vt8500_write(port, vt8500_port->ier, VT8500_URIER);
}

static void vt8500_stop_rx(struct uart_port *port)
{
	struct vt8500_port *vt8500_port = container_of(port,
						       struct vt8500_port,
						       uart);

	vt8500_port->ier &= ~RX_FIFO_INTS;
	vt8500_write(port, vt8500_port->ier, VT8500_URIER);
}

static void vt8500_enable_ms(struct uart_port *port)
{
	struct vt8500_port *vt8500_port = container_of(port,
						       struct vt8500_port,
						       uart);

	vt8500_port->ier |= TCTS;
	vt8500_write(port, vt8500_port->ier, VT8500_URIER);
}

static void handle_rx(struct uart_port *port)
{
	struct tty_port *tport = &port->state->port;

	/*
	 * Handle overrun
	 */
	if ((vt8500_read(port, VT8500_URISR) & RXOVER)) {
		port->icount.overrun++;
		tty_insert_flip_char(tport, 0, TTY_OVERRUN);
	}

	/* and now the main RX loop */
	while (vt8500_read(port, VT8500_URFIDX) & 0x1f00) {
		unsigned int c;
		char flag = TTY_NORMAL;

		c = readw(port->membase + VT8500_RXFIFO) & 0x3ff;

		/* Mask conditions we're ignorning. */
		c &= ~port->read_status_mask;

		if (c & FER) {
			port->icount.frame++;
			flag = TTY_FRAME;
		} else if (c & PER) {
			port->icount.parity++;
			flag = TTY_PARITY;
		}
		port->icount.rx++;

		if (!uart_handle_sysrq_char(port, c))
			tty_insert_flip_char(tport, c, flag);
	}

	tty_flip_buffer_push(tport);
}

static void handle_tx(struct uart_port *port)
{
	struct circ_buf *xmit = &port->state->xmit;

	if (port->x_char) {
		writeb(port->x_char, port->membase + VT8500_TXFIFO);
		port->icount.tx++;
		port->x_char = 0;
	}
	if (uart_circ_empty(xmit) || uart_tx_stopped(port)) {
		vt8500_stop_tx(port);
		return;
	}

	while ((vt8500_read(port, VT8500_URFIDX) & 0x1f) < 16) {
		if (uart_circ_empty(xmit))
			break;

		writeb(xmit->buf[xmit->tail], port->membase + VT8500_TXFIFO);

		xmit->tail = (xmit->tail + 1) & (UART_XMIT_SIZE - 1);
		port->icount.tx++;
	}

	if (uart_circ_chars_pending(xmit) < WAKEUP_CHARS)
		uart_write_wakeup(port);

	if (uart_circ_empty(xmit))
		vt8500_stop_tx(port);
}

static void vt8500_start_tx(struct uart_port *port)
{
	struct vt8500_port *vt8500_port = container_of(port,
						       struct vt8500_port,
						       uart);

	vt8500_port->ier &= ~TX_FIFO_INTS;
	vt8500_write(port, vt8500_port->ier, VT8500_URIER);
	handle_tx(port);
	vt8500_port->ier |= TX_FIFO_INTS;
	vt8500_write(port, vt8500_port->ier, VT8500_URIER);
}

static void handle_delta_cts(struct uart_port *port)
{
	port->icount.cts++;
	wake_up_interruptible(&port->state->port.delta_msr_wait);
}

static irqreturn_t vt8500_irq(int irq, void *dev_id)
{
	struct uart_port *port = dev_id;
	unsigned long isr;

	spin_lock(&port->lock);
	isr = vt8500_read(port, VT8500_URISR);

	/* Acknowledge active status bits */
	vt8500_write(port, isr, VT8500_URISR);

	if (isr & RX_FIFO_INTS)
		handle_rx(port);
	if (isr & TX_FIFO_INTS)
		handle_tx(port);
	if (isr & TCTS)
		handle_delta_cts(port);

	spin_unlock(&port->lock);

	return IRQ_HANDLED;
}

static unsigned int vt8500_tx_empty(struct uart_port *port)
{
	return (vt8500_read(port, VT8500_URFIDX) & 0x1f) < 16 ?
						TIOCSER_TEMT : 0;
}

static unsigned int vt8500_get_mctrl(struct uart_port *port)
{
	unsigned int usr;

	usr = vt8500_read(port, VT8500_URUSR);
	if (usr & (1 << 4))
		return TIOCM_CTS;
	else
		return 0;
}

static void vt8500_set_mctrl(struct uart_port *port, unsigned int mctrl)
{
}

static void vt8500_break_ctl(struct uart_port *port, int break_ctl)
{
	if (break_ctl)
		vt8500_write(port, vt8500_read(port, VT8500_URLCR) | (1 << 9),
			     VT8500_URLCR);
}

static int vt8500_set_baud_rate(struct uart_port *port, unsigned int baud)
{
	unsigned long div;
	unsigned int loops = 1000;

	div = vt8500_read(port, VT8500_URDIV) & ~(0x3ff);

	if (unlikely((baud < 900) || (baud > 921600)))
		div |= 7;
	else
		div |= (921600 / baud) - 1;

	while ((vt8500_read(port, VT8500_URUSR) & (1 << 5)) && --loops)
		cpu_relax();
	vt8500_write(port, div, VT8500_URDIV);

	return baud;
}

static int vt8500_startup(struct uart_port *port)
{
	struct vt8500_port *vt8500_port =
			container_of(port, struct vt8500_port, uart);
	int ret;

	snprintf(vt8500_port->name, sizeof(vt8500_port->name),
		 "vt8500_serial%d", port->line);

	ret = request_irq(port->irq, vt8500_irq, IRQF_TRIGGER_HIGH,
			  vt8500_port->name, port);
	if (unlikely(ret))
		return ret;

	vt8500_write(port, 0x03, VT8500_URLCR);	/* enable TX & RX */

	return 0;
}

static void vt8500_shutdown(struct uart_port *port)
{
	struct vt8500_port *vt8500_port =
			container_of(port, struct vt8500_port, uart);

	vt8500_port->ier = 0;

	/* disable interrupts and FIFOs */
	vt8500_write(&vt8500_port->uart, 0, VT8500_URIER);
	vt8500_write(&vt8500_port->uart, 0x880, VT8500_URFCR);
	free_irq(port->irq, port);
}

static void vt8500_set_termios(struct uart_port *port,
			       struct ktermios *termios,
			       struct ktermios *old)
{
	struct vt8500_port *vt8500_port =
			container_of(port, struct vt8500_port, uart);
	unsigned long flags;
	unsigned int baud, lcr;
	unsigned int loops = 1000;

	spin_lock_irqsave(&port->lock, flags);

	/* calculate and set baud rate */
	baud = uart_get_baud_rate(port, termios, old, 900, 921600);
	baud = vt8500_set_baud_rate(port, baud);
	if (tty_termios_baud_rate(termios))
		tty_termios_encode_baud_rate(termios, baud, baud);

	/* calculate parity */
	lcr = vt8500_read(&vt8500_port->uart, VT8500_URLCR);
	lcr &= ~((1 << 5) | (1 << 4));
	if (termios->c_cflag & PARENB) {
		lcr |= (1 << 4);
		termios->c_cflag &= ~CMSPAR;
		if (termios->c_cflag & PARODD)
			lcr |= (1 << 5);
	}

	/* calculate bits per char */
	lcr &= ~(1 << 2);
	switch (termios->c_cflag & CSIZE) {
	case CS7:
		break;
	case CS8:
	default:
		lcr |= (1 << 2);
		termios->c_cflag &= ~CSIZE;
		termios->c_cflag |= CS8;
		break;
	}

	/* calculate stop bits */
	lcr &= ~(1 << 3);
	if (termios->c_cflag & CSTOPB)
		lcr |= (1 << 3);

	/* set parity, bits per char, and stop bit */
	vt8500_write(&vt8500_port->uart, lcr, VT8500_URLCR);

	/* Configure status bits to ignore based on termio flags. */
	port->read_status_mask = 0;
	if (termios->c_iflag & IGNPAR)
		port->read_status_mask = FER | PER;

	uart_update_timeout(port, termios->c_cflag, baud);

	/* Reset FIFOs */
	vt8500_write(&vt8500_port->uart, 0x88c, VT8500_URFCR);
	while ((vt8500_read(&vt8500_port->uart, VT8500_URFCR) & 0xc)
							&& --loops)
		cpu_relax();

	/* Every possible FIFO-related interrupt */
	vt8500_port->ier = RX_FIFO_INTS | TX_FIFO_INTS;

	/*
	 * CTS flow control
	 */
	if (UART_ENABLE_MS(&vt8500_port->uart, termios->c_cflag))
		vt8500_port->ier |= TCTS;

	vt8500_write(&vt8500_port->uart, 0x881, VT8500_URFCR);
	vt8500_write(&vt8500_port->uart, vt8500_port->ier, VT8500_URIER);

	spin_unlock_irqrestore(&port->lock, flags);
}

static const char *vt8500_type(struct uart_port *port)
{
	struct vt8500_port *vt8500_port =
			container_of(port, struct vt8500_port, uart);
	return vt8500_port->name;
}

static void vt8500_release_port(struct uart_port *port)
{
}

static int vt8500_request_port(struct uart_port *port)
{
	return 0;
}

static void vt8500_config_port(struct uart_port *port, int flags)
{
	port->type = PORT_VT8500;
}

static int vt8500_verify_port(struct uart_port *port,
			      struct serial_struct *ser)
{
	if (unlikely(ser->type != PORT_UNKNOWN && ser->type != PORT_VT8500))
		return -EINVAL;
	if (unlikely(port->irq != ser->irq))
		return -EINVAL;
	return 0;
}

static struct vt8500_port *vt8500_uart_ports[VT8500_MAX_PORTS];
static struct uart_driver vt8500_uart_driver;

#ifdef CONFIG_SERIAL_VT8500_CONSOLE

static inline void wait_for_xmitr(struct uart_port *port)
{
	unsigned int status, tmout = 10000;

	/* Wait up to 10ms for the character(s) to be sent. */
	do {
		status = vt8500_read(port, VT8500_URFIDX);

		if (--tmout == 0)
			break;
		udelay(1);
	} while (status & 0x10);
}

static void vt8500_console_putchar(struct uart_port *port, int c)
{
	wait_for_xmitr(port);
	writeb(c, port->membase + VT8500_TXFIFO);
}

static void vt8500_console_write(struct console *co, const char *s,
			      unsigned int count)
{
	struct vt8500_port *vt8500_port = vt8500_uart_ports[co->index];
	unsigned long ier;

	BUG_ON(co->index < 0 || co->index >= vt8500_uart_driver.nr);

	ier = vt8500_read(&vt8500_port->uart, VT8500_URIER);
	vt8500_write(&vt8500_port->uart, VT8500_URIER, 0);

	uart_console_write(&vt8500_port->uart, s, count,
			   vt8500_console_putchar);

	/*
	 *	Finally, wait for transmitter to become empty
	 *	and switch back to FIFO
	 */
	wait_for_xmitr(&vt8500_port->uart);
	vt8500_write(&vt8500_port->uart, VT8500_URIER, ier);
}

static int __init vt8500_console_setup(struct console *co, char *options)
{
	struct vt8500_port *vt8500_port;
	int baud = 9600;
	int bits = 8;
	int parity = 'n';
	int flow = 'n';

	if (unlikely(co->index >= vt8500_uart_driver.nr || co->index < 0))
		return -ENXIO;

	vt8500_port = vt8500_uart_ports[co->index];

	if (!vt8500_port)
		return -ENODEV;

	if (options)
		uart_parse_options(options, &baud, &parity, &bits, &flow);

	return uart_set_options(&vt8500_port->uart,
				 co, baud, parity, bits, flow);
}

static struct console vt8500_console = {
	.name = "ttyWMT",
	.write = vt8500_console_write,
	.device = uart_console_device,
	.setup = vt8500_console_setup,
	.flags = CON_PRINTBUFFER,
	.index = -1,
	.data = &vt8500_uart_driver,
};

#define VT8500_CONSOLE	(&vt8500_console)

#else
#define VT8500_CONSOLE	NULL
#endif

static struct uart_ops vt8500_uart_pops = {
	.tx_empty	= vt8500_tx_empty,
	.set_mctrl	= vt8500_set_mctrl,
	.get_mctrl	= vt8500_get_mctrl,
	.stop_tx	= vt8500_stop_tx,
	.start_tx	= vt8500_start_tx,
	.stop_rx	= vt8500_stop_rx,
	.enable_ms	= vt8500_enable_ms,
	.break_ctl	= vt8500_break_ctl,
	.startup	= vt8500_startup,
	.shutdown	= vt8500_shutdown,
	.set_termios	= vt8500_set_termios,
	.type		= vt8500_type,
	.release_port	= vt8500_release_port,
	.request_port	= vt8500_request_port,
	.config_port	= vt8500_config_port,
	.verify_port	= vt8500_verify_port,
};

static struct uart_driver vt8500_uart_driver = {
	.owner		= THIS_MODULE,
	.driver_name	= "vt8500_serial",
	.dev_name	= "ttyWMT",
	.nr		= 6,
	.cons		= VT8500_CONSOLE,
};

static int vt8500_serial_probe(struct platform_device *pdev)
{
	struct vt8500_port *vt8500_port;
	struct resource *mmres, *irqres;
	struct device_node *np = pdev->dev.of_node;
	int ret;
	int port;

	mmres = platform_get_resource(pdev, IORESOURCE_MEM, 0);
	irqres = platform_get_resource(pdev, IORESOURCE_IRQ, 0);
	if (!mmres || !irqres)
		return -ENODEV;

	if (np)
		port = of_alias_get_id(np, "serial");
		if (port >= VT8500_MAX_PORTS)
			port = -1;
	else
		port = -1;

	if (port < 0) {
		/* calculate the port id */
		port = find_first_zero_bit(&vt8500_ports_in_use,
					sizeof(vt8500_ports_in_use));
	}

	if (port >= VT8500_MAX_PORTS)
		return -ENODEV;

	/* reserve the port id */
	if (test_and_set_bit(port, &vt8500_ports_in_use)) {
		/* port already in use - shouldn't really happen */
		return -EBUSY;
	}

	vt8500_port = devm_kzalloc(&pdev->dev, sizeof(struct vt8500_port),
				   GFP_KERNEL);
	if (!vt8500_port)
		return -ENOMEM;

	vt8500_port->uart.membase = devm_request_and_ioremap(&pdev->dev, mmres);
	if (!vt8500_port->uart.membase)
		return -EADDRNOTAVAIL;

	vt8500_port->clk = of_clk_get(pdev->dev.of_node, 0);
	if (IS_ERR(vt8500_port->clk)) {
		dev_err(&pdev->dev, "failed to get clock\n");
		return  -EINVAL;
	}

	ret = clk_prepare_enable(vt8500_port->clk);
	if (ret) {
		dev_err(&pdev->dev, "failed to enable clock\n");
		return ret;
	}

	vt8500_port->uart.type = PORT_VT8500;
	vt8500_port->uart.iotype = UPIO_MEM;
	vt8500_port->uart.mapbase = mmres->start;
	vt8500_port->uart.irq = irqres->start;
	vt8500_port->uart.fifosize = 16;
	vt8500_port->uart.ops = &vt8500_uart_pops;
	vt8500_port->uart.line = port;
	vt8500_port->uart.dev = &pdev->dev;
	vt8500_port->uart.flags = UPF_IOREMAP | UPF_BOOT_AUTOCONF;

<<<<<<< HEAD
	vt8500_port->clk = of_clk_get(pdev->dev.of_node, 0);
	if (!IS_ERR(vt8500_port->clk)) {
		vt8500_port->uart.uartclk = clk_get_rate(vt8500_port->clk);
	} else {
		/* use the default of 24Mhz if not specified and warn */
		pr_warn("%s: serial clock source not specified\n", __func__);
		vt8500_port->uart.uartclk = 24000000;
	}
=======
	vt8500_port->uart.uartclk = clk_get_rate(vt8500_port->clk);
>>>>>>> a937536b

	snprintf(vt8500_port->name, sizeof(vt8500_port->name),
		 "VT8500 UART%d", pdev->id);

	vt8500_uart_ports[port] = vt8500_port;

	uart_add_one_port(&vt8500_uart_driver, &vt8500_port->uart);

	platform_set_drvdata(pdev, vt8500_port);

	return 0;
}

static int vt8500_serial_remove(struct platform_device *pdev)
{
	struct vt8500_port *vt8500_port = platform_get_drvdata(pdev);

	platform_set_drvdata(pdev, NULL);
	clk_disable_unprepare(vt8500_port->clk);
	uart_remove_one_port(&vt8500_uart_driver, &vt8500_port->uart);

	return 0;
}

static const struct of_device_id wmt_dt_ids[] = {
	{ .compatible = "via,vt8500-uart", },
	{}
};

static struct platform_driver vt8500_platform_driver = {
	.probe  = vt8500_serial_probe,
	.remove = vt8500_serial_remove,
	.driver = {
		.name = "vt8500_serial",
		.owner = THIS_MODULE,
		.of_match_table = of_match_ptr(wmt_dt_ids),
	},
};

static int __init vt8500_serial_init(void)
{
	int ret;

	ret = uart_register_driver(&vt8500_uart_driver);
	if (unlikely(ret))
		return ret;

	ret = platform_driver_register(&vt8500_platform_driver);

	if (unlikely(ret))
		uart_unregister_driver(&vt8500_uart_driver);

	return ret;
}

static void __exit vt8500_serial_exit(void)
{
#ifdef CONFIG_SERIAL_VT8500_CONSOLE
	unregister_console(&vt8500_console);
#endif
	platform_driver_unregister(&vt8500_platform_driver);
	uart_unregister_driver(&vt8500_uart_driver);
}

module_init(vt8500_serial_init);
module_exit(vt8500_serial_exit);

MODULE_AUTHOR("Alexey Charkov <alchark@gmail.com>");
MODULE_DESCRIPTION("Driver for vt8500 serial device");
MODULE_LICENSE("GPL v2");<|MERGE_RESOLUTION|>--- conflicted
+++ resolved
@@ -611,18 +611,7 @@
 	vt8500_port->uart.dev = &pdev->dev;
 	vt8500_port->uart.flags = UPF_IOREMAP | UPF_BOOT_AUTOCONF;
 
-<<<<<<< HEAD
-	vt8500_port->clk = of_clk_get(pdev->dev.of_node, 0);
-	if (!IS_ERR(vt8500_port->clk)) {
-		vt8500_port->uart.uartclk = clk_get_rate(vt8500_port->clk);
-	} else {
-		/* use the default of 24Mhz if not specified and warn */
-		pr_warn("%s: serial clock source not specified\n", __func__);
-		vt8500_port->uart.uartclk = 24000000;
-	}
-=======
 	vt8500_port->uart.uartclk = clk_get_rate(vt8500_port->clk);
->>>>>>> a937536b
 
 	snprintf(vt8500_port->name, sizeof(vt8500_port->name),
 		 "VT8500 UART%d", pdev->id);
