/*
 *  Driver for Motorola IMX serial ports
 *
 *  Based on drivers/char/serial.c, by Linus Torvalds, Theodore Ts'o.
 *
 *  Author: Sascha Hauer <sascha@saschahauer.de>
 *  Copyright (C) 2004 Pengutronix
 *
 *  Copyright (C) 2009 emlix GmbH
 *  Author: Fabian Godehardt (added IrDA support for iMX)
 *
 * This program is free software; you can redistribute it and/or modify
 * it under the terms of the GNU General Public License as published by
 * the Free Software Foundation; either version 2 of the License, or
 * (at your option) any later version.
 *
 * This program is distributed in the hope that it will be useful,
 * but WITHOUT ANY WARRANTY; without even the implied warranty of
 * MERCHANTABILITY or FITNESS FOR A PARTICULAR PURPOSE.  See the
 * GNU General Public License for more details.
 *
 * You should have received a copy of the GNU General Public License
 * along with this program; if not, write to the Free Software
 * Foundation, Inc., 59 Temple Place, Suite 330, Boston, MA  02111-1307  USA
 *
 * [29-Mar-2005] Mike Lee
 * Added hardware handshake
 */

#if defined(CONFIG_SERIAL_IMX_CONSOLE) && defined(CONFIG_MAGIC_SYSRQ)
#define SUPPORT_SYSRQ
#endif

#include <linux/module.h>
#include <linux/ioport.h>
#include <linux/init.h>
#include <linux/console.h>
#include <linux/sysrq.h>
#include <linux/platform_device.h>
#include <linux/tty.h>
#include <linux/tty_flip.h>
#include <linux/serial_core.h>
#include <linux/serial.h>
#include <linux/clk.h>
#include <linux/delay.h>
#include <linux/rational.h>
#include <linux/slab.h>
#include <linux/of.h>
#include <linux/of_device.h>

#include <asm/io.h>
#include <asm/irq.h>
#include <mach/imx-uart.h>

/* Register definitions */
#define URXD0 0x0  /* Receiver Register */
#define URTX0 0x40 /* Transmitter Register */
#define UCR1  0x80 /* Control Register 1 */
#define UCR2  0x84 /* Control Register 2 */
#define UCR3  0x88 /* Control Register 3 */
#define UCR4  0x8c /* Control Register 4 */
#define UFCR  0x90 /* FIFO Control Register */
#define USR1  0x94 /* Status Register 1 */
#define USR2  0x98 /* Status Register 2 */
#define UESC  0x9c /* Escape Character Register */
#define UTIM  0xa0 /* Escape Timer Register */
#define UBIR  0xa4 /* BRM Incremental Register */
#define UBMR  0xa8 /* BRM Modulator Register */
#define UBRC  0xac /* Baud Rate Count Register */
#define IMX21_ONEMS 0xb0 /* One Millisecond register */
#define IMX1_UTS 0xd0 /* UART Test Register on i.mx1 */
#define IMX21_UTS 0xb4 /* UART Test Register on all other i.mx*/

/* UART Control Register Bit Fields.*/
#define  URXD_CHARRDY    (1<<15)
#define  URXD_ERR        (1<<14)
#define  URXD_OVRRUN     (1<<13)
#define  URXD_FRMERR     (1<<12)
#define  URXD_BRK        (1<<11)
#define  URXD_PRERR      (1<<10)
#define  UCR1_ADEN       (1<<15) /* Auto detect interrupt */
#define  UCR1_ADBR       (1<<14) /* Auto detect baud rate */
#define  UCR1_TRDYEN     (1<<13) /* Transmitter ready interrupt enable */
#define  UCR1_IDEN       (1<<12) /* Idle condition interrupt */
#define  UCR1_RRDYEN     (1<<9)	 /* Recv ready interrupt enable */
#define  UCR1_RDMAEN     (1<<8)	 /* Recv ready DMA enable */
#define  UCR1_IREN       (1<<7)	 /* Infrared interface enable */
#define  UCR1_TXMPTYEN   (1<<6)	 /* Transimitter empty interrupt enable */
#define  UCR1_RTSDEN     (1<<5)	 /* RTS delta interrupt enable */
#define  UCR1_SNDBRK     (1<<4)	 /* Send break */
#define  UCR1_TDMAEN     (1<<3)	 /* Transmitter ready DMA enable */
#define  IMX1_UCR1_UARTCLKEN  (1<<2)  /* UART clock enabled, i.mx1 only */
#define  UCR1_DOZE       (1<<1)	 /* Doze */
#define  UCR1_UARTEN     (1<<0)	 /* UART enabled */
#define  UCR2_ESCI     	 (1<<15) /* Escape seq interrupt enable */
#define  UCR2_IRTS  	 (1<<14) /* Ignore RTS pin */
#define  UCR2_CTSC  	 (1<<13) /* CTS pin control */
#define  UCR2_CTS        (1<<12) /* Clear to send */
#define  UCR2_ESCEN      (1<<11) /* Escape enable */
#define  UCR2_PREN       (1<<8)  /* Parity enable */
#define  UCR2_PROE       (1<<7)  /* Parity odd/even */
#define  UCR2_STPB       (1<<6)	 /* Stop */
#define  UCR2_WS         (1<<5)	 /* Word size */
#define  UCR2_RTSEN      (1<<4)	 /* Request to send interrupt enable */
#define  UCR2_ATEN       (1<<3)  /* Aging Timer Enable */
#define  UCR2_TXEN       (1<<2)	 /* Transmitter enabled */
#define  UCR2_RXEN       (1<<1)	 /* Receiver enabled */
#define  UCR2_SRST 	 (1<<0)	 /* SW reset */
#define  UCR3_DTREN 	 (1<<13) /* DTR interrupt enable */
#define  UCR3_PARERREN   (1<<12) /* Parity enable */
#define  UCR3_FRAERREN   (1<<11) /* Frame error interrupt enable */
#define  UCR3_DSR        (1<<10) /* Data set ready */
#define  UCR3_DCD        (1<<9)  /* Data carrier detect */
#define  UCR3_RI         (1<<8)  /* Ring indicator */
#define  UCR3_TIMEOUTEN  (1<<7)  /* Timeout interrupt enable */
#define  UCR3_RXDSEN	 (1<<6)  /* Receive status interrupt enable */
#define  UCR3_AIRINTEN   (1<<5)  /* Async IR wake interrupt enable */
#define  UCR3_AWAKEN	 (1<<4)  /* Async wake interrupt enable */
#define  IMX21_UCR3_RXDMUXSEL	 (1<<2)  /* RXD Muxed Input Select */
#define  UCR3_INVT  	 (1<<1)  /* Inverted Infrared transmission */
#define  UCR3_BPEN  	 (1<<0)  /* Preset registers enable */
#define  UCR4_CTSTL_SHF  10      /* CTS trigger level shift */
#define  UCR4_CTSTL_MASK 0x3F    /* CTS trigger is 6 bits wide */
#define  UCR4_INVR  	 (1<<9)  /* Inverted infrared reception */
#define  UCR4_ENIRI 	 (1<<8)  /* Serial infrared interrupt enable */
#define  UCR4_WKEN  	 (1<<7)  /* Wake interrupt enable */
#define  UCR4_REF16 	 (1<<6)  /* Ref freq 16 MHz */
#define  UCR4_IRSC  	 (1<<5)  /* IR special case */
#define  UCR4_TCEN  	 (1<<3)  /* Transmit complete interrupt enable */
#define  UCR4_BKEN  	 (1<<2)  /* Break condition interrupt enable */
#define  UCR4_OREN  	 (1<<1)  /* Receiver overrun interrupt enable */
#define  UCR4_DREN  	 (1<<0)  /* Recv data ready interrupt enable */
#define  UFCR_RXTL_SHF   0       /* Receiver trigger level shift */
#define  UFCR_RFDIV      (7<<7)  /* Reference freq divider mask */
#define  UFCR_RFDIV_REG(x)	(((x) < 7 ? 6 - (x) : 6) << 7)
#define  UFCR_TXTL_SHF   10      /* Transmitter trigger level shift */
#define  USR1_PARITYERR  (1<<15) /* Parity error interrupt flag */
#define  USR1_RTSS  	 (1<<14) /* RTS pin status */
#define  USR1_TRDY  	 (1<<13) /* Transmitter ready interrupt/dma flag */
#define  USR1_RTSD  	 (1<<12) /* RTS delta */
#define  USR1_ESCF  	 (1<<11) /* Escape seq interrupt flag */
#define  USR1_FRAMERR    (1<<10) /* Frame error interrupt flag */
#define  USR1_RRDY       (1<<9)	 /* Receiver ready interrupt/dma flag */
#define  USR1_TIMEOUT    (1<<7)	 /* Receive timeout interrupt status */
#define  USR1_RXDS  	 (1<<6)	 /* Receiver idle interrupt flag */
#define  USR1_AIRINT	 (1<<5)	 /* Async IR wake interrupt flag */
#define  USR1_AWAKE 	 (1<<4)	 /* Aysnc wake interrupt flag */
#define  USR2_ADET  	 (1<<15) /* Auto baud rate detect complete */
#define  USR2_TXFE  	 (1<<14) /* Transmit buffer FIFO empty */
#define  USR2_DTRF  	 (1<<13) /* DTR edge interrupt flag */
#define  USR2_IDLE  	 (1<<12) /* Idle condition */
#define  USR2_IRINT 	 (1<<8)	 /* Serial infrared interrupt flag */
#define  USR2_WAKE  	 (1<<7)	 /* Wake */
#define  USR2_RTSF  	 (1<<4)	 /* RTS edge interrupt flag */
#define  USR2_TXDC  	 (1<<3)	 /* Transmitter complete */
#define  USR2_BRCD  	 (1<<2)	 /* Break condition */
#define  USR2_ORE        (1<<1)	 /* Overrun error */
#define  USR2_RDR        (1<<0)	 /* Recv data ready */
#define  UTS_FRCPERR	 (1<<13) /* Force parity error */
#define  UTS_LOOP        (1<<12) /* Loop tx and rx */
#define  UTS_TXEMPTY	 (1<<6)	 /* TxFIFO empty */
#define  UTS_RXEMPTY	 (1<<5)	 /* RxFIFO empty */
#define  UTS_TXFULL 	 (1<<4)	 /* TxFIFO full */
#define  UTS_RXFULL 	 (1<<3)	 /* RxFIFO full */
#define  UTS_SOFTRST	 (1<<0)	 /* Software reset */

/* We've been assigned a range on the "Low-density serial ports" major */
#define SERIAL_IMX_MAJOR        207
#define MINOR_START	        16
#define DEV_NAME		"ttymxc"
#define MAX_INTERNAL_IRQ	MXC_INTERNAL_IRQS

/*
 * This determines how often we check the modem status signals
 * for any change.  They generally aren't connected to an IRQ
 * so we have to poll them.  We also check immediately before
 * filling the TX fifo incase CTS has been dropped.
 */
#define MCTRL_TIMEOUT	(250*HZ/1000)

#define DRIVER_NAME "IMX-uart"

#define UART_NR 8

/* i.mx21 type uart runs on all i.mx except i.mx1 */
enum imx_uart_type {
	IMX1_UART,
	IMX21_UART,
};

/* device type dependent stuff */
struct imx_uart_data {
	unsigned uts_reg;
	enum imx_uart_type devtype;
};

struct imx_port {
	struct uart_port	port;
	struct timer_list	timer;
	unsigned int		old_status;
	int			txirq,rxirq,rtsirq;
	unsigned int		have_rtscts:1;
	unsigned int		use_irda:1;
	unsigned int		irda_inv_rx:1;
	unsigned int		irda_inv_tx:1;
	unsigned short		trcv_delay; /* transceiver delay */
	struct clk		*clk;
	struct imx_uart_data	*devdata;
};

struct imx_port_ucrs {
	unsigned int	ucr1;
	unsigned int	ucr2;
	unsigned int	ucr3;
};

#ifdef CONFIG_IRDA
#define USE_IRDA(sport)	((sport)->use_irda)
#else
#define USE_IRDA(sport)	(0)
#endif

static struct imx_uart_data imx_uart_devdata[] = {
	[IMX1_UART] = {
		.uts_reg = IMX1_UTS,
		.devtype = IMX1_UART,
	},
	[IMX21_UART] = {
		.uts_reg = IMX21_UTS,
		.devtype = IMX21_UART,
	},
};

static struct platform_device_id imx_uart_devtype[] = {
	{
		.name = "imx1-uart",
		.driver_data = (kernel_ulong_t) &imx_uart_devdata[IMX1_UART],
	}, {
		.name = "imx21-uart",
		.driver_data = (kernel_ulong_t) &imx_uart_devdata[IMX21_UART],
	}, {
		/* sentinel */
	}
};
MODULE_DEVICE_TABLE(platform, imx_uart_devtype);

static struct of_device_id imx_uart_dt_ids[] = {
	{ .compatible = "fsl,imx1-uart", .data = &imx_uart_devdata[IMX1_UART], },
	{ .compatible = "fsl,imx21-uart", .data = &imx_uart_devdata[IMX21_UART], },
	{ /* sentinel */ }
};
MODULE_DEVICE_TABLE(of, imx_uart_dt_ids);

static inline unsigned uts_reg(struct imx_port *sport)
{
	return sport->devdata->uts_reg;
}

static inline int is_imx1_uart(struct imx_port *sport)
{
	return sport->devdata->devtype == IMX1_UART;
}

static inline int is_imx21_uart(struct imx_port *sport)
{
	return sport->devdata->devtype == IMX21_UART;
}

/*
 * Save and restore functions for UCR1, UCR2 and UCR3 registers
 */
static void imx_port_ucrs_save(struct uart_port *port,
			       struct imx_port_ucrs *ucr)
{
	/* save control registers */
	ucr->ucr1 = readl(port->membase + UCR1);
	ucr->ucr2 = readl(port->membase + UCR2);
	ucr->ucr3 = readl(port->membase + UCR3);
}

static void imx_port_ucrs_restore(struct uart_port *port,
				  struct imx_port_ucrs *ucr)
{
	/* restore control registers */
	writel(ucr->ucr1, port->membase + UCR1);
	writel(ucr->ucr2, port->membase + UCR2);
	writel(ucr->ucr3, port->membase + UCR3);
}

/*
 * Handle any change of modem status signal since we were last called.
 */
static void imx_mctrl_check(struct imx_port *sport)
{
	unsigned int status, changed;

	status = sport->port.ops->get_mctrl(&sport->port);
	changed = status ^ sport->old_status;

	if (changed == 0)
		return;

	sport->old_status = status;

	if (changed & TIOCM_RI)
		sport->port.icount.rng++;
	if (changed & TIOCM_DSR)
		sport->port.icount.dsr++;
	if (changed & TIOCM_CAR)
		uart_handle_dcd_change(&sport->port, status & TIOCM_CAR);
	if (changed & TIOCM_CTS)
		uart_handle_cts_change(&sport->port, status & TIOCM_CTS);

	wake_up_interruptible(&sport->port.state->port.delta_msr_wait);
}

/*
 * This is our per-port timeout handler, for checking the
 * modem status signals.
 */
static void imx_timeout(unsigned long data)
{
	struct imx_port *sport = (struct imx_port *)data;
	unsigned long flags;

	if (sport->port.state) {
		spin_lock_irqsave(&sport->port.lock, flags);
		imx_mctrl_check(sport);
		spin_unlock_irqrestore(&sport->port.lock, flags);

		mod_timer(&sport->timer, jiffies + MCTRL_TIMEOUT);
	}
}

/*
 * interrupts disabled on entry
 */
static void imx_stop_tx(struct uart_port *port)
{
	struct imx_port *sport = (struct imx_port *)port;
	unsigned long temp;

	if (USE_IRDA(sport)) {
		/* half duplex - wait for end of transmission */
		int n = 256;
		while ((--n > 0) &&
		      !(readl(sport->port.membase + USR2) & USR2_TXDC)) {
			udelay(5);
			barrier();
		}
		/*
		 * irda transceiver - wait a bit more to avoid
		 * cutoff, hardware dependent
		 */
		udelay(sport->trcv_delay);

		/*
		 * half duplex - reactivate receive mode,
		 * flush receive pipe echo crap
		 */
		if (readl(sport->port.membase + USR2) & USR2_TXDC) {
			temp = readl(sport->port.membase + UCR1);
			temp &= ~(UCR1_TXMPTYEN | UCR1_TRDYEN);
			writel(temp, sport->port.membase + UCR1);

			temp = readl(sport->port.membase + UCR4);
			temp &= ~(UCR4_TCEN);
			writel(temp, sport->port.membase + UCR4);

			while (readl(sport->port.membase + URXD0) &
			       URXD_CHARRDY)
				barrier();

			temp = readl(sport->port.membase + UCR1);
			temp |= UCR1_RRDYEN;
			writel(temp, sport->port.membase + UCR1);

			temp = readl(sport->port.membase + UCR4);
			temp |= UCR4_DREN;
			writel(temp, sport->port.membase + UCR4);
		}
		return;
	}

	temp = readl(sport->port.membase + UCR1);
	writel(temp & ~UCR1_TXMPTYEN, sport->port.membase + UCR1);
}

/*
 * interrupts disabled on entry
 */
static void imx_stop_rx(struct uart_port *port)
{
	struct imx_port *sport = (struct imx_port *)port;
	unsigned long temp;

	temp = readl(sport->port.membase + UCR2);
	writel(temp &~ UCR2_RXEN, sport->port.membase + UCR2);
}

/*
 * Set the modem control timer to fire immediately.
 */
static void imx_enable_ms(struct uart_port *port)
{
	struct imx_port *sport = (struct imx_port *)port;

	mod_timer(&sport->timer, jiffies);
}

static inline void imx_transmit_buffer(struct imx_port *sport)
{
	struct circ_buf *xmit = &sport->port.state->xmit;

	while (!uart_circ_empty(xmit) &&
			!(readl(sport->port.membase + uts_reg(sport))
				& UTS_TXFULL)) {
		/* send xmit->buf[xmit->tail]
		 * out the port here */
		writel(xmit->buf[xmit->tail], sport->port.membase + URTX0);
		xmit->tail = (xmit->tail + 1) & (UART_XMIT_SIZE - 1);
		sport->port.icount.tx++;
	}

	if (uart_circ_chars_pending(xmit) < WAKEUP_CHARS)
		uart_write_wakeup(&sport->port);

	if (uart_circ_empty(xmit))
		imx_stop_tx(&sport->port);
}

/*
 * interrupts disabled on entry
 */
static void imx_start_tx(struct uart_port *port)
{
	struct imx_port *sport = (struct imx_port *)port;
	unsigned long temp;

	if (USE_IRDA(sport)) {
		/* half duplex in IrDA mode; have to disable receive mode */
		temp = readl(sport->port.membase + UCR4);
		temp &= ~(UCR4_DREN);
		writel(temp, sport->port.membase + UCR4);

		temp = readl(sport->port.membase + UCR1);
		temp &= ~(UCR1_RRDYEN);
		writel(temp, sport->port.membase + UCR1);
	}

	temp = readl(sport->port.membase + UCR1);
	writel(temp | UCR1_TXMPTYEN, sport->port.membase + UCR1);

	if (USE_IRDA(sport)) {
		temp = readl(sport->port.membase + UCR1);
		temp |= UCR1_TRDYEN;
		writel(temp, sport->port.membase + UCR1);

		temp = readl(sport->port.membase + UCR4);
		temp |= UCR4_TCEN;
		writel(temp, sport->port.membase + UCR4);
	}

	if (readl(sport->port.membase + uts_reg(sport)) & UTS_TXEMPTY)
		imx_transmit_buffer(sport);
}

static irqreturn_t imx_rtsint(int irq, void *dev_id)
{
	struct imx_port *sport = dev_id;
	unsigned int val;
	unsigned long flags;

	spin_lock_irqsave(&sport->port.lock, flags);

	writel(USR1_RTSD, sport->port.membase + USR1);
	val = readl(sport->port.membase + USR1) & USR1_RTSS;
	uart_handle_cts_change(&sport->port, !!val);
	wake_up_interruptible(&sport->port.state->port.delta_msr_wait);

	spin_unlock_irqrestore(&sport->port.lock, flags);
	return IRQ_HANDLED;
}

static irqreturn_t imx_txint(int irq, void *dev_id)
{
	struct imx_port *sport = dev_id;
	struct circ_buf *xmit = &sport->port.state->xmit;
	unsigned long flags;

	spin_lock_irqsave(&sport->port.lock,flags);
	if (sport->port.x_char)
	{
		/* Send next char */
		writel(sport->port.x_char, sport->port.membase + URTX0);
		goto out;
	}

	if (uart_circ_empty(xmit) || uart_tx_stopped(&sport->port)) {
		imx_stop_tx(&sport->port);
		goto out;
	}

	imx_transmit_buffer(sport);

	if (uart_circ_chars_pending(xmit) < WAKEUP_CHARS)
		uart_write_wakeup(&sport->port);

out:
	spin_unlock_irqrestore(&sport->port.lock,flags);
	return IRQ_HANDLED;
}

static irqreturn_t imx_rxint(int irq, void *dev_id)
{
	struct imx_port *sport = dev_id;
	unsigned int rx,flg,ignored = 0;
	struct tty_struct *tty = sport->port.state->port.tty;
	unsigned long flags, temp;

	spin_lock_irqsave(&sport->port.lock,flags);

	while (readl(sport->port.membase + USR2) & USR2_RDR) {
		flg = TTY_NORMAL;
		sport->port.icount.rx++;

		rx = readl(sport->port.membase + URXD0);

		temp = readl(sport->port.membase + USR2);
		if (temp & USR2_BRCD) {
			writel(USR2_BRCD, sport->port.membase + USR2);
			if (uart_handle_break(&sport->port))
				continue;
		}

		if (uart_handle_sysrq_char(&sport->port, (unsigned char)rx))
			continue;

		if (unlikely(rx & URXD_ERR)) {
			if (rx & URXD_BRK)
				sport->port.icount.brk++;
			else if (rx & URXD_PRERR)
				sport->port.icount.parity++;
			else if (rx & URXD_FRMERR)
				sport->port.icount.frame++;
			if (rx & URXD_OVRRUN)
				sport->port.icount.overrun++;

			if (rx & sport->port.ignore_status_mask) {
				if (++ignored > 100)
					goto out;
				continue;
			}

			rx &= sport->port.read_status_mask;

			if (rx & URXD_BRK)
				flg = TTY_BREAK;
			else if (rx & URXD_PRERR)
				flg = TTY_PARITY;
			else if (rx & URXD_FRMERR)
				flg = TTY_FRAME;
			if (rx & URXD_OVRRUN)
				flg = TTY_OVERRUN;

#ifdef SUPPORT_SYSRQ
			sport->port.sysrq = 0;
#endif
		}

		tty_insert_flip_char(tty, rx, flg);
	}

out:
	spin_unlock_irqrestore(&sport->port.lock,flags);
	tty_flip_buffer_push(tty);
	return IRQ_HANDLED;
}

static irqreturn_t imx_int(int irq, void *dev_id)
{
	struct imx_port *sport = dev_id;
	unsigned int sts;

	sts = readl(sport->port.membase + USR1);

	if (sts & USR1_RRDY)
		imx_rxint(irq, dev_id);

	if (sts & USR1_TRDY &&
			readl(sport->port.membase + UCR1) & UCR1_TXMPTYEN)
		imx_txint(irq, dev_id);

	if (sts & USR1_RTSD)
		imx_rtsint(irq, dev_id);

	if (sts & USR1_AWAKE)
		writel(USR1_AWAKE, sport->port.membase + USR1);

	return IRQ_HANDLED;
}

/*
 * Return TIOCSER_TEMT when transmitter is not busy.
 */
static unsigned int imx_tx_empty(struct uart_port *port)
{
	struct imx_port *sport = (struct imx_port *)port;

	return (readl(sport->port.membase + USR2) & USR2_TXDC) ?  TIOCSER_TEMT : 0;
}

/*
 * We have a modem side uart, so the meanings of RTS and CTS are inverted.
 */
static unsigned int imx_get_mctrl(struct uart_port *port)
{
	struct imx_port *sport = (struct imx_port *)port;
	unsigned int tmp = TIOCM_DSR | TIOCM_CAR;

	if (readl(sport->port.membase + USR1) & USR1_RTSS)
		tmp |= TIOCM_CTS;

	if (readl(sport->port.membase + UCR2) & UCR2_CTS)
		tmp |= TIOCM_RTS;

	return tmp;
}

static void imx_set_mctrl(struct uart_port *port, unsigned int mctrl)
{
	struct imx_port *sport = (struct imx_port *)port;
	unsigned long temp;

	temp = readl(sport->port.membase + UCR2) & ~UCR2_CTS;

	if (mctrl & TIOCM_RTS)
		temp |= UCR2_CTS;

	writel(temp, sport->port.membase + UCR2);
}

/*
 * Interrupts always disabled.
 */
static void imx_break_ctl(struct uart_port *port, int break_state)
{
	struct imx_port *sport = (struct imx_port *)port;
	unsigned long flags, temp;

	spin_lock_irqsave(&sport->port.lock, flags);

	temp = readl(sport->port.membase + UCR1) & ~UCR1_SNDBRK;

	if ( break_state != 0 )
		temp |= UCR1_SNDBRK;

	writel(temp, sport->port.membase + UCR1);

	spin_unlock_irqrestore(&sport->port.lock, flags);
}

#define TXTL 2 /* reset default */
#define RXTL 1 /* reset default */

static int imx_setup_ufcr(struct imx_port *sport, unsigned int mode)
{
	unsigned int val;
	unsigned int ufcr_rfdiv;

	/* set receiver / transmitter trigger level.
	 * RFDIV is set such way to satisfy requested uartclk value
	 */
	val = TXTL << 10 | RXTL;
	ufcr_rfdiv = (clk_get_rate(sport->clk) + sport->port.uartclk / 2)
			/ sport->port.uartclk;

	if(!ufcr_rfdiv)
		ufcr_rfdiv = 1;

	val |= UFCR_RFDIV_REG(ufcr_rfdiv);

	writel(val, sport->port.membase + UFCR);

	return 0;
}

/* half the RX buffer size */
#define CTSTL 16

static int imx_startup(struct uart_port *port)
{
	struct imx_port *sport = (struct imx_port *)port;
	int retval;
	unsigned long flags, temp;

	imx_setup_ufcr(sport, 0);

	/* disable the DREN bit (Data Ready interrupt enable) before
	 * requesting IRQs
	 */
	temp = readl(sport->port.membase + UCR4);

	if (USE_IRDA(sport))
		temp |= UCR4_IRSC;

	/* set the trigger level for CTS */
	temp &= ~(UCR4_CTSTL_MASK<<  UCR4_CTSTL_SHF);
	temp |= CTSTL<<  UCR4_CTSTL_SHF;

	writel(temp & ~UCR4_DREN, sport->port.membase + UCR4);

	if (USE_IRDA(sport)) {
		/* reset fifo's and state machines */
		int i = 100;
		temp = readl(sport->port.membase + UCR2);
		temp &= ~UCR2_SRST;
		writel(temp, sport->port.membase + UCR2);
		while (!(readl(sport->port.membase + UCR2) & UCR2_SRST) &&
		    (--i > 0)) {
			udelay(1);
		}
	}

	/*
	 * Allocate the IRQ(s) i.MX1 has three interrupts whereas later
	 * chips only have one interrupt.
	 */
	if (sport->txirq > 0) {
		retval = request_irq(sport->rxirq, imx_rxint, 0,
				DRIVER_NAME, sport);
		if (retval)
			goto error_out1;

		retval = request_irq(sport->txirq, imx_txint, 0,
				DRIVER_NAME, sport);
		if (retval)
			goto error_out2;

		/* do not use RTS IRQ on IrDA */
		if (!USE_IRDA(sport)) {
			retval = request_irq(sport->rtsirq, imx_rtsint,
				     (sport->rtsirq < MAX_INTERNAL_IRQ) ? 0 :
				       IRQF_TRIGGER_FALLING |
				       IRQF_TRIGGER_RISING,
					DRIVER_NAME, sport);
			if (retval)
				goto error_out3;
		}
	} else {
		retval = request_irq(sport->port.irq, imx_int, 0,
				DRIVER_NAME, sport);
		if (retval) {
			free_irq(sport->port.irq, sport);
			goto error_out1;
		}
	}

	/*
	 * Finally, clear and enable interrupts
	 */
	writel(USR1_RTSD, sport->port.membase + USR1);

	temp = readl(sport->port.membase + UCR1);
	temp |= UCR1_RRDYEN | UCR1_RTSDEN | UCR1_UARTEN;

	if (USE_IRDA(sport)) {
		temp |= UCR1_IREN;
		temp &= ~(UCR1_RTSDEN);
	}

	writel(temp, sport->port.membase + UCR1);

	temp = readl(sport->port.membase + UCR2);
	temp |= (UCR2_RXEN | UCR2_TXEN);
	writel(temp, sport->port.membase + UCR2);

	if (USE_IRDA(sport)) {
		/* clear RX-FIFO */
		int i = 64;
		while ((--i > 0) &&
			(readl(sport->port.membase + URXD0) & URXD_CHARRDY)) {
			barrier();
		}
	}

	if (is_imx21_uart(sport)) {
		temp = readl(sport->port.membase + UCR3);
		temp |= IMX21_UCR3_RXDMUXSEL;
		writel(temp, sport->port.membase + UCR3);
	}

	if (USE_IRDA(sport)) {
		temp = readl(sport->port.membase + UCR4);
		if (sport->irda_inv_rx)
			temp |= UCR4_INVR;
		else
			temp &= ~(UCR4_INVR);
		writel(temp | UCR4_DREN, sport->port.membase + UCR4);

		temp = readl(sport->port.membase + UCR3);
		if (sport->irda_inv_tx)
			temp |= UCR3_INVT;
		else
			temp &= ~(UCR3_INVT);
		writel(temp, sport->port.membase + UCR3);
	}

	/*
	 * Enable modem status interrupts
	 */
	spin_lock_irqsave(&sport->port.lock,flags);
	imx_enable_ms(&sport->port);
	spin_unlock_irqrestore(&sport->port.lock,flags);

	if (USE_IRDA(sport)) {
		struct imxuart_platform_data *pdata;
		pdata = sport->port.dev->platform_data;
		sport->irda_inv_rx = pdata->irda_inv_rx;
		sport->irda_inv_tx = pdata->irda_inv_tx;
		sport->trcv_delay = pdata->transceiver_delay;
		if (pdata->irda_enable)
			pdata->irda_enable(1);
	}

	return 0;

error_out3:
	if (sport->txirq)
		free_irq(sport->txirq, sport);
error_out2:
	if (sport->rxirq)
		free_irq(sport->rxirq, sport);
error_out1:
	return retval;
}

static void imx_shutdown(struct uart_port *port)
{
	struct imx_port *sport = (struct imx_port *)port;
	unsigned long temp;

	temp = readl(sport->port.membase + UCR2);
	temp &= ~(UCR2_TXEN);
	writel(temp, sport->port.membase + UCR2);

	if (USE_IRDA(sport)) {
		struct imxuart_platform_data *pdata;
		pdata = sport->port.dev->platform_data;
		if (pdata->irda_enable)
			pdata->irda_enable(0);
	}

	/*
	 * Stop our timer.
	 */
	del_timer_sync(&sport->timer);

	/*
	 * Free the interrupts
	 */
	if (sport->txirq > 0) {
		if (!USE_IRDA(sport))
			free_irq(sport->rtsirq, sport);
		free_irq(sport->txirq, sport);
		free_irq(sport->rxirq, sport);
	} else
		free_irq(sport->port.irq, sport);

	/*
	 * Disable all interrupts, port and break condition.
	 */

	temp = readl(sport->port.membase + UCR1);
	temp &= ~(UCR1_TXMPTYEN | UCR1_RRDYEN | UCR1_RTSDEN | UCR1_UARTEN);
	if (USE_IRDA(sport))
		temp &= ~(UCR1_IREN);

	writel(temp, sport->port.membase + UCR1);
}

static void
imx_set_termios(struct uart_port *port, struct ktermios *termios,
		   struct ktermios *old)
{
	struct imx_port *sport = (struct imx_port *)port;
	unsigned long flags;
	unsigned int ucr2, old_ucr1, old_txrxen, baud, quot;
	unsigned int old_csize = old ? old->c_cflag & CSIZE : CS8;
	unsigned int div, ufcr;
	unsigned long num, denom;
	uint64_t tdiv64;

	/*
	 * If we don't support modem control lines, don't allow
	 * these to be set.
	 */
	if (0) {
		termios->c_cflag &= ~(HUPCL | CRTSCTS | CMSPAR);
		termios->c_cflag |= CLOCAL;
	}

	/*
	 * We only support CS7 and CS8.
	 */
	while ((termios->c_cflag & CSIZE) != CS7 &&
	       (termios->c_cflag & CSIZE) != CS8) {
		termios->c_cflag &= ~CSIZE;
		termios->c_cflag |= old_csize;
		old_csize = CS8;
	}

	if ((termios->c_cflag & CSIZE) == CS8)
		ucr2 = UCR2_WS | UCR2_SRST | UCR2_IRTS;
	else
		ucr2 = UCR2_SRST | UCR2_IRTS;

	if (termios->c_cflag & CRTSCTS) {
		if( sport->have_rtscts ) {
			ucr2 &= ~UCR2_IRTS;
			ucr2 |= UCR2_CTSC;
		} else {
			termios->c_cflag &= ~CRTSCTS;
		}
	}

	if (termios->c_cflag & CSTOPB)
		ucr2 |= UCR2_STPB;
	if (termios->c_cflag & PARENB) {
		ucr2 |= UCR2_PREN;
		if (termios->c_cflag & PARODD)
			ucr2 |= UCR2_PROE;
	}

	del_timer_sync(&sport->timer);

	/*
	 * Ask the core to calculate the divisor for us.
	 */
	baud = uart_get_baud_rate(port, termios, old, 50, port->uartclk / 16);
	quot = uart_get_divisor(port, baud);

	spin_lock_irqsave(&sport->port.lock, flags);

	sport->port.read_status_mask = 0;
	if (termios->c_iflag & INPCK)
		sport->port.read_status_mask |= (URXD_FRMERR | URXD_PRERR);
	if (termios->c_iflag & (BRKINT | PARMRK))
		sport->port.read_status_mask |= URXD_BRK;

	/*
	 * Characters to ignore
	 */
	sport->port.ignore_status_mask = 0;
	if (termios->c_iflag & IGNPAR)
		sport->port.ignore_status_mask |= URXD_PRERR;
	if (termios->c_iflag & IGNBRK) {
		sport->port.ignore_status_mask |= URXD_BRK;
		/*
		 * If we're ignoring parity and break indicators,
		 * ignore overruns too (for real raw support).
		 */
		if (termios->c_iflag & IGNPAR)
			sport->port.ignore_status_mask |= URXD_OVRRUN;
	}

	/*
	 * Update the per-port timeout.
	 */
	uart_update_timeout(port, termios->c_cflag, baud);

	/*
	 * disable interrupts and drain transmitter
	 */
	old_ucr1 = readl(sport->port.membase + UCR1);
	writel(old_ucr1 & ~(UCR1_TXMPTYEN | UCR1_RRDYEN | UCR1_RTSDEN),
			sport->port.membase + UCR1);

	while ( !(readl(sport->port.membase + USR2) & USR2_TXDC))
		barrier();

	/* then, disable everything */
	old_txrxen = readl(sport->port.membase + UCR2);
	writel(old_txrxen & ~( UCR2_TXEN | UCR2_RXEN),
			sport->port.membase + UCR2);
	old_txrxen &= (UCR2_TXEN | UCR2_RXEN);

	if (USE_IRDA(sport)) {
		/*
		 * use maximum available submodule frequency to
		 * avoid missing short pulses due to low sampling rate
		 */
		div = 1;
	} else {
		div = sport->port.uartclk / (baud * 16);
		if (div > 7)
			div = 7;
		if (!div)
			div = 1;
	}

	rational_best_approximation(16 * div * baud, sport->port.uartclk,
		1 << 16, 1 << 16, &num, &denom);

	tdiv64 = sport->port.uartclk;
	tdiv64 *= num;
	do_div(tdiv64, denom * 16 * div);
	tty_termios_encode_baud_rate(termios,
				(speed_t)tdiv64, (speed_t)tdiv64);

	num -= 1;
	denom -= 1;

	ufcr = readl(sport->port.membase + UFCR);
	ufcr = (ufcr & (~UFCR_RFDIV)) | UFCR_RFDIV_REG(div);
	writel(ufcr, sport->port.membase + UFCR);

	writel(num, sport->port.membase + UBIR);
	writel(denom, sport->port.membase + UBMR);

	if (is_imx21_uart(sport))
		writel(sport->port.uartclk / div / 1000,
				sport->port.membase + IMX21_ONEMS);

	writel(old_ucr1, sport->port.membase + UCR1);

	/* set the parity, stop bits and data size */
	writel(ucr2 | old_txrxen, sport->port.membase + UCR2);

	if (UART_ENABLE_MS(&sport->port, termios->c_cflag))
		imx_enable_ms(&sport->port);

	spin_unlock_irqrestore(&sport->port.lock, flags);
}

static const char *imx_type(struct uart_port *port)
{
	struct imx_port *sport = (struct imx_port *)port;

	return sport->port.type == PORT_IMX ? "IMX" : NULL;
}

/*
 * Release the memory region(s) being used by 'port'.
 */
static void imx_release_port(struct uart_port *port)
{
	struct platform_device *pdev = to_platform_device(port->dev);
	struct resource *mmres;

	mmres = platform_get_resource(pdev, IORESOURCE_MEM, 0);
	release_mem_region(mmres->start, resource_size(mmres));
}

/*
 * Request the memory region(s) being used by 'port'.
 */
static int imx_request_port(struct uart_port *port)
{
	struct platform_device *pdev = to_platform_device(port->dev);
	struct resource *mmres;
	void *ret;

	mmres = platform_get_resource(pdev, IORESOURCE_MEM, 0);
	if (!mmres)
		return -ENODEV;

	ret = request_mem_region(mmres->start, resource_size(mmres), "imx-uart");

	return  ret ? 0 : -EBUSY;
}

/*
 * Configure/autoconfigure the port.
 */
static void imx_config_port(struct uart_port *port, int flags)
{
	struct imx_port *sport = (struct imx_port *)port;

	if (flags & UART_CONFIG_TYPE &&
	    imx_request_port(&sport->port) == 0)
		sport->port.type = PORT_IMX;
}

/*
 * Verify the new serial_struct (for TIOCSSERIAL).
 * The only change we allow are to the flags and type, and
 * even then only between PORT_IMX and PORT_UNKNOWN
 */
static int
imx_verify_port(struct uart_port *port, struct serial_struct *ser)
{
	struct imx_port *sport = (struct imx_port *)port;
	int ret = 0;

	if (ser->type != PORT_UNKNOWN && ser->type != PORT_IMX)
		ret = -EINVAL;
	if (sport->port.irq != ser->irq)
		ret = -EINVAL;
	if (ser->io_type != UPIO_MEM)
		ret = -EINVAL;
	if (sport->port.uartclk / 16 != ser->baud_base)
		ret = -EINVAL;
	if ((void *)sport->port.mapbase != ser->iomem_base)
		ret = -EINVAL;
	if (sport->port.iobase != ser->port)
		ret = -EINVAL;
	if (ser->hub6 != 0)
		ret = -EINVAL;
	return ret;
}

#if defined(CONFIG_CONSOLE_POLL)
static int imx_poll_get_char(struct uart_port *port)
{
	struct imx_port_ucrs old_ucr;
	unsigned int status;
	unsigned char c;

	/* save control registers */
	imx_port_ucrs_save(port, &old_ucr);

	/* disable interrupts */
	writel(UCR1_UARTEN, port->membase + UCR1);
	writel(old_ucr.ucr2 & ~(UCR2_ATEN | UCR2_RTSEN | UCR2_ESCI),
	       port->membase + UCR2);
	writel(old_ucr.ucr3 & ~(UCR3_DCD | UCR3_RI | UCR3_DTREN),
	       port->membase + UCR3);

	/* poll */
	do {
		status = readl(port->membase + USR2);
	} while (~status & USR2_RDR);

	/* read */
	c = readl(port->membase + URXD0);

	/* restore control registers */
	imx_port_ucrs_restore(port, &old_ucr);

	return c;
}

static void imx_poll_put_char(struct uart_port *port, unsigned char c)
{
	struct imx_port_ucrs old_ucr;
	unsigned int status;

	/* save control registers */
	imx_port_ucrs_save(port, &old_ucr);

	/* disable interrupts */
	writel(UCR1_UARTEN, port->membase + UCR1);
	writel(old_ucr.ucr2 & ~(UCR2_ATEN | UCR2_RTSEN | UCR2_ESCI),
	       port->membase + UCR2);
	writel(old_ucr.ucr3 & ~(UCR3_DCD | UCR3_RI | UCR3_DTREN),
	       port->membase + UCR3);

	/* drain */
	do {
		status = readl(port->membase + USR1);
	} while (~status & USR1_TRDY);

	/* write */
	writel(c, port->membase + URTX0);

	/* flush */
	do {
		status = readl(port->membase + USR2);
	} while (~status & USR2_TXDC);

	/* restore control registers */
	imx_port_ucrs_restore(port, &old_ucr);
}
#endif

static struct uart_ops imx_pops = {
	.tx_empty	= imx_tx_empty,
	.set_mctrl	= imx_set_mctrl,
	.get_mctrl	= imx_get_mctrl,
	.stop_tx	= imx_stop_tx,
	.start_tx	= imx_start_tx,
	.stop_rx	= imx_stop_rx,
	.enable_ms	= imx_enable_ms,
	.break_ctl	= imx_break_ctl,
	.startup	= imx_startup,
	.shutdown	= imx_shutdown,
	.set_termios	= imx_set_termios,
	.type		= imx_type,
	.release_port	= imx_release_port,
	.request_port	= imx_request_port,
	.config_port	= imx_config_port,
	.verify_port	= imx_verify_port,
#if defined(CONFIG_CONSOLE_POLL)
	.poll_get_char  = imx_poll_get_char,
	.poll_put_char  = imx_poll_put_char,
#endif
};

static struct imx_port *imx_ports[UART_NR];

#ifdef CONFIG_SERIAL_IMX_CONSOLE
static void imx_console_putchar(struct uart_port *port, int ch)
{
	struct imx_port *sport = (struct imx_port *)port;

	while (readl(sport->port.membase + uts_reg(sport)) & UTS_TXFULL)
		barrier();

	writel(ch, sport->port.membase + URTX0);
}

/*
 * Interrupts are disabled on entering
 */
static void
imx_console_write(struct console *co, const char *s, unsigned int count)
{
	struct imx_port *sport = imx_ports[co->index];
	struct imx_port_ucrs old_ucr;
	unsigned int ucr1;

	/*
	 *	First, save UCR1/2/3 and then disable interrupts
	 */
	imx_port_ucrs_save(&sport->port, &old_ucr);
	ucr1 = old_ucr.ucr1;

	if (is_imx1_uart(sport))
		ucr1 |= IMX1_UCR1_UARTCLKEN;
	ucr1 |= UCR1_UARTEN;
	ucr1 &= ~(UCR1_TXMPTYEN | UCR1_RRDYEN | UCR1_RTSDEN);

	writel(ucr1, sport->port.membase + UCR1);

	writel(old_ucr.ucr2 | UCR2_TXEN, sport->port.membase + UCR2);

	uart_console_write(&sport->port, s, count, imx_console_putchar);

	/*
	 *	Finally, wait for transmitter to become empty
	 *	and restore UCR1/2/3
	 */
	while (!(readl(sport->port.membase + USR2) & USR2_TXDC));

	imx_port_ucrs_restore(&sport->port, &old_ucr);
}

/*
 * If the port was already initialised (eg, by a boot loader),
 * try to determine the current setup.
 */
static void __init
imx_console_get_options(struct imx_port *sport, int *baud,
			   int *parity, int *bits)
{

	if (readl(sport->port.membase + UCR1) & UCR1_UARTEN) {
		/* ok, the port was enabled */
		unsigned int ucr2, ubir,ubmr, uartclk;
		unsigned int baud_raw;
		unsigned int ucfr_rfdiv;

		ucr2 = readl(sport->port.membase + UCR2);

		*parity = 'n';
		if (ucr2 & UCR2_PREN) {
			if (ucr2 & UCR2_PROE)
				*parity = 'o';
			else
				*parity = 'e';
		}

		if (ucr2 & UCR2_WS)
			*bits = 8;
		else
			*bits = 7;

		ubir = readl(sport->port.membase + UBIR) & 0xffff;
		ubmr = readl(sport->port.membase + UBMR) & 0xffff;

		ucfr_rfdiv = (readl(sport->port.membase + UFCR) & UFCR_RFDIV) >> 7;
		if (ucfr_rfdiv == 6)
			ucfr_rfdiv = 7;
		else
			ucfr_rfdiv = 6 - ucfr_rfdiv;

		uartclk = clk_get_rate(sport->clk);
		uartclk /= ucfr_rfdiv;

		{	/*
			 * The next code provides exact computation of
			 *   baud_raw = round(((uartclk/16) * (ubir + 1)) / (ubmr + 1))
			 * without need of float support or long long division,
			 * which would be required to prevent 32bit arithmetic overflow
			 */
			unsigned int mul = ubir + 1;
			unsigned int div = 16 * (ubmr + 1);
			unsigned int rem = uartclk % div;

			baud_raw = (uartclk / div) * mul;
			baud_raw += (rem * mul + div / 2) / div;
			*baud = (baud_raw + 50) / 100 * 100;
		}

		if(*baud != baud_raw)
			printk(KERN_INFO "Serial: Console IMX rounded baud rate from %d to %d\n",
				baud_raw, *baud);
	}
}

static int __init
imx_console_setup(struct console *co, char *options)
{
	struct imx_port *sport;
	int baud = 9600;
	int bits = 8;
	int parity = 'n';
	int flow = 'n';

	/*
	 * Check whether an invalid uart number has been specified, and
	 * if so, search for the first available port that does have
	 * console support.
	 */
	if (co->index == -1 || co->index >= ARRAY_SIZE(imx_ports))
		co->index = 0;
	sport = imx_ports[co->index];
	if(sport == NULL)
		return -ENODEV;

	if (options)
		uart_parse_options(options, &baud, &parity, &bits, &flow);
	else
		imx_console_get_options(sport, &baud, &parity, &bits);

	imx_setup_ufcr(sport, 0);

	return uart_set_options(&sport->port, co, baud, parity, bits, flow);
}

static struct uart_driver imx_reg;
static struct console imx_console = {
	.name		= DEV_NAME,
	.write		= imx_console_write,
	.device		= uart_console_device,
	.setup		= imx_console_setup,
	.flags		= CON_PRINTBUFFER,
	.index		= -1,
	.data		= &imx_reg,
};

#define IMX_CONSOLE	&imx_console
#else
#define IMX_CONSOLE	NULL
#endif

static struct uart_driver imx_reg = {
	.owner          = THIS_MODULE,
	.driver_name    = DRIVER_NAME,
	.dev_name       = DEV_NAME,
	.major          = SERIAL_IMX_MAJOR,
	.minor          = MINOR_START,
	.nr             = ARRAY_SIZE(imx_ports),
	.cons           = IMX_CONSOLE,
};

static int serial_imx_suspend(struct platform_device *dev, pm_message_t state)
{
	struct imx_port *sport = platform_get_drvdata(dev);
	unsigned int val;

	/* enable wakeup from i.MX UART */
	val = readl(sport->port.membase + UCR3);
	val |= UCR3_AWAKEN;
	writel(val, sport->port.membase + UCR3);

	if (sport)
		uart_suspend_port(&imx_reg, &sport->port);

	return 0;
}

static int serial_imx_resume(struct platform_device *dev)
{
	struct imx_port *sport = platform_get_drvdata(dev);
	unsigned int val;

	/* disable wakeup from i.MX UART */
	val = readl(sport->port.membase + UCR3);
	val &= ~UCR3_AWAKEN;
	writel(val, sport->port.membase + UCR3);

	if (sport)
		uart_resume_port(&imx_reg, &sport->port);

	return 0;
}

#ifdef CONFIG_OF
/*
 * This function returns 1 iff pdev isn't a device instatiated by dt, 0 iff it
 * could successfully get all information from dt or a negative errno.
 */
static int serial_imx_probe_dt(struct imx_port *sport,
		struct platform_device *pdev)
{
	struct device_node *np = pdev->dev.of_node;
	const struct of_device_id *of_id =
			of_match_device(imx_uart_dt_ids, &pdev->dev);
	int ret;

	if (!np)
		/* no device tree device */
		return 1;

	ret = of_alias_get_id(np, "serial");
	if (ret < 0) {
		dev_err(&pdev->dev, "failed to get alias id, errno %d\n", ret);
<<<<<<< HEAD
		return -ENODEV;
=======
		return ret;
>>>>>>> dcd6c922
	}
	sport->port.line = ret;

	if (of_get_property(np, "fsl,uart-has-rtscts", NULL))
		sport->have_rtscts = 1;

	if (of_get_property(np, "fsl,irda-mode", NULL))
		sport->use_irda = 1;

	sport->devdata = of_id->data;

	return 0;
}
#else
static inline int serial_imx_probe_dt(struct imx_port *sport,
		struct platform_device *pdev)
{
	return 1;
}
#endif

static void serial_imx_probe_pdata(struct imx_port *sport,
		struct platform_device *pdev)
{
	struct imxuart_platform_data *pdata = pdev->dev.platform_data;

	sport->port.line = pdev->id;
	sport->devdata = (struct imx_uart_data	*) pdev->id_entry->driver_data;

	if (!pdata)
		return;

	if (pdata->flags & IMXUART_HAVE_RTSCTS)
		sport->have_rtscts = 1;

	if (pdata->flags & IMXUART_IRDA)
		sport->use_irda = 1;
}

static int serial_imx_probe(struct platform_device *pdev)
{
	struct imx_port *sport;
	struct imxuart_platform_data *pdata;
	void __iomem *base;
	int ret = 0;
	struct resource *res;

	sport = kzalloc(sizeof(*sport), GFP_KERNEL);
	if (!sport)
		return -ENOMEM;

	ret = serial_imx_probe_dt(sport, pdev);
	if (ret > 0)
		serial_imx_probe_pdata(sport, pdev);
	else if (ret < 0)
		goto free;

	res = platform_get_resource(pdev, IORESOURCE_MEM, 0);
	if (!res) {
		ret = -ENODEV;
		goto free;
	}

	base = ioremap(res->start, PAGE_SIZE);
	if (!base) {
		ret = -ENOMEM;
		goto free;
	}

	sport->port.dev = &pdev->dev;
	sport->port.mapbase = res->start;
	sport->port.membase = base;
	sport->port.type = PORT_IMX,
	sport->port.iotype = UPIO_MEM;
	sport->port.irq = platform_get_irq(pdev, 0);
	sport->rxirq = platform_get_irq(pdev, 0);
	sport->txirq = platform_get_irq(pdev, 1);
	sport->rtsirq = platform_get_irq(pdev, 2);
	sport->port.fifosize = 32;
	sport->port.ops = &imx_pops;
	sport->port.flags = UPF_BOOT_AUTOCONF;
	init_timer(&sport->timer);
	sport->timer.function = imx_timeout;
	sport->timer.data     = (unsigned long)sport;

	sport->clk = clk_get(&pdev->dev, "uart");
	if (IS_ERR(sport->clk)) {
		ret = PTR_ERR(sport->clk);
		goto unmap;
	}
	clk_enable(sport->clk);

	sport->port.uartclk = clk_get_rate(sport->clk);

	imx_ports[sport->port.line] = sport;

	pdata = pdev->dev.platform_data;
	if (pdata && pdata->init) {
		ret = pdata->init(pdev);
		if (ret)
			goto clkput;
	}

	ret = uart_add_one_port(&imx_reg, &sport->port);
	if (ret)
		goto deinit;
	platform_set_drvdata(pdev, &sport->port);

	return 0;
deinit:
	if (pdata && pdata->exit)
		pdata->exit(pdev);
clkput:
	clk_put(sport->clk);
	clk_disable(sport->clk);
unmap:
	iounmap(sport->port.membase);
free:
	kfree(sport);

	return ret;
}

static int serial_imx_remove(struct platform_device *pdev)
{
	struct imxuart_platform_data *pdata;
	struct imx_port *sport = platform_get_drvdata(pdev);

	pdata = pdev->dev.platform_data;

	platform_set_drvdata(pdev, NULL);

	if (sport) {
		uart_remove_one_port(&imx_reg, &sport->port);
		clk_put(sport->clk);
	}

	clk_disable(sport->clk);

	if (pdata && pdata->exit)
		pdata->exit(pdev);

	iounmap(sport->port.membase);
	kfree(sport);

	return 0;
}

static struct platform_driver serial_imx_driver = {
	.probe		= serial_imx_probe,
	.remove		= serial_imx_remove,

	.suspend	= serial_imx_suspend,
	.resume		= serial_imx_resume,
	.id_table	= imx_uart_devtype,
	.driver		= {
		.name	= "imx-uart",
		.owner	= THIS_MODULE,
		.of_match_table = imx_uart_dt_ids,
	},
};

static int __init imx_serial_init(void)
{
	int ret;

	printk(KERN_INFO "Serial: IMX driver\n");

	ret = uart_register_driver(&imx_reg);
	if (ret)
		return ret;

	ret = platform_driver_register(&serial_imx_driver);
	if (ret != 0)
		uart_unregister_driver(&imx_reg);

	return ret;
}

static void __exit imx_serial_exit(void)
{
	platform_driver_unregister(&serial_imx_driver);
	uart_unregister_driver(&imx_reg);
}

module_init(imx_serial_init);
module_exit(imx_serial_exit);

MODULE_AUTHOR("Sascha Hauer");
MODULE_DESCRIPTION("IMX generic serial port driver");
MODULE_LICENSE("GPL");
MODULE_ALIAS("platform:imx-uart");<|MERGE_RESOLUTION|>--- conflicted
+++ resolved
@@ -1417,11 +1417,7 @@
 	ret = of_alias_get_id(np, "serial");
 	if (ret < 0) {
 		dev_err(&pdev->dev, "failed to get alias id, errno %d\n", ret);
-<<<<<<< HEAD
-		return -ENODEV;
-=======
 		return ret;
->>>>>>> dcd6c922
 	}
 	sport->port.line = ret;
 
