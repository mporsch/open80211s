--- conflicted
+++ resolved
@@ -370,11 +370,7 @@
  * of the two sections, and some non-in_sync devices may
  * be insync in the section most affected by failed devices.
  */
-<<<<<<< HEAD
-static int has_failed(struct r5conf *conf)
-=======
 static int calc_degraded(struct r5conf *conf)
->>>>>>> dcd6c922
 {
 	int degraded, degraded2;
 	int i;
@@ -507,14 +503,9 @@
 
 	for (i = disks; i--; ) {
 		int rw;
-<<<<<<< HEAD
-		struct bio *bi;
-		struct md_rdev *rdev;
-=======
 		int replace_only = 0;
 		struct bio *bi, *rbi;
 		struct md_rdev *rdev, *rrdev = NULL;
->>>>>>> dcd6c922
 		if (test_and_clear_bit(R5_Wantwrite, &sh->dev[i].flags)) {
 			if (test_and_clear_bit(R5_WantFUA, &sh->dev[i].flags))
 				rw = WRITE_FUA;
@@ -1657,11 +1648,7 @@
 	int disks = sh->disks, i;
 	int uptodate = test_bit(BIO_UPTODATE, &bi->bi_flags);
 	char b[BDEVNAME_SIZE];
-<<<<<<< HEAD
-	struct md_rdev *rdev;
-=======
 	struct md_rdev *rdev = NULL;
->>>>>>> dcd6c922
 
 
 	for (i=0 ; i<disks; i++)
@@ -1853,10 +1840,7 @@
 {
 	char b[BDEVNAME_SIZE];
 	struct r5conf *conf = mddev->private;
-<<<<<<< HEAD
-=======
 	unsigned long flags;
->>>>>>> dcd6c922
 	pr_debug("raid456: error called\n");
 
 	spin_lock_irqsave(&conf->device_lock, flags);
@@ -2503,14 +2487,6 @@
 	 */
 	for (i = 0; i < conf->raid_disks; i++) {
 		struct md_rdev *rdev = conf->disks[i].rdev;
-<<<<<<< HEAD
-		if (!rdev
-		    || test_bit(Faulty, &rdev->flags)
-		    || test_bit(In_sync, &rdev->flags))
-			continue;
-		if (!rdev_set_badblocks(rdev, sh->sector,
-					STRIPE_SECTORS, 0))
-=======
 		if (rdev
 		    && !test_bit(Faulty, &rdev->flags)
 		    && !test_bit(In_sync, &rdev->flags)
@@ -2523,7 +2499,6 @@
 		    && !test_bit(In_sync, &rdev->flags)
 		    && !rdev_set_badblocks(rdev, sh->sector,
 					   STRIPE_SECTORS, 0))
->>>>>>> dcd6c922
 			abort = 1;
 	}
 	if (abort) {
@@ -3238,11 +3213,7 @@
 			}
 		} else if (test_bit(In_sync, &rdev->flags))
 			set_bit(R5_Insync, &dev->flags);
-<<<<<<< HEAD
-		else if (!test_bit(Faulty, &rdev->flags)) {
-=======
 		else if (sh->sector + STRIPE_SECTORS <= rdev->recovery_offset)
->>>>>>> dcd6c922
 			/* in sync if before recovery_offset */
 			set_bit(R5_Insync, &dev->flags);
 		else if (test_bit(R5_UPTODATE, &dev->flags) &&
@@ -3821,10 +3792,7 @@
 	int dd_idx;
 	struct bio* align_bi;
 	struct md_rdev *rdev;
-<<<<<<< HEAD
-=======
 	sector_t end_sector;
->>>>>>> dcd6c922
 
 	if (!in_chunk_boundary(mddev, raid_bio)) {
 		pr_debug("chunk_aligned_read : non aligned\n");
@@ -5320,20 +5288,12 @@
 	return count;
 }
 
-<<<<<<< HEAD
-static int raid5_remove_disk(struct mddev *mddev, int number)
-{
-	struct r5conf *conf = mddev->private;
-	int err = 0;
-	struct md_rdev *rdev;
-=======
 static int raid5_remove_disk(struct mddev *mddev, struct md_rdev *rdev)
 {
 	struct r5conf *conf = mddev->private;
 	int err = 0;
 	int number = rdev->raid_disk;
 	struct md_rdev **rdevp;
->>>>>>> dcd6c922
 	struct disk_info *p = conf->disks + number;
 
 	print_raid5_conf(conf);
@@ -5690,12 +5650,8 @@
 			     d < conf->raid_disks - mddev->delta_disks;
 			     d++) {
 				struct md_rdev *rdev = conf->disks[d].rdev;
-<<<<<<< HEAD
-				if (rdev && raid5_remove_disk(mddev, d) == 0) {
-=======
 				if (rdev &&
 				    raid5_remove_disk(mddev, rdev) == 0) {
->>>>>>> dcd6c922
 					sysfs_unlink_rdev(mddev, rdev);
 					rdev->raid_disk = -1;
 				}
