--- conflicted
+++ resolved
@@ -1051,14 +1051,9 @@
 	}
 	set_bit(Faulty, &rdev->flags);
 	set_bit(MD_CHANGE_DEVS, &mddev->flags);
-<<<<<<< HEAD
-	printk(KERN_ALERT "md/raid10:%s: Disk failure on %s, disabling device.\n"
-	       KERN_ALERT "md/raid10:%s: Operation continuing on %d devices.\n",
-=======
 	printk(KERN_ALERT
 	       "md/raid10:%s: Disk failure on %s, disabling device.\n"
 	       "md/raid10:%s: Operation continuing on %d devices.\n",
->>>>>>> 3cbea436
 	       mdname(mddev), bdevname(rdev->bdev, b),
 	       mdname(mddev), conf->raid_disks - mddev->degraded);
 }
@@ -2410,7 +2405,6 @@
 	kfree(conf->mirrors);
 	kfree(conf);
 	mddev->private = NULL;
-	md_unregister_thread(mddev->thread);
 out:
 	return -EIO;
 }
