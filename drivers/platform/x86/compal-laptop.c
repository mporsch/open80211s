--- conflicted
+++ resolved
@@ -226,17 +226,10 @@
 	191, 199, 199, 199, 199, 199, 215, 215, 215, 215, 187, 187, 187,
 	187, 187, 193, 50
 };
-<<<<<<< HEAD
-
-
-
-
-=======
-
-
-
-
->>>>>>> 3cbea436
+
+
+
+
 /* ========================= */
 /* Hardware access functions */
 /* ========================= */
@@ -314,7 +307,6 @@
 {
 	ec_transaction(PWM_ADDRESS, &pwm_lookup_table[pwm], 1, NULL, 0, 0);
 }
-<<<<<<< HEAD
 
 static int get_fan_rpm(void)
 {
@@ -330,23 +322,6 @@
 /* Interface functions */
 /* =================== */
 
-=======
-
-static int get_fan_rpm(void)
-{
-	u8 value, data = FAN_DATA;
-	ec_transaction(FAN_ADDRESS, &data, 1, &value, 1, 0);
-	return 100 * (int)value;
-}
-
-
-
-
-/* =================== */
-/* Interface functions */
-/* =================== */
-
->>>>>>> 3cbea436
 /* Backlight interface */
 static int bl_get_brightness(struct backlight_device *b)
 {
@@ -745,7 +720,6 @@
 	},
 	.probe	= compal_probe,
 	.remove	= __devexit_p(compal_remove)
-<<<<<<< HEAD
 };
 
 static enum power_supply_property compal_bat_properties[] = {
@@ -769,31 +743,6 @@
 	POWER_SUPPLY_PROP_SERIAL_NUMBER,
 };
 
-=======
-};
-
-static enum power_supply_property compal_bat_properties[] = {
-	POWER_SUPPLY_PROP_STATUS,
-	POWER_SUPPLY_PROP_HEALTH,
-	POWER_SUPPLY_PROP_PRESENT,
-	POWER_SUPPLY_PROP_TECHNOLOGY,
-	POWER_SUPPLY_PROP_VOLTAGE_MIN_DESIGN,
-	POWER_SUPPLY_PROP_VOLTAGE_NOW,
-	POWER_SUPPLY_PROP_CURRENT_NOW,
-	POWER_SUPPLY_PROP_CURRENT_AVG,
-	POWER_SUPPLY_PROP_POWER_NOW,
-	POWER_SUPPLY_PROP_CHARGE_FULL_DESIGN,
-	POWER_SUPPLY_PROP_CHARGE_NOW,
-	POWER_SUPPLY_PROP_CAPACITY,
-	POWER_SUPPLY_PROP_CAPACITY_LEVEL,
-	POWER_SUPPLY_PROP_TEMP,
-	POWER_SUPPLY_PROP_TEMP_AMBIENT,
-	POWER_SUPPLY_PROP_MODEL_NAME,
-	POWER_SUPPLY_PROP_MANUFACTURER,
-	POWER_SUPPLY_PROP_SERIAL_NUMBER,
-};
-
->>>>>>> 3cbea436
 static struct backlight_device *compalbl_device;
 
 static struct platform_device *compal_device;
@@ -923,8 +872,6 @@
 		},
 		.callback = dmi_check_cb_extra
 	},
-<<<<<<< HEAD
-=======
 	{
 		.ident = "KHLB2",
 		.matches = {
@@ -933,7 +880,6 @@
 		},
 		.callback = dmi_check_cb_extra
 	},
->>>>>>> 3cbea436
 	{ }
 };
 
@@ -1097,7 +1043,6 @@
 		kfree(data);
 		return err;
 	}
-<<<<<<< HEAD
 
 	/* Power supply */
 	initialize_power_supply_data(data);
@@ -1108,18 +1053,6 @@
 	return 0;
 }
 
-=======
-
-	/* Power supply */
-	initialize_power_supply_data(data);
-	power_supply_register(&compal_device->dev, &data->psy);
-
-	platform_set_drvdata(pdev, data);
-
-	return 0;
-}
-
->>>>>>> 3cbea436
 static void __exit compal_cleanup(void)
 {
 	platform_device_unregister(compal_device);
@@ -1129,7 +1062,6 @@
 	rfkill_unregister(bt_rfkill);
 	rfkill_destroy(wifi_rfkill);
 	rfkill_destroy(bt_rfkill);
-<<<<<<< HEAD
 
 	printk(KERN_INFO DRIVER_NAME": Driver unloaded\n");
 }
@@ -1157,35 +1089,6 @@
 	return 0;
 }
 
-=======
-
-	printk(KERN_INFO DRIVER_NAME": Driver unloaded\n");
-}
-
-static int __devexit compal_remove(struct platform_device *pdev)
-{
-	struct compal_data *data;
-
-	if (!extra_features)
-		return 0;
-
-	printk(KERN_INFO DRIVER_NAME": Unloading: resetting fan control "
-							"to motherboard\n");
-	pwm_disable_control();
-
-	data = platform_get_drvdata(pdev);
-	hwmon_device_unregister(data->hwmon_dev);
-	power_supply_unregister(&data->psy);
-
-	platform_set_drvdata(pdev, NULL);
-	kfree(data);
-
-	sysfs_remove_group(&pdev->dev.kobj, &compal_attribute_group);
-
-	return 0;
-}
-
->>>>>>> 3cbea436
 
 module_init(compal_init);
 module_exit(compal_cleanup);
