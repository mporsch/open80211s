/*
 *  ACPI-WMI mapping driver
 *
 *  Copyright (C) 2007-2008 Carlos Corbacho <carlos@strangeworlds.co.uk>
 *
 *  GUID parsing code from ldm.c is:
 *   Copyright (C) 2001,2002 Richard Russon <ldm@flatcap.org>
 *   Copyright (c) 2001-2007 Anton Altaparmakov
 *   Copyright (C) 2001,2002 Jakob Kemi <jakob.kemi@telia.com>
 *
 * ~~~~~~~~~~~~~~~~~~~~~~~~~~~~~~~~~~~~~~~~~~~~~~~~~~~~~~~~~~~~~~~~~~~~~~~~~~
 *
 *  This program is free software; you can redistribute it and/or modify
 *  it under the terms of the GNU General Public License as published by
 *  the Free Software Foundation; either version 2 of the License, or (at
 *  your option) any later version.
 *
 *  This program is distributed in the hope that it will be useful, but
 *  WITHOUT ANY WARRANTY; without even the implied warranty of
 *  MERCHANTABILITY or FITNESS FOR A PARTICULAR PURPOSE.  See the GNU
 *  General Public License for more details.
 *
 *  You should have received a copy of the GNU General Public License along
 *  with this program; if not, write to the Free Software Foundation, Inc.,
 *  59 Temple Place, Suite 330, Boston, MA 02111-1307 USA.
 *
 * ~~~~~~~~~~~~~~~~~~~~~~~~~~~~~~~~~~~~~~~~~~~~~~~~~~~~~~~~~~~~~~~~~~~~~~~~~~
 */

#define pr_fmt(fmt)	KBUILD_MODNAME ": " fmt

#include <linux/kernel.h>
#include <linux/init.h>
#include <linux/types.h>
#include <linux/device.h>
#include <linux/list.h>
#include <linux/acpi.h>
#include <linux/slab.h>
#include <acpi/acpi_bus.h>
#include <acpi/acpi_drivers.h>

ACPI_MODULE_NAME("wmi");
MODULE_AUTHOR("Carlos Corbacho");
MODULE_DESCRIPTION("ACPI-WMI Mapping Driver");
MODULE_LICENSE("GPL");

#define ACPI_WMI_CLASS "wmi"

static DEFINE_MUTEX(wmi_data_lock);
static LIST_HEAD(wmi_block_list);

struct guid_block {
	char guid[16];
	union {
		char object_id[2];
		struct {
			unsigned char notify_id;
			unsigned char reserved;
		};
	};
	u8 instance_count;
	u8 flags;
};

struct wmi_block {
	struct list_head list;
	struct guid_block gblock;
	acpi_handle handle;
	wmi_notify_handler handler;
	void *handler_data;
	struct device dev;
};


/*
 * If the GUID data block is marked as expensive, we must enable and
 * explicitily disable data collection.
 */
#define ACPI_WMI_EXPENSIVE   0x1
#define ACPI_WMI_METHOD      0x2	/* GUID is a method */
#define ACPI_WMI_STRING      0x4	/* GUID takes & returns a string */
#define ACPI_WMI_EVENT       0x8	/* GUID is an event */

static int debug_event;
module_param(debug_event, bool, 0444);
MODULE_PARM_DESC(debug_event,
		 "Log WMI Events [0/1]");

static int debug_dump_wdg;
module_param(debug_dump_wdg, bool, 0444);
MODULE_PARM_DESC(debug_dump_wdg,
		 "Dump available WMI interfaces [0/1]");

static int acpi_wmi_remove(struct acpi_device *device, int type);
static int acpi_wmi_add(struct acpi_device *device);
static void acpi_wmi_notify(struct acpi_device *device, u32 event);

static const struct acpi_device_id wmi_device_ids[] = {
	{"PNP0C14", 0},
	{"pnp0c14", 0},
	{"", 0},
};
MODULE_DEVICE_TABLE(acpi, wmi_device_ids);

static struct acpi_driver acpi_wmi_driver = {
	.name = "wmi",
	.class = ACPI_WMI_CLASS,
	.ids = wmi_device_ids,
	.ops = {
		.add = acpi_wmi_add,
		.remove = acpi_wmi_remove,
		.notify = acpi_wmi_notify,
	},
};

/*
 * GUID parsing functions
 */

/**
 * wmi_parse_hexbyte - Convert a ASCII hex number to a byte
 * @src:  Pointer to at least 2 characters to convert.
 *
 * Convert a two character ASCII hex string to a number.
 *
 * Return:  0-255  Success, the byte was parsed correctly
 *          -1     Error, an invalid character was supplied
 */
static int wmi_parse_hexbyte(const u8 *src)
{
	int h;
	int value;

	/* high part */
	h = value = hex_to_bin(src[0]);
	if (value < 0)
		return -1;

	/* low part */
	value = hex_to_bin(src[1]);
	if (value >= 0)
		return (h << 4) | value;
	return -1;
}

/**
 * wmi_swap_bytes - Rearrange GUID bytes to match GUID binary
 * @src:   Memory block holding binary GUID (16 bytes)
 * @dest:  Memory block to hold byte swapped binary GUID (16 bytes)
 *
 * Byte swap a binary GUID to match it's real GUID value
 */
static void wmi_swap_bytes(u8 *src, u8 *dest)
{
	int i;

	for (i = 0; i <= 3; i++)
		memcpy(dest + i, src + (3 - i), 1);

	for (i = 0; i <= 1; i++)
		memcpy(dest + 4 + i, src + (5 - i), 1);

	for (i = 0; i <= 1; i++)
		memcpy(dest + 6 + i, src + (7 - i), 1);

	memcpy(dest + 8, src + 8, 8);
}

/**
 * wmi_parse_guid - Convert GUID from ASCII to binary
 * @src:   36 char string of the form fa50ff2b-f2e8-45de-83fa-65417f2f49ba
 * @dest:  Memory block to hold binary GUID (16 bytes)
 *
 * N.B. The GUID need not be NULL terminated.
 *
 * Return:  'true'   @dest contains binary GUID
 *          'false'  @dest contents are undefined
 */
static bool wmi_parse_guid(const u8 *src, u8 *dest)
{
	static const int size[] = { 4, 2, 2, 2, 6 };
	int i, j, v;

	if (src[8]  != '-' || src[13] != '-' ||
		src[18] != '-' || src[23] != '-')
		return false;

	for (j = 0; j < 5; j++, src++) {
		for (i = 0; i < size[j]; i++, src += 2, *dest++ = v) {
			v = wmi_parse_hexbyte(src);
			if (v < 0)
				return false;
		}
	}

	return true;
}

/*
 * Convert a raw GUID to the ACII string representation
 */
static int wmi_gtoa(const char *in, char *out)
{
	int i;

	for (i = 3; i >= 0; i--)
		out += sprintf(out, "%02X", in[i] & 0xFF);

	out += sprintf(out, "-");
	out += sprintf(out, "%02X", in[5] & 0xFF);
	out += sprintf(out, "%02X", in[4] & 0xFF);
	out += sprintf(out, "-");
	out += sprintf(out, "%02X", in[7] & 0xFF);
	out += sprintf(out, "%02X", in[6] & 0xFF);
	out += sprintf(out, "-");
	out += sprintf(out, "%02X", in[8] & 0xFF);
	out += sprintf(out, "%02X", in[9] & 0xFF);
	out += sprintf(out, "-");

	for (i = 10; i <= 15; i++)
		out += sprintf(out, "%02X", in[i] & 0xFF);

	*out = '\0';
	return 0;
}

static bool find_guid(const char *guid_string, struct wmi_block **out)
{
	char tmp[16], guid_input[16];
	struct wmi_block *wblock;
	struct guid_block *block;
	struct list_head *p;

	wmi_parse_guid(guid_string, tmp);
	wmi_swap_bytes(tmp, guid_input);

	list_for_each(p, &wmi_block_list) {
		wblock = list_entry(p, struct wmi_block, list);
		block = &wblock->gblock;

		if (memcmp(block->guid, guid_input, 16) == 0) {
			if (out)
				*out = wblock;
			return 1;
		}
	}
	return 0;
}

static acpi_status wmi_method_enable(struct wmi_block *wblock, int enable)
{
	struct guid_block *block = NULL;
	char method[5];
	struct acpi_object_list input;
	union acpi_object params[1];
	acpi_status status;
	acpi_handle handle;

	block = &wblock->gblock;
	handle = wblock->handle;

	if (!block)
		return AE_NOT_EXIST;

	input.count = 1;
	input.pointer = params;
	params[0].type = ACPI_TYPE_INTEGER;
	params[0].integer.value = enable;

	snprintf(method, 5, "WE%02X", block->notify_id);
	status = acpi_evaluate_object(handle, method, &input, NULL);

	if (status != AE_OK && status != AE_NOT_FOUND)
		return status;
	else
		return AE_OK;
}

/*
 * Exported WMI functions
 */
/**
 * wmi_evaluate_method - Evaluate a WMI method
 * @guid_string: 36 char string of the form fa50ff2b-f2e8-45de-83fa-65417f2f49ba
 * @instance: Instance index
 * @method_id: Method ID to call
 * &in: Buffer containing input for the method call
 * &out: Empty buffer to return the method results
 *
 * Call an ACPI-WMI method
 */
acpi_status wmi_evaluate_method(const char *guid_string, u8 instance,
u32 method_id, const struct acpi_buffer *in, struct acpi_buffer *out)
{
	struct guid_block *block = NULL;
	struct wmi_block *wblock = NULL;
	acpi_handle handle;
	acpi_status status;
	struct acpi_object_list input;
	union acpi_object params[3];
	char method[5] = "WM";

	if (!find_guid(guid_string, &wblock))
		return AE_ERROR;

	block = &wblock->gblock;
	handle = wblock->handle;

	if (!(block->flags & ACPI_WMI_METHOD))
		return AE_BAD_DATA;

	if (block->instance_count < instance)
		return AE_BAD_PARAMETER;

	input.count = 2;
	input.pointer = params;
	params[0].type = ACPI_TYPE_INTEGER;
	params[0].integer.value = instance;
	params[1].type = ACPI_TYPE_INTEGER;
	params[1].integer.value = method_id;

	if (in) {
		input.count = 3;

		if (block->flags & ACPI_WMI_STRING) {
			params[2].type = ACPI_TYPE_STRING;
		} else {
			params[2].type = ACPI_TYPE_BUFFER;
		}
		params[2].buffer.length = in->length;
		params[2].buffer.pointer = in->pointer;
	}

	strncat(method, block->object_id, 2);

	status = acpi_evaluate_object(handle, method, &input, out);

	return status;
}
EXPORT_SYMBOL_GPL(wmi_evaluate_method);

/**
 * wmi_query_block - Return contents of a WMI block
 * @guid_string: 36 char string of the form fa50ff2b-f2e8-45de-83fa-65417f2f49ba
 * @instance: Instance index
 * &out: Empty buffer to return the contents of the data block to
 *
 * Return the contents of an ACPI-WMI data block to a buffer
 */
acpi_status wmi_query_block(const char *guid_string, u8 instance,
struct acpi_buffer *out)
{
	struct guid_block *block = NULL;
	struct wmi_block *wblock = NULL;
	acpi_handle handle, wc_handle;
	acpi_status status, wc_status = AE_ERROR;
	struct acpi_object_list input, wc_input;
	union acpi_object wc_params[1], wq_params[1];
	char method[5];
	char wc_method[5] = "WC";

	if (!guid_string || !out)
		return AE_BAD_PARAMETER;

	if (!find_guid(guid_string, &wblock))
		return AE_ERROR;

	block = &wblock->gblock;
	handle = wblock->handle;

	if (block->instance_count < instance)
		return AE_BAD_PARAMETER;

	/* Check GUID is a data block */
	if (block->flags & (ACPI_WMI_EVENT | ACPI_WMI_METHOD))
		return AE_ERROR;

	input.count = 1;
	input.pointer = wq_params;
	wq_params[0].type = ACPI_TYPE_INTEGER;
	wq_params[0].integer.value = instance;

	/*
	 * If ACPI_WMI_EXPENSIVE, call the relevant WCxx method first to
	 * enable collection.
	 */
	if (block->flags & ACPI_WMI_EXPENSIVE) {
		wc_input.count = 1;
		wc_input.pointer = wc_params;
		wc_params[0].type = ACPI_TYPE_INTEGER;
		wc_params[0].integer.value = 1;

		strncat(wc_method, block->object_id, 2);

		/*
		 * Some GUIDs break the specification by declaring themselves
		 * expensive, but have no corresponding WCxx method. So we
		 * should not fail if this happens.
		 */
		wc_status = acpi_get_handle(handle, wc_method, &wc_handle);
		if (ACPI_SUCCESS(wc_status))
			wc_status = acpi_evaluate_object(handle, wc_method,
				&wc_input, NULL);
	}

	strcpy(method, "WQ");
	strncat(method, block->object_id, 2);

	status = acpi_evaluate_object(handle, method, &input, out);

	/*
	 * If ACPI_WMI_EXPENSIVE, call the relevant WCxx method, even if
	 * the WQxx method failed - we should disable collection anyway.
	 */
	if ((block->flags & ACPI_WMI_EXPENSIVE) && ACPI_SUCCESS(wc_status)) {
		wc_params[0].integer.value = 0;
		status = acpi_evaluate_object(handle,
		wc_method, &wc_input, NULL);
	}

	return status;
}
EXPORT_SYMBOL_GPL(wmi_query_block);

/**
 * wmi_set_block - Write to a WMI block
 * @guid_string: 36 char string of the form fa50ff2b-f2e8-45de-83fa-65417f2f49ba
 * @instance: Instance index
 * &in: Buffer containing new values for the data block
 *
 * Write the contents of the input buffer to an ACPI-WMI data block
 */
acpi_status wmi_set_block(const char *guid_string, u8 instance,
const struct acpi_buffer *in)
{
	struct guid_block *block = NULL;
	struct wmi_block *wblock = NULL;
	acpi_handle handle;
	struct acpi_object_list input;
	union acpi_object params[2];
	char method[5] = "WS";

	if (!guid_string || !in)
		return AE_BAD_DATA;

	if (!find_guid(guid_string, &wblock))
		return AE_ERROR;

	block = &wblock->gblock;
	handle = wblock->handle;

	if (block->instance_count < instance)
		return AE_BAD_PARAMETER;

	/* Check GUID is a data block */
	if (block->flags & (ACPI_WMI_EVENT | ACPI_WMI_METHOD))
		return AE_ERROR;

	input.count = 2;
	input.pointer = params;
	params[0].type = ACPI_TYPE_INTEGER;
	params[0].integer.value = instance;

	if (block->flags & ACPI_WMI_STRING) {
		params[1].type = ACPI_TYPE_STRING;
	} else {
		params[1].type = ACPI_TYPE_BUFFER;
	}
	params[1].buffer.length = in->length;
	params[1].buffer.pointer = in->pointer;

	strncat(method, block->object_id, 2);

	return acpi_evaluate_object(handle, method, &input, NULL);
}
EXPORT_SYMBOL_GPL(wmi_set_block);

static void wmi_dump_wdg(const struct guid_block *g)
{
	char guid_string[37];

	wmi_gtoa(g->guid, guid_string);

	pr_info("%s:\n", guid_string);
	pr_info("\tobject_id: %c%c\n", g->object_id[0], g->object_id[1]);
	pr_info("\tnotify_id: %02X\n", g->notify_id);
	pr_info("\treserved: %02X\n", g->reserved);
	pr_info("\tinstance_count: %d\n", g->instance_count);
	pr_info("\tflags: %#x ", g->flags);
	if (g->flags) {
		if (g->flags & ACPI_WMI_EXPENSIVE)
			pr_cont("ACPI_WMI_EXPENSIVE ");
		if (g->flags & ACPI_WMI_METHOD)
			pr_cont("ACPI_WMI_METHOD ");
		if (g->flags & ACPI_WMI_STRING)
			pr_cont("ACPI_WMI_STRING ");
		if (g->flags & ACPI_WMI_EVENT)
			pr_cont("ACPI_WMI_EVENT ");
	}
	pr_cont("\n");

}

static void wmi_notify_debug(u32 value, void *context)
{
	struct acpi_buffer response = { ACPI_ALLOCATE_BUFFER, NULL };
	union acpi_object *obj;
	acpi_status status;

	status = wmi_get_event_data(value, &response);
	if (status != AE_OK) {
		pr_info("bad event status 0x%x\n", status);
		return;
	}

	obj = (union acpi_object *)response.pointer;

	if (!obj)
		return;

	pr_info("DEBUG Event ");
	switch(obj->type) {
	case ACPI_TYPE_BUFFER:
		pr_cont("BUFFER_TYPE - length %d\n", obj->buffer.length);
		break;
	case ACPI_TYPE_STRING:
		pr_cont("STRING_TYPE - %s\n", obj->string.pointer);
		break;
	case ACPI_TYPE_INTEGER:
		pr_cont("INTEGER_TYPE - %llu\n", obj->integer.value);
		break;
	case ACPI_TYPE_PACKAGE:
		pr_cont("PACKAGE_TYPE - %d elements\n", obj->package.count);
		break;
	default:
		pr_cont("object type 0x%X\n", obj->type);
	}
	kfree(obj);
}

/**
 * wmi_install_notify_handler - Register handler for WMI events
 * @handler: Function to handle notifications
 * @data: Data to be returned to handler when event is fired
 *
 * Register a handler for events sent to the ACPI-WMI mapper device.
 */
acpi_status wmi_install_notify_handler(const char *guid,
wmi_notify_handler handler, void *data)
{
	struct wmi_block *block;
	acpi_status status = AE_NOT_EXIST;
	char tmp[16], guid_input[16];
	struct list_head *p;

	if (!guid || !handler)
		return AE_BAD_PARAMETER;

	wmi_parse_guid(guid, tmp);
	wmi_swap_bytes(tmp, guid_input);

<<<<<<< HEAD
	if (block->handler && block->handler != wmi_notify_debug)
		return AE_ALREADY_ACQUIRED;
=======
	list_for_each(p, &wmi_block_list) {
		acpi_status wmi_status;
		block = list_entry(p, struct wmi_block, list);
>>>>>>> 3cbea436

		if (memcmp(block->gblock.guid, guid_input, 16) == 0) {
			if (block->handler &&
			    block->handler != wmi_notify_debug)
				return AE_ALREADY_ACQUIRED;

			block->handler = handler;
			block->handler_data = data;

			wmi_status = wmi_method_enable(block, 1);
			if ((wmi_status != AE_OK) ||
			    ((wmi_status == AE_OK) && (status == AE_NOT_EXIST)))
				status = wmi_status;
		}
	}

	return status;
}
EXPORT_SYMBOL_GPL(wmi_install_notify_handler);

/**
 * wmi_uninstall_notify_handler - Unregister handler for WMI events
 *
 * Unregister handler for events sent to the ACPI-WMI mapper device.
 */
acpi_status wmi_remove_notify_handler(const char *guid)
{
	struct wmi_block *block;
<<<<<<< HEAD
	acpi_status status = AE_OK;
=======
	acpi_status status = AE_NOT_EXIST;
	char tmp[16], guid_input[16];
	struct list_head *p;
>>>>>>> 3cbea436

	if (!guid)
		return AE_BAD_PARAMETER;

<<<<<<< HEAD
	if (!find_guid(guid, &block))
		return AE_NOT_EXIST;

	if (!block->handler || block->handler == wmi_notify_debug)
		return AE_NULL_ENTRY;

	if (debug_event) {
		block->handler = wmi_notify_debug;
	} else {
		status = wmi_method_enable(block, 0);
		block->handler = NULL;
		block->handler_data = NULL;
	}
=======
	wmi_parse_guid(guid, tmp);
	wmi_swap_bytes(tmp, guid_input);

	list_for_each(p, &wmi_block_list) {
		acpi_status wmi_status;
		block = list_entry(p, struct wmi_block, list);

		if (memcmp(block->gblock.guid, guid_input, 16) == 0) {
			if (!block->handler ||
			    block->handler == wmi_notify_debug)
				return AE_NULL_ENTRY;

			if (debug_event) {
				block->handler = wmi_notify_debug;
				status = AE_OK;
			} else {
				wmi_status = wmi_method_enable(block, 0);
				block->handler = NULL;
				block->handler_data = NULL;
				if ((wmi_status != AE_OK) ||
				    ((wmi_status == AE_OK) &&
				     (status == AE_NOT_EXIST)))
					status = wmi_status;
			}
		}
	}

>>>>>>> 3cbea436
	return status;
}
EXPORT_SYMBOL_GPL(wmi_remove_notify_handler);

/**
 * wmi_get_event_data - Get WMI data associated with an event
 *
 * @event: Event to find
 * @out: Buffer to hold event data. out->pointer should be freed with kfree()
 *
 * Returns extra data associated with an event in WMI.
 */
acpi_status wmi_get_event_data(u32 event, struct acpi_buffer *out)
{
	struct acpi_object_list input;
	union acpi_object params[1];
	struct guid_block *gblock;
	struct wmi_block *wblock;
	struct list_head *p;

	input.count = 1;
	input.pointer = params;
	params[0].type = ACPI_TYPE_INTEGER;
	params[0].integer.value = event;

	list_for_each(p, &wmi_block_list) {
		wblock = list_entry(p, struct wmi_block, list);
		gblock = &wblock->gblock;

		if ((gblock->flags & ACPI_WMI_EVENT) &&
			(gblock->notify_id == event))
			return acpi_evaluate_object(wblock->handle, "_WED",
				&input, out);
	}

	return AE_NOT_FOUND;
}
EXPORT_SYMBOL_GPL(wmi_get_event_data);

/**
 * wmi_has_guid - Check if a GUID is available
 * @guid_string: 36 char string of the form fa50ff2b-f2e8-45de-83fa-65417f2f49ba
 *
 * Check if a given GUID is defined by _WDG
 */
bool wmi_has_guid(const char *guid_string)
{
	return find_guid(guid_string, NULL);
}
EXPORT_SYMBOL_GPL(wmi_has_guid);

/*
 * sysfs interface
 */
static ssize_t modalias_show(struct device *dev, struct device_attribute *attr,
			     char *buf)
{
	char guid_string[37];
	struct wmi_block *wblock;

	wblock = dev_get_drvdata(dev);
	if (!wblock)
		return -ENOMEM;

	wmi_gtoa(wblock->gblock.guid, guid_string);

	return sprintf(buf, "wmi:%s\n", guid_string);
}

static struct device_attribute wmi_dev_attrs[] = {
	__ATTR_RO(modalias),
	__ATTR_NULL
};

static int wmi_dev_uevent(struct device *dev, struct kobj_uevent_env *env)
{
	char guid_string[37];

	struct wmi_block *wblock;

	if (add_uevent_var(env, "MODALIAS="))
		return -ENOMEM;

	wblock = dev_get_drvdata(dev);
	if (!wblock)
		return -ENOMEM;

	wmi_gtoa(wblock->gblock.guid, guid_string);

	strcpy(&env->buf[env->buflen - 1], "wmi:");
	memcpy(&env->buf[env->buflen - 1 + 4], guid_string, 36);
	env->buflen += 40;

	return 0;
}

static void wmi_dev_free(struct device *dev)
{
	struct wmi_block *wmi_block = container_of(dev, struct wmi_block, dev);

	kfree(wmi_block);
}

static struct class wmi_class = {
	.name = "wmi",
	.dev_release = wmi_dev_free,
	.dev_uevent = wmi_dev_uevent,
	.dev_attrs = wmi_dev_attrs,
};

<<<<<<< HEAD
static struct wmi_block *wmi_create_device(const struct guid_block *gblock,
					   acpi_handle handle)
{
	struct wmi_block *wblock;
	int error;
	char guid_string[37];

	wblock = kzalloc(sizeof(struct wmi_block), GFP_KERNEL);
	if (!wblock) {
		error = -ENOMEM;
		goto err_out;
	}

	wblock->handle = handle;
	wblock->gblock = *gblock;

	wblock->dev.class = &wmi_class;

	wmi_gtoa(gblock->guid, guid_string);
	dev_set_name(&wblock->dev, guid_string);

	dev_set_drvdata(&wblock->dev, wblock);

	error = device_register(&wblock->dev);
	if (error)
		goto err_free;

	list_add_tail(&wblock->list, &wmi_block_list);
	return wblock;

err_free:
	kfree(wblock);
err_out:
	return ERR_PTR(error);
}

static void wmi_free_devices(void)
{
	struct wmi_block *wblock, *next;

	/* Delete devices for all the GUIDs */
	list_for_each_entry_safe(wblock, next, &wmi_block_list, list)
		device_unregister(&wblock->dev);
=======
static int wmi_create_device(const struct guid_block *gblock,
			     struct wmi_block *wblock, acpi_handle handle)
{
	char guid_string[37];

	wblock->dev.class = &wmi_class;

	wmi_gtoa(gblock->guid, guid_string);
	dev_set_name(&wblock->dev, guid_string);

	dev_set_drvdata(&wblock->dev, wblock);

	return device_register(&wblock->dev);
}

static void wmi_free_devices(void)
{
	struct wmi_block *wblock, *next;

	/* Delete devices for all the GUIDs */
	list_for_each_entry_safe(wblock, next, &wmi_block_list, list)
		if (wblock->dev.class)
			device_unregister(&wblock->dev);
>>>>>>> 3cbea436
}

static bool guid_already_parsed(const char *guid_string)
{
	struct wmi_block *wblock;

	list_for_each_entry(wblock, &wmi_block_list, list)
<<<<<<< HEAD
		if (strncmp(wblock->gblock.guid, guid_string, 16) == 0)
=======
		if (memcmp(wblock->gblock.guid, guid_string, 16) == 0)
>>>>>>> 3cbea436
			return true;

	return false;
}

/*
 * Parse the _WDG method for the GUID data blocks
 */
static acpi_status parse_wdg(acpi_handle handle)
{
	struct acpi_buffer out = {ACPI_ALLOCATE_BUFFER, NULL};
	union acpi_object *obj;
	const struct guid_block *gblock;
	struct wmi_block *wblock;
	acpi_status status;
	int retval;
	u32 i, total;

	status = acpi_evaluate_object(handle, "_WDG", NULL, &out);
	if (ACPI_FAILURE(status))
		return -ENXIO;

	obj = (union acpi_object *) out.pointer;
	if (!obj)
		return -ENXIO;

	if (obj->type != ACPI_TYPE_BUFFER) {
		retval = -ENXIO;
		goto out_free_pointer;
	}

	gblock = (const struct guid_block *)obj->buffer.pointer;
	total = obj->buffer.length / sizeof(struct guid_block);

	for (i = 0; i < total; i++) {
<<<<<<< HEAD
=======
		if (debug_dump_wdg)
			wmi_dump_wdg(&gblock[i]);

		wblock = kzalloc(sizeof(struct wmi_block), GFP_KERNEL);
		if (!wblock)
			return AE_NO_MEMORY;

		wblock->handle = handle;
		wblock->gblock = gblock[i];

>>>>>>> 3cbea436
		/*
		  Some WMI devices, like those for nVidia hooks, have a
		  duplicate GUID. It's not clear what we should do in this
		  case yet, so for now, we'll just ignore the duplicate
		  for device creation.
		*/
<<<<<<< HEAD
		if (guid_already_parsed(gblock[i].guid) == true) {
			wmi_gtoa(gblock[i].guid, guid_string);
			pr_info("Skipping duplicate GUID %s\n", guid_string);
			continue;
		}

		if (debug_dump_wdg)
			wmi_dump_wdg(&gblock[i]);

		wblock = wmi_create_device(&gblock[i], handle);
		if (IS_ERR(wblock)) {
			retval = PTR_ERR(wblock);
			wmi_free_devices();
			break;
		}
=======
		if (!guid_already_parsed(gblock[i].guid)) {
			retval = wmi_create_device(&gblock[i], wblock, handle);
			if (retval) {
				wmi_free_devices();
				goto out_free_pointer;
			}
		}

		list_add_tail(&wblock->list, &wmi_block_list);
>>>>>>> 3cbea436

		if (debug_event) {
			wblock->handler = wmi_notify_debug;
			wmi_method_enable(wblock, 1);
		}
	}

	retval = 0;

out_free_pointer:
	kfree(out.pointer);

	return retval;
}

/*
 * WMI can have EmbeddedControl access regions. In which case, we just want to
 * hand these off to the EC driver.
 */
static acpi_status
acpi_wmi_ec_space_handler(u32 function, acpi_physical_address address,
		      u32 bits, u64 *value,
		      void *handler_context, void *region_context)
{
	int result = 0, i = 0;
	u8 temp = 0;

	if ((address > 0xFF) || !value)
		return AE_BAD_PARAMETER;

	if (function != ACPI_READ && function != ACPI_WRITE)
		return AE_BAD_PARAMETER;

	if (bits != 8)
		return AE_BAD_PARAMETER;

	if (function == ACPI_READ) {
		result = ec_read(address, &temp);
		(*value) |= ((u64)temp) << i;
	} else {
		temp = 0xff & ((*value) >> i);
		result = ec_write(address, temp);
	}

	switch (result) {
	case -EINVAL:
		return AE_BAD_PARAMETER;
		break;
	case -ENODEV:
		return AE_NOT_FOUND;
		break;
	case -ETIME:
		return AE_TIME;
		break;
	default:
		return AE_OK;
	}
}

static void acpi_wmi_notify(struct acpi_device *device, u32 event)
{
	struct guid_block *block;
	struct wmi_block *wblock;
	struct list_head *p;
	char guid_string[37];

	list_for_each(p, &wmi_block_list) {
		wblock = list_entry(p, struct wmi_block, list);
		block = &wblock->gblock;

		if ((block->flags & ACPI_WMI_EVENT) &&
			(block->notify_id == event)) {
			if (wblock->handler)
				wblock->handler(event, wblock->handler_data);
			if (debug_event) {
				wmi_gtoa(wblock->gblock.guid, guid_string);
				pr_info("DEBUG Event GUID: %s\n", guid_string);
			}

			acpi_bus_generate_netlink_event(
				device->pnp.device_class, dev_name(&device->dev),
				event, 0);
			break;
		}
	}
}

static int acpi_wmi_remove(struct acpi_device *device, int type)
{
	acpi_remove_address_space_handler(device->handle,
				ACPI_ADR_SPACE_EC, &acpi_wmi_ec_space_handler);
	wmi_free_devices();

	return 0;
}

static int acpi_wmi_add(struct acpi_device *device)
{
	acpi_status status;
	int error;

	status = acpi_install_address_space_handler(device->handle,
						    ACPI_ADR_SPACE_EC,
						    &acpi_wmi_ec_space_handler,
						    NULL, NULL);
	if (ACPI_FAILURE(status)) {
		pr_err("Error installing EC region handler\n");
		return -ENODEV;
	}

	error = parse_wdg(device->handle);
	if (error) {
		acpi_remove_address_space_handler(device->handle,
						  ACPI_ADR_SPACE_EC,
						  &acpi_wmi_ec_space_handler);
		pr_err("Failed to parse WDG method\n");
		return error;
	}

	return 0;
}

static int __init acpi_wmi_init(void)
{
	int error;

	if (acpi_disabled)
		return -ENODEV;

	error = class_register(&wmi_class);
	if (error)
		return error;

	error = acpi_bus_register_driver(&acpi_wmi_driver);
	if (error) {
		pr_err("Error loading mapper\n");
		class_unregister(&wmi_class);
		return error;
	}

	pr_info("Mapper loaded\n");
	return 0;
}

static void __exit acpi_wmi_exit(void)
{
	acpi_bus_unregister_driver(&acpi_wmi_driver);
	class_unregister(&wmi_class);

	pr_info("Mapper unloaded\n");
}

subsys_initcall(acpi_wmi_init);
module_exit(acpi_wmi_exit);<|MERGE_RESOLUTION|>--- conflicted
+++ resolved
@@ -559,14 +559,9 @@
 	wmi_parse_guid(guid, tmp);
 	wmi_swap_bytes(tmp, guid_input);
 
-<<<<<<< HEAD
-	if (block->handler && block->handler != wmi_notify_debug)
-		return AE_ALREADY_ACQUIRED;
-=======
 	list_for_each(p, &wmi_block_list) {
 		acpi_status wmi_status;
 		block = list_entry(p, struct wmi_block, list);
->>>>>>> 3cbea436
 
 		if (memcmp(block->gblock.guid, guid_input, 16) == 0) {
 			if (block->handler &&
@@ -595,32 +590,13 @@
 acpi_status wmi_remove_notify_handler(const char *guid)
 {
 	struct wmi_block *block;
-<<<<<<< HEAD
-	acpi_status status = AE_OK;
-=======
 	acpi_status status = AE_NOT_EXIST;
 	char tmp[16], guid_input[16];
 	struct list_head *p;
->>>>>>> 3cbea436
 
 	if (!guid)
 		return AE_BAD_PARAMETER;
 
-<<<<<<< HEAD
-	if (!find_guid(guid, &block))
-		return AE_NOT_EXIST;
-
-	if (!block->handler || block->handler == wmi_notify_debug)
-		return AE_NULL_ENTRY;
-
-	if (debug_event) {
-		block->handler = wmi_notify_debug;
-	} else {
-		status = wmi_method_enable(block, 0);
-		block->handler = NULL;
-		block->handler_data = NULL;
-	}
-=======
 	wmi_parse_guid(guid, tmp);
 	wmi_swap_bytes(tmp, guid_input);
 
@@ -648,7 +624,6 @@
 		}
 	}
 
->>>>>>> 3cbea436
 	return status;
 }
 EXPORT_SYMBOL_GPL(wmi_remove_notify_handler);
@@ -759,51 +734,6 @@
 	.dev_attrs = wmi_dev_attrs,
 };
 
-<<<<<<< HEAD
-static struct wmi_block *wmi_create_device(const struct guid_block *gblock,
-					   acpi_handle handle)
-{
-	struct wmi_block *wblock;
-	int error;
-	char guid_string[37];
-
-	wblock = kzalloc(sizeof(struct wmi_block), GFP_KERNEL);
-	if (!wblock) {
-		error = -ENOMEM;
-		goto err_out;
-	}
-
-	wblock->handle = handle;
-	wblock->gblock = *gblock;
-
-	wblock->dev.class = &wmi_class;
-
-	wmi_gtoa(gblock->guid, guid_string);
-	dev_set_name(&wblock->dev, guid_string);
-
-	dev_set_drvdata(&wblock->dev, wblock);
-
-	error = device_register(&wblock->dev);
-	if (error)
-		goto err_free;
-
-	list_add_tail(&wblock->list, &wmi_block_list);
-	return wblock;
-
-err_free:
-	kfree(wblock);
-err_out:
-	return ERR_PTR(error);
-}
-
-static void wmi_free_devices(void)
-{
-	struct wmi_block *wblock, *next;
-
-	/* Delete devices for all the GUIDs */
-	list_for_each_entry_safe(wblock, next, &wmi_block_list, list)
-		device_unregister(&wblock->dev);
-=======
 static int wmi_create_device(const struct guid_block *gblock,
 			     struct wmi_block *wblock, acpi_handle handle)
 {
@@ -827,7 +757,6 @@
 	list_for_each_entry_safe(wblock, next, &wmi_block_list, list)
 		if (wblock->dev.class)
 			device_unregister(&wblock->dev);
->>>>>>> 3cbea436
 }
 
 static bool guid_already_parsed(const char *guid_string)
@@ -835,11 +764,7 @@
 	struct wmi_block *wblock;
 
 	list_for_each_entry(wblock, &wmi_block_list, list)
-<<<<<<< HEAD
-		if (strncmp(wblock->gblock.guid, guid_string, 16) == 0)
-=======
 		if (memcmp(wblock->gblock.guid, guid_string, 16) == 0)
->>>>>>> 3cbea436
 			return true;
 
 	return false;
@@ -875,8 +800,6 @@
 	total = obj->buffer.length / sizeof(struct guid_block);
 
 	for (i = 0; i < total; i++) {
-<<<<<<< HEAD
-=======
 		if (debug_dump_wdg)
 			wmi_dump_wdg(&gblock[i]);
 
@@ -887,30 +810,12 @@
 		wblock->handle = handle;
 		wblock->gblock = gblock[i];
 
->>>>>>> 3cbea436
 		/*
 		  Some WMI devices, like those for nVidia hooks, have a
 		  duplicate GUID. It's not clear what we should do in this
 		  case yet, so for now, we'll just ignore the duplicate
 		  for device creation.
 		*/
-<<<<<<< HEAD
-		if (guid_already_parsed(gblock[i].guid) == true) {
-			wmi_gtoa(gblock[i].guid, guid_string);
-			pr_info("Skipping duplicate GUID %s\n", guid_string);
-			continue;
-		}
-
-		if (debug_dump_wdg)
-			wmi_dump_wdg(&gblock[i]);
-
-		wblock = wmi_create_device(&gblock[i], handle);
-		if (IS_ERR(wblock)) {
-			retval = PTR_ERR(wblock);
-			wmi_free_devices();
-			break;
-		}
-=======
 		if (!guid_already_parsed(gblock[i].guid)) {
 			retval = wmi_create_device(&gblock[i], wblock, handle);
 			if (retval) {
@@ -920,7 +825,6 @@
 		}
 
 		list_add_tail(&wblock->list, &wmi_block_list);
->>>>>>> 3cbea436
 
 		if (debug_event) {
 			wblock->handler = wmi_notify_debug;
