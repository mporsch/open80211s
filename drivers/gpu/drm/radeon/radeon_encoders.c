--- conflicted
+++ resolved
@@ -307,11 +307,6 @@
 bool radeon_dig_monitor_is_duallink(struct drm_encoder *encoder,
 				    u32 pixel_clock)
 {
-<<<<<<< HEAD
-	struct drm_device *dev = encoder->dev;
-	struct radeon_device *rdev = dev->dev_private;
-=======
->>>>>>> fde7d904
 	struct drm_connector *connector;
 	struct radeon_connector *radeon_connector;
 	struct radeon_connector_atom_dig *dig_connector;
@@ -329,11 +324,7 @@
 	case DRM_MODE_CONNECTOR_HDMIB:
 		if (radeon_connector->use_digital) {
 			/* HDMI 1.3 supports up to 340 Mhz over single link */
-<<<<<<< HEAD
-			if (ASIC_IS_DCE3(rdev) && drm_detect_hdmi_monitor(radeon_connector->edid)) {
-=======
 			if (0 && drm_detect_hdmi_monitor(radeon_connector->edid)) {
->>>>>>> fde7d904
 				if (pixel_clock > 340000)
 					return true;
 				else
@@ -355,11 +346,7 @@
 			return false;
 		else {
 			/* HDMI 1.3 supports up to 340 Mhz over single link */
-<<<<<<< HEAD
-			if (ASIC_IS_DCE3(rdev) && drm_detect_hdmi_monitor(radeon_connector->edid)) {
-=======
 			if (0 && drm_detect_hdmi_monitor(radeon_connector->edid)) {
->>>>>>> fde7d904
 				if (pixel_clock > 340000)
 					return true;
 				else
