/*
 * Copyright 2010 Advanced Micro Devices, Inc.
 *
 * Permission is hereby granted, free of charge, to any person obtaining a
 * copy of this software and associated documentation files (the "Software"),
 * to deal in the Software without restriction, including without limitation
 * the rights to use, copy, modify, merge, publish, distribute, sublicense,
 * and/or sell copies of the Software, and to permit persons to whom the
 * Software is furnished to do so, subject to the following conditions:
 *
 * The above copyright notice and this permission notice shall be included in
 * all copies or substantial portions of the Software.
 *
 * THE SOFTWARE IS PROVIDED "AS IS", WITHOUT WARRANTY OF ANY KIND, EXPRESS OR
 * IMPLIED, INCLUDING BUT NOT LIMITED TO THE WARRANTIES OF MERCHANTABILITY,
 * FITNESS FOR A PARTICULAR PURPOSE AND NONINFRINGEMENT.  IN NO EVENT SHALL
 * THE COPYRIGHT HOLDER(S) OR AUTHOR(S) BE LIABLE FOR ANY CLAIM, DAMAGES OR
 * OTHER LIABILITY, WHETHER IN AN ACTION OF CONTRACT, TORT OR OTHERWISE,
 * ARISING FROM, OUT OF OR IN CONNECTION WITH THE SOFTWARE OR THE USE OR
 * OTHER DEALINGS IN THE SOFTWARE.
 *
 * Authors: Alex Deucher
 */
#include <linux/firmware.h>
#include <linux/platform_device.h>
#include <linux/slab.h>
#include <drm/drmP.h>
#include "radeon.h"
#include "radeon_asic.h"
#include <drm/radeon_drm.h>
#include "evergreend.h"
#include "atom.h"
#include "avivod.h"
#include "evergreen_reg.h"
#include "evergreen_blit_shaders.h"

#define EVERGREEN_PFP_UCODE_SIZE 1120
#define EVERGREEN_PM4_UCODE_SIZE 1376

static const u32 crtc_offsets[6] =
{
	EVERGREEN_CRTC0_REGISTER_OFFSET,
	EVERGREEN_CRTC1_REGISTER_OFFSET,
	EVERGREEN_CRTC2_REGISTER_OFFSET,
	EVERGREEN_CRTC3_REGISTER_OFFSET,
	EVERGREEN_CRTC4_REGISTER_OFFSET,
	EVERGREEN_CRTC5_REGISTER_OFFSET
};

static void evergreen_gpu_init(struct radeon_device *rdev);
void evergreen_fini(struct radeon_device *rdev);
void evergreen_pcie_gen2_enable(struct radeon_device *rdev);
extern void cayman_cp_int_cntl_setup(struct radeon_device *rdev,
				     int ring, u32 cp_int_cntl);

void evergreen_tiling_fields(unsigned tiling_flags, unsigned *bankw,
			     unsigned *bankh, unsigned *mtaspect,
			     unsigned *tile_split)
{
	*bankw = (tiling_flags >> RADEON_TILING_EG_BANKW_SHIFT) & RADEON_TILING_EG_BANKW_MASK;
	*bankh = (tiling_flags >> RADEON_TILING_EG_BANKH_SHIFT) & RADEON_TILING_EG_BANKH_MASK;
	*mtaspect = (tiling_flags >> RADEON_TILING_EG_MACRO_TILE_ASPECT_SHIFT) & RADEON_TILING_EG_MACRO_TILE_ASPECT_MASK;
	*tile_split = (tiling_flags >> RADEON_TILING_EG_TILE_SPLIT_SHIFT) & RADEON_TILING_EG_TILE_SPLIT_MASK;
	switch (*bankw) {
	default:
	case 1: *bankw = EVERGREEN_ADDR_SURF_BANK_WIDTH_1; break;
	case 2: *bankw = EVERGREEN_ADDR_SURF_BANK_WIDTH_2; break;
	case 4: *bankw = EVERGREEN_ADDR_SURF_BANK_WIDTH_4; break;
	case 8: *bankw = EVERGREEN_ADDR_SURF_BANK_WIDTH_8; break;
	}
	switch (*bankh) {
	default:
	case 1: *bankh = EVERGREEN_ADDR_SURF_BANK_HEIGHT_1; break;
	case 2: *bankh = EVERGREEN_ADDR_SURF_BANK_HEIGHT_2; break;
	case 4: *bankh = EVERGREEN_ADDR_SURF_BANK_HEIGHT_4; break;
	case 8: *bankh = EVERGREEN_ADDR_SURF_BANK_HEIGHT_8; break;
	}
	switch (*mtaspect) {
	default:
	case 1: *mtaspect = EVERGREEN_ADDR_SURF_MACRO_TILE_ASPECT_1; break;
	case 2: *mtaspect = EVERGREEN_ADDR_SURF_MACRO_TILE_ASPECT_2; break;
	case 4: *mtaspect = EVERGREEN_ADDR_SURF_MACRO_TILE_ASPECT_4; break;
	case 8: *mtaspect = EVERGREEN_ADDR_SURF_MACRO_TILE_ASPECT_8; break;
	}
}

void evergreen_fix_pci_max_read_req_size(struct radeon_device *rdev)
{
	u16 ctl, v;
	int err;

	err = pcie_capability_read_word(rdev->pdev, PCI_EXP_DEVCTL, &ctl);
	if (err)
		return;

	v = (ctl & PCI_EXP_DEVCTL_READRQ) >> 12;

	/* if bios or OS sets MAX_READ_REQUEST_SIZE to an invalid value, fix it
	 * to avoid hangs or perfomance issues
	 */
	if ((v == 0) || (v == 6) || (v == 7)) {
		ctl &= ~PCI_EXP_DEVCTL_READRQ;
		ctl |= (2 << 12);
		pcie_capability_write_word(rdev->pdev, PCI_EXP_DEVCTL, ctl);
	}
}

/**
 * dce4_wait_for_vblank - vblank wait asic callback.
 *
 * @rdev: radeon_device pointer
 * @crtc: crtc to wait for vblank on
 *
 * Wait for vblank on the requested crtc (evergreen+).
 */
void dce4_wait_for_vblank(struct radeon_device *rdev, int crtc)
{
	int i;

	if (crtc >= rdev->num_crtc)
		return;

	if (RREG32(EVERGREEN_CRTC_CONTROL + crtc_offsets[crtc]) & EVERGREEN_CRTC_MASTER_EN) {
		for (i = 0; i < rdev->usec_timeout; i++) {
			if (!(RREG32(EVERGREEN_CRTC_STATUS + crtc_offsets[crtc]) & EVERGREEN_CRTC_V_BLANK))
				break;
			udelay(1);
		}
		for (i = 0; i < rdev->usec_timeout; i++) {
			if (RREG32(EVERGREEN_CRTC_STATUS + crtc_offsets[crtc]) & EVERGREEN_CRTC_V_BLANK)
				break;
			udelay(1);
		}
	}
}

/**
 * radeon_irq_kms_pflip_irq_get - pre-pageflip callback.
 *
 * @rdev: radeon_device pointer
 * @crtc: crtc to prepare for pageflip on
 *
 * Pre-pageflip callback (evergreen+).
 * Enables the pageflip irq (vblank irq).
 */
void evergreen_pre_page_flip(struct radeon_device *rdev, int crtc)
{
	/* enable the pflip int */
	radeon_irq_kms_pflip_irq_get(rdev, crtc);
}

/**
 * evergreen_post_page_flip - pos-pageflip callback.
 *
 * @rdev: radeon_device pointer
 * @crtc: crtc to cleanup pageflip on
 *
 * Post-pageflip callback (evergreen+).
 * Disables the pageflip irq (vblank irq).
 */
void evergreen_post_page_flip(struct radeon_device *rdev, int crtc)
{
	/* disable the pflip int */
	radeon_irq_kms_pflip_irq_put(rdev, crtc);
}

/**
 * evergreen_page_flip - pageflip callback.
 *
 * @rdev: radeon_device pointer
 * @crtc_id: crtc to cleanup pageflip on
 * @crtc_base: new address of the crtc (GPU MC address)
 *
 * Does the actual pageflip (evergreen+).
 * During vblank we take the crtc lock and wait for the update_pending
 * bit to go high, when it does, we release the lock, and allow the
 * double buffered update to take place.
 * Returns the current update pending status.
 */
u32 evergreen_page_flip(struct radeon_device *rdev, int crtc_id, u64 crtc_base)
{
	struct radeon_crtc *radeon_crtc = rdev->mode_info.crtcs[crtc_id];
	u32 tmp = RREG32(EVERGREEN_GRPH_UPDATE + radeon_crtc->crtc_offset);
	int i;

	/* Lock the graphics update lock */
	tmp |= EVERGREEN_GRPH_UPDATE_LOCK;
	WREG32(EVERGREEN_GRPH_UPDATE + radeon_crtc->crtc_offset, tmp);

	/* update the scanout addresses */
	WREG32(EVERGREEN_GRPH_SECONDARY_SURFACE_ADDRESS_HIGH + radeon_crtc->crtc_offset,
	       upper_32_bits(crtc_base));
	WREG32(EVERGREEN_GRPH_SECONDARY_SURFACE_ADDRESS + radeon_crtc->crtc_offset,
	       (u32)crtc_base);

	WREG32(EVERGREEN_GRPH_PRIMARY_SURFACE_ADDRESS_HIGH + radeon_crtc->crtc_offset,
	       upper_32_bits(crtc_base));
	WREG32(EVERGREEN_GRPH_PRIMARY_SURFACE_ADDRESS + radeon_crtc->crtc_offset,
	       (u32)crtc_base);

	/* Wait for update_pending to go high. */
	for (i = 0; i < rdev->usec_timeout; i++) {
		if (RREG32(EVERGREEN_GRPH_UPDATE + radeon_crtc->crtc_offset) & EVERGREEN_GRPH_SURFACE_UPDATE_PENDING)
			break;
		udelay(1);
	}
	DRM_DEBUG("Update pending now high. Unlocking vupdate_lock.\n");

	/* Unlock the lock, so double-buffering can take place inside vblank */
	tmp &= ~EVERGREEN_GRPH_UPDATE_LOCK;
	WREG32(EVERGREEN_GRPH_UPDATE + radeon_crtc->crtc_offset, tmp);

	/* Return current update_pending status: */
	return RREG32(EVERGREEN_GRPH_UPDATE + radeon_crtc->crtc_offset) & EVERGREEN_GRPH_SURFACE_UPDATE_PENDING;
}

/* get temperature in millidegrees */
int evergreen_get_temp(struct radeon_device *rdev)
{
	u32 temp, toffset;
	int actual_temp = 0;

	if (rdev->family == CHIP_JUNIPER) {
		toffset = (RREG32(CG_THERMAL_CTRL) & TOFFSET_MASK) >>
			TOFFSET_SHIFT;
		temp = (RREG32(CG_TS0_STATUS) & TS0_ADC_DOUT_MASK) >>
			TS0_ADC_DOUT_SHIFT;

		if (toffset & 0x100)
			actual_temp = temp / 2 - (0x200 - toffset);
		else
			actual_temp = temp / 2 + toffset;

		actual_temp = actual_temp * 1000;

	} else {
		temp = (RREG32(CG_MULT_THERMAL_STATUS) & ASIC_T_MASK) >>
			ASIC_T_SHIFT;

		if (temp & 0x400)
			actual_temp = -256;
		else if (temp & 0x200)
			actual_temp = 255;
		else if (temp & 0x100) {
			actual_temp = temp & 0x1ff;
			actual_temp |= ~0x1ff;
		} else
			actual_temp = temp & 0xff;

		actual_temp = (actual_temp * 1000) / 2;
	}

	return actual_temp;
}

int sumo_get_temp(struct radeon_device *rdev)
{
	u32 temp = RREG32(CG_THERMAL_STATUS) & 0xff;
	int actual_temp = temp - 49;

	return actual_temp * 1000;
}

/**
 * sumo_pm_init_profile - Initialize power profiles callback.
 *
 * @rdev: radeon_device pointer
 *
 * Initialize the power states used in profile mode
 * (sumo, trinity, SI).
 * Used for profile mode only.
 */
void sumo_pm_init_profile(struct radeon_device *rdev)
{
	int idx;

	/* default */
	rdev->pm.profiles[PM_PROFILE_DEFAULT_IDX].dpms_off_ps_idx = rdev->pm.default_power_state_index;
	rdev->pm.profiles[PM_PROFILE_DEFAULT_IDX].dpms_on_ps_idx = rdev->pm.default_power_state_index;
	rdev->pm.profiles[PM_PROFILE_DEFAULT_IDX].dpms_off_cm_idx = 0;
	rdev->pm.profiles[PM_PROFILE_DEFAULT_IDX].dpms_on_cm_idx = 0;

	/* low,mid sh/mh */
	if (rdev->flags & RADEON_IS_MOBILITY)
		idx = radeon_pm_get_type_index(rdev, POWER_STATE_TYPE_BATTERY, 0);
	else
		idx = radeon_pm_get_type_index(rdev, POWER_STATE_TYPE_PERFORMANCE, 0);

	rdev->pm.profiles[PM_PROFILE_LOW_SH_IDX].dpms_off_ps_idx = idx;
	rdev->pm.profiles[PM_PROFILE_LOW_SH_IDX].dpms_on_ps_idx = idx;
	rdev->pm.profiles[PM_PROFILE_LOW_SH_IDX].dpms_off_cm_idx = 0;
	rdev->pm.profiles[PM_PROFILE_LOW_SH_IDX].dpms_on_cm_idx = 0;

	rdev->pm.profiles[PM_PROFILE_LOW_MH_IDX].dpms_off_ps_idx = idx;
	rdev->pm.profiles[PM_PROFILE_LOW_MH_IDX].dpms_on_ps_idx = idx;
	rdev->pm.profiles[PM_PROFILE_LOW_MH_IDX].dpms_off_cm_idx = 0;
	rdev->pm.profiles[PM_PROFILE_LOW_MH_IDX].dpms_on_cm_idx = 0;

	rdev->pm.profiles[PM_PROFILE_MID_SH_IDX].dpms_off_ps_idx = idx;
	rdev->pm.profiles[PM_PROFILE_MID_SH_IDX].dpms_on_ps_idx = idx;
	rdev->pm.profiles[PM_PROFILE_MID_SH_IDX].dpms_off_cm_idx = 0;
	rdev->pm.profiles[PM_PROFILE_MID_SH_IDX].dpms_on_cm_idx = 0;

	rdev->pm.profiles[PM_PROFILE_MID_MH_IDX].dpms_off_ps_idx = idx;
	rdev->pm.profiles[PM_PROFILE_MID_MH_IDX].dpms_on_ps_idx = idx;
	rdev->pm.profiles[PM_PROFILE_MID_MH_IDX].dpms_off_cm_idx = 0;
	rdev->pm.profiles[PM_PROFILE_MID_MH_IDX].dpms_on_cm_idx = 0;

	/* high sh/mh */
	idx = radeon_pm_get_type_index(rdev, POWER_STATE_TYPE_PERFORMANCE, 0);
	rdev->pm.profiles[PM_PROFILE_HIGH_SH_IDX].dpms_off_ps_idx = idx;
	rdev->pm.profiles[PM_PROFILE_HIGH_SH_IDX].dpms_on_ps_idx = idx;
	rdev->pm.profiles[PM_PROFILE_HIGH_SH_IDX].dpms_off_cm_idx = 0;
	rdev->pm.profiles[PM_PROFILE_HIGH_SH_IDX].dpms_on_cm_idx =
		rdev->pm.power_state[idx].num_clock_modes - 1;

	rdev->pm.profiles[PM_PROFILE_HIGH_MH_IDX].dpms_off_ps_idx = idx;
	rdev->pm.profiles[PM_PROFILE_HIGH_MH_IDX].dpms_on_ps_idx = idx;
	rdev->pm.profiles[PM_PROFILE_HIGH_MH_IDX].dpms_off_cm_idx = 0;
	rdev->pm.profiles[PM_PROFILE_HIGH_MH_IDX].dpms_on_cm_idx =
		rdev->pm.power_state[idx].num_clock_modes - 1;
}

/**
 * btc_pm_init_profile - Initialize power profiles callback.
 *
 * @rdev: radeon_device pointer
 *
 * Initialize the power states used in profile mode
 * (BTC, cayman).
 * Used for profile mode only.
 */
void btc_pm_init_profile(struct radeon_device *rdev)
{
	int idx;

	/* default */
	rdev->pm.profiles[PM_PROFILE_DEFAULT_IDX].dpms_off_ps_idx = rdev->pm.default_power_state_index;
	rdev->pm.profiles[PM_PROFILE_DEFAULT_IDX].dpms_on_ps_idx = rdev->pm.default_power_state_index;
	rdev->pm.profiles[PM_PROFILE_DEFAULT_IDX].dpms_off_cm_idx = 0;
	rdev->pm.profiles[PM_PROFILE_DEFAULT_IDX].dpms_on_cm_idx = 2;
	/* starting with BTC, there is one state that is used for both
	 * MH and SH.  Difference is that we always use the high clock index for
	 * mclk.
	 */
	if (rdev->flags & RADEON_IS_MOBILITY)
		idx = radeon_pm_get_type_index(rdev, POWER_STATE_TYPE_BATTERY, 0);
	else
		idx = radeon_pm_get_type_index(rdev, POWER_STATE_TYPE_PERFORMANCE, 0);
	/* low sh */
	rdev->pm.profiles[PM_PROFILE_LOW_SH_IDX].dpms_off_ps_idx = idx;
	rdev->pm.profiles[PM_PROFILE_LOW_SH_IDX].dpms_on_ps_idx = idx;
	rdev->pm.profiles[PM_PROFILE_LOW_SH_IDX].dpms_off_cm_idx = 0;
	rdev->pm.profiles[PM_PROFILE_LOW_SH_IDX].dpms_on_cm_idx = 0;
	/* mid sh */
	rdev->pm.profiles[PM_PROFILE_MID_SH_IDX].dpms_off_ps_idx = idx;
	rdev->pm.profiles[PM_PROFILE_MID_SH_IDX].dpms_on_ps_idx = idx;
	rdev->pm.profiles[PM_PROFILE_MID_SH_IDX].dpms_off_cm_idx = 0;
	rdev->pm.profiles[PM_PROFILE_MID_SH_IDX].dpms_on_cm_idx = 1;
	/* high sh */
	rdev->pm.profiles[PM_PROFILE_HIGH_SH_IDX].dpms_off_ps_idx = idx;
	rdev->pm.profiles[PM_PROFILE_HIGH_SH_IDX].dpms_on_ps_idx = idx;
	rdev->pm.profiles[PM_PROFILE_HIGH_SH_IDX].dpms_off_cm_idx = 0;
	rdev->pm.profiles[PM_PROFILE_HIGH_SH_IDX].dpms_on_cm_idx = 2;
	/* low mh */
	rdev->pm.profiles[PM_PROFILE_LOW_MH_IDX].dpms_off_ps_idx = idx;
	rdev->pm.profiles[PM_PROFILE_LOW_MH_IDX].dpms_on_ps_idx = idx;
	rdev->pm.profiles[PM_PROFILE_LOW_MH_IDX].dpms_off_cm_idx = 0;
	rdev->pm.profiles[PM_PROFILE_LOW_MH_IDX].dpms_on_cm_idx = 0;
	/* mid mh */
	rdev->pm.profiles[PM_PROFILE_MID_MH_IDX].dpms_off_ps_idx = idx;
	rdev->pm.profiles[PM_PROFILE_MID_MH_IDX].dpms_on_ps_idx = idx;
	rdev->pm.profiles[PM_PROFILE_MID_MH_IDX].dpms_off_cm_idx = 0;
	rdev->pm.profiles[PM_PROFILE_MID_MH_IDX].dpms_on_cm_idx = 1;
	/* high mh */
	rdev->pm.profiles[PM_PROFILE_HIGH_MH_IDX].dpms_off_ps_idx = idx;
	rdev->pm.profiles[PM_PROFILE_HIGH_MH_IDX].dpms_on_ps_idx = idx;
	rdev->pm.profiles[PM_PROFILE_HIGH_MH_IDX].dpms_off_cm_idx = 0;
	rdev->pm.profiles[PM_PROFILE_HIGH_MH_IDX].dpms_on_cm_idx = 2;
}

/**
 * evergreen_pm_misc - set additional pm hw parameters callback.
 *
 * @rdev: radeon_device pointer
 *
 * Set non-clock parameters associated with a power state
 * (voltage, etc.) (evergreen+).
 */
void evergreen_pm_misc(struct radeon_device *rdev)
{
	int req_ps_idx = rdev->pm.requested_power_state_index;
	int req_cm_idx = rdev->pm.requested_clock_mode_index;
	struct radeon_power_state *ps = &rdev->pm.power_state[req_ps_idx];
	struct radeon_voltage *voltage = &ps->clock_info[req_cm_idx].voltage;

	if (voltage->type == VOLTAGE_SW) {
		/* 0xff01 is a flag rather then an actual voltage */
		if (voltage->voltage == 0xff01)
			return;
		if (voltage->voltage && (voltage->voltage != rdev->pm.current_vddc)) {
			radeon_atom_set_voltage(rdev, voltage->voltage, SET_VOLTAGE_TYPE_ASIC_VDDC);
			rdev->pm.current_vddc = voltage->voltage;
			DRM_DEBUG("Setting: vddc: %d\n", voltage->voltage);
		}

		/* starting with BTC, there is one state that is used for both
		 * MH and SH.  Difference is that we always use the high clock index for
		 * mclk and vddci.
		 */
		if ((rdev->pm.pm_method == PM_METHOD_PROFILE) &&
		    (rdev->family >= CHIP_BARTS) &&
		    rdev->pm.active_crtc_count &&
		    ((rdev->pm.profile_index == PM_PROFILE_MID_MH_IDX) ||
		     (rdev->pm.profile_index == PM_PROFILE_LOW_MH_IDX)))
			voltage = &rdev->pm.power_state[req_ps_idx].
				clock_info[rdev->pm.profiles[PM_PROFILE_HIGH_MH_IDX].dpms_on_cm_idx].voltage;

		/* 0xff01 is a flag rather then an actual voltage */
		if (voltage->vddci == 0xff01)
			return;
		if (voltage->vddci && (voltage->vddci != rdev->pm.current_vddci)) {
			radeon_atom_set_voltage(rdev, voltage->vddci, SET_VOLTAGE_TYPE_ASIC_VDDCI);
			rdev->pm.current_vddci = voltage->vddci;
			DRM_DEBUG("Setting: vddci: %d\n", voltage->vddci);
		}
	}
}

/**
 * evergreen_pm_prepare - pre-power state change callback.
 *
 * @rdev: radeon_device pointer
 *
 * Prepare for a power state change (evergreen+).
 */
void evergreen_pm_prepare(struct radeon_device *rdev)
{
	struct drm_device *ddev = rdev->ddev;
	struct drm_crtc *crtc;
	struct radeon_crtc *radeon_crtc;
	u32 tmp;

	/* disable any active CRTCs */
	list_for_each_entry(crtc, &ddev->mode_config.crtc_list, head) {
		radeon_crtc = to_radeon_crtc(crtc);
		if (radeon_crtc->enabled) {
			tmp = RREG32(EVERGREEN_CRTC_CONTROL + radeon_crtc->crtc_offset);
			tmp |= EVERGREEN_CRTC_DISP_READ_REQUEST_DISABLE;
			WREG32(EVERGREEN_CRTC_CONTROL + radeon_crtc->crtc_offset, tmp);
		}
	}
}

/**
 * evergreen_pm_finish - post-power state change callback.
 *
 * @rdev: radeon_device pointer
 *
 * Clean up after a power state change (evergreen+).
 */
void evergreen_pm_finish(struct radeon_device *rdev)
{
	struct drm_device *ddev = rdev->ddev;
	struct drm_crtc *crtc;
	struct radeon_crtc *radeon_crtc;
	u32 tmp;

	/* enable any active CRTCs */
	list_for_each_entry(crtc, &ddev->mode_config.crtc_list, head) {
		radeon_crtc = to_radeon_crtc(crtc);
		if (radeon_crtc->enabled) {
			tmp = RREG32(EVERGREEN_CRTC_CONTROL + radeon_crtc->crtc_offset);
			tmp &= ~EVERGREEN_CRTC_DISP_READ_REQUEST_DISABLE;
			WREG32(EVERGREEN_CRTC_CONTROL + radeon_crtc->crtc_offset, tmp);
		}
	}
}

/**
 * evergreen_hpd_sense - hpd sense callback.
 *
 * @rdev: radeon_device pointer
 * @hpd: hpd (hotplug detect) pin
 *
 * Checks if a digital monitor is connected (evergreen+).
 * Returns true if connected, false if not connected.
 */
bool evergreen_hpd_sense(struct radeon_device *rdev, enum radeon_hpd_id hpd)
{
	bool connected = false;

	switch (hpd) {
	case RADEON_HPD_1:
		if (RREG32(DC_HPD1_INT_STATUS) & DC_HPDx_SENSE)
			connected = true;
		break;
	case RADEON_HPD_2:
		if (RREG32(DC_HPD2_INT_STATUS) & DC_HPDx_SENSE)
			connected = true;
		break;
	case RADEON_HPD_3:
		if (RREG32(DC_HPD3_INT_STATUS) & DC_HPDx_SENSE)
			connected = true;
		break;
	case RADEON_HPD_4:
		if (RREG32(DC_HPD4_INT_STATUS) & DC_HPDx_SENSE)
			connected = true;
		break;
	case RADEON_HPD_5:
		if (RREG32(DC_HPD5_INT_STATUS) & DC_HPDx_SENSE)
			connected = true;
		break;
	case RADEON_HPD_6:
		if (RREG32(DC_HPD6_INT_STATUS) & DC_HPDx_SENSE)
			connected = true;
			break;
	default:
		break;
	}

	return connected;
}

/**
 * evergreen_hpd_set_polarity - hpd set polarity callback.
 *
 * @rdev: radeon_device pointer
 * @hpd: hpd (hotplug detect) pin
 *
 * Set the polarity of the hpd pin (evergreen+).
 */
void evergreen_hpd_set_polarity(struct radeon_device *rdev,
				enum radeon_hpd_id hpd)
{
	u32 tmp;
	bool connected = evergreen_hpd_sense(rdev, hpd);

	switch (hpd) {
	case RADEON_HPD_1:
		tmp = RREG32(DC_HPD1_INT_CONTROL);
		if (connected)
			tmp &= ~DC_HPDx_INT_POLARITY;
		else
			tmp |= DC_HPDx_INT_POLARITY;
		WREG32(DC_HPD1_INT_CONTROL, tmp);
		break;
	case RADEON_HPD_2:
		tmp = RREG32(DC_HPD2_INT_CONTROL);
		if (connected)
			tmp &= ~DC_HPDx_INT_POLARITY;
		else
			tmp |= DC_HPDx_INT_POLARITY;
		WREG32(DC_HPD2_INT_CONTROL, tmp);
		break;
	case RADEON_HPD_3:
		tmp = RREG32(DC_HPD3_INT_CONTROL);
		if (connected)
			tmp &= ~DC_HPDx_INT_POLARITY;
		else
			tmp |= DC_HPDx_INT_POLARITY;
		WREG32(DC_HPD3_INT_CONTROL, tmp);
		break;
	case RADEON_HPD_4:
		tmp = RREG32(DC_HPD4_INT_CONTROL);
		if (connected)
			tmp &= ~DC_HPDx_INT_POLARITY;
		else
			tmp |= DC_HPDx_INT_POLARITY;
		WREG32(DC_HPD4_INT_CONTROL, tmp);
		break;
	case RADEON_HPD_5:
		tmp = RREG32(DC_HPD5_INT_CONTROL);
		if (connected)
			tmp &= ~DC_HPDx_INT_POLARITY;
		else
			tmp |= DC_HPDx_INT_POLARITY;
		WREG32(DC_HPD5_INT_CONTROL, tmp);
			break;
	case RADEON_HPD_6:
		tmp = RREG32(DC_HPD6_INT_CONTROL);
		if (connected)
			tmp &= ~DC_HPDx_INT_POLARITY;
		else
			tmp |= DC_HPDx_INT_POLARITY;
		WREG32(DC_HPD6_INT_CONTROL, tmp);
		break;
	default:
		break;
	}
}

/**
 * evergreen_hpd_init - hpd setup callback.
 *
 * @rdev: radeon_device pointer
 *
 * Setup the hpd pins used by the card (evergreen+).
 * Enable the pin, set the polarity, and enable the hpd interrupts.
 */
void evergreen_hpd_init(struct radeon_device *rdev)
{
	struct drm_device *dev = rdev->ddev;
	struct drm_connector *connector;
	unsigned enabled = 0;
	u32 tmp = DC_HPDx_CONNECTION_TIMER(0x9c4) |
		DC_HPDx_RX_INT_TIMER(0xfa) | DC_HPDx_EN;

	list_for_each_entry(connector, &dev->mode_config.connector_list, head) {
		struct radeon_connector *radeon_connector = to_radeon_connector(connector);
		switch (radeon_connector->hpd.hpd) {
		case RADEON_HPD_1:
			WREG32(DC_HPD1_CONTROL, tmp);
			break;
		case RADEON_HPD_2:
			WREG32(DC_HPD2_CONTROL, tmp);
			break;
		case RADEON_HPD_3:
			WREG32(DC_HPD3_CONTROL, tmp);
			break;
		case RADEON_HPD_4:
			WREG32(DC_HPD4_CONTROL, tmp);
			break;
		case RADEON_HPD_5:
			WREG32(DC_HPD5_CONTROL, tmp);
			break;
		case RADEON_HPD_6:
			WREG32(DC_HPD6_CONTROL, tmp);
			break;
		default:
			break;
		}
		radeon_hpd_set_polarity(rdev, radeon_connector->hpd.hpd);
		enabled |= 1 << radeon_connector->hpd.hpd;
	}
	radeon_irq_kms_enable_hpd(rdev, enabled);
}

/**
 * evergreen_hpd_fini - hpd tear down callback.
 *
 * @rdev: radeon_device pointer
 *
 * Tear down the hpd pins used by the card (evergreen+).
 * Disable the hpd interrupts.
 */
void evergreen_hpd_fini(struct radeon_device *rdev)
{
	struct drm_device *dev = rdev->ddev;
	struct drm_connector *connector;
	unsigned disabled = 0;

	list_for_each_entry(connector, &dev->mode_config.connector_list, head) {
		struct radeon_connector *radeon_connector = to_radeon_connector(connector);
		switch (radeon_connector->hpd.hpd) {
		case RADEON_HPD_1:
			WREG32(DC_HPD1_CONTROL, 0);
			break;
		case RADEON_HPD_2:
			WREG32(DC_HPD2_CONTROL, 0);
			break;
		case RADEON_HPD_3:
			WREG32(DC_HPD3_CONTROL, 0);
			break;
		case RADEON_HPD_4:
			WREG32(DC_HPD4_CONTROL, 0);
			break;
		case RADEON_HPD_5:
			WREG32(DC_HPD5_CONTROL, 0);
			break;
		case RADEON_HPD_6:
			WREG32(DC_HPD6_CONTROL, 0);
			break;
		default:
			break;
		}
		disabled |= 1 << radeon_connector->hpd.hpd;
	}
	radeon_irq_kms_disable_hpd(rdev, disabled);
}

/* watermark setup */

static u32 evergreen_line_buffer_adjust(struct radeon_device *rdev,
					struct radeon_crtc *radeon_crtc,
					struct drm_display_mode *mode,
					struct drm_display_mode *other_mode)
{
	u32 tmp;
	/*
	 * Line Buffer Setup
	 * There are 3 line buffers, each one shared by 2 display controllers.
	 * DC_LB_MEMORY_SPLIT controls how that line buffer is shared between
	 * the display controllers.  The paritioning is done via one of four
	 * preset allocations specified in bits 2:0:
	 * first display controller
	 *  0 - first half of lb (3840 * 2)
	 *  1 - first 3/4 of lb (5760 * 2)
	 *  2 - whole lb (7680 * 2), other crtc must be disabled
	 *  3 - first 1/4 of lb (1920 * 2)
	 * second display controller
	 *  4 - second half of lb (3840 * 2)
	 *  5 - second 3/4 of lb (5760 * 2)
	 *  6 - whole lb (7680 * 2), other crtc must be disabled
	 *  7 - last 1/4 of lb (1920 * 2)
	 */
	/* this can get tricky if we have two large displays on a paired group
	 * of crtcs.  Ideally for multiple large displays we'd assign them to
	 * non-linked crtcs for maximum line buffer allocation.
	 */
	if (radeon_crtc->base.enabled && mode) {
		if (other_mode)
			tmp = 0; /* 1/2 */
		else
			tmp = 2; /* whole */
	} else
		tmp = 0;

	/* second controller of the pair uses second half of the lb */
	if (radeon_crtc->crtc_id % 2)
		tmp += 4;
	WREG32(DC_LB_MEMORY_SPLIT + radeon_crtc->crtc_offset, tmp);

	if (radeon_crtc->base.enabled && mode) {
		switch (tmp) {
		case 0:
		case 4:
		default:
			if (ASIC_IS_DCE5(rdev))
				return 4096 * 2;
			else
				return 3840 * 2;
		case 1:
		case 5:
			if (ASIC_IS_DCE5(rdev))
				return 6144 * 2;
			else
				return 5760 * 2;
		case 2:
		case 6:
			if (ASIC_IS_DCE5(rdev))
				return 8192 * 2;
			else
				return 7680 * 2;
		case 3:
		case 7:
			if (ASIC_IS_DCE5(rdev))
				return 2048 * 2;
			else
				return 1920 * 2;
		}
	}

	/* controller not enabled, so no lb used */
	return 0;
}

u32 evergreen_get_number_of_dram_channels(struct radeon_device *rdev)
{
	u32 tmp = RREG32(MC_SHARED_CHMAP);

	switch ((tmp & NOOFCHAN_MASK) >> NOOFCHAN_SHIFT) {
	case 0:
	default:
		return 1;
	case 1:
		return 2;
	case 2:
		return 4;
	case 3:
		return 8;
	}
}

struct evergreen_wm_params {
	u32 dram_channels; /* number of dram channels */
	u32 yclk;          /* bandwidth per dram data pin in kHz */
	u32 sclk;          /* engine clock in kHz */
	u32 disp_clk;      /* display clock in kHz */
	u32 src_width;     /* viewport width */
	u32 active_time;   /* active display time in ns */
	u32 blank_time;    /* blank time in ns */
	bool interlaced;    /* mode is interlaced */
	fixed20_12 vsc;    /* vertical scale ratio */
	u32 num_heads;     /* number of active crtcs */
	u32 bytes_per_pixel; /* bytes per pixel display + overlay */
	u32 lb_size;       /* line buffer allocated to pipe */
	u32 vtaps;         /* vertical scaler taps */
};

static u32 evergreen_dram_bandwidth(struct evergreen_wm_params *wm)
{
	/* Calculate DRAM Bandwidth and the part allocated to display. */
	fixed20_12 dram_efficiency; /* 0.7 */
	fixed20_12 yclk, dram_channels, bandwidth;
	fixed20_12 a;

	a.full = dfixed_const(1000);
	yclk.full = dfixed_const(wm->yclk);
	yclk.full = dfixed_div(yclk, a);
	dram_channels.full = dfixed_const(wm->dram_channels * 4);
	a.full = dfixed_const(10);
	dram_efficiency.full = dfixed_const(7);
	dram_efficiency.full = dfixed_div(dram_efficiency, a);
	bandwidth.full = dfixed_mul(dram_channels, yclk);
	bandwidth.full = dfixed_mul(bandwidth, dram_efficiency);

	return dfixed_trunc(bandwidth);
}

static u32 evergreen_dram_bandwidth_for_display(struct evergreen_wm_params *wm)
{
	/* Calculate DRAM Bandwidth and the part allocated to display. */
	fixed20_12 disp_dram_allocation; /* 0.3 to 0.7 */
	fixed20_12 yclk, dram_channels, bandwidth;
	fixed20_12 a;

	a.full = dfixed_const(1000);
	yclk.full = dfixed_const(wm->yclk);
	yclk.full = dfixed_div(yclk, a);
	dram_channels.full = dfixed_const(wm->dram_channels * 4);
	a.full = dfixed_const(10);
	disp_dram_allocation.full = dfixed_const(3); /* XXX worse case value 0.3 */
	disp_dram_allocation.full = dfixed_div(disp_dram_allocation, a);
	bandwidth.full = dfixed_mul(dram_channels, yclk);
	bandwidth.full = dfixed_mul(bandwidth, disp_dram_allocation);

	return dfixed_trunc(bandwidth);
}

static u32 evergreen_data_return_bandwidth(struct evergreen_wm_params *wm)
{
	/* Calculate the display Data return Bandwidth */
	fixed20_12 return_efficiency; /* 0.8 */
	fixed20_12 sclk, bandwidth;
	fixed20_12 a;

	a.full = dfixed_const(1000);
	sclk.full = dfixed_const(wm->sclk);
	sclk.full = dfixed_div(sclk, a);
	a.full = dfixed_const(10);
	return_efficiency.full = dfixed_const(8);
	return_efficiency.full = dfixed_div(return_efficiency, a);
	a.full = dfixed_const(32);
	bandwidth.full = dfixed_mul(a, sclk);
	bandwidth.full = dfixed_mul(bandwidth, return_efficiency);

	return dfixed_trunc(bandwidth);
}

static u32 evergreen_dmif_request_bandwidth(struct evergreen_wm_params *wm)
{
	/* Calculate the DMIF Request Bandwidth */
	fixed20_12 disp_clk_request_efficiency; /* 0.8 */
	fixed20_12 disp_clk, bandwidth;
	fixed20_12 a;

	a.full = dfixed_const(1000);
	disp_clk.full = dfixed_const(wm->disp_clk);
	disp_clk.full = dfixed_div(disp_clk, a);
	a.full = dfixed_const(10);
	disp_clk_request_efficiency.full = dfixed_const(8);
	disp_clk_request_efficiency.full = dfixed_div(disp_clk_request_efficiency, a);
	a.full = dfixed_const(32);
	bandwidth.full = dfixed_mul(a, disp_clk);
	bandwidth.full = dfixed_mul(bandwidth, disp_clk_request_efficiency);

	return dfixed_trunc(bandwidth);
}

static u32 evergreen_available_bandwidth(struct evergreen_wm_params *wm)
{
	/* Calculate the Available bandwidth. Display can use this temporarily but not in average. */
	u32 dram_bandwidth = evergreen_dram_bandwidth(wm);
	u32 data_return_bandwidth = evergreen_data_return_bandwidth(wm);
	u32 dmif_req_bandwidth = evergreen_dmif_request_bandwidth(wm);

	return min(dram_bandwidth, min(data_return_bandwidth, dmif_req_bandwidth));
}

static u32 evergreen_average_bandwidth(struct evergreen_wm_params *wm)
{
	/* Calculate the display mode Average Bandwidth
	 * DisplayMode should contain the source and destination dimensions,
	 * timing, etc.
	 */
	fixed20_12 bpp;
	fixed20_12 line_time;
	fixed20_12 src_width;
	fixed20_12 bandwidth;
	fixed20_12 a;

	a.full = dfixed_const(1000);
	line_time.full = dfixed_const(wm->active_time + wm->blank_time);
	line_time.full = dfixed_div(line_time, a);
	bpp.full = dfixed_const(wm->bytes_per_pixel);
	src_width.full = dfixed_const(wm->src_width);
	bandwidth.full = dfixed_mul(src_width, bpp);
	bandwidth.full = dfixed_mul(bandwidth, wm->vsc);
	bandwidth.full = dfixed_div(bandwidth, line_time);

	return dfixed_trunc(bandwidth);
}

static u32 evergreen_latency_watermark(struct evergreen_wm_params *wm)
{
	/* First calcualte the latency in ns */
	u32 mc_latency = 2000; /* 2000 ns. */
	u32 available_bandwidth = evergreen_available_bandwidth(wm);
	u32 worst_chunk_return_time = (512 * 8 * 1000) / available_bandwidth;
	u32 cursor_line_pair_return_time = (128 * 4 * 1000) / available_bandwidth;
	u32 dc_latency = 40000000 / wm->disp_clk; /* dc pipe latency */
	u32 other_heads_data_return_time = ((wm->num_heads + 1) * worst_chunk_return_time) +
		(wm->num_heads * cursor_line_pair_return_time);
	u32 latency = mc_latency + other_heads_data_return_time + dc_latency;
	u32 max_src_lines_per_dst_line, lb_fill_bw, line_fill_time;
	fixed20_12 a, b, c;

	if (wm->num_heads == 0)
		return 0;

	a.full = dfixed_const(2);
	b.full = dfixed_const(1);
	if ((wm->vsc.full > a.full) ||
	    ((wm->vsc.full > b.full) && (wm->vtaps >= 3)) ||
	    (wm->vtaps >= 5) ||
	    ((wm->vsc.full >= a.full) && wm->interlaced))
		max_src_lines_per_dst_line = 4;
	else
		max_src_lines_per_dst_line = 2;

	a.full = dfixed_const(available_bandwidth);
	b.full = dfixed_const(wm->num_heads);
	a.full = dfixed_div(a, b);

	b.full = dfixed_const(1000);
	c.full = dfixed_const(wm->disp_clk);
	b.full = dfixed_div(c, b);
	c.full = dfixed_const(wm->bytes_per_pixel);
	b.full = dfixed_mul(b, c);

	lb_fill_bw = min(dfixed_trunc(a), dfixed_trunc(b));

	a.full = dfixed_const(max_src_lines_per_dst_line * wm->src_width * wm->bytes_per_pixel);
	b.full = dfixed_const(1000);
	c.full = dfixed_const(lb_fill_bw);
	b.full = dfixed_div(c, b);
	a.full = dfixed_div(a, b);
	line_fill_time = dfixed_trunc(a);

	if (line_fill_time < wm->active_time)
		return latency;
	else
		return latency + (line_fill_time - wm->active_time);

}

static bool evergreen_average_bandwidth_vs_dram_bandwidth_for_display(struct evergreen_wm_params *wm)
{
	if (evergreen_average_bandwidth(wm) <=
	    (evergreen_dram_bandwidth_for_display(wm) / wm->num_heads))
		return true;
	else
		return false;
};

static bool evergreen_average_bandwidth_vs_available_bandwidth(struct evergreen_wm_params *wm)
{
	if (evergreen_average_bandwidth(wm) <=
	    (evergreen_available_bandwidth(wm) / wm->num_heads))
		return true;
	else
		return false;
};

static bool evergreen_check_latency_hiding(struct evergreen_wm_params *wm)
{
	u32 lb_partitions = wm->lb_size / wm->src_width;
	u32 line_time = wm->active_time + wm->blank_time;
	u32 latency_tolerant_lines;
	u32 latency_hiding;
	fixed20_12 a;

	a.full = dfixed_const(1);
	if (wm->vsc.full > a.full)
		latency_tolerant_lines = 1;
	else {
		if (lb_partitions <= (wm->vtaps + 1))
			latency_tolerant_lines = 1;
		else
			latency_tolerant_lines = 2;
	}

	latency_hiding = (latency_tolerant_lines * line_time + wm->blank_time);

	if (evergreen_latency_watermark(wm) <= latency_hiding)
		return true;
	else
		return false;
}

static void evergreen_program_watermarks(struct radeon_device *rdev,
					 struct radeon_crtc *radeon_crtc,
					 u32 lb_size, u32 num_heads)
{
	struct drm_display_mode *mode = &radeon_crtc->base.mode;
	struct evergreen_wm_params wm;
	u32 pixel_period;
	u32 line_time = 0;
	u32 latency_watermark_a = 0, latency_watermark_b = 0;
	u32 priority_a_mark = 0, priority_b_mark = 0;
	u32 priority_a_cnt = PRIORITY_OFF;
	u32 priority_b_cnt = PRIORITY_OFF;
	u32 pipe_offset = radeon_crtc->crtc_id * 16;
	u32 tmp, arb_control3;
	fixed20_12 a, b, c;

	if (radeon_crtc->base.enabled && num_heads && mode) {
		pixel_period = 1000000 / (u32)mode->clock;
		line_time = min((u32)mode->crtc_htotal * pixel_period, (u32)65535);
		priority_a_cnt = 0;
		priority_b_cnt = 0;

		wm.yclk = rdev->pm.current_mclk * 10;
		wm.sclk = rdev->pm.current_sclk * 10;
		wm.disp_clk = mode->clock;
		wm.src_width = mode->crtc_hdisplay;
		wm.active_time = mode->crtc_hdisplay * pixel_period;
		wm.blank_time = line_time - wm.active_time;
		wm.interlaced = false;
		if (mode->flags & DRM_MODE_FLAG_INTERLACE)
			wm.interlaced = true;
		wm.vsc = radeon_crtc->vsc;
		wm.vtaps = 1;
		if (radeon_crtc->rmx_type != RMX_OFF)
			wm.vtaps = 2;
		wm.bytes_per_pixel = 4; /* XXX: get this from fb config */
		wm.lb_size = lb_size;
		wm.dram_channels = evergreen_get_number_of_dram_channels(rdev);
		wm.num_heads = num_heads;

		/* set for high clocks */
		latency_watermark_a = min(evergreen_latency_watermark(&wm), (u32)65535);
		/* set for low clocks */
		/* wm.yclk = low clk; wm.sclk = low clk */
		latency_watermark_b = min(evergreen_latency_watermark(&wm), (u32)65535);

		/* possibly force display priority to high */
		/* should really do this at mode validation time... */
		if (!evergreen_average_bandwidth_vs_dram_bandwidth_for_display(&wm) ||
		    !evergreen_average_bandwidth_vs_available_bandwidth(&wm) ||
		    !evergreen_check_latency_hiding(&wm) ||
		    (rdev->disp_priority == 2)) {
			DRM_DEBUG_KMS("force priority to high\n");
			priority_a_cnt |= PRIORITY_ALWAYS_ON;
			priority_b_cnt |= PRIORITY_ALWAYS_ON;
		}

		a.full = dfixed_const(1000);
		b.full = dfixed_const(mode->clock);
		b.full = dfixed_div(b, a);
		c.full = dfixed_const(latency_watermark_a);
		c.full = dfixed_mul(c, b);
		c.full = dfixed_mul(c, radeon_crtc->hsc);
		c.full = dfixed_div(c, a);
		a.full = dfixed_const(16);
		c.full = dfixed_div(c, a);
		priority_a_mark = dfixed_trunc(c);
		priority_a_cnt |= priority_a_mark & PRIORITY_MARK_MASK;

		a.full = dfixed_const(1000);
		b.full = dfixed_const(mode->clock);
		b.full = dfixed_div(b, a);
		c.full = dfixed_const(latency_watermark_b);
		c.full = dfixed_mul(c, b);
		c.full = dfixed_mul(c, radeon_crtc->hsc);
		c.full = dfixed_div(c, a);
		a.full = dfixed_const(16);
		c.full = dfixed_div(c, a);
		priority_b_mark = dfixed_trunc(c);
		priority_b_cnt |= priority_b_mark & PRIORITY_MARK_MASK;
	}

	/* select wm A */
	arb_control3 = RREG32(PIPE0_ARBITRATION_CONTROL3 + pipe_offset);
	tmp = arb_control3;
	tmp &= ~LATENCY_WATERMARK_MASK(3);
	tmp |= LATENCY_WATERMARK_MASK(1);
	WREG32(PIPE0_ARBITRATION_CONTROL3 + pipe_offset, tmp);
	WREG32(PIPE0_LATENCY_CONTROL + pipe_offset,
	       (LATENCY_LOW_WATERMARK(latency_watermark_a) |
		LATENCY_HIGH_WATERMARK(line_time)));
	/* select wm B */
	tmp = RREG32(PIPE0_ARBITRATION_CONTROL3 + pipe_offset);
	tmp &= ~LATENCY_WATERMARK_MASK(3);
	tmp |= LATENCY_WATERMARK_MASK(2);
	WREG32(PIPE0_ARBITRATION_CONTROL3 + pipe_offset, tmp);
	WREG32(PIPE0_LATENCY_CONTROL + pipe_offset,
	       (LATENCY_LOW_WATERMARK(latency_watermark_b) |
		LATENCY_HIGH_WATERMARK(line_time)));
	/* restore original selection */
	WREG32(PIPE0_ARBITRATION_CONTROL3 + pipe_offset, arb_control3);

	/* write the priority marks */
	WREG32(PRIORITY_A_CNT + radeon_crtc->crtc_offset, priority_a_cnt);
	WREG32(PRIORITY_B_CNT + radeon_crtc->crtc_offset, priority_b_cnt);

}

/**
 * evergreen_bandwidth_update - update display watermarks callback.
 *
 * @rdev: radeon_device pointer
 *
 * Update the display watermarks based on the requested mode(s)
 * (evergreen+).
 */
void evergreen_bandwidth_update(struct radeon_device *rdev)
{
	struct drm_display_mode *mode0 = NULL;
	struct drm_display_mode *mode1 = NULL;
	u32 num_heads = 0, lb_size;
	int i;

	radeon_update_display_priority(rdev);

	for (i = 0; i < rdev->num_crtc; i++) {
		if (rdev->mode_info.crtcs[i]->base.enabled)
			num_heads++;
	}
	for (i = 0; i < rdev->num_crtc; i += 2) {
		mode0 = &rdev->mode_info.crtcs[i]->base.mode;
		mode1 = &rdev->mode_info.crtcs[i+1]->base.mode;
		lb_size = evergreen_line_buffer_adjust(rdev, rdev->mode_info.crtcs[i], mode0, mode1);
		evergreen_program_watermarks(rdev, rdev->mode_info.crtcs[i], lb_size, num_heads);
		lb_size = evergreen_line_buffer_adjust(rdev, rdev->mode_info.crtcs[i+1], mode1, mode0);
		evergreen_program_watermarks(rdev, rdev->mode_info.crtcs[i+1], lb_size, num_heads);
	}
}

/**
 * evergreen_mc_wait_for_idle - wait for MC idle callback.
 *
 * @rdev: radeon_device pointer
 *
 * Wait for the MC (memory controller) to be idle.
 * (evergreen+).
 * Returns 0 if the MC is idle, -1 if not.
 */
int evergreen_mc_wait_for_idle(struct radeon_device *rdev)
{
	unsigned i;
	u32 tmp;

	for (i = 0; i < rdev->usec_timeout; i++) {
		/* read MC_STATUS */
		tmp = RREG32(SRBM_STATUS) & 0x1F00;
		if (!tmp)
			return 0;
		udelay(1);
	}
	return -1;
}

/*
 * GART
 */
void evergreen_pcie_gart_tlb_flush(struct radeon_device *rdev)
{
	unsigned i;
	u32 tmp;

	WREG32(HDP_MEM_COHERENCY_FLUSH_CNTL, 0x1);

	WREG32(VM_CONTEXT0_REQUEST_RESPONSE, REQUEST_TYPE(1));
	for (i = 0; i < rdev->usec_timeout; i++) {
		/* read MC_STATUS */
		tmp = RREG32(VM_CONTEXT0_REQUEST_RESPONSE);
		tmp = (tmp & RESPONSE_TYPE_MASK) >> RESPONSE_TYPE_SHIFT;
		if (tmp == 2) {
			printk(KERN_WARNING "[drm] r600 flush TLB failed\n");
			return;
		}
		if (tmp) {
			return;
		}
		udelay(1);
	}
}

static int evergreen_pcie_gart_enable(struct radeon_device *rdev)
{
	u32 tmp;
	int r;

	if (rdev->gart.robj == NULL) {
		dev_err(rdev->dev, "No VRAM object for PCIE GART.\n");
		return -EINVAL;
	}
	r = radeon_gart_table_vram_pin(rdev);
	if (r)
		return r;
	radeon_gart_restore(rdev);
	/* Setup L2 cache */
	WREG32(VM_L2_CNTL, ENABLE_L2_CACHE | ENABLE_L2_FRAGMENT_PROCESSING |
				ENABLE_L2_PTE_CACHE_LRU_UPDATE_BY_WRITE |
				EFFECTIVE_L2_QUEUE_SIZE(7));
	WREG32(VM_L2_CNTL2, 0);
	WREG32(VM_L2_CNTL3, BANK_SELECT(0) | CACHE_UPDATE_MODE(2));
	/* Setup TLB control */
	tmp = ENABLE_L1_TLB | ENABLE_L1_FRAGMENT_PROCESSING |
		SYSTEM_ACCESS_MODE_NOT_IN_SYS |
		SYSTEM_APERTURE_UNMAPPED_ACCESS_PASS_THRU |
		EFFECTIVE_L1_TLB_SIZE(5) | EFFECTIVE_L1_QUEUE_SIZE(5);
	if (rdev->flags & RADEON_IS_IGP) {
		WREG32(FUS_MC_VM_MD_L1_TLB0_CNTL, tmp);
		WREG32(FUS_MC_VM_MD_L1_TLB1_CNTL, tmp);
		WREG32(FUS_MC_VM_MD_L1_TLB2_CNTL, tmp);
	} else {
		WREG32(MC_VM_MD_L1_TLB0_CNTL, tmp);
		WREG32(MC_VM_MD_L1_TLB1_CNTL, tmp);
		WREG32(MC_VM_MD_L1_TLB2_CNTL, tmp);
		if ((rdev->family == CHIP_JUNIPER) ||
		    (rdev->family == CHIP_CYPRESS) ||
		    (rdev->family == CHIP_HEMLOCK) ||
		    (rdev->family == CHIP_BARTS))
			WREG32(MC_VM_MD_L1_TLB3_CNTL, tmp);
	}
	WREG32(MC_VM_MB_L1_TLB0_CNTL, tmp);
	WREG32(MC_VM_MB_L1_TLB1_CNTL, tmp);
	WREG32(MC_VM_MB_L1_TLB2_CNTL, tmp);
	WREG32(MC_VM_MB_L1_TLB3_CNTL, tmp);
	WREG32(VM_CONTEXT0_PAGE_TABLE_START_ADDR, rdev->mc.gtt_start >> 12);
	WREG32(VM_CONTEXT0_PAGE_TABLE_END_ADDR, rdev->mc.gtt_end >> 12);
	WREG32(VM_CONTEXT0_PAGE_TABLE_BASE_ADDR, rdev->gart.table_addr >> 12);
	WREG32(VM_CONTEXT0_CNTL, ENABLE_CONTEXT | PAGE_TABLE_DEPTH(0) |
				RANGE_PROTECTION_FAULT_ENABLE_DEFAULT);
	WREG32(VM_CONTEXT0_PROTECTION_FAULT_DEFAULT_ADDR,
			(u32)(rdev->dummy_page.addr >> 12));
	WREG32(VM_CONTEXT1_CNTL, 0);

	evergreen_pcie_gart_tlb_flush(rdev);
	DRM_INFO("PCIE GART of %uM enabled (table at 0x%016llX).\n",
		 (unsigned)(rdev->mc.gtt_size >> 20),
		 (unsigned long long)rdev->gart.table_addr);
	rdev->gart.ready = true;
	return 0;
}

static void evergreen_pcie_gart_disable(struct radeon_device *rdev)
{
	u32 tmp;

	/* Disable all tables */
	WREG32(VM_CONTEXT0_CNTL, 0);
	WREG32(VM_CONTEXT1_CNTL, 0);

	/* Setup L2 cache */
	WREG32(VM_L2_CNTL, ENABLE_L2_FRAGMENT_PROCESSING |
				EFFECTIVE_L2_QUEUE_SIZE(7));
	WREG32(VM_L2_CNTL2, 0);
	WREG32(VM_L2_CNTL3, BANK_SELECT(0) | CACHE_UPDATE_MODE(2));
	/* Setup TLB control */
	tmp = EFFECTIVE_L1_TLB_SIZE(5) | EFFECTIVE_L1_QUEUE_SIZE(5);
	WREG32(MC_VM_MD_L1_TLB0_CNTL, tmp);
	WREG32(MC_VM_MD_L1_TLB1_CNTL, tmp);
	WREG32(MC_VM_MD_L1_TLB2_CNTL, tmp);
	WREG32(MC_VM_MB_L1_TLB0_CNTL, tmp);
	WREG32(MC_VM_MB_L1_TLB1_CNTL, tmp);
	WREG32(MC_VM_MB_L1_TLB2_CNTL, tmp);
	WREG32(MC_VM_MB_L1_TLB3_CNTL, tmp);
	radeon_gart_table_vram_unpin(rdev);
}

static void evergreen_pcie_gart_fini(struct radeon_device *rdev)
{
	evergreen_pcie_gart_disable(rdev);
	radeon_gart_table_vram_free(rdev);
	radeon_gart_fini(rdev);
}


static void evergreen_agp_enable(struct radeon_device *rdev)
{
	u32 tmp;

	/* Setup L2 cache */
	WREG32(VM_L2_CNTL, ENABLE_L2_CACHE | ENABLE_L2_FRAGMENT_PROCESSING |
				ENABLE_L2_PTE_CACHE_LRU_UPDATE_BY_WRITE |
				EFFECTIVE_L2_QUEUE_SIZE(7));
	WREG32(VM_L2_CNTL2, 0);
	WREG32(VM_L2_CNTL3, BANK_SELECT(0) | CACHE_UPDATE_MODE(2));
	/* Setup TLB control */
	tmp = ENABLE_L1_TLB | ENABLE_L1_FRAGMENT_PROCESSING |
		SYSTEM_ACCESS_MODE_NOT_IN_SYS |
		SYSTEM_APERTURE_UNMAPPED_ACCESS_PASS_THRU |
		EFFECTIVE_L1_TLB_SIZE(5) | EFFECTIVE_L1_QUEUE_SIZE(5);
	WREG32(MC_VM_MD_L1_TLB0_CNTL, tmp);
	WREG32(MC_VM_MD_L1_TLB1_CNTL, tmp);
	WREG32(MC_VM_MD_L1_TLB2_CNTL, tmp);
	WREG32(MC_VM_MB_L1_TLB0_CNTL, tmp);
	WREG32(MC_VM_MB_L1_TLB1_CNTL, tmp);
	WREG32(MC_VM_MB_L1_TLB2_CNTL, tmp);
	WREG32(MC_VM_MB_L1_TLB3_CNTL, tmp);
	WREG32(VM_CONTEXT0_CNTL, 0);
	WREG32(VM_CONTEXT1_CNTL, 0);
}

void evergreen_mc_stop(struct radeon_device *rdev, struct evergreen_mc_save *save)
{
	u32 crtc_enabled, tmp, frame_count, blackout;
	int i, j;

	save->vga_render_control = RREG32(VGA_RENDER_CONTROL);
	save->vga_hdp_control = RREG32(VGA_HDP_CONTROL);

	/* disable VGA render */
	WREG32(VGA_RENDER_CONTROL, 0);
	/* blank the display controllers */
	for (i = 0; i < rdev->num_crtc; i++) {
		crtc_enabled = RREG32(EVERGREEN_CRTC_CONTROL + crtc_offsets[i]) & EVERGREEN_CRTC_MASTER_EN;
		if (crtc_enabled) {
			save->crtc_enabled[i] = true;
			if (ASIC_IS_DCE6(rdev)) {
				tmp = RREG32(EVERGREEN_CRTC_BLANK_CONTROL + crtc_offsets[i]);
				if (!(tmp & EVERGREEN_CRTC_BLANK_DATA_EN)) {
					radeon_wait_for_vblank(rdev, i);
					tmp |= EVERGREEN_CRTC_BLANK_DATA_EN;
					WREG32(EVERGREEN_CRTC_UPDATE_LOCK + crtc_offsets[i], 1);
					WREG32(EVERGREEN_CRTC_BLANK_CONTROL + crtc_offsets[i], tmp);
					WREG32(EVERGREEN_CRTC_UPDATE_LOCK + crtc_offsets[i], 0);
				}
			} else {
				tmp = RREG32(EVERGREEN_CRTC_CONTROL + crtc_offsets[i]);
				if (!(tmp & EVERGREEN_CRTC_DISP_READ_REQUEST_DISABLE)) {
					radeon_wait_for_vblank(rdev, i);
					tmp |= EVERGREEN_CRTC_DISP_READ_REQUEST_DISABLE;
					WREG32(EVERGREEN_CRTC_UPDATE_LOCK + crtc_offsets[i], 1);
					WREG32(EVERGREEN_CRTC_CONTROL + crtc_offsets[i], tmp);
					WREG32(EVERGREEN_CRTC_UPDATE_LOCK + crtc_offsets[i], 0);
				}
			}
			/* wait for the next frame */
			frame_count = radeon_get_vblank_counter(rdev, i);
			for (j = 0; j < rdev->usec_timeout; j++) {
				if (radeon_get_vblank_counter(rdev, i) != frame_count)
					break;
				udelay(1);
			}
		} else {
			save->crtc_enabled[i] = false;
		}
	}

	radeon_mc_wait_for_idle(rdev);

	blackout = RREG32(MC_SHARED_BLACKOUT_CNTL);
	if ((blackout & BLACKOUT_MODE_MASK) != 1) {
		/* Block CPU access */
		WREG32(BIF_FB_EN, 0);
		/* blackout the MC */
		blackout &= ~BLACKOUT_MODE_MASK;
		WREG32(MC_SHARED_BLACKOUT_CNTL, blackout | 1);
	}
	/* wait for the MC to settle */
	udelay(100);
}

void evergreen_mc_resume(struct radeon_device *rdev, struct evergreen_mc_save *save)
{
	u32 tmp, frame_count;
	int i, j;

	/* update crtc base addresses */
	for (i = 0; i < rdev->num_crtc; i++) {
		WREG32(EVERGREEN_GRPH_PRIMARY_SURFACE_ADDRESS_HIGH + crtc_offsets[i],
		       upper_32_bits(rdev->mc.vram_start));
		WREG32(EVERGREEN_GRPH_SECONDARY_SURFACE_ADDRESS_HIGH + crtc_offsets[i],
		       upper_32_bits(rdev->mc.vram_start));
		WREG32(EVERGREEN_GRPH_PRIMARY_SURFACE_ADDRESS + crtc_offsets[i],
		       (u32)rdev->mc.vram_start);
		WREG32(EVERGREEN_GRPH_SECONDARY_SURFACE_ADDRESS + crtc_offsets[i],
		       (u32)rdev->mc.vram_start);
	}
	WREG32(EVERGREEN_VGA_MEMORY_BASE_ADDRESS_HIGH, upper_32_bits(rdev->mc.vram_start));
	WREG32(EVERGREEN_VGA_MEMORY_BASE_ADDRESS, (u32)rdev->mc.vram_start);

	/* unblackout the MC */
	tmp = RREG32(MC_SHARED_BLACKOUT_CNTL);
	tmp &= ~BLACKOUT_MODE_MASK;
	WREG32(MC_SHARED_BLACKOUT_CNTL, tmp);
	/* allow CPU access */
	WREG32(BIF_FB_EN, FB_READ_EN | FB_WRITE_EN);

	for (i = 0; i < rdev->num_crtc; i++) {
		if (save->crtc_enabled[i]) {
			if (ASIC_IS_DCE6(rdev)) {
				tmp = RREG32(EVERGREEN_CRTC_BLANK_CONTROL + crtc_offsets[i]);
				tmp |= EVERGREEN_CRTC_BLANK_DATA_EN;
				WREG32(EVERGREEN_CRTC_UPDATE_LOCK + crtc_offsets[i], 1);
				WREG32(EVERGREEN_CRTC_BLANK_CONTROL + crtc_offsets[i], tmp);
				WREG32(EVERGREEN_CRTC_UPDATE_LOCK + crtc_offsets[i], 0);
			} else {
				tmp = RREG32(EVERGREEN_CRTC_CONTROL + crtc_offsets[i]);
				tmp &= ~EVERGREEN_CRTC_DISP_READ_REQUEST_DISABLE;
				WREG32(EVERGREEN_CRTC_UPDATE_LOCK + crtc_offsets[i], 1);
				WREG32(EVERGREEN_CRTC_CONTROL + crtc_offsets[i], tmp);
				WREG32(EVERGREEN_CRTC_UPDATE_LOCK + crtc_offsets[i], 0);
			}
			/* wait for the next frame */
			frame_count = radeon_get_vblank_counter(rdev, i);
			for (j = 0; j < rdev->usec_timeout; j++) {
				if (radeon_get_vblank_counter(rdev, i) != frame_count)
					break;
				udelay(1);
			}
		}
	}
	/* Unlock vga access */
	WREG32(VGA_HDP_CONTROL, save->vga_hdp_control);
	mdelay(1);
	WREG32(VGA_RENDER_CONTROL, save->vga_render_control);
}

void evergreen_mc_program(struct radeon_device *rdev)
{
	struct evergreen_mc_save save;
	u32 tmp;
	int i, j;

	/* Initialize HDP */
	for (i = 0, j = 0; i < 32; i++, j += 0x18) {
		WREG32((0x2c14 + j), 0x00000000);
		WREG32((0x2c18 + j), 0x00000000);
		WREG32((0x2c1c + j), 0x00000000);
		WREG32((0x2c20 + j), 0x00000000);
		WREG32((0x2c24 + j), 0x00000000);
	}
	WREG32(HDP_REG_COHERENCY_FLUSH_CNTL, 0);

	evergreen_mc_stop(rdev, &save);
	if (evergreen_mc_wait_for_idle(rdev)) {
		dev_warn(rdev->dev, "Wait for MC idle timedout !\n");
	}
	/* Lockout access through VGA aperture*/
	WREG32(VGA_HDP_CONTROL, VGA_MEMORY_DISABLE);
	/* Update configuration */
	if (rdev->flags & RADEON_IS_AGP) {
		if (rdev->mc.vram_start < rdev->mc.gtt_start) {
			/* VRAM before AGP */
			WREG32(MC_VM_SYSTEM_APERTURE_LOW_ADDR,
				rdev->mc.vram_start >> 12);
			WREG32(MC_VM_SYSTEM_APERTURE_HIGH_ADDR,
				rdev->mc.gtt_end >> 12);
		} else {
			/* VRAM after AGP */
			WREG32(MC_VM_SYSTEM_APERTURE_LOW_ADDR,
				rdev->mc.gtt_start >> 12);
			WREG32(MC_VM_SYSTEM_APERTURE_HIGH_ADDR,
				rdev->mc.vram_end >> 12);
		}
	} else {
		WREG32(MC_VM_SYSTEM_APERTURE_LOW_ADDR,
			rdev->mc.vram_start >> 12);
		WREG32(MC_VM_SYSTEM_APERTURE_HIGH_ADDR,
			rdev->mc.vram_end >> 12);
	}
	WREG32(MC_VM_SYSTEM_APERTURE_DEFAULT_ADDR, rdev->vram_scratch.gpu_addr >> 12);
	/* llano/ontario only */
	if ((rdev->family == CHIP_PALM) ||
	    (rdev->family == CHIP_SUMO) ||
	    (rdev->family == CHIP_SUMO2)) {
		tmp = RREG32(MC_FUS_VM_FB_OFFSET) & 0x000FFFFF;
		tmp |= ((rdev->mc.vram_end >> 20) & 0xF) << 24;
		tmp |= ((rdev->mc.vram_start >> 20) & 0xF) << 20;
		WREG32(MC_FUS_VM_FB_OFFSET, tmp);
	}
	tmp = ((rdev->mc.vram_end >> 24) & 0xFFFF) << 16;
	tmp |= ((rdev->mc.vram_start >> 24) & 0xFFFF);
	WREG32(MC_VM_FB_LOCATION, tmp);
	WREG32(HDP_NONSURFACE_BASE, (rdev->mc.vram_start >> 8));
	WREG32(HDP_NONSURFACE_INFO, (2 << 7) | (1 << 30));
	WREG32(HDP_NONSURFACE_SIZE, 0x3FFFFFFF);
	if (rdev->flags & RADEON_IS_AGP) {
		WREG32(MC_VM_AGP_TOP, rdev->mc.gtt_end >> 16);
		WREG32(MC_VM_AGP_BOT, rdev->mc.gtt_start >> 16);
		WREG32(MC_VM_AGP_BASE, rdev->mc.agp_base >> 22);
	} else {
		WREG32(MC_VM_AGP_BASE, 0);
		WREG32(MC_VM_AGP_TOP, 0x0FFFFFFF);
		WREG32(MC_VM_AGP_BOT, 0x0FFFFFFF);
	}
	if (evergreen_mc_wait_for_idle(rdev)) {
		dev_warn(rdev->dev, "Wait for MC idle timedout !\n");
	}
	evergreen_mc_resume(rdev, &save);
	/* we need to own VRAM, so turn off the VGA renderer here
	 * to stop it overwriting our objects */
	rv515_vga_render_disable(rdev);
}

/*
 * CP.
 */
void evergreen_ring_ib_execute(struct radeon_device *rdev, struct radeon_ib *ib)
{
	struct radeon_ring *ring = &rdev->ring[ib->ring];
	u32 next_rptr;

	/* set to DX10/11 mode */
	radeon_ring_write(ring, PACKET3(PACKET3_MODE_CONTROL, 0));
	radeon_ring_write(ring, 1);

	if (ring->rptr_save_reg) {
		next_rptr = ring->wptr + 3 + 4;
		radeon_ring_write(ring, PACKET3(PACKET3_SET_CONFIG_REG, 1));
		radeon_ring_write(ring, ((ring->rptr_save_reg - 
					  PACKET3_SET_CONFIG_REG_START) >> 2));
		radeon_ring_write(ring, next_rptr);
	} else if (rdev->wb.enabled) {
		next_rptr = ring->wptr + 5 + 4;
		radeon_ring_write(ring, PACKET3(PACKET3_MEM_WRITE, 3));
		radeon_ring_write(ring, ring->next_rptr_gpu_addr & 0xfffffffc);
		radeon_ring_write(ring, (upper_32_bits(ring->next_rptr_gpu_addr) & 0xff) | (1 << 18));
		radeon_ring_write(ring, next_rptr);
		radeon_ring_write(ring, 0);
	}

	radeon_ring_write(ring, PACKET3(PACKET3_INDIRECT_BUFFER, 2));
	radeon_ring_write(ring,
#ifdef __BIG_ENDIAN
			  (2 << 0) |
#endif
			  (ib->gpu_addr & 0xFFFFFFFC));
	radeon_ring_write(ring, upper_32_bits(ib->gpu_addr) & 0xFF);
	radeon_ring_write(ring, ib->length_dw);
}


static int evergreen_cp_load_microcode(struct radeon_device *rdev)
{
	const __be32 *fw_data;
	int i;

	if (!rdev->me_fw || !rdev->pfp_fw)
		return -EINVAL;

	r700_cp_stop(rdev);
	WREG32(CP_RB_CNTL,
#ifdef __BIG_ENDIAN
	       BUF_SWAP_32BIT |
#endif
	       RB_NO_UPDATE | RB_BLKSZ(15) | RB_BUFSZ(3));

	fw_data = (const __be32 *)rdev->pfp_fw->data;
	WREG32(CP_PFP_UCODE_ADDR, 0);
	for (i = 0; i < EVERGREEN_PFP_UCODE_SIZE; i++)
		WREG32(CP_PFP_UCODE_DATA, be32_to_cpup(fw_data++));
	WREG32(CP_PFP_UCODE_ADDR, 0);

	fw_data = (const __be32 *)rdev->me_fw->data;
	WREG32(CP_ME_RAM_WADDR, 0);
	for (i = 0; i < EVERGREEN_PM4_UCODE_SIZE; i++)
		WREG32(CP_ME_RAM_DATA, be32_to_cpup(fw_data++));

	WREG32(CP_PFP_UCODE_ADDR, 0);
	WREG32(CP_ME_RAM_WADDR, 0);
	WREG32(CP_ME_RAM_RADDR, 0);
	return 0;
}

static int evergreen_cp_start(struct radeon_device *rdev)
{
	struct radeon_ring *ring = &rdev->ring[RADEON_RING_TYPE_GFX_INDEX];
	int r, i;
	uint32_t cp_me;

	r = radeon_ring_lock(rdev, ring, 7);
	if (r) {
		DRM_ERROR("radeon: cp failed to lock ring (%d).\n", r);
		return r;
	}
	radeon_ring_write(ring, PACKET3(PACKET3_ME_INITIALIZE, 5));
	radeon_ring_write(ring, 0x1);
	radeon_ring_write(ring, 0x0);
	radeon_ring_write(ring, rdev->config.evergreen.max_hw_contexts - 1);
	radeon_ring_write(ring, PACKET3_ME_INITIALIZE_DEVICE_ID(1));
	radeon_ring_write(ring, 0);
	radeon_ring_write(ring, 0);
	radeon_ring_unlock_commit(rdev, ring);

	cp_me = 0xff;
	WREG32(CP_ME_CNTL, cp_me);

	r = radeon_ring_lock(rdev, ring, evergreen_default_size + 19);
	if (r) {
		DRM_ERROR("radeon: cp failed to lock ring (%d).\n", r);
		return r;
	}

	/* setup clear context state */
	radeon_ring_write(ring, PACKET3(PACKET3_PREAMBLE_CNTL, 0));
	radeon_ring_write(ring, PACKET3_PREAMBLE_BEGIN_CLEAR_STATE);

	for (i = 0; i < evergreen_default_size; i++)
		radeon_ring_write(ring, evergreen_default_state[i]);

	radeon_ring_write(ring, PACKET3(PACKET3_PREAMBLE_CNTL, 0));
	radeon_ring_write(ring, PACKET3_PREAMBLE_END_CLEAR_STATE);

	/* set clear context state */
	radeon_ring_write(ring, PACKET3(PACKET3_CLEAR_STATE, 0));
	radeon_ring_write(ring, 0);

	/* SQ_VTX_BASE_VTX_LOC */
	radeon_ring_write(ring, 0xc0026f00);
	radeon_ring_write(ring, 0x00000000);
	radeon_ring_write(ring, 0x00000000);
	radeon_ring_write(ring, 0x00000000);

	/* Clear consts */
	radeon_ring_write(ring, 0xc0036f00);
	radeon_ring_write(ring, 0x00000bc4);
	radeon_ring_write(ring, 0xffffffff);
	radeon_ring_write(ring, 0xffffffff);
	radeon_ring_write(ring, 0xffffffff);

	radeon_ring_write(ring, 0xc0026900);
	radeon_ring_write(ring, 0x00000316);
	radeon_ring_write(ring, 0x0000000e); /* VGT_VERTEX_REUSE_BLOCK_CNTL */
	radeon_ring_write(ring, 0x00000010); /*  */

	radeon_ring_unlock_commit(rdev, ring);

	return 0;
}

static int evergreen_cp_resume(struct radeon_device *rdev)
{
	struct radeon_ring *ring = &rdev->ring[RADEON_RING_TYPE_GFX_INDEX];
	u32 tmp;
	u32 rb_bufsz;
	int r;

	/* Reset cp; if cp is reset, then PA, SH, VGT also need to be reset */
	WREG32(GRBM_SOFT_RESET, (SOFT_RESET_CP |
				 SOFT_RESET_PA |
				 SOFT_RESET_SH |
				 SOFT_RESET_VGT |
				 SOFT_RESET_SPI |
				 SOFT_RESET_SX));
	RREG32(GRBM_SOFT_RESET);
	mdelay(15);
	WREG32(GRBM_SOFT_RESET, 0);
	RREG32(GRBM_SOFT_RESET);

	/* Set ring buffer size */
	rb_bufsz = drm_order(ring->ring_size / 8);
	tmp = (drm_order(RADEON_GPU_PAGE_SIZE/8) << 8) | rb_bufsz;
#ifdef __BIG_ENDIAN
	tmp |= BUF_SWAP_32BIT;
#endif
	WREG32(CP_RB_CNTL, tmp);
	WREG32(CP_SEM_WAIT_TIMER, 0x0);
	WREG32(CP_SEM_INCOMPLETE_TIMER_CNTL, 0x0);

	/* Set the write pointer delay */
	WREG32(CP_RB_WPTR_DELAY, 0);

	/* Initialize the ring buffer's read and write pointers */
	WREG32(CP_RB_CNTL, tmp | RB_RPTR_WR_ENA);
	WREG32(CP_RB_RPTR_WR, 0);
	ring->wptr = 0;
	WREG32(CP_RB_WPTR, ring->wptr);

	/* set the wb address whether it's enabled or not */
	WREG32(CP_RB_RPTR_ADDR,
	       ((rdev->wb.gpu_addr + RADEON_WB_CP_RPTR_OFFSET) & 0xFFFFFFFC));
	WREG32(CP_RB_RPTR_ADDR_HI, upper_32_bits(rdev->wb.gpu_addr + RADEON_WB_CP_RPTR_OFFSET) & 0xFF);
	WREG32(SCRATCH_ADDR, ((rdev->wb.gpu_addr + RADEON_WB_SCRATCH_OFFSET) >> 8) & 0xFFFFFFFF);

	if (rdev->wb.enabled)
		WREG32(SCRATCH_UMSK, 0xff);
	else {
		tmp |= RB_NO_UPDATE;
		WREG32(SCRATCH_UMSK, 0);
	}

	mdelay(1);
	WREG32(CP_RB_CNTL, tmp);

	WREG32(CP_RB_BASE, ring->gpu_addr >> 8);
	WREG32(CP_DEBUG, (1 << 27) | (1 << 28));

	ring->rptr = RREG32(CP_RB_RPTR);

	evergreen_cp_start(rdev);
	ring->ready = true;
	r = radeon_ring_test(rdev, RADEON_RING_TYPE_GFX_INDEX, ring);
	if (r) {
		ring->ready = false;
		return r;
	}
	return 0;
}

/*
 * Core functions
 */
static void evergreen_gpu_init(struct radeon_device *rdev)
{
	u32 gb_addr_config;
	u32 mc_shared_chmap, mc_arb_ramcfg;
	u32 sx_debug_1;
	u32 smx_dc_ctl0;
	u32 sq_config;
	u32 sq_lds_resource_mgmt;
	u32 sq_gpr_resource_mgmt_1;
	u32 sq_gpr_resource_mgmt_2;
	u32 sq_gpr_resource_mgmt_3;
	u32 sq_thread_resource_mgmt;
	u32 sq_thread_resource_mgmt_2;
	u32 sq_stack_resource_mgmt_1;
	u32 sq_stack_resource_mgmt_2;
	u32 sq_stack_resource_mgmt_3;
	u32 vgt_cache_invalidation;
	u32 hdp_host_path_cntl, tmp;
	u32 disabled_rb_mask;
	int i, j, num_shader_engines, ps_thread_count;

	switch (rdev->family) {
	case CHIP_CYPRESS:
	case CHIP_HEMLOCK:
		rdev->config.evergreen.num_ses = 2;
		rdev->config.evergreen.max_pipes = 4;
		rdev->config.evergreen.max_tile_pipes = 8;
		rdev->config.evergreen.max_simds = 10;
		rdev->config.evergreen.max_backends = 4 * rdev->config.evergreen.num_ses;
		rdev->config.evergreen.max_gprs = 256;
		rdev->config.evergreen.max_threads = 248;
		rdev->config.evergreen.max_gs_threads = 32;
		rdev->config.evergreen.max_stack_entries = 512;
		rdev->config.evergreen.sx_num_of_sets = 4;
		rdev->config.evergreen.sx_max_export_size = 256;
		rdev->config.evergreen.sx_max_export_pos_size = 64;
		rdev->config.evergreen.sx_max_export_smx_size = 192;
		rdev->config.evergreen.max_hw_contexts = 8;
		rdev->config.evergreen.sq_num_cf_insts = 2;

		rdev->config.evergreen.sc_prim_fifo_size = 0x100;
		rdev->config.evergreen.sc_hiz_tile_fifo_size = 0x30;
		rdev->config.evergreen.sc_earlyz_tile_fifo_size = 0x130;
		gb_addr_config = CYPRESS_GB_ADDR_CONFIG_GOLDEN;
		break;
	case CHIP_JUNIPER:
		rdev->config.evergreen.num_ses = 1;
		rdev->config.evergreen.max_pipes = 4;
		rdev->config.evergreen.max_tile_pipes = 4;
		rdev->config.evergreen.max_simds = 10;
		rdev->config.evergreen.max_backends = 4 * rdev->config.evergreen.num_ses;
		rdev->config.evergreen.max_gprs = 256;
		rdev->config.evergreen.max_threads = 248;
		rdev->config.evergreen.max_gs_threads = 32;
		rdev->config.evergreen.max_stack_entries = 512;
		rdev->config.evergreen.sx_num_of_sets = 4;
		rdev->config.evergreen.sx_max_export_size = 256;
		rdev->config.evergreen.sx_max_export_pos_size = 64;
		rdev->config.evergreen.sx_max_export_smx_size = 192;
		rdev->config.evergreen.max_hw_contexts = 8;
		rdev->config.evergreen.sq_num_cf_insts = 2;

		rdev->config.evergreen.sc_prim_fifo_size = 0x100;
		rdev->config.evergreen.sc_hiz_tile_fifo_size = 0x30;
		rdev->config.evergreen.sc_earlyz_tile_fifo_size = 0x130;
		gb_addr_config = JUNIPER_GB_ADDR_CONFIG_GOLDEN;
		break;
	case CHIP_REDWOOD:
		rdev->config.evergreen.num_ses = 1;
		rdev->config.evergreen.max_pipes = 4;
		rdev->config.evergreen.max_tile_pipes = 4;
		rdev->config.evergreen.max_simds = 5;
		rdev->config.evergreen.max_backends = 2 * rdev->config.evergreen.num_ses;
		rdev->config.evergreen.max_gprs = 256;
		rdev->config.evergreen.max_threads = 248;
		rdev->config.evergreen.max_gs_threads = 32;
		rdev->config.evergreen.max_stack_entries = 256;
		rdev->config.evergreen.sx_num_of_sets = 4;
		rdev->config.evergreen.sx_max_export_size = 256;
		rdev->config.evergreen.sx_max_export_pos_size = 64;
		rdev->config.evergreen.sx_max_export_smx_size = 192;
		rdev->config.evergreen.max_hw_contexts = 8;
		rdev->config.evergreen.sq_num_cf_insts = 2;

		rdev->config.evergreen.sc_prim_fifo_size = 0x100;
		rdev->config.evergreen.sc_hiz_tile_fifo_size = 0x30;
		rdev->config.evergreen.sc_earlyz_tile_fifo_size = 0x130;
		gb_addr_config = REDWOOD_GB_ADDR_CONFIG_GOLDEN;
		break;
	case CHIP_CEDAR:
	default:
		rdev->config.evergreen.num_ses = 1;
		rdev->config.evergreen.max_pipes = 2;
		rdev->config.evergreen.max_tile_pipes = 2;
		rdev->config.evergreen.max_simds = 2;
		rdev->config.evergreen.max_backends = 1 * rdev->config.evergreen.num_ses;
		rdev->config.evergreen.max_gprs = 256;
		rdev->config.evergreen.max_threads = 192;
		rdev->config.evergreen.max_gs_threads = 16;
		rdev->config.evergreen.max_stack_entries = 256;
		rdev->config.evergreen.sx_num_of_sets = 4;
		rdev->config.evergreen.sx_max_export_size = 128;
		rdev->config.evergreen.sx_max_export_pos_size = 32;
		rdev->config.evergreen.sx_max_export_smx_size = 96;
		rdev->config.evergreen.max_hw_contexts = 4;
		rdev->config.evergreen.sq_num_cf_insts = 1;

		rdev->config.evergreen.sc_prim_fifo_size = 0x40;
		rdev->config.evergreen.sc_hiz_tile_fifo_size = 0x30;
		rdev->config.evergreen.sc_earlyz_tile_fifo_size = 0x130;
		gb_addr_config = CEDAR_GB_ADDR_CONFIG_GOLDEN;
		break;
	case CHIP_PALM:
		rdev->config.evergreen.num_ses = 1;
		rdev->config.evergreen.max_pipes = 2;
		rdev->config.evergreen.max_tile_pipes = 2;
		rdev->config.evergreen.max_simds = 2;
		rdev->config.evergreen.max_backends = 1 * rdev->config.evergreen.num_ses;
		rdev->config.evergreen.max_gprs = 256;
		rdev->config.evergreen.max_threads = 192;
		rdev->config.evergreen.max_gs_threads = 16;
		rdev->config.evergreen.max_stack_entries = 256;
		rdev->config.evergreen.sx_num_of_sets = 4;
		rdev->config.evergreen.sx_max_export_size = 128;
		rdev->config.evergreen.sx_max_export_pos_size = 32;
		rdev->config.evergreen.sx_max_export_smx_size = 96;
		rdev->config.evergreen.max_hw_contexts = 4;
		rdev->config.evergreen.sq_num_cf_insts = 1;

		rdev->config.evergreen.sc_prim_fifo_size = 0x40;
		rdev->config.evergreen.sc_hiz_tile_fifo_size = 0x30;
		rdev->config.evergreen.sc_earlyz_tile_fifo_size = 0x130;
		gb_addr_config = CEDAR_GB_ADDR_CONFIG_GOLDEN;
		break;
	case CHIP_SUMO:
		rdev->config.evergreen.num_ses = 1;
		rdev->config.evergreen.max_pipes = 4;
		rdev->config.evergreen.max_tile_pipes = 4;
		if (rdev->pdev->device == 0x9648)
			rdev->config.evergreen.max_simds = 3;
		else if ((rdev->pdev->device == 0x9647) ||
			 (rdev->pdev->device == 0x964a))
			rdev->config.evergreen.max_simds = 4;
		else
			rdev->config.evergreen.max_simds = 5;
		rdev->config.evergreen.max_backends = 2 * rdev->config.evergreen.num_ses;
		rdev->config.evergreen.max_gprs = 256;
		rdev->config.evergreen.max_threads = 248;
		rdev->config.evergreen.max_gs_threads = 32;
		rdev->config.evergreen.max_stack_entries = 256;
		rdev->config.evergreen.sx_num_of_sets = 4;
		rdev->config.evergreen.sx_max_export_size = 256;
		rdev->config.evergreen.sx_max_export_pos_size = 64;
		rdev->config.evergreen.sx_max_export_smx_size = 192;
		rdev->config.evergreen.max_hw_contexts = 8;
		rdev->config.evergreen.sq_num_cf_insts = 2;

		rdev->config.evergreen.sc_prim_fifo_size = 0x40;
		rdev->config.evergreen.sc_hiz_tile_fifo_size = 0x30;
		rdev->config.evergreen.sc_earlyz_tile_fifo_size = 0x130;
		gb_addr_config = SUMO_GB_ADDR_CONFIG_GOLDEN;
		break;
	case CHIP_SUMO2:
		rdev->config.evergreen.num_ses = 1;
		rdev->config.evergreen.max_pipes = 4;
		rdev->config.evergreen.max_tile_pipes = 4;
		rdev->config.evergreen.max_simds = 2;
		rdev->config.evergreen.max_backends = 1 * rdev->config.evergreen.num_ses;
		rdev->config.evergreen.max_gprs = 256;
		rdev->config.evergreen.max_threads = 248;
		rdev->config.evergreen.max_gs_threads = 32;
		rdev->config.evergreen.max_stack_entries = 512;
		rdev->config.evergreen.sx_num_of_sets = 4;
		rdev->config.evergreen.sx_max_export_size = 256;
		rdev->config.evergreen.sx_max_export_pos_size = 64;
		rdev->config.evergreen.sx_max_export_smx_size = 192;
		rdev->config.evergreen.max_hw_contexts = 8;
		rdev->config.evergreen.sq_num_cf_insts = 2;

		rdev->config.evergreen.sc_prim_fifo_size = 0x40;
		rdev->config.evergreen.sc_hiz_tile_fifo_size = 0x30;
		rdev->config.evergreen.sc_earlyz_tile_fifo_size = 0x130;
		gb_addr_config = SUMO2_GB_ADDR_CONFIG_GOLDEN;
		break;
	case CHIP_BARTS:
		rdev->config.evergreen.num_ses = 2;
		rdev->config.evergreen.max_pipes = 4;
		rdev->config.evergreen.max_tile_pipes = 8;
		rdev->config.evergreen.max_simds = 7;
		rdev->config.evergreen.max_backends = 4 * rdev->config.evergreen.num_ses;
		rdev->config.evergreen.max_gprs = 256;
		rdev->config.evergreen.max_threads = 248;
		rdev->config.evergreen.max_gs_threads = 32;
		rdev->config.evergreen.max_stack_entries = 512;
		rdev->config.evergreen.sx_num_of_sets = 4;
		rdev->config.evergreen.sx_max_export_size = 256;
		rdev->config.evergreen.sx_max_export_pos_size = 64;
		rdev->config.evergreen.sx_max_export_smx_size = 192;
		rdev->config.evergreen.max_hw_contexts = 8;
		rdev->config.evergreen.sq_num_cf_insts = 2;

		rdev->config.evergreen.sc_prim_fifo_size = 0x100;
		rdev->config.evergreen.sc_hiz_tile_fifo_size = 0x30;
		rdev->config.evergreen.sc_earlyz_tile_fifo_size = 0x130;
		gb_addr_config = BARTS_GB_ADDR_CONFIG_GOLDEN;
		break;
	case CHIP_TURKS:
		rdev->config.evergreen.num_ses = 1;
		rdev->config.evergreen.max_pipes = 4;
		rdev->config.evergreen.max_tile_pipes = 4;
		rdev->config.evergreen.max_simds = 6;
		rdev->config.evergreen.max_backends = 2 * rdev->config.evergreen.num_ses;
		rdev->config.evergreen.max_gprs = 256;
		rdev->config.evergreen.max_threads = 248;
		rdev->config.evergreen.max_gs_threads = 32;
		rdev->config.evergreen.max_stack_entries = 256;
		rdev->config.evergreen.sx_num_of_sets = 4;
		rdev->config.evergreen.sx_max_export_size = 256;
		rdev->config.evergreen.sx_max_export_pos_size = 64;
		rdev->config.evergreen.sx_max_export_smx_size = 192;
		rdev->config.evergreen.max_hw_contexts = 8;
		rdev->config.evergreen.sq_num_cf_insts = 2;

		rdev->config.evergreen.sc_prim_fifo_size = 0x100;
		rdev->config.evergreen.sc_hiz_tile_fifo_size = 0x30;
		rdev->config.evergreen.sc_earlyz_tile_fifo_size = 0x130;
		gb_addr_config = TURKS_GB_ADDR_CONFIG_GOLDEN;
		break;
	case CHIP_CAICOS:
		rdev->config.evergreen.num_ses = 1;
		rdev->config.evergreen.max_pipes = 2;
		rdev->config.evergreen.max_tile_pipes = 2;
		rdev->config.evergreen.max_simds = 2;
		rdev->config.evergreen.max_backends = 1 * rdev->config.evergreen.num_ses;
		rdev->config.evergreen.max_gprs = 256;
		rdev->config.evergreen.max_threads = 192;
		rdev->config.evergreen.max_gs_threads = 16;
		rdev->config.evergreen.max_stack_entries = 256;
		rdev->config.evergreen.sx_num_of_sets = 4;
		rdev->config.evergreen.sx_max_export_size = 128;
		rdev->config.evergreen.sx_max_export_pos_size = 32;
		rdev->config.evergreen.sx_max_export_smx_size = 96;
		rdev->config.evergreen.max_hw_contexts = 4;
		rdev->config.evergreen.sq_num_cf_insts = 1;

		rdev->config.evergreen.sc_prim_fifo_size = 0x40;
		rdev->config.evergreen.sc_hiz_tile_fifo_size = 0x30;
		rdev->config.evergreen.sc_earlyz_tile_fifo_size = 0x130;
		gb_addr_config = CAICOS_GB_ADDR_CONFIG_GOLDEN;
		break;
	}

	/* Initialize HDP */
	for (i = 0, j = 0; i < 32; i++, j += 0x18) {
		WREG32((0x2c14 + j), 0x00000000);
		WREG32((0x2c18 + j), 0x00000000);
		WREG32((0x2c1c + j), 0x00000000);
		WREG32((0x2c20 + j), 0x00000000);
		WREG32((0x2c24 + j), 0x00000000);
	}

	WREG32(GRBM_CNTL, GRBM_READ_TIMEOUT(0xff));

	evergreen_fix_pci_max_read_req_size(rdev);

	mc_shared_chmap = RREG32(MC_SHARED_CHMAP);
	if ((rdev->family == CHIP_PALM) ||
	    (rdev->family == CHIP_SUMO) ||
	    (rdev->family == CHIP_SUMO2))
		mc_arb_ramcfg = RREG32(FUS_MC_ARB_RAMCFG);
	else
		mc_arb_ramcfg = RREG32(MC_ARB_RAMCFG);

	/* setup tiling info dword.  gb_addr_config is not adequate since it does
	 * not have bank info, so create a custom tiling dword.
	 * bits 3:0   num_pipes
	 * bits 7:4   num_banks
	 * bits 11:8  group_size
	 * bits 15:12 row_size
	 */
	rdev->config.evergreen.tile_config = 0;
	switch (rdev->config.evergreen.max_tile_pipes) {
	case 1:
	default:
		rdev->config.evergreen.tile_config |= (0 << 0);
		break;
	case 2:
		rdev->config.evergreen.tile_config |= (1 << 0);
		break;
	case 4:
		rdev->config.evergreen.tile_config |= (2 << 0);
		break;
	case 8:
		rdev->config.evergreen.tile_config |= (3 << 0);
		break;
	}
	/* num banks is 8 on all fusion asics. 0 = 4, 1 = 8, 2 = 16 */
	if (rdev->flags & RADEON_IS_IGP)
		rdev->config.evergreen.tile_config |= 1 << 4;
	else {
		switch ((mc_arb_ramcfg & NOOFBANK_MASK) >> NOOFBANK_SHIFT) {
		case 0: /* four banks */
			rdev->config.evergreen.tile_config |= 0 << 4;
			break;
		case 1: /* eight banks */
			rdev->config.evergreen.tile_config |= 1 << 4;
			break;
		case 2: /* sixteen banks */
		default:
			rdev->config.evergreen.tile_config |= 2 << 4;
			break;
		}
	}
	rdev->config.evergreen.tile_config |= 0 << 8;
	rdev->config.evergreen.tile_config |=
		((gb_addr_config & 0x30000000) >> 28) << 12;

	num_shader_engines = (gb_addr_config & NUM_SHADER_ENGINES(3) >> 12) + 1;

	if ((rdev->family >= CHIP_CEDAR) && (rdev->family <= CHIP_HEMLOCK)) {
		u32 efuse_straps_4;
		u32 efuse_straps_3;

		WREG32(RCU_IND_INDEX, 0x204);
		efuse_straps_4 = RREG32(RCU_IND_DATA);
		WREG32(RCU_IND_INDEX, 0x203);
		efuse_straps_3 = RREG32(RCU_IND_DATA);
		tmp = (((efuse_straps_4 & 0xf) << 4) |
		      ((efuse_straps_3 & 0xf0000000) >> 28));
	} else {
		tmp = 0;
		for (i = (rdev->config.evergreen.num_ses - 1); i >= 0; i--) {
			u32 rb_disable_bitmap;

			WREG32(GRBM_GFX_INDEX, INSTANCE_BROADCAST_WRITES | SE_INDEX(i));
			WREG32(RLC_GFX_INDEX, INSTANCE_BROADCAST_WRITES | SE_INDEX(i));
			rb_disable_bitmap = (RREG32(CC_RB_BACKEND_DISABLE) & 0x00ff0000) >> 16;
			tmp <<= 4;
			tmp |= rb_disable_bitmap;
		}
	}
	/* enabled rb are just the one not disabled :) */
	disabled_rb_mask = tmp;

	WREG32(GRBM_GFX_INDEX, INSTANCE_BROADCAST_WRITES | SE_BROADCAST_WRITES);
	WREG32(RLC_GFX_INDEX, INSTANCE_BROADCAST_WRITES | SE_BROADCAST_WRITES);

	WREG32(GB_ADDR_CONFIG, gb_addr_config);
	WREG32(DMIF_ADDR_CONFIG, gb_addr_config);
	WREG32(HDP_ADDR_CONFIG, gb_addr_config);
	WREG32(DMA_TILING_CONFIG, gb_addr_config);

	if ((rdev->config.evergreen.max_backends == 1) &&
	    (rdev->flags & RADEON_IS_IGP)) {
		if ((disabled_rb_mask & 3) == 1) {
			/* RB0 disabled, RB1 enabled */
			tmp = 0x11111111;
		} else {
			/* RB1 disabled, RB0 enabled */
			tmp = 0x00000000;
		}
	} else {
		tmp = gb_addr_config & NUM_PIPES_MASK;
		tmp = r6xx_remap_render_backend(rdev, tmp, rdev->config.evergreen.max_backends,
						EVERGREEN_MAX_BACKENDS, disabled_rb_mask);
	}
	WREG32(GB_BACKEND_MAP, tmp);

	WREG32(CGTS_SYS_TCC_DISABLE, 0);
	WREG32(CGTS_TCC_DISABLE, 0);
	WREG32(CGTS_USER_SYS_TCC_DISABLE, 0);
	WREG32(CGTS_USER_TCC_DISABLE, 0);

	/* set HW defaults for 3D engine */
	WREG32(CP_QUEUE_THRESHOLDS, (ROQ_IB1_START(0x16) |
				     ROQ_IB2_START(0x2b)));

	WREG32(CP_MEQ_THRESHOLDS, STQ_SPLIT(0x30));

	WREG32(TA_CNTL_AUX, (DISABLE_CUBE_ANISO |
			     SYNC_GRADIENT |
			     SYNC_WALKER |
			     SYNC_ALIGNER));

	sx_debug_1 = RREG32(SX_DEBUG_1);
	sx_debug_1 |= ENABLE_NEW_SMX_ADDRESS;
	WREG32(SX_DEBUG_1, sx_debug_1);


	smx_dc_ctl0 = RREG32(SMX_DC_CTL0);
	smx_dc_ctl0 &= ~NUMBER_OF_SETS(0x1ff);
	smx_dc_ctl0 |= NUMBER_OF_SETS(rdev->config.evergreen.sx_num_of_sets);
	WREG32(SMX_DC_CTL0, smx_dc_ctl0);

	if (rdev->family <= CHIP_SUMO2)
		WREG32(SMX_SAR_CTL0, 0x00010000);

	WREG32(SX_EXPORT_BUFFER_SIZES, (COLOR_BUFFER_SIZE((rdev->config.evergreen.sx_max_export_size / 4) - 1) |
					POSITION_BUFFER_SIZE((rdev->config.evergreen.sx_max_export_pos_size / 4) - 1) |
					SMX_BUFFER_SIZE((rdev->config.evergreen.sx_max_export_smx_size / 4) - 1)));

	WREG32(PA_SC_FIFO_SIZE, (SC_PRIM_FIFO_SIZE(rdev->config.evergreen.sc_prim_fifo_size) |
				 SC_HIZ_TILE_FIFO_SIZE(rdev->config.evergreen.sc_hiz_tile_fifo_size) |
				 SC_EARLYZ_TILE_FIFO_SIZE(rdev->config.evergreen.sc_earlyz_tile_fifo_size)));

	WREG32(VGT_NUM_INSTANCES, 1);
	WREG32(SPI_CONFIG_CNTL, 0);
	WREG32(SPI_CONFIG_CNTL_1, VTX_DONE_DELAY(4));
	WREG32(CP_PERFMON_CNTL, 0);

	WREG32(SQ_MS_FIFO_SIZES, (CACHE_FIFO_SIZE(16 * rdev->config.evergreen.sq_num_cf_insts) |
				  FETCH_FIFO_HIWATER(0x4) |
				  DONE_FIFO_HIWATER(0xe0) |
				  ALU_UPDATE_FIFO_HIWATER(0x8)));

	sq_config = RREG32(SQ_CONFIG);
	sq_config &= ~(PS_PRIO(3) |
		       VS_PRIO(3) |
		       GS_PRIO(3) |
		       ES_PRIO(3));
	sq_config |= (VC_ENABLE |
		      EXPORT_SRC_C |
		      PS_PRIO(0) |
		      VS_PRIO(1) |
		      GS_PRIO(2) |
		      ES_PRIO(3));

	switch (rdev->family) {
	case CHIP_CEDAR:
	case CHIP_PALM:
	case CHIP_SUMO:
	case CHIP_SUMO2:
	case CHIP_CAICOS:
		/* no vertex cache */
		sq_config &= ~VC_ENABLE;
		break;
	default:
		break;
	}

	sq_lds_resource_mgmt = RREG32(SQ_LDS_RESOURCE_MGMT);

	sq_gpr_resource_mgmt_1 = NUM_PS_GPRS((rdev->config.evergreen.max_gprs - (4 * 2))* 12 / 32);
	sq_gpr_resource_mgmt_1 |= NUM_VS_GPRS((rdev->config.evergreen.max_gprs - (4 * 2)) * 6 / 32);
	sq_gpr_resource_mgmt_1 |= NUM_CLAUSE_TEMP_GPRS(4);
	sq_gpr_resource_mgmt_2 = NUM_GS_GPRS((rdev->config.evergreen.max_gprs - (4 * 2)) * 4 / 32);
	sq_gpr_resource_mgmt_2 |= NUM_ES_GPRS((rdev->config.evergreen.max_gprs - (4 * 2)) * 4 / 32);
	sq_gpr_resource_mgmt_3 = NUM_HS_GPRS((rdev->config.evergreen.max_gprs - (4 * 2)) * 3 / 32);
	sq_gpr_resource_mgmt_3 |= NUM_LS_GPRS((rdev->config.evergreen.max_gprs - (4 * 2)) * 3 / 32);

	switch (rdev->family) {
	case CHIP_CEDAR:
	case CHIP_PALM:
	case CHIP_SUMO:
	case CHIP_SUMO2:
		ps_thread_count = 96;
		break;
	default:
		ps_thread_count = 128;
		break;
	}

	sq_thread_resource_mgmt = NUM_PS_THREADS(ps_thread_count);
	sq_thread_resource_mgmt |= NUM_VS_THREADS((((rdev->config.evergreen.max_threads - ps_thread_count) / 6) / 8) * 8);
	sq_thread_resource_mgmt |= NUM_GS_THREADS((((rdev->config.evergreen.max_threads - ps_thread_count) / 6) / 8) * 8);
	sq_thread_resource_mgmt |= NUM_ES_THREADS((((rdev->config.evergreen.max_threads - ps_thread_count) / 6) / 8) * 8);
	sq_thread_resource_mgmt_2 = NUM_HS_THREADS((((rdev->config.evergreen.max_threads - ps_thread_count) / 6) / 8) * 8);
	sq_thread_resource_mgmt_2 |= NUM_LS_THREADS((((rdev->config.evergreen.max_threads - ps_thread_count) / 6) / 8) * 8);

	sq_stack_resource_mgmt_1 = NUM_PS_STACK_ENTRIES((rdev->config.evergreen.max_stack_entries * 1) / 6);
	sq_stack_resource_mgmt_1 |= NUM_VS_STACK_ENTRIES((rdev->config.evergreen.max_stack_entries * 1) / 6);
	sq_stack_resource_mgmt_2 = NUM_GS_STACK_ENTRIES((rdev->config.evergreen.max_stack_entries * 1) / 6);
	sq_stack_resource_mgmt_2 |= NUM_ES_STACK_ENTRIES((rdev->config.evergreen.max_stack_entries * 1) / 6);
	sq_stack_resource_mgmt_3 = NUM_HS_STACK_ENTRIES((rdev->config.evergreen.max_stack_entries * 1) / 6);
	sq_stack_resource_mgmt_3 |= NUM_LS_STACK_ENTRIES((rdev->config.evergreen.max_stack_entries * 1) / 6);

	WREG32(SQ_CONFIG, sq_config);
	WREG32(SQ_GPR_RESOURCE_MGMT_1, sq_gpr_resource_mgmt_1);
	WREG32(SQ_GPR_RESOURCE_MGMT_2, sq_gpr_resource_mgmt_2);
	WREG32(SQ_GPR_RESOURCE_MGMT_3, sq_gpr_resource_mgmt_3);
	WREG32(SQ_THREAD_RESOURCE_MGMT, sq_thread_resource_mgmt);
	WREG32(SQ_THREAD_RESOURCE_MGMT_2, sq_thread_resource_mgmt_2);
	WREG32(SQ_STACK_RESOURCE_MGMT_1, sq_stack_resource_mgmt_1);
	WREG32(SQ_STACK_RESOURCE_MGMT_2, sq_stack_resource_mgmt_2);
	WREG32(SQ_STACK_RESOURCE_MGMT_3, sq_stack_resource_mgmt_3);
	WREG32(SQ_DYN_GPR_CNTL_PS_FLUSH_REQ, 0);
	WREG32(SQ_LDS_RESOURCE_MGMT, sq_lds_resource_mgmt);

	WREG32(PA_SC_FORCE_EOV_MAX_CNTS, (FORCE_EOV_MAX_CLK_CNT(4095) |
					  FORCE_EOV_MAX_REZ_CNT(255)));

	switch (rdev->family) {
	case CHIP_CEDAR:
	case CHIP_PALM:
	case CHIP_SUMO:
	case CHIP_SUMO2:
	case CHIP_CAICOS:
		vgt_cache_invalidation = CACHE_INVALIDATION(TC_ONLY);
		break;
	default:
		vgt_cache_invalidation = CACHE_INVALIDATION(VC_AND_TC);
		break;
	}
	vgt_cache_invalidation |= AUTO_INVLD_EN(ES_AND_GS_AUTO);
	WREG32(VGT_CACHE_INVALIDATION, vgt_cache_invalidation);

	WREG32(VGT_GS_VERTEX_REUSE, 16);
	WREG32(PA_SU_LINE_STIPPLE_VALUE, 0);
	WREG32(PA_SC_LINE_STIPPLE_STATE, 0);

	WREG32(VGT_VERTEX_REUSE_BLOCK_CNTL, 14);
	WREG32(VGT_OUT_DEALLOC_CNTL, 16);

	WREG32(CB_PERF_CTR0_SEL_0, 0);
	WREG32(CB_PERF_CTR0_SEL_1, 0);
	WREG32(CB_PERF_CTR1_SEL_0, 0);
	WREG32(CB_PERF_CTR1_SEL_1, 0);
	WREG32(CB_PERF_CTR2_SEL_0, 0);
	WREG32(CB_PERF_CTR2_SEL_1, 0);
	WREG32(CB_PERF_CTR3_SEL_0, 0);
	WREG32(CB_PERF_CTR3_SEL_1, 0);

	/* clear render buffer base addresses */
	WREG32(CB_COLOR0_BASE, 0);
	WREG32(CB_COLOR1_BASE, 0);
	WREG32(CB_COLOR2_BASE, 0);
	WREG32(CB_COLOR3_BASE, 0);
	WREG32(CB_COLOR4_BASE, 0);
	WREG32(CB_COLOR5_BASE, 0);
	WREG32(CB_COLOR6_BASE, 0);
	WREG32(CB_COLOR7_BASE, 0);
	WREG32(CB_COLOR8_BASE, 0);
	WREG32(CB_COLOR9_BASE, 0);
	WREG32(CB_COLOR10_BASE, 0);
	WREG32(CB_COLOR11_BASE, 0);

	/* set the shader const cache sizes to 0 */
	for (i = SQ_ALU_CONST_BUFFER_SIZE_PS_0; i < 0x28200; i += 4)
		WREG32(i, 0);
	for (i = SQ_ALU_CONST_BUFFER_SIZE_HS_0; i < 0x29000; i += 4)
		WREG32(i, 0);

	tmp = RREG32(HDP_MISC_CNTL);
	tmp |= HDP_FLUSH_INVALIDATE_CACHE;
	WREG32(HDP_MISC_CNTL, tmp);

	hdp_host_path_cntl = RREG32(HDP_HOST_PATH_CNTL);
	WREG32(HDP_HOST_PATH_CNTL, hdp_host_path_cntl);

	WREG32(PA_CL_ENHANCE, CLIP_VTX_REORDER_ENA | NUM_CLIP_SEQ(3));

	udelay(50);

}

int evergreen_mc_init(struct radeon_device *rdev)
{
	u32 tmp;
	int chansize, numchan;

	/* Get VRAM informations */
	rdev->mc.vram_is_ddr = true;
	if ((rdev->family == CHIP_PALM) ||
	    (rdev->family == CHIP_SUMO) ||
	    (rdev->family == CHIP_SUMO2))
		tmp = RREG32(FUS_MC_ARB_RAMCFG);
	else
		tmp = RREG32(MC_ARB_RAMCFG);
	if (tmp & CHANSIZE_OVERRIDE) {
		chansize = 16;
	} else if (tmp & CHANSIZE_MASK) {
		chansize = 64;
	} else {
		chansize = 32;
	}
	tmp = RREG32(MC_SHARED_CHMAP);
	switch ((tmp & NOOFCHAN_MASK) >> NOOFCHAN_SHIFT) {
	case 0:
	default:
		numchan = 1;
		break;
	case 1:
		numchan = 2;
		break;
	case 2:
		numchan = 4;
		break;
	case 3:
		numchan = 8;
		break;
	}
	rdev->mc.vram_width = numchan * chansize;
	/* Could aper size report 0 ? */
	rdev->mc.aper_base = pci_resource_start(rdev->pdev, 0);
	rdev->mc.aper_size = pci_resource_len(rdev->pdev, 0);
	/* Setup GPU memory space */
	if ((rdev->family == CHIP_PALM) ||
	    (rdev->family == CHIP_SUMO) ||
	    (rdev->family == CHIP_SUMO2)) {
		/* size in bytes on fusion */
		rdev->mc.mc_vram_size = RREG32(CONFIG_MEMSIZE);
		rdev->mc.real_vram_size = RREG32(CONFIG_MEMSIZE);
	} else {
		/* size in MB on evergreen/cayman/tn */
		rdev->mc.mc_vram_size = RREG32(CONFIG_MEMSIZE) * 1024 * 1024;
		rdev->mc.real_vram_size = RREG32(CONFIG_MEMSIZE) * 1024 * 1024;
	}
	rdev->mc.visible_vram_size = rdev->mc.aper_size;
	r700_vram_gtt_location(rdev, &rdev->mc);
	radeon_update_bandwidth_info(rdev);

	return 0;
}

void evergreen_print_gpu_status_regs(struct radeon_device *rdev)
{
	dev_info(rdev->dev, "  GRBM_STATUS               = 0x%08X\n",
		RREG32(GRBM_STATUS));
	dev_info(rdev->dev, "  GRBM_STATUS_SE0           = 0x%08X\n",
		RREG32(GRBM_STATUS_SE0));
	dev_info(rdev->dev, "  GRBM_STATUS_SE1           = 0x%08X\n",
		RREG32(GRBM_STATUS_SE1));
	dev_info(rdev->dev, "  SRBM_STATUS               = 0x%08X\n",
		RREG32(SRBM_STATUS));
	dev_info(rdev->dev, "  SRBM_STATUS2              = 0x%08X\n",
		RREG32(SRBM_STATUS2));
	dev_info(rdev->dev, "  R_008674_CP_STALLED_STAT1 = 0x%08X\n",
		RREG32(CP_STALLED_STAT1));
	dev_info(rdev->dev, "  R_008678_CP_STALLED_STAT2 = 0x%08X\n",
		RREG32(CP_STALLED_STAT2));
	dev_info(rdev->dev, "  R_00867C_CP_BUSY_STAT     = 0x%08X\n",
		RREG32(CP_BUSY_STAT));
	dev_info(rdev->dev, "  R_008680_CP_STAT          = 0x%08X\n",
		RREG32(CP_STAT));
	dev_info(rdev->dev, "  R_00D034_DMA_STATUS_REG   = 0x%08X\n",
		RREG32(DMA_STATUS_REG));
	if (rdev->family >= CHIP_CAYMAN) {
		dev_info(rdev->dev, "  R_00D834_DMA_STATUS_REG   = 0x%08X\n",
			 RREG32(DMA_STATUS_REG + 0x800));
<<<<<<< HEAD
	}
}

bool evergreen_is_display_hung(struct radeon_device *rdev)
{
	u32 crtc_hung = 0;
	u32 crtc_status[6];
	u32 i, j, tmp;

	for (i = 0; i < rdev->num_crtc; i++) {
		if (RREG32(EVERGREEN_CRTC_CONTROL + crtc_offsets[i]) & EVERGREEN_CRTC_MASTER_EN) {
			crtc_status[i] = RREG32(EVERGREEN_CRTC_STATUS_HV_COUNT + crtc_offsets[i]);
			crtc_hung |= (1 << i);
		}
	}
=======
	}
}

bool evergreen_is_display_hung(struct radeon_device *rdev)
{
	u32 crtc_hung = 0;
	u32 crtc_status[6];
	u32 i, j, tmp;

	for (i = 0; i < rdev->num_crtc; i++) {
		if (RREG32(EVERGREEN_CRTC_CONTROL + crtc_offsets[i]) & EVERGREEN_CRTC_MASTER_EN) {
			crtc_status[i] = RREG32(EVERGREEN_CRTC_STATUS_HV_COUNT + crtc_offsets[i]);
			crtc_hung |= (1 << i);
		}
	}
>>>>>>> a937536b

	for (j = 0; j < 10; j++) {
		for (i = 0; i < rdev->num_crtc; i++) {
			if (crtc_hung & (1 << i)) {
				tmp = RREG32(EVERGREEN_CRTC_STATUS_HV_COUNT + crtc_offsets[i]);
				if (tmp != crtc_status[i])
					crtc_hung &= ~(1 << i);
			}
		}
		if (crtc_hung == 0)
			return false;
		udelay(100);
	}

	return true;
}

static u32 evergreen_gpu_check_soft_reset(struct radeon_device *rdev)
{
	u32 reset_mask = 0;
	u32 tmp;

	/* GRBM_STATUS */
	tmp = RREG32(GRBM_STATUS);
	if (tmp & (PA_BUSY | SC_BUSY |
		   SH_BUSY | SX_BUSY |
		   TA_BUSY | VGT_BUSY |
		   DB_BUSY | CB_BUSY |
		   SPI_BUSY | VGT_BUSY_NO_DMA))
		reset_mask |= RADEON_RESET_GFX;

	if (tmp & (CF_RQ_PENDING | PF_RQ_PENDING |
		   CP_BUSY | CP_COHERENCY_BUSY))
		reset_mask |= RADEON_RESET_CP;

	if (tmp & GRBM_EE_BUSY)
		reset_mask |= RADEON_RESET_GRBM | RADEON_RESET_GFX | RADEON_RESET_CP;

	/* DMA_STATUS_REG */
	tmp = RREG32(DMA_STATUS_REG);
	if (!(tmp & DMA_IDLE))
		reset_mask |= RADEON_RESET_DMA;

	/* SRBM_STATUS2 */
	tmp = RREG32(SRBM_STATUS2);
	if (tmp & DMA_BUSY)
		reset_mask |= RADEON_RESET_DMA;

	/* SRBM_STATUS */
	tmp = RREG32(SRBM_STATUS);
	if (tmp & (RLC_RQ_PENDING | RLC_BUSY))
		reset_mask |= RADEON_RESET_RLC;

	if (tmp & IH_BUSY)
		reset_mask |= RADEON_RESET_IH;

	if (tmp & SEM_BUSY)
		reset_mask |= RADEON_RESET_SEM;

	if (tmp & GRBM_RQ_PENDING)
		reset_mask |= RADEON_RESET_GRBM;

	if (tmp & VMC_BUSY)
		reset_mask |= RADEON_RESET_VMC;

	if (tmp & (MCB_BUSY | MCB_NON_DISPLAY_BUSY |
		   MCC_BUSY | MCD_BUSY))
		reset_mask |= RADEON_RESET_MC;

	if (evergreen_is_display_hung(rdev))
		reset_mask |= RADEON_RESET_DISPLAY;

	/* VM_L2_STATUS */
	tmp = RREG32(VM_L2_STATUS);
	if (tmp & L2_BUSY)
		reset_mask |= RADEON_RESET_VMC;

<<<<<<< HEAD
=======
	/* Skip MC reset as it's mostly likely not hung, just busy */
	if (reset_mask & RADEON_RESET_MC) {
		DRM_DEBUG("MC busy: 0x%08X, clearing.\n", reset_mask);
		reset_mask &= ~RADEON_RESET_MC;
	}

>>>>>>> a937536b
	return reset_mask;
}

static void evergreen_gpu_soft_reset(struct radeon_device *rdev, u32 reset_mask)
{
	struct evergreen_mc_save save;
	u32 grbm_soft_reset = 0, srbm_soft_reset = 0;
	u32 tmp;

	if (reset_mask == 0)
		return;

	dev_info(rdev->dev, "GPU softreset: 0x%08X\n", reset_mask);

	evergreen_print_gpu_status_regs(rdev);

	/* Disable CP parsing/prefetching */
	WREG32(CP_ME_CNTL, CP_ME_HALT | CP_PFP_HALT);

	if (reset_mask & RADEON_RESET_DMA) {
		/* Disable DMA */
		tmp = RREG32(DMA_RB_CNTL);
		tmp &= ~DMA_RB_ENABLE;
		WREG32(DMA_RB_CNTL, tmp);
	}

	udelay(50);

	evergreen_mc_stop(rdev, &save);
	if (evergreen_mc_wait_for_idle(rdev)) {
		dev_warn(rdev->dev, "Wait for MC idle timedout !\n");
	}

	if (reset_mask & (RADEON_RESET_GFX | RADEON_RESET_COMPUTE)) {
		grbm_soft_reset |= SOFT_RESET_DB |
			SOFT_RESET_CB |
			SOFT_RESET_PA |
			SOFT_RESET_SC |
			SOFT_RESET_SPI |
			SOFT_RESET_SX |
			SOFT_RESET_SH |
			SOFT_RESET_TC |
			SOFT_RESET_TA |
			SOFT_RESET_VC |
			SOFT_RESET_VGT;
	}

	if (reset_mask & RADEON_RESET_CP) {
		grbm_soft_reset |= SOFT_RESET_CP |
			SOFT_RESET_VGT;

		srbm_soft_reset |= SOFT_RESET_GRBM;
	}

	if (reset_mask & RADEON_RESET_DMA)
		srbm_soft_reset |= SOFT_RESET_DMA;

	if (reset_mask & RADEON_RESET_DISPLAY)
		srbm_soft_reset |= SOFT_RESET_DC;

	if (reset_mask & RADEON_RESET_RLC)
		srbm_soft_reset |= SOFT_RESET_RLC;

	if (reset_mask & RADEON_RESET_SEM)
		srbm_soft_reset |= SOFT_RESET_SEM;

	if (reset_mask & RADEON_RESET_IH)
		srbm_soft_reset |= SOFT_RESET_IH;

	if (reset_mask & RADEON_RESET_GRBM)
		srbm_soft_reset |= SOFT_RESET_GRBM;

	if (reset_mask & RADEON_RESET_VMC)
		srbm_soft_reset |= SOFT_RESET_VMC;

	if (!(rdev->flags & RADEON_IS_IGP)) {
		if (reset_mask & RADEON_RESET_MC)
			srbm_soft_reset |= SOFT_RESET_MC;
	}

	if (grbm_soft_reset) {
		tmp = RREG32(GRBM_SOFT_RESET);
		tmp |= grbm_soft_reset;
		dev_info(rdev->dev, "GRBM_SOFT_RESET=0x%08X\n", tmp);
		WREG32(GRBM_SOFT_RESET, tmp);
		tmp = RREG32(GRBM_SOFT_RESET);

		udelay(50);

		tmp &= ~grbm_soft_reset;
		WREG32(GRBM_SOFT_RESET, tmp);
		tmp = RREG32(GRBM_SOFT_RESET);
	}

	if (srbm_soft_reset) {
		tmp = RREG32(SRBM_SOFT_RESET);
		tmp |= srbm_soft_reset;
		dev_info(rdev->dev, "SRBM_SOFT_RESET=0x%08X\n", tmp);
		WREG32(SRBM_SOFT_RESET, tmp);
		tmp = RREG32(SRBM_SOFT_RESET);

		udelay(50);

		tmp &= ~srbm_soft_reset;
		WREG32(SRBM_SOFT_RESET, tmp);
		tmp = RREG32(SRBM_SOFT_RESET);
	}

	/* Wait a little for things to settle down */
	udelay(50);

	evergreen_mc_resume(rdev, &save);
	udelay(50);

	evergreen_print_gpu_status_regs(rdev);
}

int evergreen_asic_reset(struct radeon_device *rdev)
{
	u32 reset_mask;

	reset_mask = evergreen_gpu_check_soft_reset(rdev);

	if (reset_mask)
		r600_set_bios_scratch_engine_hung(rdev, true);

	evergreen_gpu_soft_reset(rdev, reset_mask);

	reset_mask = evergreen_gpu_check_soft_reset(rdev);

	if (!reset_mask)
		r600_set_bios_scratch_engine_hung(rdev, false);

	return 0;
}

/**
 * evergreen_gfx_is_lockup - Check if the GFX engine is locked up
 *
 * @rdev: radeon_device pointer
 * @ring: radeon_ring structure holding ring information
 *
 * Check if the GFX engine is locked up.
 * Returns true if the engine appears to be locked up, false if not.
 */
bool evergreen_gfx_is_lockup(struct radeon_device *rdev, struct radeon_ring *ring)
{
	u32 reset_mask = evergreen_gpu_check_soft_reset(rdev);

	if (!(reset_mask & (RADEON_RESET_GFX |
			    RADEON_RESET_COMPUTE |
			    RADEON_RESET_CP))) {
		radeon_ring_lockup_update(ring);
		return false;
	}
	/* force CP activities */
	radeon_ring_force_activity(rdev, ring);
	return radeon_ring_test_lockup(rdev, ring);
}

/**
 * evergreen_dma_is_lockup - Check if the DMA engine is locked up
 *
 * @rdev: radeon_device pointer
 * @ring: radeon_ring structure holding ring information
 *
 * Check if the async DMA engine is locked up.
 * Returns true if the engine appears to be locked up, false if not.
 */
bool evergreen_dma_is_lockup(struct radeon_device *rdev, struct radeon_ring *ring)
{
	u32 reset_mask = evergreen_gpu_check_soft_reset(rdev);

	if (!(reset_mask & RADEON_RESET_DMA)) {
		radeon_ring_lockup_update(ring);
		return false;
	}
	/* force ring activities */
	radeon_ring_force_activity(rdev, ring);
	return radeon_ring_test_lockup(rdev, ring);
}

/* Interrupts */

u32 evergreen_get_vblank_counter(struct radeon_device *rdev, int crtc)
{
	if (crtc >= rdev->num_crtc)
		return 0;
	else
		return RREG32(CRTC_STATUS_FRAME_COUNT + crtc_offsets[crtc]);
}

void evergreen_disable_interrupt_state(struct radeon_device *rdev)
{
	u32 tmp;

	if (rdev->family >= CHIP_CAYMAN) {
		cayman_cp_int_cntl_setup(rdev, 0,
					 CNTX_BUSY_INT_ENABLE | CNTX_EMPTY_INT_ENABLE);
		cayman_cp_int_cntl_setup(rdev, 1, 0);
		cayman_cp_int_cntl_setup(rdev, 2, 0);
		tmp = RREG32(CAYMAN_DMA1_CNTL) & ~TRAP_ENABLE;
		WREG32(CAYMAN_DMA1_CNTL, tmp);
	} else
		WREG32(CP_INT_CNTL, CNTX_BUSY_INT_ENABLE | CNTX_EMPTY_INT_ENABLE);
	tmp = RREG32(DMA_CNTL) & ~TRAP_ENABLE;
	WREG32(DMA_CNTL, tmp);
	WREG32(GRBM_INT_CNTL, 0);
	WREG32(INT_MASK + EVERGREEN_CRTC0_REGISTER_OFFSET, 0);
	WREG32(INT_MASK + EVERGREEN_CRTC1_REGISTER_OFFSET, 0);
	if (rdev->num_crtc >= 4) {
		WREG32(INT_MASK + EVERGREEN_CRTC2_REGISTER_OFFSET, 0);
		WREG32(INT_MASK + EVERGREEN_CRTC3_REGISTER_OFFSET, 0);
	}
	if (rdev->num_crtc >= 6) {
		WREG32(INT_MASK + EVERGREEN_CRTC4_REGISTER_OFFSET, 0);
		WREG32(INT_MASK + EVERGREEN_CRTC5_REGISTER_OFFSET, 0);
	}

	WREG32(GRPH_INT_CONTROL + EVERGREEN_CRTC0_REGISTER_OFFSET, 0);
	WREG32(GRPH_INT_CONTROL + EVERGREEN_CRTC1_REGISTER_OFFSET, 0);
	if (rdev->num_crtc >= 4) {
		WREG32(GRPH_INT_CONTROL + EVERGREEN_CRTC2_REGISTER_OFFSET, 0);
		WREG32(GRPH_INT_CONTROL + EVERGREEN_CRTC3_REGISTER_OFFSET, 0);
	}
	if (rdev->num_crtc >= 6) {
		WREG32(GRPH_INT_CONTROL + EVERGREEN_CRTC4_REGISTER_OFFSET, 0);
		WREG32(GRPH_INT_CONTROL + EVERGREEN_CRTC5_REGISTER_OFFSET, 0);
	}

	/* only one DAC on DCE6 */
	if (!ASIC_IS_DCE6(rdev))
		WREG32(DACA_AUTODETECT_INT_CONTROL, 0);
	WREG32(DACB_AUTODETECT_INT_CONTROL, 0);

	tmp = RREG32(DC_HPD1_INT_CONTROL) & DC_HPDx_INT_POLARITY;
	WREG32(DC_HPD1_INT_CONTROL, tmp);
	tmp = RREG32(DC_HPD2_INT_CONTROL) & DC_HPDx_INT_POLARITY;
	WREG32(DC_HPD2_INT_CONTROL, tmp);
	tmp = RREG32(DC_HPD3_INT_CONTROL) & DC_HPDx_INT_POLARITY;
	WREG32(DC_HPD3_INT_CONTROL, tmp);
	tmp = RREG32(DC_HPD4_INT_CONTROL) & DC_HPDx_INT_POLARITY;
	WREG32(DC_HPD4_INT_CONTROL, tmp);
	tmp = RREG32(DC_HPD5_INT_CONTROL) & DC_HPDx_INT_POLARITY;
	WREG32(DC_HPD5_INT_CONTROL, tmp);
	tmp = RREG32(DC_HPD6_INT_CONTROL) & DC_HPDx_INT_POLARITY;
	WREG32(DC_HPD6_INT_CONTROL, tmp);

}

int evergreen_irq_set(struct radeon_device *rdev)
{
	u32 cp_int_cntl = CNTX_BUSY_INT_ENABLE | CNTX_EMPTY_INT_ENABLE;
	u32 cp_int_cntl1 = 0, cp_int_cntl2 = 0;
	u32 crtc1 = 0, crtc2 = 0, crtc3 = 0, crtc4 = 0, crtc5 = 0, crtc6 = 0;
	u32 hpd1, hpd2, hpd3, hpd4, hpd5, hpd6;
	u32 grbm_int_cntl = 0;
	u32 grph1 = 0, grph2 = 0, grph3 = 0, grph4 = 0, grph5 = 0, grph6 = 0;
	u32 afmt1 = 0, afmt2 = 0, afmt3 = 0, afmt4 = 0, afmt5 = 0, afmt6 = 0;
	u32 dma_cntl, dma_cntl1 = 0;

	if (!rdev->irq.installed) {
		WARN(1, "Can't enable IRQ/MSI because no handler is installed\n");
		return -EINVAL;
	}
	/* don't enable anything if the ih is disabled */
	if (!rdev->ih.enabled) {
		r600_disable_interrupts(rdev);
		/* force the active interrupt state to all disabled */
		evergreen_disable_interrupt_state(rdev);
		return 0;
	}

	hpd1 = RREG32(DC_HPD1_INT_CONTROL) & ~DC_HPDx_INT_EN;
	hpd2 = RREG32(DC_HPD2_INT_CONTROL) & ~DC_HPDx_INT_EN;
	hpd3 = RREG32(DC_HPD3_INT_CONTROL) & ~DC_HPDx_INT_EN;
	hpd4 = RREG32(DC_HPD4_INT_CONTROL) & ~DC_HPDx_INT_EN;
	hpd5 = RREG32(DC_HPD5_INT_CONTROL) & ~DC_HPDx_INT_EN;
	hpd6 = RREG32(DC_HPD6_INT_CONTROL) & ~DC_HPDx_INT_EN;

	afmt1 = RREG32(AFMT_AUDIO_PACKET_CONTROL + EVERGREEN_CRTC0_REGISTER_OFFSET) & ~AFMT_AZ_FORMAT_WTRIG_MASK;
	afmt2 = RREG32(AFMT_AUDIO_PACKET_CONTROL + EVERGREEN_CRTC1_REGISTER_OFFSET) & ~AFMT_AZ_FORMAT_WTRIG_MASK;
	afmt3 = RREG32(AFMT_AUDIO_PACKET_CONTROL + EVERGREEN_CRTC2_REGISTER_OFFSET) & ~AFMT_AZ_FORMAT_WTRIG_MASK;
	afmt4 = RREG32(AFMT_AUDIO_PACKET_CONTROL + EVERGREEN_CRTC3_REGISTER_OFFSET) & ~AFMT_AZ_FORMAT_WTRIG_MASK;
	afmt5 = RREG32(AFMT_AUDIO_PACKET_CONTROL + EVERGREEN_CRTC4_REGISTER_OFFSET) & ~AFMT_AZ_FORMAT_WTRIG_MASK;
	afmt6 = RREG32(AFMT_AUDIO_PACKET_CONTROL + EVERGREEN_CRTC5_REGISTER_OFFSET) & ~AFMT_AZ_FORMAT_WTRIG_MASK;

	dma_cntl = RREG32(DMA_CNTL) & ~TRAP_ENABLE;

	if (rdev->family >= CHIP_CAYMAN) {
		/* enable CP interrupts on all rings */
		if (atomic_read(&rdev->irq.ring_int[RADEON_RING_TYPE_GFX_INDEX])) {
			DRM_DEBUG("evergreen_irq_set: sw int gfx\n");
			cp_int_cntl |= TIME_STAMP_INT_ENABLE;
		}
		if (atomic_read(&rdev->irq.ring_int[CAYMAN_RING_TYPE_CP1_INDEX])) {
			DRM_DEBUG("evergreen_irq_set: sw int cp1\n");
			cp_int_cntl1 |= TIME_STAMP_INT_ENABLE;
		}
		if (atomic_read(&rdev->irq.ring_int[CAYMAN_RING_TYPE_CP2_INDEX])) {
			DRM_DEBUG("evergreen_irq_set: sw int cp2\n");
			cp_int_cntl2 |= TIME_STAMP_INT_ENABLE;
		}
	} else {
		if (atomic_read(&rdev->irq.ring_int[RADEON_RING_TYPE_GFX_INDEX])) {
			DRM_DEBUG("evergreen_irq_set: sw int gfx\n");
			cp_int_cntl |= RB_INT_ENABLE;
			cp_int_cntl |= TIME_STAMP_INT_ENABLE;
		}
	}

	if (atomic_read(&rdev->irq.ring_int[R600_RING_TYPE_DMA_INDEX])) {
		DRM_DEBUG("r600_irq_set: sw int dma\n");
		dma_cntl |= TRAP_ENABLE;
	}

	if (rdev->family >= CHIP_CAYMAN) {
		dma_cntl1 = RREG32(CAYMAN_DMA1_CNTL) & ~TRAP_ENABLE;
		if (atomic_read(&rdev->irq.ring_int[CAYMAN_RING_TYPE_DMA1_INDEX])) {
			DRM_DEBUG("r600_irq_set: sw int dma1\n");
			dma_cntl1 |= TRAP_ENABLE;
		}
	}

	if (rdev->irq.crtc_vblank_int[0] ||
	    atomic_read(&rdev->irq.pflip[0])) {
		DRM_DEBUG("evergreen_irq_set: vblank 0\n");
		crtc1 |= VBLANK_INT_MASK;
	}
	if (rdev->irq.crtc_vblank_int[1] ||
	    atomic_read(&rdev->irq.pflip[1])) {
		DRM_DEBUG("evergreen_irq_set: vblank 1\n");
		crtc2 |= VBLANK_INT_MASK;
	}
	if (rdev->irq.crtc_vblank_int[2] ||
	    atomic_read(&rdev->irq.pflip[2])) {
		DRM_DEBUG("evergreen_irq_set: vblank 2\n");
		crtc3 |= VBLANK_INT_MASK;
	}
	if (rdev->irq.crtc_vblank_int[3] ||
	    atomic_read(&rdev->irq.pflip[3])) {
		DRM_DEBUG("evergreen_irq_set: vblank 3\n");
		crtc4 |= VBLANK_INT_MASK;
	}
	if (rdev->irq.crtc_vblank_int[4] ||
	    atomic_read(&rdev->irq.pflip[4])) {
		DRM_DEBUG("evergreen_irq_set: vblank 4\n");
		crtc5 |= VBLANK_INT_MASK;
	}
	if (rdev->irq.crtc_vblank_int[5] ||
	    atomic_read(&rdev->irq.pflip[5])) {
		DRM_DEBUG("evergreen_irq_set: vblank 5\n");
		crtc6 |= VBLANK_INT_MASK;
	}
	if (rdev->irq.hpd[0]) {
		DRM_DEBUG("evergreen_irq_set: hpd 1\n");
		hpd1 |= DC_HPDx_INT_EN;
	}
	if (rdev->irq.hpd[1]) {
		DRM_DEBUG("evergreen_irq_set: hpd 2\n");
		hpd2 |= DC_HPDx_INT_EN;
	}
	if (rdev->irq.hpd[2]) {
		DRM_DEBUG("evergreen_irq_set: hpd 3\n");
		hpd3 |= DC_HPDx_INT_EN;
	}
	if (rdev->irq.hpd[3]) {
		DRM_DEBUG("evergreen_irq_set: hpd 4\n");
		hpd4 |= DC_HPDx_INT_EN;
	}
	if (rdev->irq.hpd[4]) {
		DRM_DEBUG("evergreen_irq_set: hpd 5\n");
		hpd5 |= DC_HPDx_INT_EN;
	}
	if (rdev->irq.hpd[5]) {
		DRM_DEBUG("evergreen_irq_set: hpd 6\n");
		hpd6 |= DC_HPDx_INT_EN;
	}
	if (rdev->irq.afmt[0]) {
		DRM_DEBUG("evergreen_irq_set: hdmi 0\n");
		afmt1 |= AFMT_AZ_FORMAT_WTRIG_MASK;
	}
	if (rdev->irq.afmt[1]) {
		DRM_DEBUG("evergreen_irq_set: hdmi 1\n");
		afmt2 |= AFMT_AZ_FORMAT_WTRIG_MASK;
	}
	if (rdev->irq.afmt[2]) {
		DRM_DEBUG("evergreen_irq_set: hdmi 2\n");
		afmt3 |= AFMT_AZ_FORMAT_WTRIG_MASK;
	}
	if (rdev->irq.afmt[3]) {
		DRM_DEBUG("evergreen_irq_set: hdmi 3\n");
		afmt4 |= AFMT_AZ_FORMAT_WTRIG_MASK;
	}
	if (rdev->irq.afmt[4]) {
		DRM_DEBUG("evergreen_irq_set: hdmi 4\n");
		afmt5 |= AFMT_AZ_FORMAT_WTRIG_MASK;
	}
	if (rdev->irq.afmt[5]) {
		DRM_DEBUG("evergreen_irq_set: hdmi 5\n");
		afmt6 |= AFMT_AZ_FORMAT_WTRIG_MASK;
	}

	if (rdev->family >= CHIP_CAYMAN) {
		cayman_cp_int_cntl_setup(rdev, 0, cp_int_cntl);
		cayman_cp_int_cntl_setup(rdev, 1, cp_int_cntl1);
		cayman_cp_int_cntl_setup(rdev, 2, cp_int_cntl2);
	} else
		WREG32(CP_INT_CNTL, cp_int_cntl);

	WREG32(DMA_CNTL, dma_cntl);

	if (rdev->family >= CHIP_CAYMAN)
		WREG32(CAYMAN_DMA1_CNTL, dma_cntl1);

	WREG32(GRBM_INT_CNTL, grbm_int_cntl);

	WREG32(INT_MASK + EVERGREEN_CRTC0_REGISTER_OFFSET, crtc1);
	WREG32(INT_MASK + EVERGREEN_CRTC1_REGISTER_OFFSET, crtc2);
	if (rdev->num_crtc >= 4) {
		WREG32(INT_MASK + EVERGREEN_CRTC2_REGISTER_OFFSET, crtc3);
		WREG32(INT_MASK + EVERGREEN_CRTC3_REGISTER_OFFSET, crtc4);
	}
	if (rdev->num_crtc >= 6) {
		WREG32(INT_MASK + EVERGREEN_CRTC4_REGISTER_OFFSET, crtc5);
		WREG32(INT_MASK + EVERGREEN_CRTC5_REGISTER_OFFSET, crtc6);
	}

	WREG32(GRPH_INT_CONTROL + EVERGREEN_CRTC0_REGISTER_OFFSET, grph1);
	WREG32(GRPH_INT_CONTROL + EVERGREEN_CRTC1_REGISTER_OFFSET, grph2);
	if (rdev->num_crtc >= 4) {
		WREG32(GRPH_INT_CONTROL + EVERGREEN_CRTC2_REGISTER_OFFSET, grph3);
		WREG32(GRPH_INT_CONTROL + EVERGREEN_CRTC3_REGISTER_OFFSET, grph4);
	}
	if (rdev->num_crtc >= 6) {
		WREG32(GRPH_INT_CONTROL + EVERGREEN_CRTC4_REGISTER_OFFSET, grph5);
		WREG32(GRPH_INT_CONTROL + EVERGREEN_CRTC5_REGISTER_OFFSET, grph6);
	}

	WREG32(DC_HPD1_INT_CONTROL, hpd1);
	WREG32(DC_HPD2_INT_CONTROL, hpd2);
	WREG32(DC_HPD3_INT_CONTROL, hpd3);
	WREG32(DC_HPD4_INT_CONTROL, hpd4);
	WREG32(DC_HPD5_INT_CONTROL, hpd5);
	WREG32(DC_HPD6_INT_CONTROL, hpd6);

	WREG32(AFMT_AUDIO_PACKET_CONTROL + EVERGREEN_CRTC0_REGISTER_OFFSET, afmt1);
	WREG32(AFMT_AUDIO_PACKET_CONTROL + EVERGREEN_CRTC1_REGISTER_OFFSET, afmt2);
	WREG32(AFMT_AUDIO_PACKET_CONTROL + EVERGREEN_CRTC2_REGISTER_OFFSET, afmt3);
	WREG32(AFMT_AUDIO_PACKET_CONTROL + EVERGREEN_CRTC3_REGISTER_OFFSET, afmt4);
	WREG32(AFMT_AUDIO_PACKET_CONTROL + EVERGREEN_CRTC4_REGISTER_OFFSET, afmt5);
	WREG32(AFMT_AUDIO_PACKET_CONTROL + EVERGREEN_CRTC5_REGISTER_OFFSET, afmt6);

	return 0;
}

static void evergreen_irq_ack(struct radeon_device *rdev)
{
	u32 tmp;

	rdev->irq.stat_regs.evergreen.disp_int = RREG32(DISP_INTERRUPT_STATUS);
	rdev->irq.stat_regs.evergreen.disp_int_cont = RREG32(DISP_INTERRUPT_STATUS_CONTINUE);
	rdev->irq.stat_regs.evergreen.disp_int_cont2 = RREG32(DISP_INTERRUPT_STATUS_CONTINUE2);
	rdev->irq.stat_regs.evergreen.disp_int_cont3 = RREG32(DISP_INTERRUPT_STATUS_CONTINUE3);
	rdev->irq.stat_regs.evergreen.disp_int_cont4 = RREG32(DISP_INTERRUPT_STATUS_CONTINUE4);
	rdev->irq.stat_regs.evergreen.disp_int_cont5 = RREG32(DISP_INTERRUPT_STATUS_CONTINUE5);
	rdev->irq.stat_regs.evergreen.d1grph_int = RREG32(GRPH_INT_STATUS + EVERGREEN_CRTC0_REGISTER_OFFSET);
	rdev->irq.stat_regs.evergreen.d2grph_int = RREG32(GRPH_INT_STATUS + EVERGREEN_CRTC1_REGISTER_OFFSET);
	if (rdev->num_crtc >= 4) {
		rdev->irq.stat_regs.evergreen.d3grph_int = RREG32(GRPH_INT_STATUS + EVERGREEN_CRTC2_REGISTER_OFFSET);
		rdev->irq.stat_regs.evergreen.d4grph_int = RREG32(GRPH_INT_STATUS + EVERGREEN_CRTC3_REGISTER_OFFSET);
	}
	if (rdev->num_crtc >= 6) {
		rdev->irq.stat_regs.evergreen.d5grph_int = RREG32(GRPH_INT_STATUS + EVERGREEN_CRTC4_REGISTER_OFFSET);
		rdev->irq.stat_regs.evergreen.d6grph_int = RREG32(GRPH_INT_STATUS + EVERGREEN_CRTC5_REGISTER_OFFSET);
	}

	rdev->irq.stat_regs.evergreen.afmt_status1 = RREG32(AFMT_STATUS + EVERGREEN_CRTC0_REGISTER_OFFSET);
	rdev->irq.stat_regs.evergreen.afmt_status2 = RREG32(AFMT_STATUS + EVERGREEN_CRTC1_REGISTER_OFFSET);
	rdev->irq.stat_regs.evergreen.afmt_status3 = RREG32(AFMT_STATUS + EVERGREEN_CRTC2_REGISTER_OFFSET);
	rdev->irq.stat_regs.evergreen.afmt_status4 = RREG32(AFMT_STATUS + EVERGREEN_CRTC3_REGISTER_OFFSET);
	rdev->irq.stat_regs.evergreen.afmt_status5 = RREG32(AFMT_STATUS + EVERGREEN_CRTC4_REGISTER_OFFSET);
	rdev->irq.stat_regs.evergreen.afmt_status6 = RREG32(AFMT_STATUS + EVERGREEN_CRTC5_REGISTER_OFFSET);

	if (rdev->irq.stat_regs.evergreen.d1grph_int & GRPH_PFLIP_INT_OCCURRED)
		WREG32(GRPH_INT_STATUS + EVERGREEN_CRTC0_REGISTER_OFFSET, GRPH_PFLIP_INT_CLEAR);
	if (rdev->irq.stat_regs.evergreen.d2grph_int & GRPH_PFLIP_INT_OCCURRED)
		WREG32(GRPH_INT_STATUS + EVERGREEN_CRTC1_REGISTER_OFFSET, GRPH_PFLIP_INT_CLEAR);
	if (rdev->irq.stat_regs.evergreen.disp_int & LB_D1_VBLANK_INTERRUPT)
		WREG32(VBLANK_STATUS + EVERGREEN_CRTC0_REGISTER_OFFSET, VBLANK_ACK);
	if (rdev->irq.stat_regs.evergreen.disp_int & LB_D1_VLINE_INTERRUPT)
		WREG32(VLINE_STATUS + EVERGREEN_CRTC0_REGISTER_OFFSET, VLINE_ACK);
	if (rdev->irq.stat_regs.evergreen.disp_int_cont & LB_D2_VBLANK_INTERRUPT)
		WREG32(VBLANK_STATUS + EVERGREEN_CRTC1_REGISTER_OFFSET, VBLANK_ACK);
	if (rdev->irq.stat_regs.evergreen.disp_int_cont & LB_D2_VLINE_INTERRUPT)
		WREG32(VLINE_STATUS + EVERGREEN_CRTC1_REGISTER_OFFSET, VLINE_ACK);

	if (rdev->num_crtc >= 4) {
		if (rdev->irq.stat_regs.evergreen.d3grph_int & GRPH_PFLIP_INT_OCCURRED)
			WREG32(GRPH_INT_STATUS + EVERGREEN_CRTC2_REGISTER_OFFSET, GRPH_PFLIP_INT_CLEAR);
		if (rdev->irq.stat_regs.evergreen.d4grph_int & GRPH_PFLIP_INT_OCCURRED)
			WREG32(GRPH_INT_STATUS + EVERGREEN_CRTC3_REGISTER_OFFSET, GRPH_PFLIP_INT_CLEAR);
		if (rdev->irq.stat_regs.evergreen.disp_int_cont2 & LB_D3_VBLANK_INTERRUPT)
			WREG32(VBLANK_STATUS + EVERGREEN_CRTC2_REGISTER_OFFSET, VBLANK_ACK);
		if (rdev->irq.stat_regs.evergreen.disp_int_cont2 & LB_D3_VLINE_INTERRUPT)
			WREG32(VLINE_STATUS + EVERGREEN_CRTC2_REGISTER_OFFSET, VLINE_ACK);
		if (rdev->irq.stat_regs.evergreen.disp_int_cont3 & LB_D4_VBLANK_INTERRUPT)
			WREG32(VBLANK_STATUS + EVERGREEN_CRTC3_REGISTER_OFFSET, VBLANK_ACK);
		if (rdev->irq.stat_regs.evergreen.disp_int_cont3 & LB_D4_VLINE_INTERRUPT)
			WREG32(VLINE_STATUS + EVERGREEN_CRTC3_REGISTER_OFFSET, VLINE_ACK);
	}

	if (rdev->num_crtc >= 6) {
		if (rdev->irq.stat_regs.evergreen.d5grph_int & GRPH_PFLIP_INT_OCCURRED)
			WREG32(GRPH_INT_STATUS + EVERGREEN_CRTC4_REGISTER_OFFSET, GRPH_PFLIP_INT_CLEAR);
		if (rdev->irq.stat_regs.evergreen.d6grph_int & GRPH_PFLIP_INT_OCCURRED)
			WREG32(GRPH_INT_STATUS + EVERGREEN_CRTC5_REGISTER_OFFSET, GRPH_PFLIP_INT_CLEAR);
		if (rdev->irq.stat_regs.evergreen.disp_int_cont4 & LB_D5_VBLANK_INTERRUPT)
			WREG32(VBLANK_STATUS + EVERGREEN_CRTC4_REGISTER_OFFSET, VBLANK_ACK);
		if (rdev->irq.stat_regs.evergreen.disp_int_cont4 & LB_D5_VLINE_INTERRUPT)
			WREG32(VLINE_STATUS + EVERGREEN_CRTC4_REGISTER_OFFSET, VLINE_ACK);
		if (rdev->irq.stat_regs.evergreen.disp_int_cont5 & LB_D6_VBLANK_INTERRUPT)
			WREG32(VBLANK_STATUS + EVERGREEN_CRTC5_REGISTER_OFFSET, VBLANK_ACK);
		if (rdev->irq.stat_regs.evergreen.disp_int_cont5 & LB_D6_VLINE_INTERRUPT)
			WREG32(VLINE_STATUS + EVERGREEN_CRTC5_REGISTER_OFFSET, VLINE_ACK);
	}

	if (rdev->irq.stat_regs.evergreen.disp_int & DC_HPD1_INTERRUPT) {
		tmp = RREG32(DC_HPD1_INT_CONTROL);
		tmp |= DC_HPDx_INT_ACK;
		WREG32(DC_HPD1_INT_CONTROL, tmp);
	}
	if (rdev->irq.stat_regs.evergreen.disp_int_cont & DC_HPD2_INTERRUPT) {
		tmp = RREG32(DC_HPD2_INT_CONTROL);
		tmp |= DC_HPDx_INT_ACK;
		WREG32(DC_HPD2_INT_CONTROL, tmp);
	}
	if (rdev->irq.stat_regs.evergreen.disp_int_cont2 & DC_HPD3_INTERRUPT) {
		tmp = RREG32(DC_HPD3_INT_CONTROL);
		tmp |= DC_HPDx_INT_ACK;
		WREG32(DC_HPD3_INT_CONTROL, tmp);
	}
	if (rdev->irq.stat_regs.evergreen.disp_int_cont3 & DC_HPD4_INTERRUPT) {
		tmp = RREG32(DC_HPD4_INT_CONTROL);
		tmp |= DC_HPDx_INT_ACK;
		WREG32(DC_HPD4_INT_CONTROL, tmp);
	}
	if (rdev->irq.stat_regs.evergreen.disp_int_cont4 & DC_HPD5_INTERRUPT) {
		tmp = RREG32(DC_HPD5_INT_CONTROL);
		tmp |= DC_HPDx_INT_ACK;
		WREG32(DC_HPD5_INT_CONTROL, tmp);
	}
	if (rdev->irq.stat_regs.evergreen.disp_int_cont5 & DC_HPD6_INTERRUPT) {
		tmp = RREG32(DC_HPD5_INT_CONTROL);
		tmp |= DC_HPDx_INT_ACK;
		WREG32(DC_HPD6_INT_CONTROL, tmp);
	}
	if (rdev->irq.stat_regs.evergreen.afmt_status1 & AFMT_AZ_FORMAT_WTRIG) {
		tmp = RREG32(AFMT_AUDIO_PACKET_CONTROL + EVERGREEN_CRTC0_REGISTER_OFFSET);
		tmp |= AFMT_AZ_FORMAT_WTRIG_ACK;
		WREG32(AFMT_AUDIO_PACKET_CONTROL + EVERGREEN_CRTC0_REGISTER_OFFSET, tmp);
	}
	if (rdev->irq.stat_regs.evergreen.afmt_status2 & AFMT_AZ_FORMAT_WTRIG) {
		tmp = RREG32(AFMT_AUDIO_PACKET_CONTROL + EVERGREEN_CRTC1_REGISTER_OFFSET);
		tmp |= AFMT_AZ_FORMAT_WTRIG_ACK;
		WREG32(AFMT_AUDIO_PACKET_CONTROL + EVERGREEN_CRTC1_REGISTER_OFFSET, tmp);
	}
	if (rdev->irq.stat_regs.evergreen.afmt_status3 & AFMT_AZ_FORMAT_WTRIG) {
		tmp = RREG32(AFMT_AUDIO_PACKET_CONTROL + EVERGREEN_CRTC2_REGISTER_OFFSET);
		tmp |= AFMT_AZ_FORMAT_WTRIG_ACK;
		WREG32(AFMT_AUDIO_PACKET_CONTROL + EVERGREEN_CRTC2_REGISTER_OFFSET, tmp);
	}
	if (rdev->irq.stat_regs.evergreen.afmt_status4 & AFMT_AZ_FORMAT_WTRIG) {
		tmp = RREG32(AFMT_AUDIO_PACKET_CONTROL + EVERGREEN_CRTC3_REGISTER_OFFSET);
		tmp |= AFMT_AZ_FORMAT_WTRIG_ACK;
		WREG32(AFMT_AUDIO_PACKET_CONTROL + EVERGREEN_CRTC3_REGISTER_OFFSET, tmp);
	}
	if (rdev->irq.stat_regs.evergreen.afmt_status5 & AFMT_AZ_FORMAT_WTRIG) {
		tmp = RREG32(AFMT_AUDIO_PACKET_CONTROL + EVERGREEN_CRTC4_REGISTER_OFFSET);
		tmp |= AFMT_AZ_FORMAT_WTRIG_ACK;
		WREG32(AFMT_AUDIO_PACKET_CONTROL + EVERGREEN_CRTC4_REGISTER_OFFSET, tmp);
	}
	if (rdev->irq.stat_regs.evergreen.afmt_status6 & AFMT_AZ_FORMAT_WTRIG) {
		tmp = RREG32(AFMT_AUDIO_PACKET_CONTROL + EVERGREEN_CRTC5_REGISTER_OFFSET);
		tmp |= AFMT_AZ_FORMAT_WTRIG_ACK;
		WREG32(AFMT_AUDIO_PACKET_CONTROL + EVERGREEN_CRTC5_REGISTER_OFFSET, tmp);
	}
}

static void evergreen_irq_disable(struct radeon_device *rdev)
{
	r600_disable_interrupts(rdev);
	/* Wait and acknowledge irq */
	mdelay(1);
	evergreen_irq_ack(rdev);
	evergreen_disable_interrupt_state(rdev);
}

void evergreen_irq_suspend(struct radeon_device *rdev)
{
	evergreen_irq_disable(rdev);
	r600_rlc_stop(rdev);
}

static u32 evergreen_get_ih_wptr(struct radeon_device *rdev)
{
	u32 wptr, tmp;

	if (rdev->wb.enabled)
		wptr = le32_to_cpu(rdev->wb.wb[R600_WB_IH_WPTR_OFFSET/4]);
	else
		wptr = RREG32(IH_RB_WPTR);

	if (wptr & RB_OVERFLOW) {
		/* When a ring buffer overflow happen start parsing interrupt
		 * from the last not overwritten vector (wptr + 16). Hopefully
		 * this should allow us to catchup.
		 */
		dev_warn(rdev->dev, "IH ring buffer overflow (0x%08X, %d, %d)\n",
			wptr, rdev->ih.rptr, (wptr + 16) + rdev->ih.ptr_mask);
		rdev->ih.rptr = (wptr + 16) & rdev->ih.ptr_mask;
		tmp = RREG32(IH_RB_CNTL);
		tmp |= IH_WPTR_OVERFLOW_CLEAR;
		WREG32(IH_RB_CNTL, tmp);
	}
	return (wptr & rdev->ih.ptr_mask);
}

int evergreen_irq_process(struct radeon_device *rdev)
{
	u32 wptr;
	u32 rptr;
	u32 src_id, src_data;
	u32 ring_index;
	bool queue_hotplug = false;
	bool queue_hdmi = false;

	if (!rdev->ih.enabled || rdev->shutdown)
		return IRQ_NONE;

	wptr = evergreen_get_ih_wptr(rdev);

restart_ih:
	/* is somebody else already processing irqs? */
	if (atomic_xchg(&rdev->ih.lock, 1))
		return IRQ_NONE;

	rptr = rdev->ih.rptr;
	DRM_DEBUG("r600_irq_process start: rptr %d, wptr %d\n", rptr, wptr);

	/* Order reading of wptr vs. reading of IH ring data */
	rmb();

	/* display interrupts */
	evergreen_irq_ack(rdev);

	while (rptr != wptr) {
		/* wptr/rptr are in bytes! */
		ring_index = rptr / 4;
		src_id =  le32_to_cpu(rdev->ih.ring[ring_index]) & 0xff;
		src_data = le32_to_cpu(rdev->ih.ring[ring_index + 1]) & 0xfffffff;

		switch (src_id) {
		case 1: /* D1 vblank/vline */
			switch (src_data) {
			case 0: /* D1 vblank */
				if (rdev->irq.stat_regs.evergreen.disp_int & LB_D1_VBLANK_INTERRUPT) {
					if (rdev->irq.crtc_vblank_int[0]) {
						drm_handle_vblank(rdev->ddev, 0);
						rdev->pm.vblank_sync = true;
						wake_up(&rdev->irq.vblank_queue);
					}
					if (atomic_read(&rdev->irq.pflip[0]))
						radeon_crtc_handle_flip(rdev, 0);
					rdev->irq.stat_regs.evergreen.disp_int &= ~LB_D1_VBLANK_INTERRUPT;
					DRM_DEBUG("IH: D1 vblank\n");
				}
				break;
			case 1: /* D1 vline */
				if (rdev->irq.stat_regs.evergreen.disp_int & LB_D1_VLINE_INTERRUPT) {
					rdev->irq.stat_regs.evergreen.disp_int &= ~LB_D1_VLINE_INTERRUPT;
					DRM_DEBUG("IH: D1 vline\n");
				}
				break;
			default:
				DRM_DEBUG("Unhandled interrupt: %d %d\n", src_id, src_data);
				break;
			}
			break;
		case 2: /* D2 vblank/vline */
			switch (src_data) {
			case 0: /* D2 vblank */
				if (rdev->irq.stat_regs.evergreen.disp_int_cont & LB_D2_VBLANK_INTERRUPT) {
					if (rdev->irq.crtc_vblank_int[1]) {
						drm_handle_vblank(rdev->ddev, 1);
						rdev->pm.vblank_sync = true;
						wake_up(&rdev->irq.vblank_queue);
					}
					if (atomic_read(&rdev->irq.pflip[1]))
						radeon_crtc_handle_flip(rdev, 1);
					rdev->irq.stat_regs.evergreen.disp_int_cont &= ~LB_D2_VBLANK_INTERRUPT;
					DRM_DEBUG("IH: D2 vblank\n");
				}
				break;
			case 1: /* D2 vline */
				if (rdev->irq.stat_regs.evergreen.disp_int_cont & LB_D2_VLINE_INTERRUPT) {
					rdev->irq.stat_regs.evergreen.disp_int_cont &= ~LB_D2_VLINE_INTERRUPT;
					DRM_DEBUG("IH: D2 vline\n");
				}
				break;
			default:
				DRM_DEBUG("Unhandled interrupt: %d %d\n", src_id, src_data);
				break;
			}
			break;
		case 3: /* D3 vblank/vline */
			switch (src_data) {
			case 0: /* D3 vblank */
				if (rdev->irq.stat_regs.evergreen.disp_int_cont2 & LB_D3_VBLANK_INTERRUPT) {
					if (rdev->irq.crtc_vblank_int[2]) {
						drm_handle_vblank(rdev->ddev, 2);
						rdev->pm.vblank_sync = true;
						wake_up(&rdev->irq.vblank_queue);
					}
					if (atomic_read(&rdev->irq.pflip[2]))
						radeon_crtc_handle_flip(rdev, 2);
					rdev->irq.stat_regs.evergreen.disp_int_cont2 &= ~LB_D3_VBLANK_INTERRUPT;
					DRM_DEBUG("IH: D3 vblank\n");
				}
				break;
			case 1: /* D3 vline */
				if (rdev->irq.stat_regs.evergreen.disp_int_cont2 & LB_D3_VLINE_INTERRUPT) {
					rdev->irq.stat_regs.evergreen.disp_int_cont2 &= ~LB_D3_VLINE_INTERRUPT;
					DRM_DEBUG("IH: D3 vline\n");
				}
				break;
			default:
				DRM_DEBUG("Unhandled interrupt: %d %d\n", src_id, src_data);
				break;
			}
			break;
		case 4: /* D4 vblank/vline */
			switch (src_data) {
			case 0: /* D4 vblank */
				if (rdev->irq.stat_regs.evergreen.disp_int_cont3 & LB_D4_VBLANK_INTERRUPT) {
					if (rdev->irq.crtc_vblank_int[3]) {
						drm_handle_vblank(rdev->ddev, 3);
						rdev->pm.vblank_sync = true;
						wake_up(&rdev->irq.vblank_queue);
					}
					if (atomic_read(&rdev->irq.pflip[3]))
						radeon_crtc_handle_flip(rdev, 3);
					rdev->irq.stat_regs.evergreen.disp_int_cont3 &= ~LB_D4_VBLANK_INTERRUPT;
					DRM_DEBUG("IH: D4 vblank\n");
				}
				break;
			case 1: /* D4 vline */
				if (rdev->irq.stat_regs.evergreen.disp_int_cont3 & LB_D4_VLINE_INTERRUPT) {
					rdev->irq.stat_regs.evergreen.disp_int_cont3 &= ~LB_D4_VLINE_INTERRUPT;
					DRM_DEBUG("IH: D4 vline\n");
				}
				break;
			default:
				DRM_DEBUG("Unhandled interrupt: %d %d\n", src_id, src_data);
				break;
			}
			break;
		case 5: /* D5 vblank/vline */
			switch (src_data) {
			case 0: /* D5 vblank */
				if (rdev->irq.stat_regs.evergreen.disp_int_cont4 & LB_D5_VBLANK_INTERRUPT) {
					if (rdev->irq.crtc_vblank_int[4]) {
						drm_handle_vblank(rdev->ddev, 4);
						rdev->pm.vblank_sync = true;
						wake_up(&rdev->irq.vblank_queue);
					}
					if (atomic_read(&rdev->irq.pflip[4]))
						radeon_crtc_handle_flip(rdev, 4);
					rdev->irq.stat_regs.evergreen.disp_int_cont4 &= ~LB_D5_VBLANK_INTERRUPT;
					DRM_DEBUG("IH: D5 vblank\n");
				}
				break;
			case 1: /* D5 vline */
				if (rdev->irq.stat_regs.evergreen.disp_int_cont4 & LB_D5_VLINE_INTERRUPT) {
					rdev->irq.stat_regs.evergreen.disp_int_cont4 &= ~LB_D5_VLINE_INTERRUPT;
					DRM_DEBUG("IH: D5 vline\n");
				}
				break;
			default:
				DRM_DEBUG("Unhandled interrupt: %d %d\n", src_id, src_data);
				break;
			}
			break;
		case 6: /* D6 vblank/vline */
			switch (src_data) {
			case 0: /* D6 vblank */
				if (rdev->irq.stat_regs.evergreen.disp_int_cont5 & LB_D6_VBLANK_INTERRUPT) {
					if (rdev->irq.crtc_vblank_int[5]) {
						drm_handle_vblank(rdev->ddev, 5);
						rdev->pm.vblank_sync = true;
						wake_up(&rdev->irq.vblank_queue);
					}
					if (atomic_read(&rdev->irq.pflip[5]))
						radeon_crtc_handle_flip(rdev, 5);
					rdev->irq.stat_regs.evergreen.disp_int_cont5 &= ~LB_D6_VBLANK_INTERRUPT;
					DRM_DEBUG("IH: D6 vblank\n");
				}
				break;
			case 1: /* D6 vline */
				if (rdev->irq.stat_regs.evergreen.disp_int_cont5 & LB_D6_VLINE_INTERRUPT) {
					rdev->irq.stat_regs.evergreen.disp_int_cont5 &= ~LB_D6_VLINE_INTERRUPT;
					DRM_DEBUG("IH: D6 vline\n");
				}
				break;
			default:
				DRM_DEBUG("Unhandled interrupt: %d %d\n", src_id, src_data);
				break;
			}
			break;
		case 42: /* HPD hotplug */
			switch (src_data) {
			case 0:
				if (rdev->irq.stat_regs.evergreen.disp_int & DC_HPD1_INTERRUPT) {
					rdev->irq.stat_regs.evergreen.disp_int &= ~DC_HPD1_INTERRUPT;
					queue_hotplug = true;
					DRM_DEBUG("IH: HPD1\n");
				}
				break;
			case 1:
				if (rdev->irq.stat_regs.evergreen.disp_int_cont & DC_HPD2_INTERRUPT) {
					rdev->irq.stat_regs.evergreen.disp_int_cont &= ~DC_HPD2_INTERRUPT;
					queue_hotplug = true;
					DRM_DEBUG("IH: HPD2\n");
				}
				break;
			case 2:
				if (rdev->irq.stat_regs.evergreen.disp_int_cont2 & DC_HPD3_INTERRUPT) {
					rdev->irq.stat_regs.evergreen.disp_int_cont2 &= ~DC_HPD3_INTERRUPT;
					queue_hotplug = true;
					DRM_DEBUG("IH: HPD3\n");
				}
				break;
			case 3:
				if (rdev->irq.stat_regs.evergreen.disp_int_cont3 & DC_HPD4_INTERRUPT) {
					rdev->irq.stat_regs.evergreen.disp_int_cont3 &= ~DC_HPD4_INTERRUPT;
					queue_hotplug = true;
					DRM_DEBUG("IH: HPD4\n");
				}
				break;
			case 4:
				if (rdev->irq.stat_regs.evergreen.disp_int_cont4 & DC_HPD5_INTERRUPT) {
					rdev->irq.stat_regs.evergreen.disp_int_cont4 &= ~DC_HPD5_INTERRUPT;
					queue_hotplug = true;
					DRM_DEBUG("IH: HPD5\n");
				}
				break;
			case 5:
				if (rdev->irq.stat_regs.evergreen.disp_int_cont5 & DC_HPD6_INTERRUPT) {
					rdev->irq.stat_regs.evergreen.disp_int_cont5 &= ~DC_HPD6_INTERRUPT;
					queue_hotplug = true;
					DRM_DEBUG("IH: HPD6\n");
				}
				break;
			default:
				DRM_DEBUG("Unhandled interrupt: %d %d\n", src_id, src_data);
				break;
			}
			break;
		case 44: /* hdmi */
			switch (src_data) {
			case 0:
				if (rdev->irq.stat_regs.evergreen.afmt_status1 & AFMT_AZ_FORMAT_WTRIG) {
					rdev->irq.stat_regs.evergreen.afmt_status1 &= ~AFMT_AZ_FORMAT_WTRIG;
					queue_hdmi = true;
					DRM_DEBUG("IH: HDMI0\n");
				}
				break;
			case 1:
				if (rdev->irq.stat_regs.evergreen.afmt_status2 & AFMT_AZ_FORMAT_WTRIG) {
					rdev->irq.stat_regs.evergreen.afmt_status2 &= ~AFMT_AZ_FORMAT_WTRIG;
					queue_hdmi = true;
					DRM_DEBUG("IH: HDMI1\n");
				}
				break;
			case 2:
				if (rdev->irq.stat_regs.evergreen.afmt_status3 & AFMT_AZ_FORMAT_WTRIG) {
					rdev->irq.stat_regs.evergreen.afmt_status3 &= ~AFMT_AZ_FORMAT_WTRIG;
					queue_hdmi = true;
					DRM_DEBUG("IH: HDMI2\n");
				}
				break;
			case 3:
				if (rdev->irq.stat_regs.evergreen.afmt_status4 & AFMT_AZ_FORMAT_WTRIG) {
					rdev->irq.stat_regs.evergreen.afmt_status4 &= ~AFMT_AZ_FORMAT_WTRIG;
					queue_hdmi = true;
					DRM_DEBUG("IH: HDMI3\n");
				}
				break;
			case 4:
				if (rdev->irq.stat_regs.evergreen.afmt_status5 & AFMT_AZ_FORMAT_WTRIG) {
					rdev->irq.stat_regs.evergreen.afmt_status5 &= ~AFMT_AZ_FORMAT_WTRIG;
					queue_hdmi = true;
					DRM_DEBUG("IH: HDMI4\n");
				}
				break;
			case 5:
				if (rdev->irq.stat_regs.evergreen.afmt_status6 & AFMT_AZ_FORMAT_WTRIG) {
					rdev->irq.stat_regs.evergreen.afmt_status6 &= ~AFMT_AZ_FORMAT_WTRIG;
					queue_hdmi = true;
					DRM_DEBUG("IH: HDMI5\n");
				}
				break;
			default:
				DRM_ERROR("Unhandled interrupt: %d %d\n", src_id, src_data);
				break;
			}
			break;
		case 146:
		case 147:
			dev_err(rdev->dev, "GPU fault detected: %d 0x%08x\n", src_id, src_data);
			dev_err(rdev->dev, "  VM_CONTEXT1_PROTECTION_FAULT_ADDR   0x%08X\n",
				RREG32(VM_CONTEXT1_PROTECTION_FAULT_ADDR));
			dev_err(rdev->dev, "  VM_CONTEXT1_PROTECTION_FAULT_STATUS 0x%08X\n",
				RREG32(VM_CONTEXT1_PROTECTION_FAULT_STATUS));
			/* reset addr and status */
			WREG32_P(VM_CONTEXT1_CNTL2, 1, ~1);
			break;
		case 176: /* CP_INT in ring buffer */
		case 177: /* CP_INT in IB1 */
		case 178: /* CP_INT in IB2 */
			DRM_DEBUG("IH: CP int: 0x%08x\n", src_data);
			radeon_fence_process(rdev, RADEON_RING_TYPE_GFX_INDEX);
			break;
		case 181: /* CP EOP event */
			DRM_DEBUG("IH: CP EOP\n");
			if (rdev->family >= CHIP_CAYMAN) {
				switch (src_data) {
				case 0:
					radeon_fence_process(rdev, RADEON_RING_TYPE_GFX_INDEX);
					break;
				case 1:
					radeon_fence_process(rdev, CAYMAN_RING_TYPE_CP1_INDEX);
					break;
				case 2:
					radeon_fence_process(rdev, CAYMAN_RING_TYPE_CP2_INDEX);
					break;
				}
			} else
				radeon_fence_process(rdev, RADEON_RING_TYPE_GFX_INDEX);
			break;
		case 224: /* DMA trap event */
			DRM_DEBUG("IH: DMA trap\n");
			radeon_fence_process(rdev, R600_RING_TYPE_DMA_INDEX);
			break;
		case 233: /* GUI IDLE */
			DRM_DEBUG("IH: GUI idle\n");
			break;
		case 244: /* DMA trap event */
			if (rdev->family >= CHIP_CAYMAN) {
				DRM_DEBUG("IH: DMA1 trap\n");
				radeon_fence_process(rdev, CAYMAN_RING_TYPE_DMA1_INDEX);
			}
			break;
		default:
			DRM_DEBUG("Unhandled interrupt: %d %d\n", src_id, src_data);
			break;
		}

		/* wptr/rptr are in bytes! */
		rptr += 16;
		rptr &= rdev->ih.ptr_mask;
	}
	if (queue_hotplug)
		schedule_work(&rdev->hotplug_work);
	if (queue_hdmi)
		schedule_work(&rdev->audio_work);
	rdev->ih.rptr = rptr;
	WREG32(IH_RB_RPTR, rdev->ih.rptr);
	atomic_set(&rdev->ih.lock, 0);

	/* make sure wptr hasn't changed while processing */
	wptr = evergreen_get_ih_wptr(rdev);
	if (wptr != rptr)
		goto restart_ih;

	return IRQ_HANDLED;
}

/**
 * evergreen_dma_fence_ring_emit - emit a fence on the DMA ring
 *
 * @rdev: radeon_device pointer
 * @fence: radeon fence object
 *
 * Add a DMA fence packet to the ring to write
 * the fence seq number and DMA trap packet to generate
 * an interrupt if needed (evergreen-SI).
 */
void evergreen_dma_fence_ring_emit(struct radeon_device *rdev,
				   struct radeon_fence *fence)
{
	struct radeon_ring *ring = &rdev->ring[fence->ring];
	u64 addr = rdev->fence_drv[fence->ring].gpu_addr;
	/* write the fence */
	radeon_ring_write(ring, DMA_PACKET(DMA_PACKET_FENCE, 0, 0));
	radeon_ring_write(ring, addr & 0xfffffffc);
	radeon_ring_write(ring, (upper_32_bits(addr) & 0xff));
	radeon_ring_write(ring, fence->seq);
	/* generate an interrupt */
	radeon_ring_write(ring, DMA_PACKET(DMA_PACKET_TRAP, 0, 0));
	/* flush HDP */
	radeon_ring_write(ring, DMA_PACKET(DMA_PACKET_SRBM_WRITE, 0, 0));
	radeon_ring_write(ring, (0xf << 16) | (HDP_MEM_COHERENCY_FLUSH_CNTL >> 2));
	radeon_ring_write(ring, 1);
}

/**
 * evergreen_dma_ring_ib_execute - schedule an IB on the DMA engine
 *
 * @rdev: radeon_device pointer
 * @ib: IB object to schedule
 *
 * Schedule an IB in the DMA ring (evergreen).
 */
void evergreen_dma_ring_ib_execute(struct radeon_device *rdev,
				   struct radeon_ib *ib)
{
	struct radeon_ring *ring = &rdev->ring[ib->ring];

	if (rdev->wb.enabled) {
		u32 next_rptr = ring->wptr + 4;
		while ((next_rptr & 7) != 5)
			next_rptr++;
		next_rptr += 3;
		radeon_ring_write(ring, DMA_PACKET(DMA_PACKET_WRITE, 0, 1));
		radeon_ring_write(ring, ring->next_rptr_gpu_addr & 0xfffffffc);
		radeon_ring_write(ring, upper_32_bits(ring->next_rptr_gpu_addr) & 0xff);
		radeon_ring_write(ring, next_rptr);
	}

	/* The indirect buffer packet must end on an 8 DW boundary in the DMA ring.
	 * Pad as necessary with NOPs.
	 */
	while ((ring->wptr & 7) != 5)
		radeon_ring_write(ring, DMA_PACKET(DMA_PACKET_NOP, 0, 0));
	radeon_ring_write(ring, DMA_PACKET(DMA_PACKET_INDIRECT_BUFFER, 0, 0));
	radeon_ring_write(ring, (ib->gpu_addr & 0xFFFFFFE0));
	radeon_ring_write(ring, (ib->length_dw << 12) | (upper_32_bits(ib->gpu_addr) & 0xFF));

}

/**
 * evergreen_copy_dma - copy pages using the DMA engine
 *
 * @rdev: radeon_device pointer
 * @src_offset: src GPU address
 * @dst_offset: dst GPU address
 * @num_gpu_pages: number of GPU pages to xfer
 * @fence: radeon fence object
 *
 * Copy GPU paging using the DMA engine (evergreen-cayman).
 * Used by the radeon ttm implementation to move pages if
 * registered as the asic copy callback.
 */
int evergreen_copy_dma(struct radeon_device *rdev,
		       uint64_t src_offset, uint64_t dst_offset,
		       unsigned num_gpu_pages,
		       struct radeon_fence **fence)
{
	struct radeon_semaphore *sem = NULL;
	int ring_index = rdev->asic->copy.dma_ring_index;
	struct radeon_ring *ring = &rdev->ring[ring_index];
	u32 size_in_dw, cur_size_in_dw;
	int i, num_loops;
	int r = 0;

	r = radeon_semaphore_create(rdev, &sem);
	if (r) {
		DRM_ERROR("radeon: moving bo (%d).\n", r);
		return r;
	}

	size_in_dw = (num_gpu_pages << RADEON_GPU_PAGE_SHIFT) / 4;
	num_loops = DIV_ROUND_UP(size_in_dw, 0xfffff);
	r = radeon_ring_lock(rdev, ring, num_loops * 5 + 11);
	if (r) {
		DRM_ERROR("radeon: moving bo (%d).\n", r);
		radeon_semaphore_free(rdev, &sem, NULL);
		return r;
	}

	if (radeon_fence_need_sync(*fence, ring->idx)) {
		radeon_semaphore_sync_rings(rdev, sem, (*fence)->ring,
					    ring->idx);
		radeon_fence_note_sync(*fence, ring->idx);
	} else {
		radeon_semaphore_free(rdev, &sem, NULL);
	}

	for (i = 0; i < num_loops; i++) {
		cur_size_in_dw = size_in_dw;
		if (cur_size_in_dw > 0xFFFFF)
			cur_size_in_dw = 0xFFFFF;
		size_in_dw -= cur_size_in_dw;
		radeon_ring_write(ring, DMA_PACKET(DMA_PACKET_COPY, 0, cur_size_in_dw));
		radeon_ring_write(ring, dst_offset & 0xfffffffc);
		radeon_ring_write(ring, src_offset & 0xfffffffc);
		radeon_ring_write(ring, upper_32_bits(dst_offset) & 0xff);
		radeon_ring_write(ring, upper_32_bits(src_offset) & 0xff);
		src_offset += cur_size_in_dw * 4;
		dst_offset += cur_size_in_dw * 4;
	}

	r = radeon_fence_emit(rdev, fence, ring->idx);
	if (r) {
		radeon_ring_unlock_undo(rdev, ring);
		return r;
	}

	radeon_ring_unlock_commit(rdev, ring);
	radeon_semaphore_free(rdev, &sem, *fence);

	return r;
}

static int evergreen_startup(struct radeon_device *rdev)
{
	struct radeon_ring *ring = &rdev->ring[RADEON_RING_TYPE_GFX_INDEX];
	int r;

	/* enable pcie gen2 link */
	evergreen_pcie_gen2_enable(rdev);

	if (ASIC_IS_DCE5(rdev)) {
		if (!rdev->me_fw || !rdev->pfp_fw || !rdev->rlc_fw || !rdev->mc_fw) {
			r = ni_init_microcode(rdev);
			if (r) {
				DRM_ERROR("Failed to load firmware!\n");
				return r;
			}
		}
		r = ni_mc_load_microcode(rdev);
		if (r) {
			DRM_ERROR("Failed to load MC firmware!\n");
			return r;
		}
	} else {
		if (!rdev->me_fw || !rdev->pfp_fw || !rdev->rlc_fw) {
			r = r600_init_microcode(rdev);
			if (r) {
				DRM_ERROR("Failed to load firmware!\n");
				return r;
			}
		}
	}

	r = r600_vram_scratch_init(rdev);
	if (r)
		return r;

	evergreen_mc_program(rdev);
	if (rdev->flags & RADEON_IS_AGP) {
		evergreen_agp_enable(rdev);
	} else {
		r = evergreen_pcie_gart_enable(rdev);
		if (r)
			return r;
	}
	evergreen_gpu_init(rdev);

	r = evergreen_blit_init(rdev);
	if (r) {
		r600_blit_fini(rdev);
		rdev->asic->copy.copy = NULL;
		dev_warn(rdev->dev, "failed blitter (%d) falling back to memcpy\n", r);
	}

	/* allocate wb buffer */
	r = radeon_wb_init(rdev);
	if (r)
		return r;

	r = radeon_fence_driver_start_ring(rdev, RADEON_RING_TYPE_GFX_INDEX);
	if (r) {
		dev_err(rdev->dev, "failed initializing CP fences (%d).\n", r);
		return r;
	}

	r = radeon_fence_driver_start_ring(rdev, R600_RING_TYPE_DMA_INDEX);
	if (r) {
		dev_err(rdev->dev, "failed initializing DMA fences (%d).\n", r);
		return r;
	}

	/* Enable IRQ */
	r = r600_irq_init(rdev);
	if (r) {
		DRM_ERROR("radeon: IH init failed (%d).\n", r);
		radeon_irq_kms_fini(rdev);
		return r;
	}
	evergreen_irq_set(rdev);

	r = radeon_ring_init(rdev, ring, ring->ring_size, RADEON_WB_CP_RPTR_OFFSET,
			     R600_CP_RB_RPTR, R600_CP_RB_WPTR,
			     0, 0xfffff, RADEON_CP_PACKET2);
	if (r)
		return r;

	ring = &rdev->ring[R600_RING_TYPE_DMA_INDEX];
	r = radeon_ring_init(rdev, ring, ring->ring_size, R600_WB_DMA_RPTR_OFFSET,
			     DMA_RB_RPTR, DMA_RB_WPTR,
			     2, 0x3fffc, DMA_PACKET(DMA_PACKET_NOP, 0, 0));
	if (r)
		return r;

	r = evergreen_cp_load_microcode(rdev);
	if (r)
		return r;
	r = evergreen_cp_resume(rdev);
	if (r)
		return r;
	r = r600_dma_resume(rdev);
	if (r)
		return r;

	r = radeon_ib_pool_init(rdev);
	if (r) {
		dev_err(rdev->dev, "IB initialization failed (%d).\n", r);
		return r;
	}

	r = r600_audio_init(rdev);
	if (r) {
		DRM_ERROR("radeon: audio init failed\n");
		return r;
	}

	return 0;
}

int evergreen_resume(struct radeon_device *rdev)
{
	int r;

	/* reset the asic, the gfx blocks are often in a bad state
	 * after the driver is unloaded or after a resume
	 */
	if (radeon_asic_reset(rdev))
		dev_warn(rdev->dev, "GPU reset failed !\n");
	/* Do not reset GPU before posting, on rv770 hw unlike on r500 hw,
	 * posting will perform necessary task to bring back GPU into good
	 * shape.
	 */
	/* post card */
	atom_asic_init(rdev->mode_info.atom_context);

	rdev->accel_working = true;
	r = evergreen_startup(rdev);
	if (r) {
		DRM_ERROR("evergreen startup failed on resume\n");
		rdev->accel_working = false;
		return r;
	}

	return r;

}

int evergreen_suspend(struct radeon_device *rdev)
{
	r600_audio_fini(rdev);
	r700_cp_stop(rdev);
	r600_dma_stop(rdev);
	evergreen_irq_suspend(rdev);
	radeon_wb_disable(rdev);
	evergreen_pcie_gart_disable(rdev);

	return 0;
}

/* Plan is to move initialization in that function and use
 * helper function so that radeon_device_init pretty much
 * do nothing more than calling asic specific function. This
 * should also allow to remove a bunch of callback function
 * like vram_info.
 */
int evergreen_init(struct radeon_device *rdev)
{
	int r;

	/* Read BIOS */
	if (!radeon_get_bios(rdev)) {
		if (ASIC_IS_AVIVO(rdev))
			return -EINVAL;
	}
	/* Must be an ATOMBIOS */
	if (!rdev->is_atom_bios) {
		dev_err(rdev->dev, "Expecting atombios for evergreen GPU\n");
		return -EINVAL;
	}
	r = radeon_atombios_init(rdev);
	if (r)
		return r;
	/* reset the asic, the gfx blocks are often in a bad state
	 * after the driver is unloaded or after a resume
	 */
	if (radeon_asic_reset(rdev))
		dev_warn(rdev->dev, "GPU reset failed !\n");
	/* Post card if necessary */
	if (!radeon_card_posted(rdev)) {
		if (!rdev->bios) {
			dev_err(rdev->dev, "Card not posted and no BIOS - ignoring\n");
			return -EINVAL;
		}
		DRM_INFO("GPU not posted. posting now...\n");
		atom_asic_init(rdev->mode_info.atom_context);
	}
	/* Initialize scratch registers */
	r600_scratch_init(rdev);
	/* Initialize surface registers */
	radeon_surface_init(rdev);
	/* Initialize clocks */
	radeon_get_clock_info(rdev->ddev);
	/* Fence driver */
	r = radeon_fence_driver_init(rdev);
	if (r)
		return r;
	/* initialize AGP */
	if (rdev->flags & RADEON_IS_AGP) {
		r = radeon_agp_init(rdev);
		if (r)
			radeon_agp_disable(rdev);
	}
	/* initialize memory controller */
	r = evergreen_mc_init(rdev);
	if (r)
		return r;
	/* Memory manager */
	r = radeon_bo_init(rdev);
	if (r)
		return r;

	r = radeon_irq_kms_init(rdev);
	if (r)
		return r;

	rdev->ring[RADEON_RING_TYPE_GFX_INDEX].ring_obj = NULL;
	r600_ring_init(rdev, &rdev->ring[RADEON_RING_TYPE_GFX_INDEX], 1024 * 1024);

	rdev->ring[R600_RING_TYPE_DMA_INDEX].ring_obj = NULL;
	r600_ring_init(rdev, &rdev->ring[R600_RING_TYPE_DMA_INDEX], 64 * 1024);

	rdev->ih.ring_obj = NULL;
	r600_ih_ring_init(rdev, 64 * 1024);

	r = r600_pcie_gart_init(rdev);
	if (r)
		return r;

	rdev->accel_working = true;
	r = evergreen_startup(rdev);
	if (r) {
		dev_err(rdev->dev, "disabling GPU acceleration\n");
		r700_cp_fini(rdev);
		r600_dma_fini(rdev);
		r600_irq_fini(rdev);
		radeon_wb_fini(rdev);
		radeon_ib_pool_fini(rdev);
		radeon_irq_kms_fini(rdev);
		evergreen_pcie_gart_fini(rdev);
		rdev->accel_working = false;
	}

	/* Don't start up if the MC ucode is missing on BTC parts.
	 * The default clocks and voltages before the MC ucode
	 * is loaded are not suffient for advanced operations.
	 */
	if (ASIC_IS_DCE5(rdev)) {
		if (!rdev->mc_fw && !(rdev->flags & RADEON_IS_IGP)) {
			DRM_ERROR("radeon: MC ucode required for NI+.\n");
			return -EINVAL;
		}
	}

	return 0;
}

void evergreen_fini(struct radeon_device *rdev)
{
	r600_audio_fini(rdev);
	r600_blit_fini(rdev);
	r700_cp_fini(rdev);
	r600_dma_fini(rdev);
	r600_irq_fini(rdev);
	radeon_wb_fini(rdev);
	radeon_ib_pool_fini(rdev);
	radeon_irq_kms_fini(rdev);
	evergreen_pcie_gart_fini(rdev);
	r600_vram_scratch_fini(rdev);
	radeon_gem_fini(rdev);
	radeon_fence_driver_fini(rdev);
	radeon_agp_fini(rdev);
	radeon_bo_fini(rdev);
	radeon_atombios_fini(rdev);
	kfree(rdev->bios);
	rdev->bios = NULL;
}

void evergreen_pcie_gen2_enable(struct radeon_device *rdev)
{
	u32 link_width_cntl, speed_cntl, mask;
	int ret;

	if (radeon_pcie_gen2 == 0)
		return;

	if (rdev->flags & RADEON_IS_IGP)
		return;

	if (!(rdev->flags & RADEON_IS_PCIE))
		return;

	/* x2 cards have a special sequence */
	if (ASIC_IS_X2(rdev))
		return;

	ret = drm_pcie_get_speed_cap_mask(rdev->ddev, &mask);
	if (ret != 0)
		return;

	if (!(mask & DRM_PCIE_SPEED_50))
		return;

	speed_cntl = RREG32_PCIE_P(PCIE_LC_SPEED_CNTL);
	if (speed_cntl & LC_CURRENT_DATA_RATE) {
		DRM_INFO("PCIE gen 2 link speeds already enabled\n");
		return;
	}

	DRM_INFO("enabling PCIE gen 2 link speeds, disable with radeon.pcie_gen2=0\n");

	if ((speed_cntl & LC_OTHER_SIDE_EVER_SENT_GEN2) ||
	    (speed_cntl & LC_OTHER_SIDE_SUPPORTS_GEN2)) {

		link_width_cntl = RREG32_PCIE_P(PCIE_LC_LINK_WIDTH_CNTL);
		link_width_cntl &= ~LC_UPCONFIGURE_DIS;
		WREG32_PCIE_P(PCIE_LC_LINK_WIDTH_CNTL, link_width_cntl);

		speed_cntl = RREG32_PCIE_P(PCIE_LC_SPEED_CNTL);
		speed_cntl &= ~LC_TARGET_LINK_SPEED_OVERRIDE_EN;
		WREG32_PCIE_P(PCIE_LC_SPEED_CNTL, speed_cntl);

		speed_cntl = RREG32_PCIE_P(PCIE_LC_SPEED_CNTL);
		speed_cntl |= LC_CLR_FAILED_SPD_CHANGE_CNT;
		WREG32_PCIE_P(PCIE_LC_SPEED_CNTL, speed_cntl);

		speed_cntl = RREG32_PCIE_P(PCIE_LC_SPEED_CNTL);
		speed_cntl &= ~LC_CLR_FAILED_SPD_CHANGE_CNT;
		WREG32_PCIE_P(PCIE_LC_SPEED_CNTL, speed_cntl);

		speed_cntl = RREG32_PCIE_P(PCIE_LC_SPEED_CNTL);
		speed_cntl |= LC_GEN2_EN_STRAP;
		WREG32_PCIE_P(PCIE_LC_SPEED_CNTL, speed_cntl);

	} else {
		link_width_cntl = RREG32_PCIE_P(PCIE_LC_LINK_WIDTH_CNTL);
		/* XXX: only disable it if gen1 bridge vendor == 0x111d or 0x1106 */
		if (1)
			link_width_cntl |= LC_UPCONFIGURE_DIS;
		else
			link_width_cntl &= ~LC_UPCONFIGURE_DIS;
		WREG32_PCIE_P(PCIE_LC_LINK_WIDTH_CNTL, link_width_cntl);
	}
}<|MERGE_RESOLUTION|>--- conflicted
+++ resolved
@@ -2346,7 +2346,6 @@
 	if (rdev->family >= CHIP_CAYMAN) {
 		dev_info(rdev->dev, "  R_00D834_DMA_STATUS_REG   = 0x%08X\n",
 			 RREG32(DMA_STATUS_REG + 0x800));
-<<<<<<< HEAD
 	}
 }
 
@@ -2362,23 +2361,6 @@
 			crtc_hung |= (1 << i);
 		}
 	}
-=======
-	}
-}
-
-bool evergreen_is_display_hung(struct radeon_device *rdev)
-{
-	u32 crtc_hung = 0;
-	u32 crtc_status[6];
-	u32 i, j, tmp;
-
-	for (i = 0; i < rdev->num_crtc; i++) {
-		if (RREG32(EVERGREEN_CRTC_CONTROL + crtc_offsets[i]) & EVERGREEN_CRTC_MASTER_EN) {
-			crtc_status[i] = RREG32(EVERGREEN_CRTC_STATUS_HV_COUNT + crtc_offsets[i]);
-			crtc_hung |= (1 << i);
-		}
-	}
->>>>>>> a937536b
 
 	for (j = 0; j < 10; j++) {
 		for (i = 0; i < rdev->num_crtc; i++) {
@@ -2456,15 +2438,12 @@
 	if (tmp & L2_BUSY)
 		reset_mask |= RADEON_RESET_VMC;
 
-<<<<<<< HEAD
-=======
 	/* Skip MC reset as it's mostly likely not hung, just busy */
 	if (reset_mask & RADEON_RESET_MC) {
 		DRM_DEBUG("MC busy: 0x%08X, clearing.\n", reset_mask);
 		reset_mask &= ~RADEON_RESET_MC;
 	}
 
->>>>>>> a937536b
 	return reset_mask;
 }
 
