--- conflicted
+++ resolved
@@ -1532,8 +1532,6 @@
 	return drm_fb_helper_single_fb_probe(fb_helper, bpp_sel);
 }
 EXPORT_SYMBOL(drm_fb_helper_hotplug_event);
-<<<<<<< HEAD
-=======
 
 /* The Kconfig DRM_KMS_HELPER selects FRAMEBUFFER_CONSOLE (if !EMBEDDED)
  * but the module doesn't depend on any fb console symbols.  At least
@@ -1555,5 +1553,4 @@
 }
 
 module_init(drm_fb_helper_modinit);
-#endif
->>>>>>> 3cbea436
+#endif