/*
 * Copyright (c) 2006-2008 Intel Corporation
 * Copyright (c) 2007 Dave Airlie <airlied@linux.ie>
 *
 * DRM core CRTC related functions
 *
 * Permission to use, copy, modify, distribute, and sell this software and its
 * documentation for any purpose is hereby granted without fee, provided that
 * the above copyright notice appear in all copies and that both that copyright
 * notice and this permission notice appear in supporting documentation, and
 * that the name of the copyright holders not be used in advertising or
 * publicity pertaining to distribution of the software without specific,
 * written prior permission.  The copyright holders make no representations
 * about the suitability of this software for any purpose.  It is provided "as
 * is" without express or implied warranty.
 *
 * THE COPYRIGHT HOLDERS DISCLAIM ALL WARRANTIES WITH REGARD TO THIS SOFTWARE,
 * INCLUDING ALL IMPLIED WARRANTIES OF MERCHANTABILITY AND FITNESS, IN NO
 * EVENT SHALL THE COPYRIGHT HOLDERS BE LIABLE FOR ANY SPECIAL, INDIRECT OR
 * CONSEQUENTIAL DAMAGES OR ANY DAMAGES WHATSOEVER RESULTING FROM LOSS OF USE,
 * DATA OR PROFITS, WHETHER IN AN ACTION OF CONTRACT, NEGLIGENCE OR OTHER
 * TORTIOUS ACTION, ARISING OUT OF OR IN CONNECTION WITH THE USE OR PERFORMANCE
 * OF THIS SOFTWARE.
 *
 * Authors:
 *      Keith Packard
 *	Eric Anholt <eric@anholt.net>
 *      Dave Airlie <airlied@linux.ie>
 *      Jesse Barnes <jesse.barnes@intel.com>
 */

#include "drmP.h"
#include "drm_crtc.h"
#include "drm_crtc_helper.h"
#include "drm_fb_helper.h"

static bool drm_kms_helper_poll = true;
module_param_named(poll, drm_kms_helper_poll, bool, 0600);

static void drm_mode_validate_flag(struct drm_connector *connector,
				   int flags)
{
	struct drm_display_mode *mode, *t;

	if (flags == (DRM_MODE_FLAG_DBLSCAN | DRM_MODE_FLAG_INTERLACE))
		return;

	list_for_each_entry_safe(mode, t, &connector->modes, head) {
		if ((mode->flags & DRM_MODE_FLAG_INTERLACE) &&
				!(flags & DRM_MODE_FLAG_INTERLACE))
			mode->status = MODE_NO_INTERLACE;
		if ((mode->flags & DRM_MODE_FLAG_DBLSCAN) &&
				!(flags & DRM_MODE_FLAG_DBLSCAN))
			mode->status = MODE_NO_DBLESCAN;
	}

	return;
}

/**
 * drm_helper_probe_single_connector_modes - get complete set of display modes
 * @dev: DRM device
 * @maxX: max width for modes
 * @maxY: max height for modes
 *
 * LOCKING:
 * Caller must hold mode config lock.
 *
 * Based on @dev's mode_config layout, scan all the connectors and try to detect
 * modes on them.  Modes will first be added to the connector's probed_modes
 * list, then culled (based on validity and the @maxX, @maxY parameters) and
 * put into the normal modes list.
 *
 * Intended to be used either at bootup time or when major configuration
 * changes have occurred.
 *
 * FIXME: take into account monitor limits
 *
 * RETURNS:
 * Number of modes found on @connector.
 */
int drm_helper_probe_single_connector_modes(struct drm_connector *connector,
					    uint32_t maxX, uint32_t maxY)
{
	struct drm_device *dev = connector->dev;
	struct drm_display_mode *mode, *t;
	struct drm_connector_helper_funcs *connector_funcs =
		connector->helper_private;
	int count = 0;
	int mode_flags = 0;

	DRM_DEBUG_KMS("[CONNECTOR:%d:%s]\n", connector->base.id,
			drm_get_connector_name(connector));
	/* set all modes to the unverified state */
	list_for_each_entry_safe(mode, t, &connector->modes, head)
		mode->status = MODE_UNVERIFIED;

	if (connector->force) {
		if (connector->force == DRM_FORCE_ON)
			connector->status = connector_status_connected;
		else
			connector->status = connector_status_disconnected;
		if (connector->funcs->force)
			connector->funcs->force(connector);
	} else {
		connector->status = connector->funcs->detect(connector, true);
		drm_kms_helper_poll_enable(dev);
	}

	if (connector->status == connector_status_disconnected) {
		DRM_DEBUG_KMS("[CONNECTOR:%d:%s] disconnected\n",
			connector->base.id, drm_get_connector_name(connector));
		drm_mode_connector_update_edid_property(connector, NULL);
		goto prune;
	}

	count = (*connector_funcs->get_modes)(connector);
	if (count == 0 && connector->status == connector_status_connected)
		count = drm_add_modes_noedid(connector, 1024, 768);
	if (count == 0)
		goto prune;

	drm_mode_connector_list_update(connector);

	if (maxX && maxY)
		drm_mode_validate_size(dev, &connector->modes, maxX,
				       maxY, 0);

	if (connector->interlace_allowed)
		mode_flags |= DRM_MODE_FLAG_INTERLACE;
	if (connector->doublescan_allowed)
		mode_flags |= DRM_MODE_FLAG_DBLSCAN;
	drm_mode_validate_flag(connector, mode_flags);

	list_for_each_entry_safe(mode, t, &connector->modes, head) {
		if (mode->status == MODE_OK)
			mode->status = connector_funcs->mode_valid(connector,
								   mode);
	}

prune:
	drm_mode_prune_invalid(dev, &connector->modes, true);

	if (list_empty(&connector->modes))
		return 0;

	drm_mode_sort(&connector->modes);

	DRM_DEBUG_KMS("[CONNECTOR:%d:%s] probed modes :\n", connector->base.id,
			drm_get_connector_name(connector));
	list_for_each_entry_safe(mode, t, &connector->modes, head) {
		mode->vrefresh = drm_mode_vrefresh(mode);

		drm_mode_set_crtcinfo(mode, CRTC_INTERLACE_HALVE_V);
		drm_mode_debug_printmodeline(mode);
	}

	return count;
}
EXPORT_SYMBOL(drm_helper_probe_single_connector_modes);

/**
 * drm_helper_encoder_in_use - check if a given encoder is in use
 * @encoder: encoder to check
 *
 * LOCKING:
 * Caller must hold mode config lock.
 *
 * Walk @encoders's DRM device's mode_config and see if it's in use.
 *
 * RETURNS:
 * True if @encoder is part of the mode_config, false otherwise.
 */
bool drm_helper_encoder_in_use(struct drm_encoder *encoder)
{
	struct drm_connector *connector;
	struct drm_device *dev = encoder->dev;
	list_for_each_entry(connector, &dev->mode_config.connector_list, head)
		if (connector->encoder == encoder)
			return true;
	return false;
}
EXPORT_SYMBOL(drm_helper_encoder_in_use);

/**
 * drm_helper_crtc_in_use - check if a given CRTC is in a mode_config
 * @crtc: CRTC to check
 *
 * LOCKING:
 * Caller must hold mode config lock.
 *
 * Walk @crtc's DRM device's mode_config and see if it's in use.
 *
 * RETURNS:
 * True if @crtc is part of the mode_config, false otherwise.
 */
bool drm_helper_crtc_in_use(struct drm_crtc *crtc)
{
	struct drm_encoder *encoder;
	struct drm_device *dev = crtc->dev;
	/* FIXME: Locking around list access? */
	list_for_each_entry(encoder, &dev->mode_config.encoder_list, head)
		if (encoder->crtc == crtc && drm_helper_encoder_in_use(encoder))
			return true;
	return false;
}
EXPORT_SYMBOL(drm_helper_crtc_in_use);

static void
drm_encoder_disable(struct drm_encoder *encoder)
{
	struct drm_encoder_helper_funcs *encoder_funcs = encoder->helper_private;

	if (encoder_funcs->disable)
		(*encoder_funcs->disable)(encoder);
	else
		(*encoder_funcs->dpms)(encoder, DRM_MODE_DPMS_OFF);
}

/**
 * drm_helper_disable_unused_functions - disable unused objects
 * @dev: DRM device
 *
 * LOCKING:
 * Caller must hold mode config lock.
 *
 * If an connector or CRTC isn't part of @dev's mode_config, it can be disabled
 * by calling its dpms function, which should power it off.
 */
void drm_helper_disable_unused_functions(struct drm_device *dev)
{
	struct drm_encoder *encoder;
	struct drm_connector *connector;
	struct drm_crtc *crtc;

	list_for_each_entry(connector, &dev->mode_config.connector_list, head) {
		if (!connector->encoder)
			continue;
		if (connector->status == connector_status_disconnected)
			connector->encoder = NULL;
	}

	list_for_each_entry(encoder, &dev->mode_config.encoder_list, head) {
		if (!drm_helper_encoder_in_use(encoder)) {
			drm_encoder_disable(encoder);
			/* disconnector encoder from any connector */
			encoder->crtc = NULL;
		}
	}

	list_for_each_entry(crtc, &dev->mode_config.crtc_list, head) {
		struct drm_crtc_helper_funcs *crtc_funcs = crtc->helper_private;
		crtc->enabled = drm_helper_crtc_in_use(crtc);
		if (!crtc->enabled) {
			if (crtc_funcs->disable)
				(*crtc_funcs->disable)(crtc);
			else
				(*crtc_funcs->dpms)(crtc, DRM_MODE_DPMS_OFF);
			crtc->fb = NULL;
		}
	}
}
EXPORT_SYMBOL(drm_helper_disable_unused_functions);

/**
 * drm_encoder_crtc_ok - can a given crtc drive a given encoder?
 * @encoder: encoder to test
 * @crtc: crtc to test
 *
 * Return false if @encoder can't be driven by @crtc, true otherwise.
 */
static bool drm_encoder_crtc_ok(struct drm_encoder *encoder,
				struct drm_crtc *crtc)
{
	struct drm_device *dev;
	struct drm_crtc *tmp;
	int crtc_mask = 1;

	WARN(!crtc, "checking null crtc?\n");

	dev = crtc->dev;

	list_for_each_entry(tmp, &dev->mode_config.crtc_list, head) {
		if (tmp == crtc)
			break;
		crtc_mask <<= 1;
	}

	if (encoder->possible_crtcs & crtc_mask)
		return true;
	return false;
}

/*
 * Check the CRTC we're going to map each output to vs. its current
 * CRTC.  If they don't match, we have to disable the output and the CRTC
 * since the driver will have to re-route things.
 */
static void
drm_crtc_prepare_encoders(struct drm_device *dev)
{
	struct drm_encoder_helper_funcs *encoder_funcs;
	struct drm_encoder *encoder;

	list_for_each_entry(encoder, &dev->mode_config.encoder_list, head) {
		encoder_funcs = encoder->helper_private;
		/* Disable unused encoders */
		if (encoder->crtc == NULL)
			drm_encoder_disable(encoder);
		/* Disable encoders whose CRTC is about to change */
		if (encoder_funcs->get_crtc &&
		    encoder->crtc != (*encoder_funcs->get_crtc)(encoder))
			drm_encoder_disable(encoder);
	}
}

/**
 * drm_crtc_set_mode - set a mode
 * @crtc: CRTC to program
 * @mode: mode to use
 * @x: width of mode
 * @y: height of mode
 *
 * LOCKING:
 * Caller must hold mode config lock.
 *
 * Try to set @mode on @crtc.  Give @crtc and its associated connectors a chance
 * to fixup or reject the mode prior to trying to set it.
 *
 * RETURNS:
 * True if the mode was set successfully, or false otherwise.
 */
bool drm_crtc_helper_set_mode(struct drm_crtc *crtc,
			      struct drm_display_mode *mode,
			      int x, int y,
			      struct drm_framebuffer *old_fb)
{
	struct drm_device *dev = crtc->dev;
	struct drm_display_mode *adjusted_mode, saved_mode, saved_hwmode;
	struct drm_crtc_helper_funcs *crtc_funcs = crtc->helper_private;
	struct drm_encoder_helper_funcs *encoder_funcs;
	int saved_x, saved_y;
	struct drm_encoder *encoder;
	bool ret = true;

	adjusted_mode = drm_mode_duplicate(dev, mode);

	crtc->enabled = drm_helper_crtc_in_use(crtc);

	if (!crtc->enabled)
		return true;

	saved_hwmode = crtc->hwmode;
	saved_mode = crtc->mode;
	saved_x = crtc->x;
	saved_y = crtc->y;

	/* Update crtc values up front so the driver can rely on them for mode
	 * setting.
	 */
	crtc->mode = *mode;
	crtc->x = x;
	crtc->y = y;

	/* Pass our mode to the connectors and the CRTC to give them a chance to
	 * adjust it according to limitations or connector properties, and also
	 * a chance to reject the mode entirely.
	 */
	list_for_each_entry(encoder, &dev->mode_config.encoder_list, head) {

		if (encoder->crtc != crtc)
			continue;
		encoder_funcs = encoder->helper_private;
		if (!(ret = encoder_funcs->mode_fixup(encoder, mode,
						      adjusted_mode))) {
			goto done;
		}
	}

	if (!(ret = crtc_funcs->mode_fixup(crtc, mode, adjusted_mode))) {
		goto done;
	}
	DRM_DEBUG_KMS("[CRTC:%d]\n", crtc->base.id);

	/* Prepare the encoders and CRTCs before setting the mode. */
	list_for_each_entry(encoder, &dev->mode_config.encoder_list, head) {

		if (encoder->crtc != crtc)
			continue;
		encoder_funcs = encoder->helper_private;
		/* Disable the encoders as the first thing we do. */
		encoder_funcs->prepare(encoder);
	}

	drm_crtc_prepare_encoders(dev);

	crtc_funcs->prepare(crtc);

	/* Set up the DPLL and any encoders state that needs to adjust or depend
	 * on the DPLL.
	 */
	ret = !crtc_funcs->mode_set(crtc, mode, adjusted_mode, x, y, old_fb);
	if (!ret)
	    goto done;

	list_for_each_entry(encoder, &dev->mode_config.encoder_list, head) {

		if (encoder->crtc != crtc)
			continue;

		DRM_DEBUG_KMS("[ENCODER:%d:%s] set [MODE:%d:%s]\n",
			encoder->base.id, drm_get_encoder_name(encoder),
			mode->base.id, mode->name);
		encoder_funcs = encoder->helper_private;
		encoder_funcs->mode_set(encoder, mode, adjusted_mode);
	}

	/* Now enable the clocks, plane, pipe, and connectors that we set up. */
	crtc_funcs->commit(crtc);

	list_for_each_entry(encoder, &dev->mode_config.encoder_list, head) {

		if (encoder->crtc != crtc)
			continue;

		encoder_funcs = encoder->helper_private;
		encoder_funcs->commit(encoder);

	}

	/* Store real post-adjustment hardware mode. */
	crtc->hwmode = *adjusted_mode;

	/* Calculate and store various constants which
	 * are later needed by vblank and swap-completion
	 * timestamping. They are derived from true hwmode.
	 */
	drm_calc_timestamping_constants(crtc);

	/* XXX free adjustedmode */
	drm_mode_destroy(dev, adjusted_mode);
	/* FIXME: add subpixel order */
done:
	if (!ret) {
		crtc->hwmode = saved_hwmode;
		crtc->mode = saved_mode;
		crtc->x = saved_x;
		crtc->y = saved_y;
	}

	return ret;
}
EXPORT_SYMBOL(drm_crtc_helper_set_mode);


/**
 * drm_crtc_helper_set_config - set a new config from userspace
 * @crtc: CRTC to setup
 * @crtc_info: user provided configuration
 * @new_mode: new mode to set
 * @connector_set: set of connectors for the new config
 * @fb: new framebuffer
 *
 * LOCKING:
 * Caller must hold mode config lock.
 *
 * Setup a new configuration, provided by the user in @crtc_info, and enable
 * it.
 *
 * RETURNS:
 * Zero. (FIXME)
 */
int drm_crtc_helper_set_config(struct drm_mode_set *set)
{
	struct drm_device *dev;
	struct drm_crtc *save_crtcs, *new_crtc, *crtc;
	struct drm_encoder *save_encoders, *new_encoder, *encoder;
	struct drm_framebuffer *old_fb = NULL;
	bool mode_changed = false; /* if true do a full mode set */
	bool fb_changed = false; /* if true and !mode_changed just do a flip */
	struct drm_connector *save_connectors, *connector;
	int count = 0, ro, fail = 0;
	struct drm_crtc_helper_funcs *crtc_funcs;
	int ret = 0;
	int i;

	DRM_DEBUG_KMS("\n");

	if (!set)
		return -EINVAL;

	if (!set->crtc)
		return -EINVAL;

	if (!set->crtc->helper_private)
		return -EINVAL;

	crtc_funcs = set->crtc->helper_private;

	if (set->fb) {
		DRM_DEBUG_KMS("[CRTC:%d] [FB:%d] #connectors=%d (x y) (%i %i)\n",
				set->crtc->base.id, set->fb->base.id,
				(int)set->num_connectors, set->x, set->y);
	} else {
		DRM_DEBUG_KMS("[CRTC:%d] [NOFB] #connectors=%d (x y) (%i %i)\n",
				set->crtc->base.id, (int)set->num_connectors,
				set->x, set->y);
	}

	dev = set->crtc->dev;

	/* Allocate space for the backup of all (non-pointer) crtc, encoder and
	 * connector data. */
	save_crtcs = kzalloc(dev->mode_config.num_crtc *
			     sizeof(struct drm_crtc), GFP_KERNEL);
	if (!save_crtcs)
		return -ENOMEM;

	save_encoders = kzalloc(dev->mode_config.num_encoder *
				sizeof(struct drm_encoder), GFP_KERNEL);
	if (!save_encoders) {
		kfree(save_crtcs);
		return -ENOMEM;
	}

	save_connectors = kzalloc(dev->mode_config.num_connector *
				sizeof(struct drm_connector), GFP_KERNEL);
	if (!save_connectors) {
		kfree(save_crtcs);
		kfree(save_encoders);
		return -ENOMEM;
	}

	/* Copy data. Note that driver private data is not affected.
	 * Should anything bad happen only the expected state is
	 * restored, not the drivers personal bookkeeping.
	 */
	count = 0;
	list_for_each_entry(crtc, &dev->mode_config.crtc_list, head) {
		save_crtcs[count++] = *crtc;
	}

	count = 0;
	list_for_each_entry(encoder, &dev->mode_config.encoder_list, head) {
		save_encoders[count++] = *encoder;
	}

	count = 0;
	list_for_each_entry(connector, &dev->mode_config.connector_list, head) {
		save_connectors[count++] = *connector;
	}

	/* We should be able to check here if the fb has the same properties
	 * and then just flip_or_move it */
	if (set->crtc->fb != set->fb) {
		/* If we have no fb then treat it as a full mode set */
		if (set->crtc->fb == NULL) {
			DRM_DEBUG_KMS("crtc has no fb, full mode set\n");
			mode_changed = true;
		} else if (set->fb == NULL) {
			mode_changed = true;
		} else
			fb_changed = true;
	}

	if (set->x != set->crtc->x || set->y != set->crtc->y)
		fb_changed = true;

	if (set->mode && !drm_mode_equal(set->mode, &set->crtc->mode)) {
		DRM_DEBUG_KMS("modes are different, full mode set\n");
		drm_mode_debug_printmodeline(&set->crtc->mode);
		drm_mode_debug_printmodeline(set->mode);
		mode_changed = true;
	}

	/* a) traverse passed in connector list and get encoders for them */
	count = 0;
	list_for_each_entry(connector, &dev->mode_config.connector_list, head) {
		struct drm_connector_helper_funcs *connector_funcs =
			connector->helper_private;
		new_encoder = connector->encoder;
		for (ro = 0; ro < set->num_connectors; ro++) {
			if (set->connectors[ro] == connector) {
				new_encoder = connector_funcs->best_encoder(connector);
				/* if we can't get an encoder for a connector
				   we are setting now - then fail */
				if (new_encoder == NULL)
					/* don't break so fail path works correct */
					fail = 1;
				break;
			}
		}

		if (new_encoder != connector->encoder) {
			DRM_DEBUG_KMS("encoder changed, full mode switch\n");
			mode_changed = true;
			/* If the encoder is reused for another connector, then
			 * the appropriate crtc will be set later.
			 */
			if (connector->encoder)
				connector->encoder->crtc = NULL;
			connector->encoder = new_encoder;
		}
	}

	if (fail) {
		ret = -EINVAL;
		goto fail;
	}

	count = 0;
	list_for_each_entry(connector, &dev->mode_config.connector_list, head) {
		if (!connector->encoder)
			continue;

		if (connector->encoder->crtc == set->crtc)
			new_crtc = NULL;
		else
			new_crtc = connector->encoder->crtc;

		for (ro = 0; ro < set->num_connectors; ro++) {
			if (set->connectors[ro] == connector)
				new_crtc = set->crtc;
		}

		/* Make sure the new CRTC will work with the encoder */
		if (new_crtc &&
		    !drm_encoder_crtc_ok(connector->encoder, new_crtc)) {
			ret = -EINVAL;
			goto fail;
		}
		if (new_crtc != connector->encoder->crtc) {
			DRM_DEBUG_KMS("crtc changed, full mode switch\n");
			mode_changed = true;
			connector->encoder->crtc = new_crtc;
		}
		if (new_crtc) {
			DRM_DEBUG_KMS("[CONNECTOR:%d:%s] to [CRTC:%d]\n",
				connector->base.id, drm_get_connector_name(connector),
				new_crtc->base.id);
		} else {
			DRM_DEBUG_KMS("[CONNECTOR:%d:%s] to [NOCRTC]\n",
				connector->base.id, drm_get_connector_name(connector));
		}
	}

	/* mode_set_base is not a required function */
	if (fb_changed && !crtc_funcs->mode_set_base)
		mode_changed = true;

	if (mode_changed) {
		set->crtc->enabled = (set->mode != NULL);
		if (set->mode != NULL) {
			DRM_DEBUG_KMS("attempting to set mode from"
					" userspace\n");
			drm_mode_debug_printmodeline(set->mode);
			old_fb = set->crtc->fb;
			set->crtc->fb = set->fb;
			if (!drm_crtc_helper_set_mode(set->crtc, set->mode,
						      set->x, set->y,
						      old_fb)) {
				DRM_ERROR("failed to set mode on [CRTC:%d]\n",
					  set->crtc->base.id);
<<<<<<< HEAD
=======
				set->crtc->fb = old_fb;
>>>>>>> 3cbea436
				ret = -EINVAL;
				goto fail;
			}
		}
		drm_helper_disable_unused_functions(dev);
	} else if (fb_changed) {
		set->crtc->x = set->x;
		set->crtc->y = set->y;

		old_fb = set->crtc->fb;
		if (set->crtc->fb != set->fb)
			set->crtc->fb = set->fb;
		ret = crtc_funcs->mode_set_base(set->crtc,
						set->x, set->y, old_fb);
		if (ret != 0) {
			set->crtc->fb = old_fb;
			goto fail;
		}
	}
	DRM_DEBUG_KMS("Setting connector DPMS state to on\n");
	for (i = 0; i < set->num_connectors; i++) {
		DRM_DEBUG_KMS("\t[CONNECTOR:%d:%s] set DPMS on\n", set->connectors[i]->base.id,
			      drm_get_connector_name(set->connectors[i]));
		set->connectors[i]->dpms = DRM_MODE_DPMS_ON;
	}

	kfree(save_connectors);
	kfree(save_encoders);
	kfree(save_crtcs);
	return 0;

fail:
	/* Restore all previous data. */
	count = 0;
	list_for_each_entry(crtc, &dev->mode_config.crtc_list, head) {
		*crtc = save_crtcs[count++];
	}

	count = 0;
	list_for_each_entry(encoder, &dev->mode_config.encoder_list, head) {
		*encoder = save_encoders[count++];
	}

	count = 0;
	list_for_each_entry(connector, &dev->mode_config.connector_list, head) {
		*connector = save_connectors[count++];
	}

	kfree(save_connectors);
	kfree(save_encoders);
	kfree(save_crtcs);
	return ret;
}
EXPORT_SYMBOL(drm_crtc_helper_set_config);

static int drm_helper_choose_encoder_dpms(struct drm_encoder *encoder)
{
	int dpms = DRM_MODE_DPMS_OFF;
	struct drm_connector *connector;
	struct drm_device *dev = encoder->dev;

	list_for_each_entry(connector, &dev->mode_config.connector_list, head)
		if (connector->encoder == encoder)
			if (connector->dpms < dpms)
				dpms = connector->dpms;
	return dpms;
}

static int drm_helper_choose_crtc_dpms(struct drm_crtc *crtc)
{
	int dpms = DRM_MODE_DPMS_OFF;
	struct drm_connector *connector;
	struct drm_device *dev = crtc->dev;

	list_for_each_entry(connector, &dev->mode_config.connector_list, head)
		if (connector->encoder && connector->encoder->crtc == crtc)
			if (connector->dpms < dpms)
				dpms = connector->dpms;
	return dpms;
}

/**
 * drm_helper_connector_dpms
 * @connector affected connector
 * @mode DPMS mode
 *
 * Calls the low-level connector DPMS function, then
 * calls appropriate encoder and crtc DPMS functions as well
 */
void drm_helper_connector_dpms(struct drm_connector *connector, int mode)
{
	struct drm_encoder *encoder = connector->encoder;
	struct drm_crtc *crtc = encoder ? encoder->crtc : NULL;
	int old_dpms;

	if (mode == connector->dpms)
		return;

	old_dpms = connector->dpms;
	connector->dpms = mode;

	/* from off to on, do crtc then encoder */
	if (mode < old_dpms) {
		if (crtc) {
			struct drm_crtc_helper_funcs *crtc_funcs = crtc->helper_private;
			if (crtc_funcs->dpms)
				(*crtc_funcs->dpms) (crtc,
						     drm_helper_choose_crtc_dpms(crtc));
		}
		if (encoder) {
			struct drm_encoder_helper_funcs *encoder_funcs = encoder->helper_private;
			if (encoder_funcs->dpms)
				(*encoder_funcs->dpms) (encoder,
							drm_helper_choose_encoder_dpms(encoder));
		}
	}

	/* from on to off, do encoder then crtc */
	if (mode > old_dpms) {
		if (encoder) {
			struct drm_encoder_helper_funcs *encoder_funcs = encoder->helper_private;
			if (encoder_funcs->dpms)
				(*encoder_funcs->dpms) (encoder,
							drm_helper_choose_encoder_dpms(encoder));
		}
		if (crtc) {
			struct drm_crtc_helper_funcs *crtc_funcs = crtc->helper_private;
			if (crtc_funcs->dpms)
				(*crtc_funcs->dpms) (crtc,
						     drm_helper_choose_crtc_dpms(crtc));
		}
	}

	return;
}
EXPORT_SYMBOL(drm_helper_connector_dpms);

int drm_helper_mode_fill_fb_struct(struct drm_framebuffer *fb,
				   struct drm_mode_fb_cmd *mode_cmd)
{
	fb->width = mode_cmd->width;
	fb->height = mode_cmd->height;
	fb->pitch = mode_cmd->pitch;
	fb->bits_per_pixel = mode_cmd->bpp;
	fb->depth = mode_cmd->depth;

	return 0;
}
EXPORT_SYMBOL(drm_helper_mode_fill_fb_struct);

int drm_helper_resume_force_mode(struct drm_device *dev)
{
	struct drm_crtc *crtc;
	struct drm_encoder *encoder;
	struct drm_encoder_helper_funcs *encoder_funcs;
	struct drm_crtc_helper_funcs *crtc_funcs;
	int ret;

	list_for_each_entry(crtc, &dev->mode_config.crtc_list, head) {

		if (!crtc->enabled)
			continue;

		ret = drm_crtc_helper_set_mode(crtc, &crtc->mode,
					       crtc->x, crtc->y, crtc->fb);

		if (ret == false)
			DRM_ERROR("failed to set mode on crtc %p\n", crtc);

		/* Turn off outputs that were already powered off */
		if (drm_helper_choose_crtc_dpms(crtc)) {
			list_for_each_entry(encoder, &dev->mode_config.encoder_list, head) {

				if(encoder->crtc != crtc)
					continue;

				encoder_funcs = encoder->helper_private;
				if (encoder_funcs->dpms)
					(*encoder_funcs->dpms) (encoder,
								drm_helper_choose_encoder_dpms(encoder));
			}

			crtc_funcs = crtc->helper_private;
			if (crtc_funcs->dpms)
				(*crtc_funcs->dpms) (crtc,
						     drm_helper_choose_crtc_dpms(crtc));
		}
	}
	/* disable the unused connectors while restoring the modesetting */
	drm_helper_disable_unused_functions(dev);
	return 0;
}
EXPORT_SYMBOL(drm_helper_resume_force_mode);

#define DRM_OUTPUT_POLL_PERIOD (10*HZ)
static void output_poll_execute(struct work_struct *work)
{
	struct delayed_work *delayed_work = to_delayed_work(work);
	struct drm_device *dev = container_of(delayed_work, struct drm_device, mode_config.output_poll_work);
	struct drm_connector *connector;
<<<<<<< HEAD
	enum drm_connector_status old_status, status;
=======
	enum drm_connector_status old_status;
>>>>>>> 3cbea436
	bool repoll = false, changed = false;

	if (!drm_kms_helper_poll)
		return;

	mutex_lock(&dev->mode_config.mutex);
	list_for_each_entry(connector, &dev->mode_config.connector_list, head) {

		/* if this is HPD or polled don't check it -
		   TV out for instance */
		if (!connector->polled)
			continue;

		else if (connector->polled & (DRM_CONNECTOR_POLL_CONNECT | DRM_CONNECTOR_POLL_DISCONNECT))
			repoll = true;

		old_status = connector->status;
		/* if we are connected and don't want to poll for disconnect
		   skip it */
		if (old_status == connector_status_connected &&
		    !(connector->polled & DRM_CONNECTOR_POLL_DISCONNECT) &&
		    !(connector->polled & DRM_CONNECTOR_POLL_HPD))
			continue;

<<<<<<< HEAD
		status = connector->funcs->detect(connector, false);
		if (old_status != status)
=======
		connector->status = connector->funcs->detect(connector, false);
		DRM_DEBUG_KMS("[CONNECTOR:%d:%s] status updated from %d to %d\n",
			      connector->base.id,
			      drm_get_connector_name(connector),
			      old_status, connector->status);
		if (old_status != connector->status)
>>>>>>> 3cbea436
			changed = true;
	}

	mutex_unlock(&dev->mode_config.mutex);

	if (changed) {
		/* send a uevent + call fbdev */
		drm_sysfs_hotplug_event(dev);
		if (dev->mode_config.funcs->output_poll_changed)
			dev->mode_config.funcs->output_poll_changed(dev);
	}

	if (repoll)
		queue_delayed_work(system_nrt_wq, delayed_work, DRM_OUTPUT_POLL_PERIOD);
}

void drm_kms_helper_poll_disable(struct drm_device *dev)
{
	if (!dev->mode_config.poll_enabled)
		return;
	cancel_delayed_work_sync(&dev->mode_config.output_poll_work);
}
EXPORT_SYMBOL(drm_kms_helper_poll_disable);

void drm_kms_helper_poll_enable(struct drm_device *dev)
{
	bool poll = false;
	struct drm_connector *connector;

	if (!dev->mode_config.poll_enabled || !drm_kms_helper_poll)
		return;

	list_for_each_entry(connector, &dev->mode_config.connector_list, head) {
		if (connector->polled)
			poll = true;
	}

	if (poll)
		queue_delayed_work(system_nrt_wq, &dev->mode_config.output_poll_work, DRM_OUTPUT_POLL_PERIOD);
}
EXPORT_SYMBOL(drm_kms_helper_poll_enable);

void drm_kms_helper_poll_init(struct drm_device *dev)
{
	INIT_DELAYED_WORK(&dev->mode_config.output_poll_work, output_poll_execute);
	dev->mode_config.poll_enabled = true;

	drm_kms_helper_poll_enable(dev);
}
EXPORT_SYMBOL(drm_kms_helper_poll_init);

void drm_kms_helper_poll_fini(struct drm_device *dev)
{
	drm_kms_helper_poll_disable(dev);
}
EXPORT_SYMBOL(drm_kms_helper_poll_fini);

void drm_helper_hpd_irq_event(struct drm_device *dev)
{
	if (!dev->mode_config.poll_enabled)
		return;

	/* kill timer and schedule immediate execution, this doesn't block */
	cancel_delayed_work(&dev->mode_config.output_poll_work);
	if (drm_kms_helper_poll)
		queue_delayed_work(system_nrt_wq, &dev->mode_config.output_poll_work, 0);
}
EXPORT_SYMBOL(drm_helper_hpd_irq_event);<|MERGE_RESOLUTION|>--- conflicted
+++ resolved
@@ -661,10 +661,7 @@
 						      old_fb)) {
 				DRM_ERROR("failed to set mode on [CRTC:%d]\n",
 					  set->crtc->base.id);
-<<<<<<< HEAD
-=======
 				set->crtc->fb = old_fb;
->>>>>>> 3cbea436
 				ret = -EINVAL;
 				goto fail;
 			}
@@ -865,11 +862,7 @@
 	struct delayed_work *delayed_work = to_delayed_work(work);
 	struct drm_device *dev = container_of(delayed_work, struct drm_device, mode_config.output_poll_work);
 	struct drm_connector *connector;
-<<<<<<< HEAD
-	enum drm_connector_status old_status, status;
-=======
 	enum drm_connector_status old_status;
->>>>>>> 3cbea436
 	bool repoll = false, changed = false;
 
 	if (!drm_kms_helper_poll)
@@ -894,17 +887,12 @@
 		    !(connector->polled & DRM_CONNECTOR_POLL_HPD))
 			continue;
 
-<<<<<<< HEAD
-		status = connector->funcs->detect(connector, false);
-		if (old_status != status)
-=======
 		connector->status = connector->funcs->detect(connector, false);
 		DRM_DEBUG_KMS("[CONNECTOR:%d:%s] status updated from %d to %d\n",
 			      connector->base.id,
 			      drm_get_connector_name(connector),
 			      old_status, connector->status);
 		if (old_status != connector->status)
->>>>>>> 3cbea436
 			changed = true;
 	}
 
