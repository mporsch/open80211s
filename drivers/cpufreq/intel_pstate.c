/*
 * intel_pstate.c: Native P state management for Intel processors
 *
 * (C) Copyright 2012 Intel Corporation
 * Author: Dirk Brandewie <dirk.j.brandewie@intel.com>
 *
 * This program is free software; you can redistribute it and/or
 * modify it under the terms of the GNU General Public License
 * as published by the Free Software Foundation; version 2
 * of the License.
 */

#include <linux/kernel.h>
#include <linux/kernel_stat.h>
#include <linux/module.h>
#include <linux/ktime.h>
#include <linux/hrtimer.h>
#include <linux/tick.h>
#include <linux/slab.h>
#include <linux/sched.h>
#include <linux/list.h>
#include <linux/cpu.h>
#include <linux/cpufreq.h>
#include <linux/sysfs.h>
#include <linux/types.h>
#include <linux/fs.h>
#include <linux/debugfs.h>
#include <trace/events/power.h>

#include <asm/div64.h>
#include <asm/msr.h>
#include <asm/cpu_device_id.h>

#define SAMPLE_COUNT		3

#define FRAC_BITS 8
#define int_tofp(X) ((int64_t)(X) << FRAC_BITS)
#define fp_toint(X) ((X) >> FRAC_BITS)

static inline int32_t mul_fp(int32_t x, int32_t y)
{
	return ((int64_t)x * (int64_t)y) >> FRAC_BITS;
}

static inline int32_t div_fp(int32_t x, int32_t y)
{
	return div_s64((int64_t)x << FRAC_BITS, (int64_t)y);
}

struct sample {
	int32_t core_pct_busy;
	u64 aperf;
	u64 mperf;
	int freq;
};

struct pstate_data {
	int	current_pstate;
	int	min_pstate;
	int	max_pstate;
	int	turbo_pstate;
};

struct _pid {
	int setpoint;
	int32_t integral;
	int32_t p_gain;
	int32_t i_gain;
	int32_t d_gain;
	int deadband;
	int32_t last_err;
};

struct cpudata {
	int cpu;

	char name[64];

	struct timer_list timer;

	struct pstate_adjust_policy *pstate_policy;
	struct pstate_data pstate;
	struct _pid pid;

	int min_pstate_count;

	u64	prev_aperf;
	u64	prev_mperf;
	int	sample_ptr;
	struct sample samples[SAMPLE_COUNT];
};

static struct cpudata **all_cpu_data;
struct pstate_adjust_policy {
	int sample_rate_ms;
	int deadband;
	int setpoint;
	int p_gain_pct;
	int d_gain_pct;
	int i_gain_pct;
};

static struct pstate_adjust_policy default_policy = {
	.sample_rate_ms = 10,
	.deadband = 0,
	.setpoint = 97,
	.p_gain_pct = 20,
	.d_gain_pct = 0,
	.i_gain_pct = 0,
};

struct perf_limits {
	int no_turbo;
	int max_perf_pct;
	int min_perf_pct;
	int32_t max_perf;
	int32_t min_perf;
	int max_policy_pct;
	int max_sysfs_pct;
};

static struct perf_limits limits = {
	.no_turbo = 0,
	.max_perf_pct = 100,
	.max_perf = int_tofp(1),
	.min_perf_pct = 0,
	.min_perf = 0,
	.max_policy_pct = 100,
	.max_sysfs_pct = 100,
};

static inline void pid_reset(struct _pid *pid, int setpoint, int busy,
			int deadband, int integral) {
	pid->setpoint = setpoint;
	pid->deadband  = deadband;
	pid->integral  = int_tofp(integral);
	pid->last_err  = setpoint - busy;
}

static inline void pid_p_gain_set(struct _pid *pid, int percent)
{
	pid->p_gain = div_fp(int_tofp(percent), int_tofp(100));
}

static inline void pid_i_gain_set(struct _pid *pid, int percent)
{
	pid->i_gain = div_fp(int_tofp(percent), int_tofp(100));
}

static inline void pid_d_gain_set(struct _pid *pid, int percent)
{

	pid->d_gain = div_fp(int_tofp(percent), int_tofp(100));
}

static signed int pid_calc(struct _pid *pid, int32_t busy)
{
	signed int result;
	int32_t pterm, dterm, fp_error;
	int32_t integral_limit;

	fp_error = int_tofp(pid->setpoint) - busy;

	if (abs(fp_error) <= int_tofp(pid->deadband))
		return 0;

	pterm = mul_fp(pid->p_gain, fp_error);

	pid->integral += fp_error;

	/* limit the integral term */
	integral_limit = int_tofp(30);
	if (pid->integral > integral_limit)
		pid->integral = integral_limit;
	if (pid->integral < -integral_limit)
		pid->integral = -integral_limit;

	dterm = mul_fp(pid->d_gain, fp_error - pid->last_err);
	pid->last_err = fp_error;

	result = pterm + mul_fp(pid->integral, pid->i_gain) + dterm;

	return (signed int)fp_toint(result);
}

static inline void intel_pstate_busy_pid_reset(struct cpudata *cpu)
{
	pid_p_gain_set(&cpu->pid, cpu->pstate_policy->p_gain_pct);
	pid_d_gain_set(&cpu->pid, cpu->pstate_policy->d_gain_pct);
	pid_i_gain_set(&cpu->pid, cpu->pstate_policy->i_gain_pct);

	pid_reset(&cpu->pid,
		cpu->pstate_policy->setpoint,
		100,
		cpu->pstate_policy->deadband,
		0);
}

static inline void intel_pstate_reset_all_pid(void)
{
	unsigned int cpu;
	for_each_online_cpu(cpu) {
		if (all_cpu_data[cpu])
			intel_pstate_busy_pid_reset(all_cpu_data[cpu]);
	}
}

/************************** debugfs begin ************************/
static int pid_param_set(void *data, u64 val)
{
	*(u32 *)data = val;
	intel_pstate_reset_all_pid();
	return 0;
}
static int pid_param_get(void *data, u64 *val)
{
	*val = *(u32 *)data;
	return 0;
}
DEFINE_SIMPLE_ATTRIBUTE(fops_pid_param, pid_param_get,
			pid_param_set, "%llu\n");

struct pid_param {
	char *name;
	void *value;
};

static struct pid_param pid_files[] = {
	{"sample_rate_ms", &default_policy.sample_rate_ms},
	{"d_gain_pct", &default_policy.d_gain_pct},
	{"i_gain_pct", &default_policy.i_gain_pct},
	{"deadband", &default_policy.deadband},
	{"setpoint", &default_policy.setpoint},
	{"p_gain_pct", &default_policy.p_gain_pct},
	{NULL, NULL}
};

static struct dentry *debugfs_parent;
static void intel_pstate_debug_expose_params(void)
{
	int i = 0;

	debugfs_parent = debugfs_create_dir("pstate_snb", NULL);
	if (IS_ERR_OR_NULL(debugfs_parent))
		return;
	while (pid_files[i].name) {
		debugfs_create_file(pid_files[i].name, 0660,
				debugfs_parent, pid_files[i].value,
				&fops_pid_param);
		i++;
	}
}

/************************** debugfs end ************************/

/************************** sysfs begin ************************/
#define show_one(file_name, object)					\
	static ssize_t show_##file_name					\
	(struct kobject *kobj, struct attribute *attr, char *buf)	\
	{								\
		return sprintf(buf, "%u\n", limits.object);		\
	}

static ssize_t store_no_turbo(struct kobject *a, struct attribute *b,
				const char *buf, size_t count)
{
	unsigned int input;
	int ret;
	ret = sscanf(buf, "%u", &input);
	if (ret != 1)
		return -EINVAL;
	limits.no_turbo = clamp_t(int, input, 0 , 1);

	return count;
}

static ssize_t store_max_perf_pct(struct kobject *a, struct attribute *b,
				const char *buf, size_t count)
{
	unsigned int input;
	int ret;
	ret = sscanf(buf, "%u", &input);
	if (ret != 1)
		return -EINVAL;

	limits.max_sysfs_pct = clamp_t(int, input, 0 , 100);
	limits.max_perf_pct = min(limits.max_policy_pct, limits.max_sysfs_pct);
	limits.max_perf = div_fp(int_tofp(limits.max_perf_pct), int_tofp(100));
	return count;
}

static ssize_t store_min_perf_pct(struct kobject *a, struct attribute *b,
				const char *buf, size_t count)
{
	unsigned int input;
	int ret;
	ret = sscanf(buf, "%u", &input);
	if (ret != 1)
		return -EINVAL;
	limits.min_perf_pct = clamp_t(int, input, 0 , 100);
	limits.min_perf = div_fp(int_tofp(limits.min_perf_pct), int_tofp(100));

	return count;
}

show_one(no_turbo, no_turbo);
show_one(max_perf_pct, max_perf_pct);
show_one(min_perf_pct, min_perf_pct);

define_one_global_rw(no_turbo);
define_one_global_rw(max_perf_pct);
define_one_global_rw(min_perf_pct);

static struct attribute *intel_pstate_attributes[] = {
	&no_turbo.attr,
	&max_perf_pct.attr,
	&min_perf_pct.attr,
	NULL
};

static struct attribute_group intel_pstate_attr_group = {
	.attrs = intel_pstate_attributes,
};
static struct kobject *intel_pstate_kobject;

static void intel_pstate_sysfs_expose_params(void)
{
	int rc;

	intel_pstate_kobject = kobject_create_and_add("intel_pstate",
						&cpu_subsys.dev_root->kobj);
	BUG_ON(!intel_pstate_kobject);
	rc = sysfs_create_group(intel_pstate_kobject,
				&intel_pstate_attr_group);
	BUG_ON(rc);
}

/************************** sysfs end ************************/

static int intel_pstate_min_pstate(void)
{
	u64 value;
	rdmsrl(MSR_PLATFORM_INFO, value);
	return (value >> 40) & 0xFF;
}

static int intel_pstate_max_pstate(void)
{
	u64 value;
	rdmsrl(MSR_PLATFORM_INFO, value);
	return (value >> 8) & 0xFF;
}

static int intel_pstate_turbo_pstate(void)
{
	u64 value;
	int nont, ret;
	rdmsrl(MSR_NHM_TURBO_RATIO_LIMIT, value);
	nont = intel_pstate_max_pstate();
	ret = ((value) & 255);
	if (ret <= nont)
		ret = nont;
	return ret;
}

static void intel_pstate_get_min_max(struct cpudata *cpu, int *min, int *max)
{
	int max_perf = cpu->pstate.turbo_pstate;
	int max_perf_adj;
	int min_perf;
	if (limits.no_turbo)
		max_perf = cpu->pstate.max_pstate;

	max_perf_adj = fp_toint(mul_fp(int_tofp(max_perf), limits.max_perf));
	*max = clamp_t(int, max_perf_adj,
			cpu->pstate.min_pstate, cpu->pstate.turbo_pstate);

	min_perf = fp_toint(mul_fp(int_tofp(max_perf), limits.min_perf));
	*min = clamp_t(int, min_perf,
			cpu->pstate.min_pstate, max_perf);
}

static void intel_pstate_set_pstate(struct cpudata *cpu, int pstate)
{
	int max_perf, min_perf;
	u64 val;

	intel_pstate_get_min_max(cpu, &min_perf, &max_perf);

	pstate = clamp_t(int, pstate, min_perf, max_perf);

	if (pstate == cpu->pstate.current_pstate)
		return;

	trace_cpu_frequency(pstate * 100000, cpu->cpu);

	cpu->pstate.current_pstate = pstate;
<<<<<<< HEAD
	if (limits.no_turbo)
		wrmsrl(MSR_IA32_PERF_CTL, BIT(32) | (pstate << 8));
	else
		wrmsrl(MSR_IA32_PERF_CTL, pstate << 8);
=======
	val = pstate << 8;
	if (limits.no_turbo)
		val |= (u64)1 << 32;
>>>>>>> 5e01dc7b

	wrmsrl(MSR_IA32_PERF_CTL, val);
}

static inline void intel_pstate_pstate_increase(struct cpudata *cpu, int steps)
{
	int target;
	target = cpu->pstate.current_pstate + steps;

	intel_pstate_set_pstate(cpu, target);
}

static inline void intel_pstate_pstate_decrease(struct cpudata *cpu, int steps)
{
	int target;
	target = cpu->pstate.current_pstate - steps;
	intel_pstate_set_pstate(cpu, target);
}

static void intel_pstate_get_cpu_pstates(struct cpudata *cpu)
{
	sprintf(cpu->name, "Intel 2nd generation core");

	cpu->pstate.min_pstate = intel_pstate_min_pstate();
	cpu->pstate.max_pstate = intel_pstate_max_pstate();
	cpu->pstate.turbo_pstate = intel_pstate_turbo_pstate();

	/*
	 * goto max pstate so we don't slow up boot if we are built-in if we are
	 * a module we will take care of it during normal operation
	 */
	intel_pstate_set_pstate(cpu, cpu->pstate.max_pstate);
}

static inline void intel_pstate_calc_busy(struct cpudata *cpu,
					struct sample *sample)
{
	u64 core_pct;
	core_pct = div64_u64(int_tofp(sample->aperf * 100),
			     sample->mperf);
	sample->freq = fp_toint(cpu->pstate.max_pstate * core_pct * 1000);

	sample->core_pct_busy = core_pct;
}

static inline void intel_pstate_sample(struct cpudata *cpu)
{
	u64 aperf, mperf;

	rdmsrl(MSR_IA32_APERF, aperf);
	rdmsrl(MSR_IA32_MPERF, mperf);
	cpu->sample_ptr = (cpu->sample_ptr + 1) % SAMPLE_COUNT;
	cpu->samples[cpu->sample_ptr].aperf = aperf;
	cpu->samples[cpu->sample_ptr].mperf = mperf;
	cpu->samples[cpu->sample_ptr].aperf -= cpu->prev_aperf;
	cpu->samples[cpu->sample_ptr].mperf -= cpu->prev_mperf;

	intel_pstate_calc_busy(cpu, &cpu->samples[cpu->sample_ptr]);

	cpu->prev_aperf = aperf;
	cpu->prev_mperf = mperf;
}

static inline void intel_pstate_set_sample_time(struct cpudata *cpu)
{
	int sample_time, delay;

	sample_time = cpu->pstate_policy->sample_rate_ms;
	delay = msecs_to_jiffies(sample_time);
	mod_timer_pinned(&cpu->timer, jiffies + delay);
}

static inline int32_t intel_pstate_get_scaled_busy(struct cpudata *cpu)
{
	int32_t core_busy, max_pstate, current_pstate;

	core_busy = cpu->samples[cpu->sample_ptr].core_pct_busy;
	max_pstate = int_tofp(cpu->pstate.max_pstate);
	current_pstate = int_tofp(cpu->pstate.current_pstate);
	return mul_fp(core_busy, div_fp(max_pstate, current_pstate));
}

static inline void intel_pstate_adjust_busy_pstate(struct cpudata *cpu)
{
	int32_t busy_scaled;
	struct _pid *pid;
	signed int ctl = 0;
	int steps;

	pid = &cpu->pid;
	busy_scaled = intel_pstate_get_scaled_busy(cpu);

	ctl = pid_calc(pid, busy_scaled);

	steps = abs(ctl);
	if (ctl < 0)
		intel_pstate_pstate_increase(cpu, steps);
	else
		intel_pstate_pstate_decrease(cpu, steps);
}

static void intel_pstate_timer_func(unsigned long __data)
{
	struct cpudata *cpu = (struct cpudata *) __data;

	intel_pstate_sample(cpu);
	intel_pstate_adjust_busy_pstate(cpu);

	if (cpu->pstate.current_pstate == cpu->pstate.min_pstate) {
		cpu->min_pstate_count++;
		if (!(cpu->min_pstate_count % 5)) {
			intel_pstate_set_pstate(cpu, cpu->pstate.max_pstate);
		}
	} else
		cpu->min_pstate_count = 0;

	intel_pstate_set_sample_time(cpu);
}

#define ICPU(model, policy) \
	{ X86_VENDOR_INTEL, 6, model, X86_FEATURE_ANY, (unsigned long)&policy }

static const struct x86_cpu_id intel_pstate_cpu_ids[] = {
	ICPU(0x2a, default_policy),
	ICPU(0x2d, default_policy),
	ICPU(0x3a, default_policy),
	ICPU(0x3c, default_policy),
	ICPU(0x3e, default_policy),
	ICPU(0x3f, default_policy),
	ICPU(0x45, default_policy),
	ICPU(0x46, default_policy),
	{}
};
MODULE_DEVICE_TABLE(x86cpu, intel_pstate_cpu_ids);

static int intel_pstate_init_cpu(unsigned int cpunum)
{

	const struct x86_cpu_id *id;
	struct cpudata *cpu;

	id = x86_match_cpu(intel_pstate_cpu_ids);
	if (!id)
		return -ENODEV;

	all_cpu_data[cpunum] = kzalloc(sizeof(struct cpudata), GFP_KERNEL);
	if (!all_cpu_data[cpunum])
		return -ENOMEM;

	cpu = all_cpu_data[cpunum];

	intel_pstate_get_cpu_pstates(cpu);

	cpu->cpu = cpunum;
	cpu->pstate_policy =
		(struct pstate_adjust_policy *)id->driver_data;
	init_timer_deferrable(&cpu->timer);
	cpu->timer.function = intel_pstate_timer_func;
	cpu->timer.data =
		(unsigned long)cpu;
	cpu->timer.expires = jiffies + HZ/100;
	intel_pstate_busy_pid_reset(cpu);
	intel_pstate_sample(cpu);
	intel_pstate_set_pstate(cpu, cpu->pstate.max_pstate);

	add_timer_on(&cpu->timer, cpunum);

	pr_info("Intel pstate controlling: cpu %d\n", cpunum);

	return 0;
}

static unsigned int intel_pstate_get(unsigned int cpu_num)
{
	struct sample *sample;
	struct cpudata *cpu;

	cpu = all_cpu_data[cpu_num];
	if (!cpu)
		return 0;
	sample = &cpu->samples[cpu->sample_ptr];
	return sample->freq;
}

static int intel_pstate_set_policy(struct cpufreq_policy *policy)
{
	struct cpudata *cpu;

	cpu = all_cpu_data[policy->cpu];

	if (!policy->cpuinfo.max_freq)
		return -ENODEV;

	if (policy->policy == CPUFREQ_POLICY_PERFORMANCE) {
		limits.min_perf_pct = 100;
		limits.min_perf = int_tofp(1);
		limits.max_perf_pct = 100;
		limits.max_perf = int_tofp(1);
		limits.no_turbo = 0;
		return 0;
	}
	limits.min_perf_pct = (policy->min * 100) / policy->cpuinfo.max_freq;
	limits.min_perf_pct = clamp_t(int, limits.min_perf_pct, 0 , 100);
	limits.min_perf = div_fp(int_tofp(limits.min_perf_pct), int_tofp(100));

	limits.max_policy_pct = policy->max * 100 / policy->cpuinfo.max_freq;
	limits.max_policy_pct = clamp_t(int, limits.max_policy_pct, 0 , 100);
	limits.max_perf_pct = min(limits.max_policy_pct, limits.max_sysfs_pct);
	limits.max_perf = div_fp(int_tofp(limits.max_perf_pct), int_tofp(100));

	return 0;
}

static int intel_pstate_verify_policy(struct cpufreq_policy *policy)
{
	cpufreq_verify_within_limits(policy,
				policy->cpuinfo.min_freq,
				policy->cpuinfo.max_freq);

	if ((policy->policy != CPUFREQ_POLICY_POWERSAVE) &&
		(policy->policy != CPUFREQ_POLICY_PERFORMANCE))
		return -EINVAL;

	return 0;
}

static int intel_pstate_cpu_exit(struct cpufreq_policy *policy)
{
	int cpu = policy->cpu;

	del_timer(&all_cpu_data[cpu]->timer);
	kfree(all_cpu_data[cpu]);
	all_cpu_data[cpu] = NULL;
	return 0;
}

static int intel_pstate_cpu_init(struct cpufreq_policy *policy)
{
	struct cpudata *cpu;
	int rc;

	rc = intel_pstate_init_cpu(policy->cpu);
	if (rc)
		return rc;

	cpu = all_cpu_data[policy->cpu];

	if (!limits.no_turbo &&
		limits.min_perf_pct == 100 && limits.max_perf_pct == 100)
		policy->policy = CPUFREQ_POLICY_PERFORMANCE;
	else
		policy->policy = CPUFREQ_POLICY_POWERSAVE;

	policy->min = cpu->pstate.min_pstate * 100000;
	policy->max = cpu->pstate.turbo_pstate * 100000;

	/* cpuinfo and default policy values */
	policy->cpuinfo.min_freq = cpu->pstate.min_pstate * 100000;
	policy->cpuinfo.max_freq = cpu->pstate.turbo_pstate * 100000;
	policy->cpuinfo.transition_latency = CPUFREQ_ETERNAL;
	cpumask_set_cpu(policy->cpu, policy->cpus);

	return 0;
}

static struct cpufreq_driver intel_pstate_driver = {
	.flags		= CPUFREQ_CONST_LOOPS,
	.verify		= intel_pstate_verify_policy,
	.setpolicy	= intel_pstate_set_policy,
	.get		= intel_pstate_get,
	.init		= intel_pstate_cpu_init,
	.exit		= intel_pstate_cpu_exit,
	.name		= "intel_pstate",
};

static int __initdata no_load;

static int intel_pstate_msrs_not_valid(void)
{
	/* Check that all the msr's we are using are valid. */
	u64 aperf, mperf, tmp;

	rdmsrl(MSR_IA32_APERF, aperf);
	rdmsrl(MSR_IA32_MPERF, mperf);

	if (!intel_pstate_min_pstate() ||
		!intel_pstate_max_pstate() ||
		!intel_pstate_turbo_pstate())
		return -ENODEV;

	rdmsrl(MSR_IA32_APERF, tmp);
	if (!(tmp - aperf))
		return -ENODEV;

	rdmsrl(MSR_IA32_MPERF, tmp);
	if (!(tmp - mperf))
		return -ENODEV;

	return 0;
}
static int __init intel_pstate_init(void)
{
	int cpu, rc = 0;
	const struct x86_cpu_id *id;

	if (no_load)
		return -ENODEV;

	id = x86_match_cpu(intel_pstate_cpu_ids);
	if (!id)
		return -ENODEV;

	if (intel_pstate_msrs_not_valid())
		return -ENODEV;

	pr_info("Intel P-state driver initializing.\n");

	all_cpu_data = vzalloc(sizeof(void *) * num_possible_cpus());
	if (!all_cpu_data)
		return -ENOMEM;

	rc = cpufreq_register_driver(&intel_pstate_driver);
	if (rc)
		goto out;

	intel_pstate_debug_expose_params();
	intel_pstate_sysfs_expose_params();
	return rc;
out:
	get_online_cpus();
	for_each_online_cpu(cpu) {
		if (all_cpu_data[cpu]) {
			del_timer_sync(&all_cpu_data[cpu]->timer);
			kfree(all_cpu_data[cpu]);
		}
	}

	put_online_cpus();
	vfree(all_cpu_data);
	return -ENODEV;
}
device_initcall(intel_pstate_init);

static int __init intel_pstate_setup(char *str)
{
	if (!str)
		return -EINVAL;

	if (!strcmp(str, "disable"))
		no_load = 1;
	return 0;
}
early_param("intel_pstate", intel_pstate_setup);

MODULE_AUTHOR("Dirk Brandewie <dirk.j.brandewie@intel.com>");
MODULE_DESCRIPTION("'intel_pstate' - P state driver Intel Core processors");
MODULE_LICENSE("GPL");<|MERGE_RESOLUTION|>--- conflicted
+++ resolved
@@ -395,16 +395,9 @@
 	trace_cpu_frequency(pstate * 100000, cpu->cpu);
 
 	cpu->pstate.current_pstate = pstate;
-<<<<<<< HEAD
-	if (limits.no_turbo)
-		wrmsrl(MSR_IA32_PERF_CTL, BIT(32) | (pstate << 8));
-	else
-		wrmsrl(MSR_IA32_PERF_CTL, pstate << 8);
-=======
 	val = pstate << 8;
 	if (limits.no_turbo)
 		val |= (u64)1 << 32;
->>>>>>> 5e01dc7b
 
 	wrmsrl(MSR_IA32_PERF_CTL, val);
 }
