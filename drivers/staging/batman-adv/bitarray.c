/*
 * Copyright (C) 2006-2010 B.A.T.M.A.N. contributors:
 *
 * Simon Wunderlich, Marek Lindner
 *
 * This program is free software; you can redistribute it and/or
 * modify it under the terms of version 2 of the GNU General Public
 * License as published by the Free Software Foundation.
 *
 * This program is distributed in the hope that it will be useful, but
 * WITHOUT ANY WARRANTY; without even the implied warranty of
 * MERCHANTABILITY or FITNESS FOR A PARTICULAR PURPOSE. See the GNU
 * General Public License for more details.
 *
 * You should have received a copy of the GNU General Public License
 * along with this program; if not, write to the Free Software
 * Foundation, Inc., 51 Franklin Street, Fifth Floor, Boston, MA
 * 02110-1301, USA
 *
 */

#include "main.h"
#include "bitarray.h"

#include <linux/bitops.h>

/* returns true if the corresponding bit in the given seq_bits indicates true
 * and curr_seqno is within range of last_seqno */
uint8_t get_bit_status(TYPE_OF_WORD *seq_bits, uint32_t last_seqno,
		       uint32_t curr_seqno)
{
	int32_t diff, word_offset, word_num;

	diff = last_seqno - curr_seqno;
	if (diff < 0 || diff >= TQ_LOCAL_WINDOW_SIZE) {
		return 0;
	} else {
		/* which word */
		word_num = (last_seqno - curr_seqno) / WORD_BIT_SIZE;
		/* which position in the selected word */
		word_offset = (last_seqno - curr_seqno) % WORD_BIT_SIZE;

		if (seq_bits[word_num] & 1 << word_offset)
			return 1;
		else
			return 0;
	}
}

/* turn corresponding bit on, so we can remember that we got the packet */
void bit_mark(TYPE_OF_WORD *seq_bits, int32_t n)
{
	int32_t word_offset, word_num;

	/* if too old, just drop it */
	if (n < 0 || n >= TQ_LOCAL_WINDOW_SIZE)
		return;

	/* which word */
	word_num = n / WORD_BIT_SIZE;
	/* which position in the selected word */
	word_offset = n % WORD_BIT_SIZE;

	seq_bits[word_num] |= 1 << word_offset;	/* turn the position on */
}

/* shift the packet array by n places. */
static void bit_shift(TYPE_OF_WORD *seq_bits, int32_t n)
{
	int32_t word_offset, word_num;
	int32_t i;

	if (n <= 0 || n >= TQ_LOCAL_WINDOW_SIZE)
		return;

	word_offset = n % WORD_BIT_SIZE;/* shift how much inside each word */
	word_num = n / WORD_BIT_SIZE;	/* shift over how much (full) words */

	for (i = NUM_WORDS - 1; i > word_num; i--) {
		/* going from old to new, so we don't overwrite the data we copy
		 * from.
		 *
		 * left is high, right is low: FEDC BA98 7654 3210
		 *					  ^^ ^^
		 *			       vvvv
		 * ^^^^ = from, vvvvv =to, we'd have word_num==1 and
		 * word_offset==WORD_BIT_SIZE/2 ????? in this example.
		 * (=24 bits)
		 *
		 * our desired output would be: 9876 5432 1000 0000
		 * */

		seq_bits[i] =
			(seq_bits[i - word_num] << word_offset) +
			/* take the lower port from the left half, shift it left
			 * to its final position */
			(seq_bits[i - word_num - 1] >>
			 (WORD_BIT_SIZE-word_offset));
		/* and the upper part of the right half and shift it left to
		 * it's position */
		/* for our example that would be: word[0] = 9800 + 0076 =
		 * 9876 */
	}
	/* now for our last word, i==word_num, we only have the it's "left"
	 * half. that's the 1000 word in our example.*/

	seq_bits[i] = (seq_bits[i - word_num] << word_offset);

	/* pad the rest with 0, if there is anything */
	i--;

	for (; i >= 0; i--)
		seq_bits[i] = 0;
}

static void bit_reset_window(TYPE_OF_WORD *seq_bits)
{
	int i;
	for (i = 0; i < NUM_WORDS; i++)
		seq_bits[i] = 0;
}


/* receive and process one packet within the sequence number window.
 *
 * returns:
 *  1 if the window was moved (either new or very old)
 *  0 if the window was not moved/shifted.
 */
<<<<<<< HEAD
char bit_get_packet(TYPE_OF_WORD *seq_bits, int32_t seq_num_diff,
		    int8_t set_mark)
{
	/* FIXME: each orig_node->batman_if will be attached to a softif */
	struct bat_priv *bat_priv = netdev_priv(soft_device);
=======
char bit_get_packet(void *priv, TYPE_OF_WORD *seq_bits,
		    int32_t seq_num_diff, int8_t set_mark)
{
	struct bat_priv *bat_priv = (struct bat_priv *)priv;
>>>>>>> 45f53cc9

	/* sequence number is slightly older. We already got a sequence number
	 * higher than this one, so we just mark it. */

	if ((seq_num_diff <= 0) && (seq_num_diff > -TQ_LOCAL_WINDOW_SIZE)) {
		if (set_mark)
			bit_mark(seq_bits, -seq_num_diff);
		return 0;
	}

	/* sequence number is slightly newer, so we shift the window and
	 * set the mark if required */

	if ((seq_num_diff > 0) && (seq_num_diff < TQ_LOCAL_WINDOW_SIZE)) {
		bit_shift(seq_bits, seq_num_diff);

		if (set_mark)
			bit_mark(seq_bits, 0);
		return 1;
	}

	/* sequence number is much newer, probably missed a lot of packets */

	if ((seq_num_diff >= TQ_LOCAL_WINDOW_SIZE)
		|| (seq_num_diff < EXPECTED_SEQNO_RANGE)) {
		bat_dbg(DBG_BATMAN, bat_priv,
			"We missed a lot of packets (%i) !\n",
			seq_num_diff - 1);
		bit_reset_window(seq_bits);
		if (set_mark)
			bit_mark(seq_bits, 0);
		return 1;
	}

	/* received a much older packet. The other host either restarted
	 * or the old packet got delayed somewhere in the network. The
	 * packet should be dropped without calling this function if the
	 * seqno window is protected. */

	if ((seq_num_diff <= -TQ_LOCAL_WINDOW_SIZE)
		|| (seq_num_diff >= EXPECTED_SEQNO_RANGE)) {

		bat_dbg(DBG_BATMAN, bat_priv,
			"Other host probably restarted!\n");

		bit_reset_window(seq_bits);
		if (set_mark)
			bit_mark(seq_bits, 0);

		return 1;
	}

	/* never reached */
	return 0;
}

/* count the hamming weight, how many good packets did we receive? just count
 * the 1's.
 */
int bit_packet_count(TYPE_OF_WORD *seq_bits)
{
	int i, hamming = 0;

	for (i = 0; i < NUM_WORDS; i++)
		hamming += hweight_long(seq_bits[i]);

	return hamming;
}<|MERGE_RESOLUTION|>--- conflicted
+++ resolved
@@ -127,18 +127,10 @@
  *  1 if the window was moved (either new or very old)
  *  0 if the window was not moved/shifted.
  */
-<<<<<<< HEAD
-char bit_get_packet(TYPE_OF_WORD *seq_bits, int32_t seq_num_diff,
-		    int8_t set_mark)
-{
-	/* FIXME: each orig_node->batman_if will be attached to a softif */
-	struct bat_priv *bat_priv = netdev_priv(soft_device);
-=======
 char bit_get_packet(void *priv, TYPE_OF_WORD *seq_bits,
 		    int32_t seq_num_diff, int8_t set_mark)
 {
 	struct bat_priv *bat_priv = (struct bat_priv *)priv;
->>>>>>> 45f53cc9
 
 	/* sequence number is slightly older. We already got a sequence number
 	 * higher than this one, so we just mark it. */
