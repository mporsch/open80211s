--- conflicted
+++ resolved
@@ -68,11 +68,7 @@
 
 	if (!(batman_if->net_dev->flags & IFF_UP)) {
 		pr_warning("Interface %s is not up - can't send packet via "
-<<<<<<< HEAD
-			   "that interface!\n", batman_if->dev);
-=======
 			   "that interface!\n", batman_if->net_dev->name);
->>>>>>> 45f53cc9
 		goto send_skb_err;
 	}
 
@@ -107,12 +103,7 @@
 static void send_packet_to_if(struct forw_packet *forw_packet,
 			      struct batman_if *batman_if)
 {
-<<<<<<< HEAD
-	/* FIXME: each batman_if will be attached to a softif */
-	struct bat_priv *bat_priv = netdev_priv(soft_device);
-=======
 	struct bat_priv *bat_priv = netdev_priv(batman_if->soft_iface);
->>>>>>> 45f53cc9
 	char *fwd_str;
 	uint8_t packet_num;
 	int16_t buff_pos;
@@ -159,23 +150,15 @@
 			(forw_packet->skb->data + buff_pos);
 	}
 
-<<<<<<< HEAD
-	send_raw_packet(forw_packet->packet_buff,
-			forw_packet->packet_len,
-			batman_if, broadcast_addr);
-=======
 	/* create clone because function is called more than once */
 	skb = skb_clone(forw_packet->skb, GFP_ATOMIC);
 	if (skb)
 		send_skb_packet(skb, batman_if, broadcast_addr);
->>>>>>> 45f53cc9
 }
 
 /* send a batman packet */
 static void send_packet(struct forw_packet *forw_packet)
 {
-	/* FIXME: each batman_if will be attached to a softif */
-	struct bat_priv *bat_priv = netdev_priv(soft_device);
 	struct batman_if *batman_if;
 	struct net_device *soft_iface;
 	struct bat_priv *bat_priv;
@@ -206,15 +189,6 @@
 			"on interface %s [%pM]\n",
 			(forw_packet->own ? "Sending own" : "Forwarding"),
 			batman_packet->orig, ntohl(batman_packet->seqno),
-<<<<<<< HEAD
-			batman_packet->ttl, forw_packet->if_incoming->dev,
-			forw_packet->if_incoming->addr_str);
-
-		send_raw_packet(forw_packet->packet_buff,
-				forw_packet->packet_len,
-				forw_packet->if_incoming,
-				broadcast_addr);
-=======
 			batman_packet->ttl,
 			forw_packet->if_incoming->net_dev->name,
 			forw_packet->if_incoming->net_dev->dev_addr);
@@ -224,7 +198,6 @@
 				broadcast_addr);
 		forw_packet->skb = NULL;
 
->>>>>>> 45f53cc9
 		return;
 	}
 
@@ -420,15 +393,8 @@
 {
 	struct forw_packet *forw_packet;
 	struct bcast_packet *bcast_packet;
-<<<<<<< HEAD
-	/* FIXME: each batman_if will be attached to a softif */
-	struct bat_priv *bat_priv = netdev_priv(soft_device);
-
-	if (!atomic_dec_not_zero(&bcast_queue_left)) {
-=======
 
 	if (!atomic_dec_not_zero(&bat_priv->bcast_queue_left)) {
->>>>>>> 45f53cc9
 		bat_dbg(DBG_BATMAN, bat_priv, "bcast packet queue full\n");
 		goto out;
 	}
@@ -496,12 +462,7 @@
 		/* send a copy of the saved skb */
 		skb1 = skb_clone(forw_packet->skb, GFP_ATOMIC);
 		if (skb1)
-<<<<<<< HEAD
-			send_skb_packet(skb1,
-				batman_if, broadcast_addr);
-=======
 			send_skb_packet(skb1, batman_if, broadcast_addr);
->>>>>>> 45f53cc9
 	}
 	rcu_read_unlock();
 
@@ -557,8 +518,6 @@
 void purge_outstanding_packets(struct bat_priv *bat_priv,
 			       struct batman_if *batman_if)
 {
-	/* FIXME: each batman_if will be attached to a softif */
-	struct bat_priv *bat_priv = netdev_priv(soft_device);
 	struct forw_packet *forw_packet;
 	struct hlist_node *tmp_node, *safe_tmp_node;
 	unsigned long flags;
@@ -566,11 +525,7 @@
 	if (batman_if)
 		bat_dbg(DBG_BATMAN, bat_priv,
 			"purge_outstanding_packets(): %s\n",
-<<<<<<< HEAD
-			batman_if->dev);
-=======
 			batman_if->net_dev->name);
->>>>>>> 45f53cc9
 	else
 		bat_dbg(DBG_BATMAN, bat_priv,
 			"purge_outstanding_packets()\n");
