/*
 *
 * Intel Management Engine Interface (Intel MEI) Linux driver
 * Copyright (c) 2003-2011, Intel Corporation.
 *
 * This program is free software; you can redistribute it and/or modify it
 * under the terms and conditions of the GNU General Public License,
 * version 2, as published by the Free Software Foundation.
 *
 * This program is distributed in the hope it will be useful, but WITHOUT
 * ANY WARRANTY; without even the implied warranty of MERCHANTABILITY or
 * FITNESS FOR A PARTICULAR PURPOSE.  See the GNU General Public License for
 * more details.
 *
 */
#include <linux/kernel.h>
#include <linux/module.h>
#include <linux/moduleparam.h>
#include <linux/device.h>
#include <linux/pci.h>
#include <linux/sched.h>
#include <linux/watchdog.h>

#include "mei_dev.h"
#include "hw.h"
#include "interface.h"
#include "mei.h"

static const u8 mei_start_wd_params[] = { 0x02, 0x12, 0x13, 0x10 };
static const u8 mei_stop_wd_params[] = { 0x02, 0x02, 0x14, 0x10 };

const u8 mei_wd_state_independence_msg[3][4] = {
	{0x05, 0x02, 0x51, 0x10},
	{0x05, 0x02, 0x52, 0x10},
	{0x07, 0x02, 0x01, 0x10}
};

/*
 * AMT Watchdog Device
 */
#define INTEL_AMT_WATCHDOG_ID "INTCAMT"

/* UUIDs for AMT F/W clients */
const uuid_le mei_wd_guid = UUID_LE(0x05B79A6F, 0x4628, 0x4D7F, 0x89,
						0x9D, 0xA9, 0x15, 0x14, 0xCB,
						0x32, 0xAB);

<<<<<<< HEAD

=======
>>>>>>> dcd6c922
void mei_wd_set_start_timeout(struct mei_device *dev, u16 timeout)
{
	dev_dbg(&dev->pdev->dev, "timeout=%d.\n", timeout);
	memcpy(dev->wd_data, mei_start_wd_params, MEI_WD_PARAMS_SIZE);
	memcpy(dev->wd_data + MEI_WD_PARAMS_SIZE,
			&timeout, sizeof(u16));
}

/**
 * host_init_wd - mei initialization wd.
 *
 * @dev: the device structure
 */
bool mei_wd_host_init(struct mei_device *dev)
{
	bool ret = false;

	mei_cl_init(&dev->wd_cl, dev);

	/* look for WD client and connect to it */
	dev->wd_cl.state = MEI_FILE_DISCONNECTED;
	dev->wd_timeout = AMT_WD_DEFAULT_TIMEOUT;

	/* find ME WD client */
	mei_find_me_client_update_filext(dev, &dev->wd_cl,
				&mei_wd_guid, MEI_WD_HOST_CLIENT_ID);

	dev_dbg(&dev->pdev->dev, "check wd_cl\n");
	if (MEI_FILE_CONNECTING == dev->wd_cl.state) {
		if (!mei_connect(dev, &dev->wd_cl)) {
			dev_dbg(&dev->pdev->dev, "Failed to connect to WD client\n");
			dev->wd_cl.state = MEI_FILE_DISCONNECTED;
			dev->wd_cl.host_client_id = 0;
			ret = false;
			goto end;
		} else {
			dev->wd_cl.timer_count = CONNECT_TIMEOUT;
		}
	} else {
		dev_dbg(&dev->pdev->dev, "Failed to find WD client\n");
		ret = false;
		goto end;
	}

end:
	return ret;
}

/**
 * mei_wd_send - sends watch dog message to fw.
 *
 * @dev: the device structure
 *
 * returns 0 if success,
 *	-EIO when message send fails
 *	-EINVAL when invalid message is to be sent
 */
int mei_wd_send(struct mei_device *dev)
{
	struct mei_msg_hdr *mei_hdr;

	mei_hdr = (struct mei_msg_hdr *) &dev->wr_msg_buf[0];
	mei_hdr->host_addr = dev->wd_cl.host_client_id;
	mei_hdr->me_addr = dev->wd_cl.me_client_id;
	mei_hdr->msg_complete = 1;
	mei_hdr->reserved = 0;

	if (!memcmp(dev->wd_data, mei_start_wd_params, MEI_WD_PARAMS_SIZE))
		mei_hdr->length = MEI_START_WD_DATA_SIZE;
	else if (!memcmp(dev->wd_data, mei_stop_wd_params, MEI_WD_PARAMS_SIZE))
		mei_hdr->length = MEI_WD_PARAMS_SIZE;
	else
		return -EINVAL;

	if (mei_write_message(dev, mei_hdr, dev->wd_data, mei_hdr->length))
		return 0;
	return -EIO;
}

/**
 * mei_wd_stop - sends watchdog stop message to fw.
 *
 * @dev: the device structure
 * @preserve: indicate if to keep the timeout value
 *
 * returns 0 if success,
 *	-EIO when message send fails
 *	-EINVAL when invalid message is to be sent
 */
int mei_wd_stop(struct mei_device *dev, bool preserve)
{
	int ret;
	u16 wd_timeout = dev->wd_timeout;

	cancel_delayed_work(&dev->timer_work);
	if (dev->wd_cl.state != MEI_FILE_CONNECTED || !dev->wd_timeout)
		return 0;

	dev->wd_timeout = 0;
	dev->wd_due_counter = 0;
	memcpy(dev->wd_data, mei_stop_wd_params, MEI_WD_PARAMS_SIZE);
	dev->stop = true;

	ret = mei_flow_ctrl_creds(dev, &dev->wd_cl);
	if (ret < 0)
		goto out;

	if (ret && dev->mei_host_buffer_is_empty) {
		ret = 0;
		dev->mei_host_buffer_is_empty = false;

		if (!mei_wd_send(dev)) {
			ret = mei_flow_ctrl_reduce(dev, &dev->wd_cl);
			if (ret)
				goto out;
		} else {
			dev_dbg(&dev->pdev->dev, "send stop WD failed\n");
		}

		dev->wd_pending = false;
	} else {
		dev->wd_pending = true;
	}
	dev->wd_stopped = false;
	mutex_unlock(&dev->device_lock);

	ret = wait_event_interruptible_timeout(dev->wait_stop_wd,
					dev->wd_stopped, 10 * HZ);
	mutex_lock(&dev->device_lock);
	if (dev->wd_stopped) {
		dev_dbg(&dev->pdev->dev, "stop wd complete ret=%d.\n", ret);
		ret = 0;
	} else {
		if (!ret)
			ret = -ETIMEDOUT;
		dev_warn(&dev->pdev->dev,
			"stop wd failed to complete ret=%d.\n", ret);
	}

	if (preserve)
		dev->wd_timeout = wd_timeout;

out:
	return ret;
}

/*
 * mei_wd_ops_start - wd start command from the watchdog core.
 *
 * @wd_dev - watchdog device struct
 *
 * returns 0 if success, negative errno code for failure
 */
static int mei_wd_ops_start(struct watchdog_device *wd_dev)
{
	int err = -ENODEV;
	struct mei_device *dev;

	dev = pci_get_drvdata(mei_device);
	if (!dev)
		return -ENODEV;

	mutex_lock(&dev->device_lock);

	if (dev->mei_state != MEI_ENABLED) {
		dev_dbg(&dev->pdev->dev, "mei_state != MEI_ENABLED  mei_state= %d\n",
		    dev->mei_state);
		goto end_unlock;
	}

	if (dev->wd_cl.state != MEI_FILE_CONNECTED)	{
		dev_dbg(&dev->pdev->dev, "MEI Driver is not connected to Watchdog Client\n");
		goto end_unlock;
	}

	mei_wd_set_start_timeout(dev, dev->wd_timeout);

	err = 0;
end_unlock:
	mutex_unlock(&dev->device_lock);
	return err;
}

/*
 * mei_wd_ops_stop -  wd stop command from the watchdog core.
 *
 * @wd_dev - watchdog device struct
 *
 * returns 0 if success, negative errno code for failure
 */
static int mei_wd_ops_stop(struct watchdog_device *wd_dev)
{
	struct mei_device *dev;
	dev = pci_get_drvdata(mei_device);

	if (!dev)
		return -ENODEV;

	mutex_lock(&dev->device_lock);
	mei_wd_stop(dev, false);
	mutex_unlock(&dev->device_lock);

	return 0;
}

/*
 * mei_wd_ops_ping - wd ping command from the watchdog core.
 *
 * @wd_dev - watchdog device struct
 *
 * returns 0 if success, negative errno code for failure
 */
static int mei_wd_ops_ping(struct watchdog_device *wd_dev)
{
	int ret = 0;
	struct mei_device *dev;
	dev = pci_get_drvdata(mei_device);

	if (!dev)
		return -ENODEV;

	mutex_lock(&dev->device_lock);

	if (dev->wd_cl.state != MEI_FILE_CONNECTED) {
		dev_dbg(&dev->pdev->dev, "wd is not connected.\n");
		ret = -ENODEV;
		goto end;
	}

	/* Check if we can send the ping to HW*/
	if (dev->mei_host_buffer_is_empty &&
		mei_flow_ctrl_creds(dev, &dev->wd_cl) > 0) {

		dev->mei_host_buffer_is_empty = false;
		dev_dbg(&dev->pdev->dev, "sending watchdog ping\n");

		if (mei_wd_send(dev)) {
			dev_dbg(&dev->pdev->dev, "wd send failed.\n");
			ret = -EIO;
			goto end;
		}

		if (mei_flow_ctrl_reduce(dev, &dev->wd_cl)) {
			dev_dbg(&dev->pdev->dev, "mei_flow_ctrl_reduce() failed.\n");
			ret = -EIO;
			goto end;
		}

	} else {
		dev->wd_pending = true;
	}

end:
	mutex_unlock(&dev->device_lock);
	return ret;
}

/*
 * mei_wd_ops_set_timeout - wd set timeout command from the watchdog core.
 *
 * @wd_dev - watchdog device struct
 * @timeout - timeout value to set
 *
 * returns 0 if success, negative errno code for failure
 */
static int mei_wd_ops_set_timeout(struct watchdog_device *wd_dev, unsigned int timeout)
{
	struct mei_device *dev;
	dev = pci_get_drvdata(mei_device);

	if (!dev)
		return -ENODEV;

	/* Check Timeout value */
	if (timeout < AMT_WD_MIN_TIMEOUT || timeout > AMT_WD_MAX_TIMEOUT)
		return -EINVAL;

	mutex_lock(&dev->device_lock);

	dev->wd_timeout = timeout;
	mei_wd_set_start_timeout(dev, dev->wd_timeout);

	mutex_unlock(&dev->device_lock);

	return 0;
}

/*
 * Watchdog Device structs
 */
<<<<<<< HEAD
const struct watchdog_ops wd_ops = {
=======
static const struct watchdog_ops wd_ops = {
>>>>>>> dcd6c922
		.owner = THIS_MODULE,
		.start = mei_wd_ops_start,
		.stop = mei_wd_ops_stop,
		.ping = mei_wd_ops_ping,
		.set_timeout = mei_wd_ops_set_timeout,
};
<<<<<<< HEAD
const struct watchdog_info wd_info = {
=======
static const struct watchdog_info wd_info = {
>>>>>>> dcd6c922
		.identity = INTEL_AMT_WATCHDOG_ID,
		.options = WDIOF_KEEPALIVEPING,
};

struct watchdog_device amt_wd_dev = {
		.info = &wd_info,
		.ops = &wd_ops,
		.timeout = AMT_WD_DEFAULT_TIMEOUT,
		.min_timeout = AMT_WD_MIN_TIMEOUT,
		.max_timeout = AMT_WD_MAX_TIMEOUT,
};

<<<<<<< HEAD
=======

void  mei_watchdog_register(struct mei_device *dev)
{
	dev_dbg(&dev->pdev->dev, "dev->wd_timeout =%d.\n", dev->wd_timeout);

	dev->wd_due_counter = !!dev->wd_timeout;

	if (watchdog_register_device(&amt_wd_dev)) {
		dev_err(&dev->pdev->dev, "unable to register watchdog device.\n");
		dev->wd_interface_reg = false;
	} else {
		dev_dbg(&dev->pdev->dev, "successfully register watchdog interface.\n");
		dev->wd_interface_reg = true;
	}
}

void mei_watchdog_unregister(struct mei_device *dev)
{
	if (dev->wd_interface_reg)
		watchdog_unregister_device(&amt_wd_dev);
	dev->wd_interface_reg = false;
}
>>>>>>> dcd6c922
<|MERGE_RESOLUTION|>--- conflicted
+++ resolved
@@ -45,10 +45,6 @@
 						0x9D, 0xA9, 0x15, 0x14, 0xCB,
 						0x32, 0xAB);
 
-<<<<<<< HEAD
-
-=======
->>>>>>> dcd6c922
 void mei_wd_set_start_timeout(struct mei_device *dev, u16 timeout)
 {
 	dev_dbg(&dev->pdev->dev, "timeout=%d.\n", timeout);
@@ -339,22 +335,14 @@
 /*
  * Watchdog Device structs
  */
-<<<<<<< HEAD
-const struct watchdog_ops wd_ops = {
-=======
 static const struct watchdog_ops wd_ops = {
->>>>>>> dcd6c922
 		.owner = THIS_MODULE,
 		.start = mei_wd_ops_start,
 		.stop = mei_wd_ops_stop,
 		.ping = mei_wd_ops_ping,
 		.set_timeout = mei_wd_ops_set_timeout,
 };
-<<<<<<< HEAD
-const struct watchdog_info wd_info = {
-=======
 static const struct watchdog_info wd_info = {
->>>>>>> dcd6c922
 		.identity = INTEL_AMT_WATCHDOG_ID,
 		.options = WDIOF_KEEPALIVEPING,
 };
@@ -367,8 +355,6 @@
 		.max_timeout = AMT_WD_MAX_TIMEOUT,
 };
 
-<<<<<<< HEAD
-=======
 
 void  mei_watchdog_register(struct mei_device *dev)
 {
@@ -391,4 +377,3 @@
 		watchdog_unregister_device(&amt_wd_dev);
 	dev->wd_interface_reg = false;
 }
->>>>>>> dcd6c922
