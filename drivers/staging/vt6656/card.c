--- conflicted
+++ resolved
@@ -790,11 +790,7 @@
 	if ((~uLowNextTBTT) < uLowRemain)
 		qwTSF = ((qwTSF >> 32) + 1) << 32;
 
-<<<<<<< HEAD
-	qwTSF = (qwTSF & 0xffffffff00000000UL) |
-=======
 	qwTSF = (qwTSF & 0xffffffff00000000ULL) |
->>>>>>> a937536b
 		(u64)(uLowNextTBTT + uLowRemain);
 
     return (qwTSF);
