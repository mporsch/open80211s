/*
 * Copyright (c) 2005 Cisco Systems.  All rights reserved.
 *
 * This software is available to you under a choice of one of two
 * licenses.  You may choose to be licensed under the terms of the GNU
 * General Public License (GPL) Version 2, available from the file
 * COPYING in the main directory of this source tree, or the
 * OpenIB.org BSD license below:
 *
 *     Redistribution and use in source and binary forms, with or
 *     without modification, are permitted provided that the following
 *     conditions are met:
 *
 *      - Redistributions of source code must retain the above
 *        copyright notice, this list of conditions and the following
 *        disclaimer.
 *
 *      - Redistributions in binary form must reproduce the above
 *        copyright notice, this list of conditions and the following
 *        disclaimer in the documentation and/or other materials
 *        provided with the distribution.
 *
 * THE SOFTWARE IS PROVIDED "AS IS", WITHOUT WARRANTY OF ANY KIND,
 * EXPRESS OR IMPLIED, INCLUDING BUT NOT LIMITED TO THE WARRANTIES OF
 * MERCHANTABILITY, FITNESS FOR A PARTICULAR PURPOSE AND
 * NONINFRINGEMENT. IN NO EVENT SHALL THE AUTHORS OR COPYRIGHT HOLDERS
 * BE LIABLE FOR ANY CLAIM, DAMAGES OR OTHER LIABILITY, WHETHER IN AN
 * ACTION OF CONTRACT, TORT OR OTHERWISE, ARISING FROM, OUT OF OR IN
 * CONNECTION WITH THE SOFTWARE OR THE USE OR OTHER DEALINGS IN THE
 * SOFTWARE.
 */

#ifndef IB_SRP_H
#define IB_SRP_H

#include <linux/types.h>
#include <linux/list.h>
#include <linux/mutex.h>
#include <linux/scatterlist.h>

#include <scsi/scsi_host.h>
#include <scsi/scsi_cmnd.h>

#include <rdma/ib_verbs.h>
#include <rdma/ib_sa.h>
#include <rdma/ib_cm.h>
#include <rdma/ib_fmr_pool.h>

enum {
	SRP_PATH_REC_TIMEOUT_MS	= 1000,
	SRP_ABORT_TIMEOUT_MS	= 5000,

	SRP_PORT_REDIRECT	= 1,
	SRP_DLID_REDIRECT	= 2,
	SRP_STALE_CONN		= 3,

	SRP_MAX_LUN		= 512,
	SRP_DEF_SG_TABLESIZE	= 12,

	SRP_RQ_SHIFT    	= 6,
	SRP_RQ_SIZE		= 1 << SRP_RQ_SHIFT,
<<<<<<< HEAD
	SRP_RQ_MASK		= SRP_RQ_SIZE - 1,

	SRP_SQ_SIZE		= SRP_RQ_SIZE,
	SRP_SQ_MASK		= SRP_SQ_SIZE - 1,
	SRP_RSP_SQ_SIZE		= 1,
	SRP_REQ_SQ_SIZE		= SRP_SQ_SIZE - SRP_RSP_SQ_SIZE,
	SRP_TSK_MGMT_SQ_SIZE	= 1,
	SRP_CMD_SQ_SIZE		= SRP_REQ_SQ_SIZE - SRP_TSK_MGMT_SQ_SIZE,
=======
>>>>>>> 3cbea436

	SRP_SQ_SIZE		= SRP_RQ_SIZE,
	SRP_RSP_SQ_SIZE		= 1,
	SRP_REQ_SQ_SIZE		= SRP_SQ_SIZE - SRP_RSP_SQ_SIZE,
	SRP_TSK_MGMT_SQ_SIZE	= 1,
	SRP_CMD_SQ_SIZE		= SRP_REQ_SQ_SIZE - SRP_TSK_MGMT_SQ_SIZE,

	SRP_TAG_NO_REQ		= ~0U,
	SRP_TAG_TSK_MGMT	= 1U << 31,

	SRP_FMR_SIZE		= 256,
	SRP_FMR_POOL_SIZE	= 1024,
	SRP_FMR_DIRTY_SIZE	= SRP_FMR_POOL_SIZE / 4
};

enum srp_target_state {
	SRP_TARGET_LIVE,
	SRP_TARGET_CONNECTING,
	SRP_TARGET_DEAD,
	SRP_TARGET_REMOVED
};

enum srp_iu_type {
	SRP_IU_CMD,
	SRP_IU_TSK_MGMT,
	SRP_IU_RSP,
};

struct srp_device {
	struct list_head	dev_list;
	struct ib_device       *dev;
	struct ib_pd	       *pd;
	struct ib_mr	       *mr;
	struct ib_fmr_pool     *fmr_pool;
	int			fmr_page_shift;
	int			fmr_page_size;
	u64			fmr_page_mask;
};

struct srp_host {
	struct srp_device      *srp_dev;
	u8			port;
	struct device		dev;
	struct list_head	target_list;
	spinlock_t		target_lock;
	struct completion	released;
	struct list_head	list;
};

struct srp_request {
	struct list_head	list;
	struct scsi_cmnd       *scmnd;
	struct srp_iu	       *cmd;
	struct ib_pool_fmr     *fmr;
	short			index;
};

struct srp_target_port {
	/* These are RW in the hot path, and commonly used together */
	struct list_head	free_tx;
	struct list_head	free_reqs;
	spinlock_t		lock;
	s32			req_lim;

	/* These are read-only in the hot path */
	struct ib_cq	       *send_cq ____cacheline_aligned_in_smp;
	struct ib_cq	       *recv_cq;
	struct ib_qp	       *qp;
	u32			lkey;
	u32			rkey;
	enum srp_target_state	state;

	/* Everything above this point is used in the hot path of
	 * command processing. Try to keep them packed into cachelines.
	 */

	__be64			id_ext;
	__be64			ioc_guid;
	__be64			service_id;
	__be64			initiator_ext;
	u16			io_class;
	struct srp_host	       *srp_host;
	struct Scsi_Host       *scsi_host;
	char			target_name[32];
	unsigned int		scsi_id;

	struct ib_sa_path_rec	path;
	__be16			orig_dgid[8];
	struct ib_sa_query     *path_query;
	int			path_query_id;

	struct ib_cm_id	       *cm_id;
<<<<<<< HEAD
	struct ib_cq	       *recv_cq;
	struct ib_cq	       *send_cq;
	struct ib_qp	       *qp;
=======
>>>>>>> 3cbea436

	int			max_ti_iu_len;

	int			zero_req_lim;

	struct srp_iu	       *tx_ring[SRP_SQ_SIZE];
	struct srp_iu	       *rx_ring[SRP_RQ_SIZE];
<<<<<<< HEAD

	unsigned		tx_head;
	unsigned		tx_tail;
	struct srp_iu	       *tx_ring[SRP_SQ_SIZE];

	struct list_head	free_reqs;
	struct list_head	req_queue;
=======
>>>>>>> 3cbea436
	struct srp_request	req_ring[SRP_CMD_SQ_SIZE];

	struct work_struct	work;

	struct list_head	list;
	struct completion	done;
	int			status;
	int			qp_in_error;

	struct completion	tsk_mgmt_done;
	u8			tsk_mgmt_status;
};

struct srp_iu {
	struct list_head	list;
	u64			dma;
	void		       *buf;
	size_t			size;
	enum dma_data_direction	direction;
	enum srp_iu_type	type;
};

#endif /* IB_SRP_H */<|MERGE_RESOLUTION|>--- conflicted
+++ resolved
@@ -59,17 +59,6 @@
 
 	SRP_RQ_SHIFT    	= 6,
 	SRP_RQ_SIZE		= 1 << SRP_RQ_SHIFT,
-<<<<<<< HEAD
-	SRP_RQ_MASK		= SRP_RQ_SIZE - 1,
-
-	SRP_SQ_SIZE		= SRP_RQ_SIZE,
-	SRP_SQ_MASK		= SRP_SQ_SIZE - 1,
-	SRP_RSP_SQ_SIZE		= 1,
-	SRP_REQ_SQ_SIZE		= SRP_SQ_SIZE - SRP_RSP_SQ_SIZE,
-	SRP_TSK_MGMT_SQ_SIZE	= 1,
-	SRP_CMD_SQ_SIZE		= SRP_REQ_SQ_SIZE - SRP_TSK_MGMT_SQ_SIZE,
-=======
->>>>>>> 3cbea436
 
 	SRP_SQ_SIZE		= SRP_RQ_SIZE,
 	SRP_RSP_SQ_SIZE		= 1,
@@ -162,12 +151,6 @@
 	int			path_query_id;
 
 	struct ib_cm_id	       *cm_id;
-<<<<<<< HEAD
-	struct ib_cq	       *recv_cq;
-	struct ib_cq	       *send_cq;
-	struct ib_qp	       *qp;
-=======
->>>>>>> 3cbea436
 
 	int			max_ti_iu_len;
 
@@ -175,16 +158,6 @@
 
 	struct srp_iu	       *tx_ring[SRP_SQ_SIZE];
 	struct srp_iu	       *rx_ring[SRP_RQ_SIZE];
-<<<<<<< HEAD
-
-	unsigned		tx_head;
-	unsigned		tx_tail;
-	struct srp_iu	       *tx_ring[SRP_SQ_SIZE];
-
-	struct list_head	free_reqs;
-	struct list_head	req_queue;
-=======
->>>>>>> 3cbea436
 	struct srp_request	req_ring[SRP_CMD_SQ_SIZE];
 
 	struct work_struct	work;
@@ -204,7 +177,6 @@
 	void		       *buf;
 	size_t			size;
 	enum dma_data_direction	direction;
-	enum srp_iu_type	type;
 };
 
 #endif /* IB_SRP_H */