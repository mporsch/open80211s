--- conflicted
+++ resolved
@@ -455,17 +455,12 @@
 
 	QETH_CARD_TEXT(card, 2, "sdiplist");
 	QETH_CARD_HEX(card, 2, &card, sizeof(void *));
-<<<<<<< HEAD
-=======
 
 	if ((card->state != CARD_STATE_UP &&
 	     card->state != CARD_STATE_SOFTSETUP) || card->options.sniffer) {
 		return;
 	}
->>>>>>> 3cbea436
-
-	if (card->options.sniffer)
-		return;
+
 	spin_lock_irqsave(&card->ip_lock, flags);
 	tbd_list = card->ip_tbd_list;
 	card->ip_tbd_list = kmalloc(sizeof(struct list_head), GFP_ATOMIC);
@@ -1111,7 +1106,6 @@
 	    cmd->data.setassparms.hdr.command_code == IPA_CMD_ASS_START) {
 		card->info.csum_mask = cmd->data.setassparms.data.flags_32bit;
 		QETH_CARD_TEXT_(card, 3, "csum:%d", card->info.csum_mask);
-<<<<<<< HEAD
 	}
 	if (cmd->data.setassparms.hdr.assist_no == IPA_OUTBOUND_CHECKSUM &&
 	    cmd->data.setassparms.hdr.command_code == IPA_CMD_ASS_START) {
@@ -1119,15 +1113,6 @@
 			cmd->data.setassparms.data.flags_32bit;
 		QETH_CARD_TEXT_(card, 3, "tcsu:%d", card->info.tx_csum_mask);
 	}
-=======
-	}
-	if (cmd->data.setassparms.hdr.assist_no == IPA_OUTBOUND_CHECKSUM &&
-	    cmd->data.setassparms.hdr.command_code == IPA_CMD_ASS_START) {
-		card->info.tx_csum_mask =
-			cmd->data.setassparms.data.flags_32bit;
-		QETH_CARD_TEXT_(card, 3, "tcsu:%d", card->info.tx_csum_mask);
-	}
->>>>>>> 3cbea436
 
 	return 0;
 }
@@ -1815,12 +1800,8 @@
 	char buf[MAX_ADDR_LEN];
 
 	QETH_CARD_TEXT(card, 4, "addmc");
-<<<<<<< HEAD
-	for (im4 = in4_dev->mc_list; im4; im4 = im4->next) {
-=======
 	for (im4 = rcu_dereference(in4_dev->mc_list); im4 != NULL;
 	     im4 = rcu_dereference(im4->next_rcu)) {
->>>>>>> 3cbea436
 		qeth_l3_get_mac_for_ipm(im4->multiaddr, buf, in4_dev->dev);
 		ipm = qeth_l3_get_addr_buffer(QETH_PROT_IPV4);
 		if (!ipm)
@@ -2532,67 +2513,18 @@
 	int stripped_bytes;
 	__u8 do_strip_entries;
 
-<<<<<<< HEAD
-	QETH_CARD_TEXT(card, 4, "arpquecb");
-=======
 	QETH_CARD_TEXT(card, 3, "arpquecb");
->>>>>>> 3cbea436
 
 	qinfo = (struct qeth_arp_query_info *) reply->param;
 	cmd = (struct qeth_ipa_cmd *) data;
 	QETH_CARD_TEXT_(card, 4, "%i", cmd->hdr.prot_version);
 	if (cmd->hdr.return_code) {
-<<<<<<< HEAD
-		QETH_CARD_TEXT_(card, 4, "qaer1%i", cmd->hdr.return_code);
-=======
 		QETH_CARD_TEXT(card, 4, "arpcberr");
 		QETH_CARD_TEXT_(card, 4, "%i", cmd->hdr.return_code);
->>>>>>> 3cbea436
 		return 0;
 	}
 	if (cmd->data.setassparms.hdr.return_code) {
 		cmd->hdr.return_code = cmd->data.setassparms.hdr.return_code;
-<<<<<<< HEAD
-		QETH_CARD_TEXT_(card, 4, "qaer2%i", cmd->hdr.return_code);
-		return 0;
-	}
-	qdata = &cmd->data.setassparms.data.query_arp;
-	switch (qdata->reply_bits) {
-	case 5:
-		uentry_size = entry_size = sizeof(struct qeth_arp_qi_entry5);
-		if (qinfo->mask_bits & QETH_QARP_STRIP_ENTRIES)
-			uentry_size = sizeof(struct qeth_arp_qi_entry5_short);
-		break;
-	case 7:
-		/* fall through to default */
-	default:
-		/* tr is the same as eth -> entry7 */
-		uentry_size = entry_size = sizeof(struct qeth_arp_qi_entry7);
-		if (qinfo->mask_bits & QETH_QARP_STRIP_ENTRIES)
-			uentry_size = sizeof(struct qeth_arp_qi_entry7_short);
-		break;
-	}
-	/* check if there is enough room in userspace */
-	if ((qinfo->udata_len - qinfo->udata_offset) <
-			qdata->no_entries * uentry_size){
-		QETH_CARD_TEXT_(card, 4, "qaer3%i", -ENOMEM);
-		cmd->hdr.return_code = -ENOMEM;
-		goto out_error;
-	}
-	QETH_CARD_TEXT_(card, 4, "anore%i",
-		       cmd->data.setassparms.hdr.number_of_replies);
-	QETH_CARD_TEXT_(card, 4, "aseqn%i", cmd->data.setassparms.hdr.seq_no);
-	QETH_CARD_TEXT_(card, 4, "anoen%i", qdata->no_entries);
-
-	if (qinfo->mask_bits & QETH_QARP_STRIP_ENTRIES) {
-		/* strip off "media specific information" */
-		qeth_l3_copy_arp_entries_stripped(qinfo, qdata, entry_size,
-					       uentry_size);
-	} else
-		/*copy entries to user buffer*/
-		memcpy(qinfo->udata + qinfo->udata_offset,
-		       (char *)&qdata->data, qdata->no_entries*uentry_size);
-=======
 		QETH_CARD_TEXT(card, 4, "setaperr");
 		QETH_CARD_TEXT_(card, 4, "%i", cmd->hdr.return_code);
 		return 0;
@@ -2626,7 +2558,6 @@
 			cmd->hdr.return_code = -ENOMEM;
 			goto out_error;
 		}
->>>>>>> 3cbea436
 
 		memcpy(qinfo->udata + qinfo->udata_offset,
 			&qdata->data + entrybytes_done + stripped_bytes,
@@ -2678,8 +2609,6 @@
 	int tmp;
 	int rc;
 
-<<<<<<< HEAD
-=======
 	QETH_CARD_TEXT_(card, 3, "qarpipv%i", prot);
 
 	iob = qeth_l3_get_setassparms_cmd(card, IPA_ARP_PROCESSING,
@@ -2709,7 +2638,6 @@
 	struct qeth_arp_query_info qinfo = {0, };
 	int rc;
 
->>>>>>> 3cbea436
 	QETH_CARD_TEXT(card, 3, "arpquery");
 
 	if (!qeth_is_supported(card,/*IPA_QUERY_ARP_ADDR_INFO*/
@@ -3187,11 +3115,7 @@
 				skb_pull(new_skb, ETH_HLEN);
 		}
 
-<<<<<<< HEAD
-		if (ipv == 6 && card->vlangrp &&
-=======
 		if (ipv != 4 && card->vlangrp &&
->>>>>>> 3cbea436
 				vlan_tx_tag_present(new_skb)) {
 			skb_push(new_skb, VLAN_HLEN);
 			skb_copy_to_linear_data(new_skb, new_skb->data + 4, 4);
@@ -3328,11 +3252,6 @@
 	card->state = CARD_STATE_UP;
 	netif_start_queue(dev);
 
-<<<<<<< HEAD
-	if (!card->lan_online && netif_carrier_ok(dev))
-		netif_carrier_off(dev);
-=======
->>>>>>> 3cbea436
 	if (qdio_stop_irq(card->data.ccwdev, 0) >= 0) {
 		napi_enable(&card->napi);
 		napi_schedule(&card->napi);
@@ -3604,11 +3523,7 @@
 			dev_warn(&card->gdev->dev,
 				"The LAN is offline\n");
 			card->lan_online = 0;
-<<<<<<< HEAD
-			goto out;
-=======
 			goto contin;
->>>>>>> 3cbea436
 		}
 		rc = -ENODEV;
 		goto out_remove;
@@ -3659,10 +3574,6 @@
 	}
 	/* let user_space know that device is online */
 	kobject_uevent(&gdev->dev.kobj, KOBJ_CHANGE);
-<<<<<<< HEAD
-out:
-=======
->>>>>>> 3cbea436
 	mutex_unlock(&card->conf_mutex);
 	mutex_unlock(&card->discipline_mutex);
 	return 0;
