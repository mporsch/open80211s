/*
 * File...........: linux/drivers/s390/block/dasd_devmap.c
 * Author(s)......: Holger Smolinski <Holger.Smolinski@de.ibm.com>
 *		    Horst Hummel <Horst.Hummel@de.ibm.com>
 *		    Carsten Otte <Cotte@de.ibm.com>
 *		    Martin Schwidefsky <schwidefsky@de.ibm.com>
 * Bugreports.to..: <Linux390@de.ibm.com>
 * (C) IBM Corporation, IBM Deutschland Entwicklung GmbH, 1999-2001
 *
 * Device mapping and dasd= parameter parsing functions. All devmap
 * functions may not be called from interrupt context. In particular
 * dasd_get_device is a no-no from interrupt context.
 *
 */

#define KMSG_COMPONENT "dasd"

#include <linux/ctype.h>
#include <linux/init.h>
#include <linux/module.h>
#include <linux/slab.h>

#include <asm/debug.h>
#include <asm/uaccess.h>
#include <asm/ipl.h>

/* This is ugly... */
#define PRINTK_HEADER "dasd_devmap:"
#define DASD_BUS_ID_SIZE 20

#include "dasd_int.h"

struct kmem_cache *dasd_page_cache;
EXPORT_SYMBOL_GPL(dasd_page_cache);

/*
 * dasd_devmap_t is used to store the features and the relation
 * between device number and device index. To find a dasd_devmap_t
 * that corresponds to a device number of a device index each
 * dasd_devmap_t is added to two linked lists, one to search by
 * the device number and one to search by the device index. As
 * soon as big minor numbers are available the device index list
 * can be removed since the device number will then be identical
 * to the device index.
 */
struct dasd_devmap {
	struct list_head list;
	char bus_id[DASD_BUS_ID_SIZE];
        unsigned int devindex;
        unsigned short features;
	struct dasd_device *device;
};

/*
 * Parameter parsing functions for dasd= parameter. The syntax is:
 *   <devno>		: (0x)?[0-9a-fA-F]+
 *   <busid>		: [0-0a-f]\.[0-9a-f]\.(0x)?[0-9a-fA-F]+
 *   <feature>		: ro
 *   <feature_list>	: \(<feature>(:<feature>)*\)
 *   <devno-range>	: <devno>(-<devno>)?<feature_list>?
 *   <busid-range>	: <busid>(-<busid>)?<feature_list>?
 *   <devices>		: <devno-range>|<busid-range>
 *   <dasd_module>	: dasd_diag_mod|dasd_eckd_mod|dasd_fba_mod
 *
 *   <dasd>		: autodetect|probeonly|<devices>(,<devices>)*
 */

int dasd_probeonly =  0;	/* is true, when probeonly mode is active */
int dasd_autodetect = 0;	/* is true, when autodetection is active */
int dasd_nopav = 0;		/* is true, when PAV is disabled */
EXPORT_SYMBOL_GPL(dasd_nopav);
int dasd_nofcx;			/* disable High Performance Ficon */
EXPORT_SYMBOL_GPL(dasd_nofcx);

/*
 * char *dasd[] is intended to hold the ranges supplied by the dasd= statement
 * it is named 'dasd' to directly be filled by insmod with the comma separated
 * strings when running as a module.
 */
static char *dasd[256];
module_param_array(dasd, charp, NULL, 0);

/*
 * Single spinlock to protect devmap and servermap structures and lists.
 */
static DEFINE_SPINLOCK(dasd_devmap_lock);

/*
 * Hash lists for devmap structures.
 */
static struct list_head dasd_hashlists[256];
int dasd_max_devindex;

static struct dasd_devmap *dasd_add_busid(const char *, int);

static inline int
dasd_hash_busid(const char *bus_id)
{
	int hash, i;

	hash = 0;
	for (i = 0; (i < DASD_BUS_ID_SIZE) && *bus_id; i++, bus_id++)
		hash += *bus_id;
	return hash & 0xff;
}

#ifndef MODULE
/*
 * The parameter parsing functions for builtin-drivers are called
 * before kmalloc works. Store the pointers to the parameters strings
 * into dasd[] for later processing.
 */
static int __init
dasd_call_setup(char *str)
{
	static int count = 0;

	if (count < 256)
		dasd[count++] = str;
	return 1;
}

__setup ("dasd=", dasd_call_setup);
#endif	/* #ifndef MODULE */

#define	DASD_IPLDEV	"ipldev"

/*
 * Read a device busid/devno from a string.
 */
static int

dasd_busid(char **str, int *id0, int *id1, int *devno)
{
	int val, old_style;

	/* Interpret ipldev busid */
	if (strncmp(DASD_IPLDEV, *str, strlen(DASD_IPLDEV)) == 0) {
		if (ipl_info.type != IPL_TYPE_CCW) {
			pr_err("The IPL device is not a CCW device\n");
			return -EINVAL;
		}
		*id0 = 0;
		*id1 = ipl_info.data.ccw.dev_id.ssid;
		*devno = ipl_info.data.ccw.dev_id.devno;
		*str += strlen(DASD_IPLDEV);

		return 0;
	}
	/* check for leading '0x' */
	old_style = 0;
	if ((*str)[0] == '0' && (*str)[1] == 'x') {
		*str += 2;
		old_style = 1;
	}
	if (!isxdigit((*str)[0]))	/* We require at least one hex digit */
		return -EINVAL;
	val = simple_strtoul(*str, str, 16);
	if (old_style || (*str)[0] != '.') {
		*id0 = *id1 = 0;
		if (val < 0 || val > 0xffff)
			return -EINVAL;
		*devno = val;
		return 0;
	}
	/* New style x.y.z busid */
	if (val < 0 || val > 0xff)
		return -EINVAL;
	*id0 = val;
	(*str)++;
	if (!isxdigit((*str)[0]))	/* We require at least one hex digit */
		return -EINVAL;
	val = simple_strtoul(*str, str, 16);
	if (val < 0 || val > 0xff || (*str)++[0] != '.')
		return -EINVAL;
	*id1 = val;
	if (!isxdigit((*str)[0]))	/* We require at least one hex digit */
		return -EINVAL;
	val = simple_strtoul(*str, str, 16);
	if (val < 0 || val > 0xffff)
		return -EINVAL;
	*devno = val;
	return 0;
}

/*
 * Read colon separated list of dasd features. Currently there is
 * only one: "ro" for read-only devices. The default feature set
 * is empty (value 0).
 */
static int
dasd_feature_list(char *str, char **endp)
{
	int features, len, rc;

	rc = 0;
	if (*str != '(') {
		*endp = str;
		return DASD_FEATURE_DEFAULT;
	}
	str++;
	features = 0;

	while (1) {
		for (len = 0;
		     str[len] && str[len] != ':' && str[len] != ')'; len++);
		if (len == 2 && !strncmp(str, "ro", 2))
			features |= DASD_FEATURE_READONLY;
		else if (len == 4 && !strncmp(str, "diag", 4))
			features |= DASD_FEATURE_USEDIAG;
		else if (len == 3 && !strncmp(str, "raw", 3))
			features |= DASD_FEATURE_USERAW;
		else if (len == 6 && !strncmp(str, "erplog", 6))
			features |= DASD_FEATURE_ERPLOG;
		else if (len == 8 && !strncmp(str, "failfast", 8))
			features |= DASD_FEATURE_FAILFAST;
		else {
			pr_warning("%*s is not a supported device option\n",
				   len, str);
			rc = -EINVAL;
		}
		str += len;
		if (*str != ':')
			break;
		str++;
	}
	if (*str != ')') {
		pr_warning("A closing parenthesis ')' is missing in the "
			   "dasd= parameter\n");
		rc = -EINVAL;
	} else
		str++;
	*endp = str;
	if (rc != 0)
		return rc;
	return features;
}

/*
 * Try to match the first element on the comma separated parse string
 * with one of the known keywords. If a keyword is found, take the approprate
 * action and return a pointer to the residual string. If the first element
 * could not be matched to any keyword then return an error code.
 */
static char *
dasd_parse_keyword( char *parsestring ) {

	char *nextcomma, *residual_str;
	int length;

	nextcomma = strchr(parsestring,',');
	if (nextcomma) {
		length = nextcomma - parsestring;
		residual_str = nextcomma + 1;
	} else {
		length = strlen(parsestring);
		residual_str = parsestring + length;
        }
	if (strncmp("autodetect", parsestring, length) == 0) {
		dasd_autodetect = 1;
		pr_info("The autodetection mode has been activated\n");
                return residual_str;
        }
	if (strncmp("probeonly", parsestring, length) == 0) {
		dasd_probeonly = 1;
		pr_info("The probeonly mode has been activated\n");
                return residual_str;
        }
	if (strncmp("nopav", parsestring, length) == 0) {
		if (MACHINE_IS_VM)
			pr_info("'nopav' is not supported on z/VM\n");
		else {
			dasd_nopav = 1;
			pr_info("PAV support has be deactivated\n");
		}
		return residual_str;
	}
	if (strncmp("nofcx", parsestring, length) == 0) {
		dasd_nofcx = 1;
		pr_info("High Performance FICON support has been "
			"deactivated\n");
		return residual_str;
	}
	if (strncmp("fixedbuffers", parsestring, length) == 0) {
		if (dasd_page_cache)
			return residual_str;
		dasd_page_cache =
			kmem_cache_create("dasd_page_cache", PAGE_SIZE,
					  PAGE_SIZE, SLAB_CACHE_DMA,
					  NULL);
		if (!dasd_page_cache)
			DBF_EVENT(DBF_WARNING, "%s", "Failed to create slab, "
				"fixed buffer mode disabled.");
		else
			DBF_EVENT(DBF_INFO, "%s",
				 "turning on fixed buffer mode");
                return residual_str;
        }
	return ERR_PTR(-EINVAL);
}

/*
 * Try to interprete the first element on the comma separated parse string
 * as a device number or a range of devices. If the interpretation is
 * successfull, create the matching dasd_devmap entries and return a pointer
 * to the residual string.
 * If interpretation fails or in case of an error, return an error code.
 */
static char *
dasd_parse_range( char *parsestring ) {

	struct dasd_devmap *devmap;
	int from, from_id0, from_id1;
	int to, to_id0, to_id1;
	int features, rc;
	char bus_id[DASD_BUS_ID_SIZE+1], *str;

	str = parsestring;
	rc = dasd_busid(&str, &from_id0, &from_id1, &from);
	if (rc == 0) {
		to = from;
		to_id0 = from_id0;
		to_id1 = from_id1;
		if (*str == '-') {
			str++;
			rc = dasd_busid(&str, &to_id0, &to_id1, &to);
		}
	}
	if (rc == 0 &&
	    (from_id0 != to_id0 || from_id1 != to_id1 || from > to))
		rc = -EINVAL;
	if (rc) {
		pr_err("%s is not a valid device range\n", parsestring);
		return ERR_PTR(rc);
	}
	features = dasd_feature_list(str, &str);
	if (features < 0)
		return ERR_PTR(-EINVAL);
	/* each device in dasd= parameter should be set initially online */
	features |= DASD_FEATURE_INITIAL_ONLINE;
	while (from <= to) {
		sprintf(bus_id, "%01x.%01x.%04x",
			from_id0, from_id1, from++);
		devmap = dasd_add_busid(bus_id, features);
		if (IS_ERR(devmap))
			return (char *)devmap;
	}
	if (*str == ',')
		return str + 1;
	if (*str == '\0')
		return str;
	pr_warning("The dasd= parameter value %s has an invalid ending\n",
		   str);
	return ERR_PTR(-EINVAL);
}

static char *
dasd_parse_next_element( char *parsestring ) {
	char * residual_str;
	residual_str = dasd_parse_keyword(parsestring);
	if (!IS_ERR(residual_str))
		return residual_str;
	residual_str = dasd_parse_range(parsestring);
	return residual_str;
}

/*
 * Parse parameters stored in dasd[]
 * The 'dasd=...' parameter allows to specify a comma separated list of
 * keywords and device ranges. When the dasd driver is build into the kernel,
 * the complete list will be stored as one element of the dasd[] array.
 * When the dasd driver is build as a module, then the list is broken into
 * it's elements and each dasd[] entry contains one element.
 */
int
dasd_parse(void)
{
	int rc, i;
	char *parsestring;

	rc = 0;
	for (i = 0; i < 256; i++) {
		if (dasd[i] == NULL)
			break;
		parsestring = dasd[i];
		/* loop over the comma separated list in the parsestring */
		while (*parsestring) {
			parsestring = dasd_parse_next_element(parsestring);
			if(IS_ERR(parsestring)) {
				rc = PTR_ERR(parsestring);
				break;
			}
		}
		if (rc) {
			DBF_EVENT(DBF_ALERT, "%s", "invalid range found");
			break;
		}
	}
	return rc;
}

/*
 * Add a devmap for the device specified by busid. It is possible that
 * the devmap already exists (dasd= parameter). The order of the devices
 * added through this function will define the kdevs for the individual
 * devices.
 */
static struct dasd_devmap *
dasd_add_busid(const char *bus_id, int features)
{
	struct dasd_devmap *devmap, *new, *tmp;
	int hash;

	new = (struct dasd_devmap *)
		kzalloc(sizeof(struct dasd_devmap), GFP_KERNEL);
	if (!new)
		return ERR_PTR(-ENOMEM);
	spin_lock(&dasd_devmap_lock);
	devmap = NULL;
	hash = dasd_hash_busid(bus_id);
	list_for_each_entry(tmp, &dasd_hashlists[hash], list)
		if (strncmp(tmp->bus_id, bus_id, DASD_BUS_ID_SIZE) == 0) {
			devmap = tmp;
			break;
		}
	if (!devmap) {
		/* This bus_id is new. */
		new->devindex = dasd_max_devindex++;
		strncpy(new->bus_id, bus_id, DASD_BUS_ID_SIZE);
		new->features = features;
		new->device = NULL;
		list_add(&new->list, &dasd_hashlists[hash]);
		devmap = new;
		new = NULL;
	}
	spin_unlock(&dasd_devmap_lock);
	kfree(new);
	return devmap;
}

/*
 * Find devmap for device with given bus_id.
 */
static struct dasd_devmap *
dasd_find_busid(const char *bus_id)
{
	struct dasd_devmap *devmap, *tmp;
	int hash;

	spin_lock(&dasd_devmap_lock);
	devmap = ERR_PTR(-ENODEV);
	hash = dasd_hash_busid(bus_id);
	list_for_each_entry(tmp, &dasd_hashlists[hash], list) {
		if (strncmp(tmp->bus_id, bus_id, DASD_BUS_ID_SIZE) == 0) {
			devmap = tmp;
			break;
		}
	}
	spin_unlock(&dasd_devmap_lock);
	return devmap;
}

/*
 * Check if busid has been added to the list of dasd ranges.
 */
int
dasd_busid_known(const char *bus_id)
{
	return IS_ERR(dasd_find_busid(bus_id)) ? -ENOENT : 0;
}

/*
 * Forget all about the device numbers added so far.
 * This may only be called at module unload or system shutdown.
 */
static void
dasd_forget_ranges(void)
{
	struct dasd_devmap *devmap, *n;
	int i;

	spin_lock(&dasd_devmap_lock);
	for (i = 0; i < 256; i++) {
		list_for_each_entry_safe(devmap, n, &dasd_hashlists[i], list) {
			BUG_ON(devmap->device != NULL);
			list_del(&devmap->list);
			kfree(devmap);
		}
	}
	spin_unlock(&dasd_devmap_lock);
}

/*
 * Find the device struct by its device index.
 */
struct dasd_device *
dasd_device_from_devindex(int devindex)
{
	struct dasd_devmap *devmap, *tmp;
	struct dasd_device *device;
	int i;

	spin_lock(&dasd_devmap_lock);
	devmap = NULL;
	for (i = 0; (i < 256) && !devmap; i++)
		list_for_each_entry(tmp, &dasd_hashlists[i], list)
			if (tmp->devindex == devindex) {
				/* Found the devmap for the device. */
				devmap = tmp;
				break;
			}
	if (devmap && devmap->device) {
		device = devmap->device;
		dasd_get_device(device);
	} else
		device = ERR_PTR(-ENODEV);
	spin_unlock(&dasd_devmap_lock);
	return device;
}

/*
 * Return devmap for cdev. If no devmap exists yet, create one and
 * connect it to the cdev.
 */
static struct dasd_devmap *
dasd_devmap_from_cdev(struct ccw_device *cdev)
{
	struct dasd_devmap *devmap;

	devmap = dasd_find_busid(dev_name(&cdev->dev));
	if (IS_ERR(devmap))
		devmap = dasd_add_busid(dev_name(&cdev->dev),
					DASD_FEATURE_DEFAULT);
	return devmap;
}

/*
 * Create a dasd device structure for cdev.
 */
struct dasd_device *
dasd_create_device(struct ccw_device *cdev)
{
	struct dasd_devmap *devmap;
	struct dasd_device *device;
	unsigned long flags;
	int rc;

	devmap = dasd_devmap_from_cdev(cdev);
	if (IS_ERR(devmap))
		return (void *) devmap;

	device = dasd_alloc_device();
	if (IS_ERR(device))
		return device;
	atomic_set(&device->ref_count, 3);

	spin_lock(&dasd_devmap_lock);
	if (!devmap->device) {
		devmap->device = device;
		device->devindex = devmap->devindex;
		device->features = devmap->features;
		get_device(&cdev->dev);
		device->cdev = cdev;
		rc = 0;
	} else
		/* Someone else was faster. */
		rc = -EBUSY;
	spin_unlock(&dasd_devmap_lock);

	if (rc) {
		dasd_free_device(device);
		return ERR_PTR(rc);
	}

	spin_lock_irqsave(get_ccwdev_lock(cdev), flags);
	dev_set_drvdata(&cdev->dev, device);
	spin_unlock_irqrestore(get_ccwdev_lock(cdev), flags);

	return device;
}

/*
 * Wait queue for dasd_delete_device waits.
 */
static DECLARE_WAIT_QUEUE_HEAD(dasd_delete_wq);

/*
 * Remove a dasd device structure. The passed referenced
 * is destroyed.
 */
void
dasd_delete_device(struct dasd_device *device)
{
	struct ccw_device *cdev;
	struct dasd_devmap *devmap;
	unsigned long flags;

	/* First remove device pointer from devmap. */
	devmap = dasd_find_busid(dev_name(&device->cdev->dev));
	BUG_ON(IS_ERR(devmap));
	spin_lock(&dasd_devmap_lock);
	if (devmap->device != device) {
		spin_unlock(&dasd_devmap_lock);
		dasd_put_device(device);
		return;
	}
	devmap->device = NULL;
	spin_unlock(&dasd_devmap_lock);

	/* Disconnect dasd_device structure from ccw_device structure. */
	spin_lock_irqsave(get_ccwdev_lock(device->cdev), flags);
	dev_set_drvdata(&device->cdev->dev, NULL);
	spin_unlock_irqrestore(get_ccwdev_lock(device->cdev), flags);

	/*
	 * Drop ref_count by 3, one for the devmap reference, one for
	 * the cdev reference and one for the passed reference.
	 */
	atomic_sub(3, &device->ref_count);

	/* Wait for reference counter to drop to zero. */
	wait_event(dasd_delete_wq, atomic_read(&device->ref_count) == 0);

	/* Disconnect dasd_device structure from ccw_device structure. */
	cdev = device->cdev;
	device->cdev = NULL;

	/* Put ccw_device structure. */
	put_device(&cdev->dev);

	/* Now the device structure can be freed. */
	dasd_free_device(device);
}

/*
 * Reference counter dropped to zero. Wake up waiter
 * in dasd_delete_device.
 */
void
dasd_put_device_wake(struct dasd_device *device)
{
	wake_up(&dasd_delete_wq);
}
EXPORT_SYMBOL_GPL(dasd_put_device_wake);

/*
 * Return dasd_device structure associated with cdev.
 * This function needs to be called with the ccw device
 * lock held. It can be used from interrupt context.
 */
struct dasd_device *
dasd_device_from_cdev_locked(struct ccw_device *cdev)
{
	struct dasd_device *device = dev_get_drvdata(&cdev->dev);

	if (!device)
		return ERR_PTR(-ENODEV);
	dasd_get_device(device);
	return device;
}

/*
 * Return dasd_device structure associated with cdev.
 */
struct dasd_device *
dasd_device_from_cdev(struct ccw_device *cdev)
{
	struct dasd_device *device;
	unsigned long flags;

	spin_lock_irqsave(get_ccwdev_lock(cdev), flags);
	device = dasd_device_from_cdev_locked(cdev);
	spin_unlock_irqrestore(get_ccwdev_lock(cdev), flags);
	return device;
}

/*
 * SECTION: files in sysfs
 */

/*
 * failfast controls the behaviour, if no path is available
 */
static ssize_t dasd_ff_show(struct device *dev, struct device_attribute *attr,
			    char *buf)
{
	struct dasd_devmap *devmap;
	int ff_flag;

	devmap = dasd_find_busid(dev_name(dev));
	if (!IS_ERR(devmap))
		ff_flag = (devmap->features & DASD_FEATURE_FAILFAST) != 0;
	else
		ff_flag = (DASD_FEATURE_DEFAULT & DASD_FEATURE_FAILFAST) != 0;
	return snprintf(buf, PAGE_SIZE, ff_flag ? "1\n" : "0\n");
}

static ssize_t dasd_ff_store(struct device *dev, struct device_attribute *attr,
	      const char *buf, size_t count)
{
	struct dasd_devmap *devmap;
	int val;
	char *endp;

	devmap = dasd_devmap_from_cdev(to_ccwdev(dev));
	if (IS_ERR(devmap))
		return PTR_ERR(devmap);

	val = simple_strtoul(buf, &endp, 0);
	if (((endp + 1) < (buf + count)) || (val > 1))
		return -EINVAL;

	spin_lock(&dasd_devmap_lock);
	if (val)
		devmap->features |= DASD_FEATURE_FAILFAST;
	else
		devmap->features &= ~DASD_FEATURE_FAILFAST;
	if (devmap->device)
		devmap->device->features = devmap->features;
	spin_unlock(&dasd_devmap_lock);
	return count;
}

static DEVICE_ATTR(failfast, 0644, dasd_ff_show, dasd_ff_store);

/*
 * readonly controls the readonly status of a dasd
 */
static ssize_t
dasd_ro_show(struct device *dev, struct device_attribute *attr, char *buf)
{
	struct dasd_devmap *devmap;
	int ro_flag;

	devmap = dasd_find_busid(dev_name(dev));
	if (!IS_ERR(devmap))
		ro_flag = (devmap->features & DASD_FEATURE_READONLY) != 0;
	else
		ro_flag = (DASD_FEATURE_DEFAULT & DASD_FEATURE_READONLY) != 0;
	return snprintf(buf, PAGE_SIZE, ro_flag ? "1\n" : "0\n");
}

static ssize_t
dasd_ro_store(struct device *dev, struct device_attribute *attr,
	      const char *buf, size_t count)
{
	struct dasd_devmap *devmap;
	struct dasd_device *device;
	int val;
	char *endp;

	devmap = dasd_devmap_from_cdev(to_ccwdev(dev));
	if (IS_ERR(devmap))
		return PTR_ERR(devmap);

	val = simple_strtoul(buf, &endp, 0);
	if (((endp + 1) < (buf + count)) || (val > 1))
		return -EINVAL;

	spin_lock(&dasd_devmap_lock);
	if (val)
		devmap->features |= DASD_FEATURE_READONLY;
	else
		devmap->features &= ~DASD_FEATURE_READONLY;
	device = devmap->device;
	if (device) {
		device->features = devmap->features;
		val = val || test_bit(DASD_FLAG_DEVICE_RO, &device->flags);
	}
	spin_unlock(&dasd_devmap_lock);
	if (device && device->block && device->block->gdp)
		set_disk_ro(device->block->gdp, val);
	return count;
}

static DEVICE_ATTR(readonly, 0644, dasd_ro_show, dasd_ro_store);
/*
 * erplog controls the logging of ERP related data
 * (e.g. failing channel programs).
 */
static ssize_t
dasd_erplog_show(struct device *dev, struct device_attribute *attr, char *buf)
{
	struct dasd_devmap *devmap;
	int erplog;

	devmap = dasd_find_busid(dev_name(dev));
	if (!IS_ERR(devmap))
		erplog = (devmap->features & DASD_FEATURE_ERPLOG) != 0;
	else
		erplog = (DASD_FEATURE_DEFAULT & DASD_FEATURE_ERPLOG) != 0;
	return snprintf(buf, PAGE_SIZE, erplog ? "1\n" : "0\n");
}

static ssize_t
dasd_erplog_store(struct device *dev, struct device_attribute *attr,
	      const char *buf, size_t count)
{
	struct dasd_devmap *devmap;
	int val;
	char *endp;

	devmap = dasd_devmap_from_cdev(to_ccwdev(dev));
	if (IS_ERR(devmap))
		return PTR_ERR(devmap);

	val = simple_strtoul(buf, &endp, 0);
	if (((endp + 1) < (buf + count)) || (val > 1))
		return -EINVAL;

	spin_lock(&dasd_devmap_lock);
	if (val)
		devmap->features |= DASD_FEATURE_ERPLOG;
	else
		devmap->features &= ~DASD_FEATURE_ERPLOG;
	if (devmap->device)
		devmap->device->features = devmap->features;
	spin_unlock(&dasd_devmap_lock);
	return count;
}

static DEVICE_ATTR(erplog, 0644, dasd_erplog_show, dasd_erplog_store);

/*
 * use_diag controls whether the driver should use diag rather than ssch
 * to talk to the device
 */
static ssize_t
dasd_use_diag_show(struct device *dev, struct device_attribute *attr, char *buf)
{
	struct dasd_devmap *devmap;
	int use_diag;

	devmap = dasd_find_busid(dev_name(dev));
	if (!IS_ERR(devmap))
		use_diag = (devmap->features & DASD_FEATURE_USEDIAG) != 0;
	else
		use_diag = (DASD_FEATURE_DEFAULT & DASD_FEATURE_USEDIAG) != 0;
	return sprintf(buf, use_diag ? "1\n" : "0\n");
}

static ssize_t
dasd_use_diag_store(struct device *dev, struct device_attribute *attr,
		    const char *buf, size_t count)
{
	struct dasd_devmap *devmap;
	ssize_t rc;
	int val;
	char *endp;

	devmap = dasd_devmap_from_cdev(to_ccwdev(dev));
	if (IS_ERR(devmap))
		return PTR_ERR(devmap);

	val = simple_strtoul(buf, &endp, 0);
	if (((endp + 1) < (buf + count)) || (val > 1))
		return -EINVAL;

	spin_lock(&dasd_devmap_lock);
	/* Changing diag discipline flag is only allowed in offline state. */
	rc = count;
	if (!devmap->device && !(devmap->features & DASD_FEATURE_USERAW)) {
		if (val)
			devmap->features |= DASD_FEATURE_USEDIAG;
		else
			devmap->features &= ~DASD_FEATURE_USEDIAG;
	} else
		rc = -EPERM;
	spin_unlock(&dasd_devmap_lock);
	return rc;
}

static DEVICE_ATTR(use_diag, 0644, dasd_use_diag_show, dasd_use_diag_store);

/*
 * use_raw controls whether the driver should give access to raw eckd data or
 * operate in standard mode
 */
static ssize_t
dasd_use_raw_show(struct device *dev, struct device_attribute *attr, char *buf)
{
	struct dasd_devmap *devmap;
	int use_raw;

	devmap = dasd_find_busid(dev_name(dev));
	if (!IS_ERR(devmap))
		use_raw = (devmap->features & DASD_FEATURE_USERAW) != 0;
	else
		use_raw = (DASD_FEATURE_DEFAULT & DASD_FEATURE_USERAW) != 0;
	return sprintf(buf, use_raw ? "1\n" : "0\n");
}

static ssize_t
dasd_use_raw_store(struct device *dev, struct device_attribute *attr,
		    const char *buf, size_t count)
{
	struct dasd_devmap *devmap;
	ssize_t rc;
	unsigned long val;

	devmap = dasd_devmap_from_cdev(to_ccwdev(dev));
	if (IS_ERR(devmap))
		return PTR_ERR(devmap);

	if ((strict_strtoul(buf, 10, &val) != 0) || val > 1)
		return -EINVAL;

	spin_lock(&dasd_devmap_lock);
	/* Changing diag discipline flag is only allowed in offline state. */
	rc = count;
	if (!devmap->device && !(devmap->features & DASD_FEATURE_USEDIAG)) {
		if (val)
			devmap->features |= DASD_FEATURE_USERAW;
		else
			devmap->features &= ~DASD_FEATURE_USERAW;
	} else
		rc = -EPERM;
	spin_unlock(&dasd_devmap_lock);
	return rc;
}

static DEVICE_ATTR(raw_track_access, 0644, dasd_use_raw_show,
		   dasd_use_raw_store);

static ssize_t
dasd_discipline_show(struct device *dev, struct device_attribute *attr,
		     char *buf)
{
	struct dasd_device *device;
	ssize_t len;

	device = dasd_device_from_cdev(to_ccwdev(dev));
	if (IS_ERR(device))
		goto out;
	else if (!device->discipline) {
		dasd_put_device(device);
		goto out;
	} else {
		len = snprintf(buf, PAGE_SIZE, "%s\n",
			       device->discipline->name);
		dasd_put_device(device);
		return len;
	}
out:
	len = snprintf(buf, PAGE_SIZE, "none\n");
	return len;
}

static DEVICE_ATTR(discipline, 0444, dasd_discipline_show, NULL);

static ssize_t
dasd_device_status_show(struct device *dev, struct device_attribute *attr,
		     char *buf)
{
	struct dasd_device *device;
	ssize_t len;

	device = dasd_device_from_cdev(to_ccwdev(dev));
	if (!IS_ERR(device)) {
		switch (device->state) {
		case DASD_STATE_NEW:
			len = snprintf(buf, PAGE_SIZE, "new\n");
			break;
		case DASD_STATE_KNOWN:
			len = snprintf(buf, PAGE_SIZE, "detected\n");
			break;
		case DASD_STATE_BASIC:
			len = snprintf(buf, PAGE_SIZE, "basic\n");
			break;
		case DASD_STATE_UNFMT:
			len = snprintf(buf, PAGE_SIZE, "unformatted\n");
			break;
		case DASD_STATE_READY:
			len = snprintf(buf, PAGE_SIZE, "ready\n");
			break;
		case DASD_STATE_ONLINE:
			len = snprintf(buf, PAGE_SIZE, "online\n");
			break;
		default:
			len = snprintf(buf, PAGE_SIZE, "no stat\n");
			break;
		}
		dasd_put_device(device);
	} else
		len = snprintf(buf, PAGE_SIZE, "unknown\n");
	return len;
}

static DEVICE_ATTR(status, 0444, dasd_device_status_show, NULL);

static ssize_t dasd_alias_show(struct device *dev,
			       struct device_attribute *attr, char *buf)
{
	struct dasd_device *device;
	struct dasd_uid uid;

	device = dasd_device_from_cdev(to_ccwdev(dev));
	if (IS_ERR(device))
		return sprintf(buf, "0\n");

	if (device->discipline && device->discipline->get_uid &&
	    !device->discipline->get_uid(device, &uid)) {
		if (uid.type == UA_BASE_PAV_ALIAS ||
		    uid.type == UA_HYPER_PAV_ALIAS) {
			dasd_put_device(device);
			return sprintf(buf, "1\n");
		}
	}
	dasd_put_device(device);

	return sprintf(buf, "0\n");
}

static DEVICE_ATTR(alias, 0444, dasd_alias_show, NULL);

static ssize_t dasd_vendor_show(struct device *dev,
				struct device_attribute *attr, char *buf)
{
	struct dasd_device *device;
	struct dasd_uid uid;
	char *vendor;

	device = dasd_device_from_cdev(to_ccwdev(dev));
	vendor = "";
	if (IS_ERR(device))
		return snprintf(buf, PAGE_SIZE, "%s\n", vendor);

	if (device->discipline && device->discipline->get_uid &&
	    !device->discipline->get_uid(device, &uid))
			vendor = uid.vendor;

	dasd_put_device(device);

	return snprintf(buf, PAGE_SIZE, "%s\n", vendor);
}

static DEVICE_ATTR(vendor, 0444, dasd_vendor_show, NULL);

#define UID_STRLEN ( /* vendor */ 3 + 1 + /* serial    */ 14 + 1 +\
		     /* SSID   */ 4 + 1 + /* unit addr */ 2 + 1 +\
		     /* vduit */ 32 + 1)

static ssize_t
dasd_uid_show(struct device *dev, struct device_attribute *attr, char *buf)
{
	struct dasd_device *device;
	struct dasd_uid uid;
	char uid_string[UID_STRLEN];
	char ua_string[3];

	device = dasd_device_from_cdev(to_ccwdev(dev));
	uid_string[0] = 0;
	if (IS_ERR(device))
		return snprintf(buf, PAGE_SIZE, "%s\n", uid_string);

	if (device->discipline && device->discipline->get_uid &&
	    !device->discipline->get_uid(device, &uid)) {
		switch (uid.type) {
		case UA_BASE_DEVICE:
			snprintf(ua_string, sizeof(ua_string), "%02x",
				 uid.real_unit_addr);
			break;
		case UA_BASE_PAV_ALIAS:
			snprintf(ua_string, sizeof(ua_string), "%02x",
				 uid.base_unit_addr);
			break;
		case UA_HYPER_PAV_ALIAS:
			snprintf(ua_string, sizeof(ua_string), "xx");
			break;
		default:
			/* should not happen, treat like base device */
			snprintf(ua_string, sizeof(ua_string), "%02x",
				 uid.real_unit_addr);
			break;
		}

		if (strlen(uid.vduit) > 0)
			snprintf(uid_string, sizeof(uid_string),
				 "%s.%s.%04x.%s.%s",
				 uid.vendor, uid.serial, uid.ssid, ua_string,
				 uid.vduit);
		else
			snprintf(uid_string, sizeof(uid_string),
				 "%s.%s.%04x.%s",
				 uid.vendor, uid.serial, uid.ssid, ua_string);
	}
	dasd_put_device(device);

	return snprintf(buf, PAGE_SIZE, "%s\n", uid_string);
}
static DEVICE_ATTR(uid, 0444, dasd_uid_show, NULL);

/*
 * extended error-reporting
 */
static ssize_t
dasd_eer_show(struct device *dev, struct device_attribute *attr, char *buf)
{
	struct dasd_devmap *devmap;
	int eer_flag;

	devmap = dasd_find_busid(dev_name(dev));
	if (!IS_ERR(devmap) && devmap->device)
		eer_flag = dasd_eer_enabled(devmap->device);
	else
		eer_flag = 0;
	return snprintf(buf, PAGE_SIZE, eer_flag ? "1\n" : "0\n");
}

static ssize_t
dasd_eer_store(struct device *dev, struct device_attribute *attr,
	       const char *buf, size_t count)
{
	struct dasd_devmap *devmap;
	int val, rc;
	char *endp;

	devmap = dasd_devmap_from_cdev(to_ccwdev(dev));
	if (IS_ERR(devmap))
		return PTR_ERR(devmap);
	if (!devmap->device)
		return -ENODEV;

	val = simple_strtoul(buf, &endp, 0);
	if (((endp + 1) < (buf + count)) || (val > 1))
		return -EINVAL;

	if (val) {
		rc = dasd_eer_enable(devmap->device);
		if (rc)
			return rc;
	} else
		dasd_eer_disable(devmap->device);
	return count;
}

static DEVICE_ATTR(eer_enabled, 0644, dasd_eer_show, dasd_eer_store);

/*
 * expiration time for default requests
 */
static ssize_t
dasd_expires_show(struct device *dev, struct device_attribute *attr, char *buf)
{
	struct dasd_device *device;
	int len;

	device = dasd_device_from_cdev(to_ccwdev(dev));
	if (IS_ERR(device))
		return -ENODEV;
	len = snprintf(buf, PAGE_SIZE, "%lu\n", device->default_expires);
	dasd_put_device(device);
	return len;
}

static ssize_t
dasd_expires_store(struct device *dev, struct device_attribute *attr,
	       const char *buf, size_t count)
{
	struct dasd_device *device;
	unsigned long val;

	device = dasd_device_from_cdev(to_ccwdev(dev));
	if (IS_ERR(device))
		return -ENODEV;

	if ((strict_strtoul(buf, 10, &val) != 0) ||
	    (val > DASD_EXPIRES_MAX) || val == 0) {
		dasd_put_device(device);
		return -EINVAL;
	}

	if (val)
		device->default_expires = val;

	dasd_put_device(device);
	return count;
}

static DEVICE_ATTR(expires, 0644, dasd_expires_show, dasd_expires_store);

<<<<<<< HEAD
=======
static ssize_t dasd_reservation_policy_show(struct device *dev,
					    struct device_attribute *attr,
					    char *buf)
{
	struct dasd_devmap *devmap;
	int rc = 0;

	devmap = dasd_find_busid(dev_name(dev));
	if (IS_ERR(devmap)) {
		rc = snprintf(buf, PAGE_SIZE, "ignore\n");
	} else {
		spin_lock(&dasd_devmap_lock);
		if (devmap->features & DASD_FEATURE_FAILONSLCK)
			rc = snprintf(buf, PAGE_SIZE, "fail\n");
		else
			rc = snprintf(buf, PAGE_SIZE, "ignore\n");
		spin_unlock(&dasd_devmap_lock);
	}
	return rc;
}

static ssize_t dasd_reservation_policy_store(struct device *dev,
					     struct device_attribute *attr,
					     const char *buf, size_t count)
{
	struct dasd_devmap *devmap;
	int rc;

	devmap = dasd_devmap_from_cdev(to_ccwdev(dev));
	if (IS_ERR(devmap))
		return PTR_ERR(devmap);
	rc = 0;
	spin_lock(&dasd_devmap_lock);
	if (sysfs_streq("ignore", buf))
		devmap->features &= ~DASD_FEATURE_FAILONSLCK;
	else if (sysfs_streq("fail", buf))
		devmap->features |= DASD_FEATURE_FAILONSLCK;
	else
		rc = -EINVAL;
	if (devmap->device)
		devmap->device->features = devmap->features;
	spin_unlock(&dasd_devmap_lock);
	if (rc)
		return rc;
	else
		return count;
}

static DEVICE_ATTR(reservation_policy, 0644,
		   dasd_reservation_policy_show, dasd_reservation_policy_store);

static ssize_t dasd_reservation_state_show(struct device *dev,
					   struct device_attribute *attr,
					   char *buf)
{
	struct dasd_device *device;
	int rc = 0;

	device = dasd_device_from_cdev(to_ccwdev(dev));
	if (IS_ERR(device))
		return snprintf(buf, PAGE_SIZE, "none\n");

	if (test_bit(DASD_FLAG_IS_RESERVED, &device->flags))
		rc = snprintf(buf, PAGE_SIZE, "reserved\n");
	else if (test_bit(DASD_FLAG_LOCK_STOLEN, &device->flags))
		rc = snprintf(buf, PAGE_SIZE, "lost\n");
	else
		rc = snprintf(buf, PAGE_SIZE, "none\n");
	dasd_put_device(device);
	return rc;
}

static ssize_t dasd_reservation_state_store(struct device *dev,
					    struct device_attribute *attr,
					    const char *buf, size_t count)
{
	struct dasd_device *device;
	int rc = 0;

	device = dasd_device_from_cdev(to_ccwdev(dev));
	if (IS_ERR(device))
		return -ENODEV;
	if (sysfs_streq("reset", buf))
		clear_bit(DASD_FLAG_LOCK_STOLEN, &device->flags);
	else
		rc = -EINVAL;
	dasd_put_device(device);

	if (rc)
		return rc;
	else
		return count;
}

static DEVICE_ATTR(last_known_reservation_state, 0644,
		   dasd_reservation_state_show, dasd_reservation_state_store);

>>>>>>> 3cbea436
static struct attribute * dasd_attrs[] = {
	&dev_attr_readonly.attr,
	&dev_attr_discipline.attr,
	&dev_attr_status.attr,
	&dev_attr_alias.attr,
	&dev_attr_vendor.attr,
	&dev_attr_uid.attr,
	&dev_attr_use_diag.attr,
	&dev_attr_raw_track_access.attr,
	&dev_attr_eer_enabled.attr,
	&dev_attr_erplog.attr,
	&dev_attr_failfast.attr,
	&dev_attr_expires.attr,
<<<<<<< HEAD
=======
	&dev_attr_reservation_policy.attr,
	&dev_attr_last_known_reservation_state.attr,
>>>>>>> 3cbea436
	NULL,
};

static struct attribute_group dasd_attr_group = {
	.attrs = dasd_attrs,
};

/*
 * Return value of the specified feature.
 */
int
dasd_get_feature(struct ccw_device *cdev, int feature)
{
	struct dasd_devmap *devmap;

	devmap = dasd_find_busid(dev_name(&cdev->dev));
	if (IS_ERR(devmap))
		return PTR_ERR(devmap);

	return ((devmap->features & feature) != 0);
}

/*
 * Set / reset given feature.
 * Flag indicates wether to set (!=0) or the reset (=0) the feature.
 */
int
dasd_set_feature(struct ccw_device *cdev, int feature, int flag)
{
	struct dasd_devmap *devmap;

	devmap = dasd_find_busid(dev_name(&cdev->dev));
	if (IS_ERR(devmap))
		return PTR_ERR(devmap);

	spin_lock(&dasd_devmap_lock);
	if (flag)
		devmap->features |= feature;
	else
		devmap->features &= ~feature;
	if (devmap->device)
		devmap->device->features = devmap->features;
	spin_unlock(&dasd_devmap_lock);
	return 0;
}


int
dasd_add_sysfs_files(struct ccw_device *cdev)
{
	return sysfs_create_group(&cdev->dev.kobj, &dasd_attr_group);
}

void
dasd_remove_sysfs_files(struct ccw_device *cdev)
{
	sysfs_remove_group(&cdev->dev.kobj, &dasd_attr_group);
}


int
dasd_devmap_init(void)
{
	int i;

	/* Initialize devmap structures. */
	dasd_max_devindex = 0;
	for (i = 0; i < 256; i++)
		INIT_LIST_HEAD(&dasd_hashlists[i]);
	return 0;
}

void
dasd_devmap_exit(void)
{
	dasd_forget_ranges();
}<|MERGE_RESOLUTION|>--- conflicted
+++ resolved
@@ -1179,8 +1179,6 @@
 
 static DEVICE_ATTR(expires, 0644, dasd_expires_show, dasd_expires_store);
 
-<<<<<<< HEAD
-=======
 static ssize_t dasd_reservation_policy_show(struct device *dev,
 					    struct device_attribute *attr,
 					    char *buf)
@@ -1278,7 +1276,6 @@
 static DEVICE_ATTR(last_known_reservation_state, 0644,
 		   dasd_reservation_state_show, dasd_reservation_state_store);
 
->>>>>>> 3cbea436
 static struct attribute * dasd_attrs[] = {
 	&dev_attr_readonly.attr,
 	&dev_attr_discipline.attr,
@@ -1292,11 +1289,8 @@
 	&dev_attr_erplog.attr,
 	&dev_attr_failfast.attr,
 	&dev_attr_expires.attr,
-<<<<<<< HEAD
-=======
 	&dev_attr_reservation_policy.attr,
 	&dev_attr_last_known_reservation_state.attr,
->>>>>>> 3cbea436
 	NULL,
 };
 
