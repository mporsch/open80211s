/*
 * Copyright (c) 2006 ARM Ltd.
 * Copyright (c) 2010 ST-Ericsson SA
 *
 * Author: Peter Pearse <peter.pearse@arm.com>
 * Author: Linus Walleij <linus.walleij@stericsson.com>
 *
 * This program is free software; you can redistribute it and/or modify it
 * under the terms of the GNU General Public License as published by the Free
 * Software Foundation; either version 2 of the License, or (at your option)
 * any later version.
 *
 * This program is distributed in the hope that it will be useful, but WITHOUT
 * ANY WARRANTY; without even the implied warranty of MERCHANTABILITY or
 * FITNESS FOR A PARTICULAR PURPOSE.  See the GNU General Public License for
 * more details.
 *
 * You should have received a copy of the GNU General Public License along with
 * this program; if not, write to the Free Software Foundation, Inc., 59
 * Temple Place - Suite 330, Boston, MA  02111-1307, USA.
 *
 * The full GNU General Public License is in this distribution in the file
 * called COPYING.
 *
 * Documentation: ARM DDI 0196G == PL080
 * Documentation: ARM DDI 0218E == PL081
 *
 * PL080 & PL081 both have 16 sets of DMA signals that can be routed to any
 * channel.
 *
 * The PL080 has 8 channels available for simultaneous use, and the PL081
 * has only two channels. So on these DMA controllers the number of channels
 * and the number of incoming DMA signals are two totally different things.
 * It is usually not possible to theoretically handle all physical signals,
 * so a multiplexing scheme with possible denial of use is necessary.
 *
 * The PL080 has a dual bus master, PL081 has a single master.
 *
 * Memory to peripheral transfer may be visualized as
 *	Get data from memory to DMAC
 *	Until no data left
 *		On burst request from peripheral
 *			Destination burst from DMAC to peripheral
 *			Clear burst request
 *	Raise terminal count interrupt
 *
 * For peripherals with a FIFO:
 * Source      burst size == half the depth of the peripheral FIFO
 * Destination burst size == the depth of the peripheral FIFO
 *
 * (Bursts are irrelevant for mem to mem transfers - there are no burst
 * signals, the DMA controller will simply facilitate its AHB master.)
 *
 * ASSUMES default (little) endianness for DMA transfers
 *
 * The PL08x has two flow control settings:
 *  - DMAC flow control: the transfer size defines the number of transfers
 *    which occur for the current LLI entry, and the DMAC raises TC at the
 *    end of every LLI entry.  Observed behaviour shows the DMAC listening
 *    to both the BREQ and SREQ signals (contrary to documented),
 *    transferring data if either is active.  The LBREQ and LSREQ signals
 *    are ignored.
 *
 *  - Peripheral flow control: the transfer size is ignored (and should be
 *    zero).  The data is transferred from the current LLI entry, until
 *    after the final transfer signalled by LBREQ or LSREQ.  The DMAC
 *    will then move to the next LLI entry.
 *
 * Global TODO:
 * - Break out common code from arch/arm/mach-s3c64xx and share
 */
#include <linux/amba/bus.h>
#include <linux/amba/pl08x.h>
#include <linux/debugfs.h>
#include <linux/delay.h>
#include <linux/device.h>
#include <linux/dmaengine.h>
#include <linux/dmapool.h>
#include <linux/dma-mapping.h>
#include <linux/init.h>
#include <linux/interrupt.h>
#include <linux/module.h>
#include <linux/pm_runtime.h>
#include <linux/seq_file.h>
#include <linux/slab.h>
#include <asm/hardware/pl080.h>

#define DRIVER_NAME	"pl08xdmac"

static struct amba_driver pl08x_amba_driver;

/**
 * struct vendor_data - vendor-specific config parameters for PL08x derivatives
 * @channels: the number of channels available in this variant
 * @dualmaster: whether this version supports dual AHB masters or not.
 */
struct vendor_data {
	u8 channels;
	bool dualmaster;
};

/*
 * PL08X private data structures
 * An LLI struct - see PL08x TRM.  Note that next uses bit[0] as a bus bit,
 * start & end do not - their bus bit info is in cctl.  Also note that these
 * are fixed 32-bit quantities.
 */
struct pl08x_lli {
	u32 src;
	u32 dst;
	u32 lli;
	u32 cctl;
};

/**
 * struct pl08x_driver_data - the local state holder for the PL08x
 * @slave: slave engine for this instance
 * @memcpy: memcpy engine for this instance
 * @base: virtual memory base (remapped) for the PL08x
 * @adev: the corresponding AMBA (PrimeCell) bus entry
 * @vd: vendor data for this PL08x variant
 * @pd: platform data passed in from the platform/machine
 * @phy_chans: array of data for the physical channels
 * @pool: a pool for the LLI descriptors
 * @pool_ctr: counter of LLIs in the pool
 * @lli_buses: bitmask to or in to LLI pointer selecting AHB port for LLI
 * fetches
 * @mem_buses: set to indicate memory transfers on AHB2.
 * @lock: a spinlock for this struct
 */
struct pl08x_driver_data {
	struct dma_device slave;
	struct dma_device memcpy;
	void __iomem *base;
	struct amba_device *adev;
	const struct vendor_data *vd;
	struct pl08x_platform_data *pd;
	struct pl08x_phy_chan *phy_chans;
	struct dma_pool *pool;
	int pool_ctr;
	u8 lli_buses;
	u8 mem_buses;
	spinlock_t lock;
};

/*
 * PL08X specific defines
 */

/* Size (bytes) of each LLI buffer allocated for one transfer */
# define PL08X_LLI_TSFR_SIZE	0x2000

/* Maximum times we call dma_pool_alloc on this pool without freeing */
#define MAX_NUM_TSFR_LLIS	(PL08X_LLI_TSFR_SIZE/sizeof(struct pl08x_lli))
#define PL08X_ALIGN		8

static inline struct pl08x_dma_chan *to_pl08x_chan(struct dma_chan *chan)
{
	return container_of(chan, struct pl08x_dma_chan, chan);
}

static inline struct pl08x_txd *to_pl08x_txd(struct dma_async_tx_descriptor *tx)
{
	return container_of(tx, struct pl08x_txd, tx);
}

/*
 * Physical channel handling
 */

/* Whether a certain channel is busy or not */
static int pl08x_phy_channel_busy(struct pl08x_phy_chan *ch)
{
	unsigned int val;

	val = readl(ch->base + PL080_CH_CONFIG);
	return val & PL080_CONFIG_ACTIVE;
}

/*
 * Set the initial DMA register values i.e. those for the first LLI
 * The next LLI pointer and the configuration interrupt bit have
 * been set when the LLIs were constructed.  Poke them into the hardware
 * and start the transfer.
 */
static void pl08x_start_txd(struct pl08x_dma_chan *plchan,
	struct pl08x_txd *txd)
{
	struct pl08x_driver_data *pl08x = plchan->host;
	struct pl08x_phy_chan *phychan = plchan->phychan;
	struct pl08x_lli *lli = &txd->llis_va[0];
	u32 val;

	plchan->at = txd;

	/* Wait for channel inactive */
	while (pl08x_phy_channel_busy(phychan))
		cpu_relax();

	dev_vdbg(&pl08x->adev->dev,
		"WRITE channel %d: csrc=0x%08x, cdst=0x%08x, "
		"clli=0x%08x, cctl=0x%08x, ccfg=0x%08x\n",
		phychan->id, lli->src, lli->dst, lli->lli, lli->cctl,
		txd->ccfg);

	writel(lli->src, phychan->base + PL080_CH_SRC_ADDR);
	writel(lli->dst, phychan->base + PL080_CH_DST_ADDR);
	writel(lli->lli, phychan->base + PL080_CH_LLI);
	writel(lli->cctl, phychan->base + PL080_CH_CONTROL);
	writel(txd->ccfg, phychan->base + PL080_CH_CONFIG);

	/* Enable the DMA channel */
	/* Do not access config register until channel shows as disabled */
	while (readl(pl08x->base + PL080_EN_CHAN) & (1 << phychan->id))
		cpu_relax();

	/* Do not access config register until channel shows as inactive */
	val = readl(phychan->base + PL080_CH_CONFIG);
	while ((val & PL080_CONFIG_ACTIVE) || (val & PL080_CONFIG_ENABLE))
		val = readl(phychan->base + PL080_CH_CONFIG);

	writel(val | PL080_CONFIG_ENABLE, phychan->base + PL080_CH_CONFIG);
}

/*
 * Pause the channel by setting the HALT bit.
 *
 * For M->P transfers, pause the DMAC first and then stop the peripheral -
 * the FIFO can only drain if the peripheral is still requesting data.
 * (note: this can still timeout if the DMAC FIFO never drains of data.)
 *
 * For P->M transfers, disable the peripheral first to stop it filling
 * the DMAC FIFO, and then pause the DMAC.
 */
static void pl08x_pause_phy_chan(struct pl08x_phy_chan *ch)
{
	u32 val;
	int timeout;

	/* Set the HALT bit and wait for the FIFO to drain */
	val = readl(ch->base + PL080_CH_CONFIG);
	val |= PL080_CONFIG_HALT;
	writel(val, ch->base + PL080_CH_CONFIG);

	/* Wait for channel inactive */
	for (timeout = 1000; timeout; timeout--) {
		if (!pl08x_phy_channel_busy(ch))
			break;
		udelay(1);
	}
	if (pl08x_phy_channel_busy(ch))
		pr_err("pl08x: channel%u timeout waiting for pause\n", ch->id);
}

static void pl08x_resume_phy_chan(struct pl08x_phy_chan *ch)
{
	u32 val;

	/* Clear the HALT bit */
	val = readl(ch->base + PL080_CH_CONFIG);
	val &= ~PL080_CONFIG_HALT;
	writel(val, ch->base + PL080_CH_CONFIG);
}

/*
 * pl08x_terminate_phy_chan() stops the channel, clears the FIFO and
 * clears any pending interrupt status.  This should not be used for
 * an on-going transfer, but as a method of shutting down a channel
 * (eg, when it's no longer used) or terminating a transfer.
 */
static void pl08x_terminate_phy_chan(struct pl08x_driver_data *pl08x,
	struct pl08x_phy_chan *ch)
{
	u32 val = readl(ch->base + PL080_CH_CONFIG);

	val &= ~(PL080_CONFIG_ENABLE | PL080_CONFIG_ERR_IRQ_MASK |
	         PL080_CONFIG_TC_IRQ_MASK);

	writel(val, ch->base + PL080_CH_CONFIG);

	writel(1 << ch->id, pl08x->base + PL080_ERR_CLEAR);
	writel(1 << ch->id, pl08x->base + PL080_TC_CLEAR);
}

static inline u32 get_bytes_in_cctl(u32 cctl)
{
	/* The source width defines the number of bytes */
	u32 bytes = cctl & PL080_CONTROL_TRANSFER_SIZE_MASK;

	switch (cctl >> PL080_CONTROL_SWIDTH_SHIFT) {
	case PL080_WIDTH_8BIT:
		break;
	case PL080_WIDTH_16BIT:
		bytes *= 2;
		break;
	case PL080_WIDTH_32BIT:
		bytes *= 4;
		break;
	}
	return bytes;
}

/* The channel should be paused when calling this */
static u32 pl08x_getbytes_chan(struct pl08x_dma_chan *plchan)
{
	struct pl08x_phy_chan *ch;
	struct pl08x_txd *txd;
	unsigned long flags;
	size_t bytes = 0;

	spin_lock_irqsave(&plchan->lock, flags);
	ch = plchan->phychan;
	txd = plchan->at;

	/*
	 * Follow the LLIs to get the number of remaining
	 * bytes in the currently active transaction.
	 */
	if (ch && txd) {
		u32 clli = readl(ch->base + PL080_CH_LLI) & ~PL080_LLI_LM_AHB2;

		/* First get the remaining bytes in the active transfer */
		bytes = get_bytes_in_cctl(readl(ch->base + PL080_CH_CONTROL));

		if (clli) {
			struct pl08x_lli *llis_va = txd->llis_va;
			dma_addr_t llis_bus = txd->llis_bus;
			int index;

			BUG_ON(clli < llis_bus || clli >= llis_bus +
				sizeof(struct pl08x_lli) * MAX_NUM_TSFR_LLIS);

			/*
			 * Locate the next LLI - as this is an array,
			 * it's simple maths to find.
			 */
			index = (clli - llis_bus) / sizeof(struct pl08x_lli);

			for (; index < MAX_NUM_TSFR_LLIS; index++) {
				bytes += get_bytes_in_cctl(llis_va[index].cctl);

				/*
				 * A LLI pointer of 0 terminates the LLI list
				 */
				if (!llis_va[index].lli)
					break;
			}
		}
	}

	/* Sum up all queued transactions */
	if (!list_empty(&plchan->pend_list)) {
		struct pl08x_txd *txdi;
		list_for_each_entry(txdi, &plchan->pend_list, node) {
			struct pl08x_sg *dsg;
			list_for_each_entry(dsg, &txd->dsg_list, node)
				bytes += dsg->len;
		}
	}

	spin_unlock_irqrestore(&plchan->lock, flags);

	return bytes;
}

/*
 * Allocate a physical channel for a virtual channel
 *
 * Try to locate a physical channel to be used for this transfer. If all
 * are taken return NULL and the requester will have to cope by using
 * some fallback PIO mode or retrying later.
 */
static struct pl08x_phy_chan *
pl08x_get_phy_channel(struct pl08x_driver_data *pl08x,
		      struct pl08x_dma_chan *virt_chan)
{
	struct pl08x_phy_chan *ch = NULL;
	unsigned long flags;
	int i;

	for (i = 0; i < pl08x->vd->channels; i++) {
		ch = &pl08x->phy_chans[i];

		spin_lock_irqsave(&ch->lock, flags);

		if (!ch->serving) {
			ch->serving = virt_chan;
			ch->signal = -1;
			spin_unlock_irqrestore(&ch->lock, flags);
			break;
		}

		spin_unlock_irqrestore(&ch->lock, flags);
	}

	if (i == pl08x->vd->channels) {
		/* No physical channel available, cope with it */
		return NULL;
	}

	pm_runtime_get_sync(&pl08x->adev->dev);
	return ch;
}

static inline void pl08x_put_phy_channel(struct pl08x_driver_data *pl08x,
					 struct pl08x_phy_chan *ch)
{
	unsigned long flags;

	spin_lock_irqsave(&ch->lock, flags);

	/* Stop the channel and clear its interrupts */
	pl08x_terminate_phy_chan(pl08x, ch);

	pm_runtime_put(&pl08x->adev->dev);

	/* Mark it as free */
	ch->serving = NULL;
	spin_unlock_irqrestore(&ch->lock, flags);
}

/*
 * LLI handling
 */

static inline unsigned int pl08x_get_bytes_for_cctl(unsigned int coded)
{
	switch (coded) {
	case PL080_WIDTH_8BIT:
		return 1;
	case PL080_WIDTH_16BIT:
		return 2;
	case PL080_WIDTH_32BIT:
		return 4;
	default:
		break;
	}
	BUG();
	return 0;
}

static inline u32 pl08x_cctl_bits(u32 cctl, u8 srcwidth, u8 dstwidth,
				  size_t tsize)
{
	u32 retbits = cctl;

	/* Remove all src, dst and transfer size bits */
	retbits &= ~PL080_CONTROL_DWIDTH_MASK;
	retbits &= ~PL080_CONTROL_SWIDTH_MASK;
	retbits &= ~PL080_CONTROL_TRANSFER_SIZE_MASK;

	/* Then set the bits according to the parameters */
	switch (srcwidth) {
	case 1:
		retbits |= PL080_WIDTH_8BIT << PL080_CONTROL_SWIDTH_SHIFT;
		break;
	case 2:
		retbits |= PL080_WIDTH_16BIT << PL080_CONTROL_SWIDTH_SHIFT;
		break;
	case 4:
		retbits |= PL080_WIDTH_32BIT << PL080_CONTROL_SWIDTH_SHIFT;
		break;
	default:
		BUG();
		break;
	}

	switch (dstwidth) {
	case 1:
		retbits |= PL080_WIDTH_8BIT << PL080_CONTROL_DWIDTH_SHIFT;
		break;
	case 2:
		retbits |= PL080_WIDTH_16BIT << PL080_CONTROL_DWIDTH_SHIFT;
		break;
	case 4:
		retbits |= PL080_WIDTH_32BIT << PL080_CONTROL_DWIDTH_SHIFT;
		break;
	default:
		BUG();
		break;
	}

	retbits |= tsize << PL080_CONTROL_TRANSFER_SIZE_SHIFT;
	return retbits;
}

struct pl08x_lli_build_data {
	struct pl08x_txd *txd;
	struct pl08x_bus_data srcbus;
	struct pl08x_bus_data dstbus;
	size_t remainder;
	u32 lli_bus;
};

/*
 * Autoselect a master bus to use for the transfer. Slave will be the chosen as
 * victim in case src & dest are not similarly aligned. i.e. If after aligning
 * masters address with width requirements of transfer (by sending few byte by
 * byte data), slave is still not aligned, then its width will be reduced to
 * BYTE.
 * - prefers the destination bus if both available
 * - prefers bus with fixed address (i.e. peripheral)
 */
static void pl08x_choose_master_bus(struct pl08x_lli_build_data *bd,
	struct pl08x_bus_data **mbus, struct pl08x_bus_data **sbus, u32 cctl)
{
	if (!(cctl & PL080_CONTROL_DST_INCR)) {
		*mbus = &bd->dstbus;
		*sbus = &bd->srcbus;
	} else if (!(cctl & PL080_CONTROL_SRC_INCR)) {
		*mbus = &bd->srcbus;
		*sbus = &bd->dstbus;
	} else {
		if (bd->dstbus.buswidth >= bd->srcbus.buswidth) {
			*mbus = &bd->dstbus;
			*sbus = &bd->srcbus;
		} else {
			*mbus = &bd->srcbus;
			*sbus = &bd->dstbus;
		}
	}
}

/*
 * Fills in one LLI for a certain transfer descriptor and advance the counter
 */
static void pl08x_fill_lli_for_desc(struct pl08x_lli_build_data *bd,
	int num_llis, int len, u32 cctl)
{
	struct pl08x_lli *llis_va = bd->txd->llis_va;
	dma_addr_t llis_bus = bd->txd->llis_bus;

	BUG_ON(num_llis >= MAX_NUM_TSFR_LLIS);

	llis_va[num_llis].cctl = cctl;
	llis_va[num_llis].src = bd->srcbus.addr;
	llis_va[num_llis].dst = bd->dstbus.addr;
	llis_va[num_llis].lli = llis_bus + (num_llis + 1) *
		sizeof(struct pl08x_lli);
	llis_va[num_llis].lli |= bd->lli_bus;

	if (cctl & PL080_CONTROL_SRC_INCR)
		bd->srcbus.addr += len;
	if (cctl & PL080_CONTROL_DST_INCR)
		bd->dstbus.addr += len;

	BUG_ON(bd->remainder < len);

	bd->remainder -= len;
}

static inline void prep_byte_width_lli(struct pl08x_lli_build_data *bd,
		u32 *cctl, u32 len, int num_llis, size_t *total_bytes)
{
	*cctl = pl08x_cctl_bits(*cctl, 1, 1, len);
	pl08x_fill_lli_for_desc(bd, num_llis, len, *cctl);
	(*total_bytes) += len;
}

/*
 * This fills in the table of LLIs for the transfer descriptor
 * Note that we assume we never have to change the burst sizes
 * Return 0 for error
 */
static int pl08x_fill_llis_for_desc(struct pl08x_driver_data *pl08x,
			      struct pl08x_txd *txd)
{
	struct pl08x_bus_data *mbus, *sbus;
	struct pl08x_lli_build_data bd;
	int num_llis = 0;
	u32 cctl, early_bytes = 0;
	size_t max_bytes_per_lli, total_bytes;
	struct pl08x_lli *llis_va;
	struct pl08x_sg *dsg;

	txd->llis_va = dma_pool_alloc(pl08x->pool, GFP_NOWAIT, &txd->llis_bus);
	if (!txd->llis_va) {
		dev_err(&pl08x->adev->dev, "%s no memory for llis\n", __func__);
		return 0;
	}

	pl08x->pool_ctr++;

	bd.txd = txd;
	bd.lli_bus = (pl08x->lli_buses & PL08X_AHB2) ? PL080_LLI_LM_AHB2 : 0;
	cctl = txd->cctl;

	/* Find maximum width of the source bus */
	bd.srcbus.maxwidth =
		pl08x_get_bytes_for_cctl((cctl & PL080_CONTROL_SWIDTH_MASK) >>
				       PL080_CONTROL_SWIDTH_SHIFT);

	/* Find maximum width of the destination bus */
	bd.dstbus.maxwidth =
		pl08x_get_bytes_for_cctl((cctl & PL080_CONTROL_DWIDTH_MASK) >>
				       PL080_CONTROL_DWIDTH_SHIFT);

	list_for_each_entry(dsg, &txd->dsg_list, node) {
		total_bytes = 0;
		cctl = txd->cctl;

		bd.srcbus.addr = dsg->src_addr;
		bd.dstbus.addr = dsg->dst_addr;
		bd.remainder = dsg->len;
		bd.srcbus.buswidth = bd.srcbus.maxwidth;
		bd.dstbus.buswidth = bd.dstbus.maxwidth;

		pl08x_choose_master_bus(&bd, &mbus, &sbus, cctl);

		dev_vdbg(&pl08x->adev->dev, "src=0x%08x%s/%u dst=0x%08x%s/%u len=%zu\n",
			bd.srcbus.addr, cctl & PL080_CONTROL_SRC_INCR ? "+" : "",
			bd.srcbus.buswidth,
			bd.dstbus.addr, cctl & PL080_CONTROL_DST_INCR ? "+" : "",
			bd.dstbus.buswidth,
			bd.remainder);
		dev_vdbg(&pl08x->adev->dev, "mbus=%s sbus=%s\n",
			mbus == &bd.srcbus ? "src" : "dst",
			sbus == &bd.srcbus ? "src" : "dst");

		/*
		 * Zero length is only allowed if all these requirements are
		 * met:
		 * - flow controller is peripheral.
		 * - src.addr is aligned to src.width
		 * - dst.addr is aligned to dst.width
		 *
		 * sg_len == 1 should be true, as there can be two cases here:
		 *
		 * - Memory addresses are contiguous and are not scattered.
		 *   Here, Only one sg will be passed by user driver, with
		 *   memory address and zero length. We pass this to controller
		 *   and after the transfer it will receive the last burst
		 *   request from peripheral and so transfer finishes.
		 *
		 * - Memory addresses are scattered and are not contiguous.
		 *   Here, Obviously as DMA controller doesn't know when a lli's
		 *   transfer gets over, it can't load next lli. So in this
		 *   case, there has to be an assumption that only one lli is
		 *   supported. Thus, we can't have scattered addresses.
		 */
		if (!bd.remainder) {
			u32 fc = (txd->ccfg & PL080_CONFIG_FLOW_CONTROL_MASK) >>
				PL080_CONFIG_FLOW_CONTROL_SHIFT;
			if (!((fc >= PL080_FLOW_SRC2DST_DST) &&
					(fc <= PL080_FLOW_SRC2DST_SRC))) {
				dev_err(&pl08x->adev->dev, "%s sg len can't be zero",
					__func__);
				return 0;
			}
<<<<<<< HEAD

			if ((bd.srcbus.addr % bd.srcbus.buswidth) ||
					(bd.srcbus.addr % bd.srcbus.buswidth)) {
				dev_err(&pl08x->adev->dev,
					"%s src & dst address must be aligned to src"
					" & dst width if peripheral is flow controller",
					__func__);
				return 0;
			}

=======

			if ((bd.srcbus.addr % bd.srcbus.buswidth) ||
					(bd.srcbus.addr % bd.srcbus.buswidth)) {
				dev_err(&pl08x->adev->dev,
					"%s src & dst address must be aligned to src"
					" & dst width if peripheral is flow controller",
					__func__);
				return 0;
			}

>>>>>>> dcd6c922
			cctl = pl08x_cctl_bits(cctl, bd.srcbus.buswidth,
					bd.dstbus.buswidth, 0);
			pl08x_fill_lli_for_desc(&bd, num_llis++, 0, cctl);
			break;
		}

		/*
		 * Send byte by byte for following cases
		 * - Less than a bus width available
		 * - until master bus is aligned
		 */
		if (bd.remainder < mbus->buswidth)
			early_bytes = bd.remainder;
		else if ((mbus->addr) % (mbus->buswidth)) {
			early_bytes = mbus->buswidth - (mbus->addr) %
				(mbus->buswidth);
			if ((bd.remainder - early_bytes) < mbus->buswidth)
				early_bytes = bd.remainder;
		}
<<<<<<< HEAD

		if (early_bytes) {
			dev_vdbg(&pl08x->adev->dev,
				"%s byte width LLIs (remain 0x%08x)\n",
				__func__, bd.remainder);
			prep_byte_width_lli(&bd, &cctl, early_bytes, num_llis++,
				&total_bytes);
		}

=======

		if (early_bytes) {
			dev_vdbg(&pl08x->adev->dev,
				"%s byte width LLIs (remain 0x%08x)\n",
				__func__, bd.remainder);
			prep_byte_width_lli(&bd, &cctl, early_bytes, num_llis++,
				&total_bytes);
		}

>>>>>>> dcd6c922
		if (bd.remainder) {
			/*
			 * Master now aligned
			 * - if slave is not then we must set its width down
			 */
			if (sbus->addr % sbus->buswidth) {
				dev_dbg(&pl08x->adev->dev,
					"%s set down bus width to one byte\n",
					__func__);

				sbus->buswidth = 1;
			}

			/*
			 * Bytes transferred = tsize * src width, not
			 * MIN(buswidths)
			 */
			max_bytes_per_lli = bd.srcbus.buswidth *
				PL080_CONTROL_TRANSFER_SIZE_MASK;
			dev_vdbg(&pl08x->adev->dev,
				"%s max bytes per lli = %zu\n",
				__func__, max_bytes_per_lli);

			/*
			 * Make largest possible LLIs until less than one bus
			 * width left
			 */
			while (bd.remainder > (mbus->buswidth - 1)) {
				size_t lli_len, tsize, width;

				/*
				 * If enough left try to send max possible,
				 * otherwise try to send the remainder
				 */
				lli_len = min(bd.remainder, max_bytes_per_lli);

				/*
				 * Check against maximum bus alignment:
				 * Calculate actual transfer size in relation to
				 * bus width an get a maximum remainder of the
				 * highest bus width - 1
				 */
				width = max(mbus->buswidth, sbus->buswidth);
				lli_len = (lli_len / width) * width;
				tsize = lli_len / bd.srcbus.buswidth;

				dev_vdbg(&pl08x->adev->dev,
					"%s fill lli with single lli chunk of "
					"size 0x%08zx (remainder 0x%08zx)\n",
					__func__, lli_len, bd.remainder);

				cctl = pl08x_cctl_bits(cctl, bd.srcbus.buswidth,
					bd.dstbus.buswidth, tsize);
				pl08x_fill_lli_for_desc(&bd, num_llis++,
						lli_len, cctl);
				total_bytes += lli_len;
			}

			/*
			 * Send any odd bytes
			 */
			if (bd.remainder) {
				dev_vdbg(&pl08x->adev->dev,
					"%s align with boundary, send odd bytes (remain %zu)\n",
					__func__, bd.remainder);
				prep_byte_width_lli(&bd, &cctl, bd.remainder,
						num_llis++, &total_bytes);
			}
		}

		if (total_bytes != dsg->len) {
			dev_err(&pl08x->adev->dev,
				"%s size of encoded lli:s don't match total txd, transferred 0x%08zx from size 0x%08zx\n",
				__func__, total_bytes, dsg->len);
			return 0;
		}

		if (num_llis >= MAX_NUM_TSFR_LLIS) {
			dev_err(&pl08x->adev->dev,
				"%s need to increase MAX_NUM_TSFR_LLIS from 0x%08x\n",
				__func__, (u32) MAX_NUM_TSFR_LLIS);
			return 0;
		}
	}

	llis_va = txd->llis_va;
	/* The final LLI terminates the LLI. */
	llis_va[num_llis - 1].lli = 0;
	/* The final LLI element shall also fire an interrupt. */
	llis_va[num_llis - 1].cctl |= PL080_CONTROL_TC_IRQ_EN;

#ifdef VERBOSE_DEBUG
	{
		int i;

		dev_vdbg(&pl08x->adev->dev,
			 "%-3s %-9s  %-10s %-10s %-10s %s\n",
			 "lli", "", "csrc", "cdst", "clli", "cctl");
		for (i = 0; i < num_llis; i++) {
			dev_vdbg(&pl08x->adev->dev,
				 "%3d @%p: 0x%08x 0x%08x 0x%08x 0x%08x\n",
				 i, &llis_va[i], llis_va[i].src,
				 llis_va[i].dst, llis_va[i].lli, llis_va[i].cctl
				);
		}
	}
#endif

	return num_llis;
}

/* You should call this with the struct pl08x lock held */
static void pl08x_free_txd(struct pl08x_driver_data *pl08x,
			   struct pl08x_txd *txd)
{
	struct pl08x_sg *dsg, *_dsg;

	/* Free the LLI */
	if (txd->llis_va)
		dma_pool_free(pl08x->pool, txd->llis_va, txd->llis_bus);

	pl08x->pool_ctr--;

	list_for_each_entry_safe(dsg, _dsg, &txd->dsg_list, node) {
		list_del(&dsg->node);
		kfree(dsg);
	}

	kfree(txd);
}

static void pl08x_free_txd_list(struct pl08x_driver_data *pl08x,
				struct pl08x_dma_chan *plchan)
{
	struct pl08x_txd *txdi = NULL;
	struct pl08x_txd *next;

	if (!list_empty(&plchan->pend_list)) {
		list_for_each_entry_safe(txdi,
					 next, &plchan->pend_list, node) {
			list_del(&txdi->node);
			pl08x_free_txd(pl08x, txdi);
		}
	}
}

/*
 * The DMA ENGINE API
 */
static int pl08x_alloc_chan_resources(struct dma_chan *chan)
{
	return 0;
}

static void pl08x_free_chan_resources(struct dma_chan *chan)
{
}

/*
 * This should be called with the channel plchan->lock held
 */
static int prep_phy_channel(struct pl08x_dma_chan *plchan,
			    struct pl08x_txd *txd)
{
	struct pl08x_driver_data *pl08x = plchan->host;
	struct pl08x_phy_chan *ch;
	int ret;

	/* Check if we already have a channel */
	if (plchan->phychan) {
		ch = plchan->phychan;
		goto got_channel;
	}

	ch = pl08x_get_phy_channel(pl08x, plchan);
	if (!ch) {
		/* No physical channel available, cope with it */
		dev_dbg(&pl08x->adev->dev, "no physical channel available for xfer on %s\n", plchan->name);
		return -EBUSY;
	}

	/*
	 * OK we have a physical channel: for memcpy() this is all we
	 * need, but for slaves the physical signals may be muxed!
	 * Can the platform allow us to use this channel?
	 */
	if (plchan->slave && pl08x->pd->get_signal) {
		ret = pl08x->pd->get_signal(plchan);
		if (ret < 0) {
			dev_dbg(&pl08x->adev->dev,
				"unable to use physical channel %d for transfer on %s due to platform restrictions\n",
				ch->id, plchan->name);
			/* Release physical channel & return */
			pl08x_put_phy_channel(pl08x, ch);
			return -EBUSY;
		}
		ch->signal = ret;
	}

	plchan->phychan = ch;
	dev_dbg(&pl08x->adev->dev, "allocated physical channel %d and signal %d for xfer on %s\n",
		 ch->id,
		 ch->signal,
		 plchan->name);

got_channel:
	/* Assign the flow control signal to this channel */
	if (txd->direction == DMA_MEM_TO_DEV)
		txd->ccfg |= ch->signal << PL080_CONFIG_DST_SEL_SHIFT;
	else if (txd->direction == DMA_DEV_TO_MEM)
		txd->ccfg |= ch->signal << PL080_CONFIG_SRC_SEL_SHIFT;

	plchan->phychan_hold++;

	return 0;
}

static void release_phy_channel(struct pl08x_dma_chan *plchan)
{
	struct pl08x_driver_data *pl08x = plchan->host;

	if ((plchan->phychan->signal >= 0) && pl08x->pd->put_signal) {
		pl08x->pd->put_signal(plchan);
		plchan->phychan->signal = -1;
	}
	pl08x_put_phy_channel(pl08x, plchan->phychan);
	plchan->phychan = NULL;
}

static dma_cookie_t pl08x_tx_submit(struct dma_async_tx_descriptor *tx)
{
	struct pl08x_dma_chan *plchan = to_pl08x_chan(tx->chan);
	struct pl08x_txd *txd = to_pl08x_txd(tx);
	unsigned long flags;

	spin_lock_irqsave(&plchan->lock, flags);

	plchan->chan.cookie += 1;
	if (plchan->chan.cookie < 0)
		plchan->chan.cookie = 1;
	tx->cookie = plchan->chan.cookie;

	/* Put this onto the pending list */
	list_add_tail(&txd->node, &plchan->pend_list);

	/*
	 * If there was no physical channel available for this memcpy,
	 * stack the request up and indicate that the channel is waiting
	 * for a free physical channel.
	 */
	if (!plchan->slave && !plchan->phychan) {
		/* Do this memcpy whenever there is a channel ready */
		plchan->state = PL08X_CHAN_WAITING;
		plchan->waiting = txd;
	} else {
		plchan->phychan_hold--;
	}

	spin_unlock_irqrestore(&plchan->lock, flags);

	return tx->cookie;
}

static struct dma_async_tx_descriptor *pl08x_prep_dma_interrupt(
		struct dma_chan *chan, unsigned long flags)
{
	struct dma_async_tx_descriptor *retval = NULL;

	return retval;
}

/*
 * Code accessing dma_async_is_complete() in a tight loop may give problems.
 * If slaves are relying on interrupts to signal completion this function
 * must not be called with interrupts disabled.
 */
static enum dma_status pl08x_dma_tx_status(struct dma_chan *chan,
		dma_cookie_t cookie, struct dma_tx_state *txstate)
{
	struct pl08x_dma_chan *plchan = to_pl08x_chan(chan);
	dma_cookie_t last_used;
	dma_cookie_t last_complete;
	enum dma_status ret;
	u32 bytesleft = 0;

	last_used = plchan->chan.cookie;
	last_complete = plchan->lc;

	ret = dma_async_is_complete(cookie, last_complete, last_used);
	if (ret == DMA_SUCCESS) {
		dma_set_tx_state(txstate, last_complete, last_used, 0);
		return ret;
	}

	/*
	 * This cookie not complete yet
	 */
	last_used = plchan->chan.cookie;
	last_complete = plchan->lc;

	/* Get number of bytes left in the active transactions and queue */
	bytesleft = pl08x_getbytes_chan(plchan);

	dma_set_tx_state(txstate, last_complete, last_used,
			 bytesleft);

	if (plchan->state == PL08X_CHAN_PAUSED)
		return DMA_PAUSED;

	/* Whether waiting or running, we're in progress */
	return DMA_IN_PROGRESS;
}

/* PrimeCell DMA extension */
struct burst_table {
	u32 burstwords;
	u32 reg;
};

static const struct burst_table burst_sizes[] = {
	{
		.burstwords = 256,
		.reg = PL080_BSIZE_256,
	},
	{
		.burstwords = 128,
		.reg = PL080_BSIZE_128,
	},
	{
		.burstwords = 64,
		.reg = PL080_BSIZE_64,
	},
	{
		.burstwords = 32,
		.reg = PL080_BSIZE_32,
	},
	{
		.burstwords = 16,
		.reg = PL080_BSIZE_16,
	},
	{
		.burstwords = 8,
		.reg = PL080_BSIZE_8,
	},
	{
		.burstwords = 4,
		.reg = PL080_BSIZE_4,
	},
	{
		.burstwords = 0,
		.reg = PL080_BSIZE_1,
	},
};

/*
 * Given the source and destination available bus masks, select which
 * will be routed to each port.  We try to have source and destination
 * on separate ports, but always respect the allowable settings.
 */
static u32 pl08x_select_bus(u8 src, u8 dst)
{
	u32 cctl = 0;

	if (!(dst & PL08X_AHB1) || ((dst & PL08X_AHB2) && (src & PL08X_AHB1)))
		cctl |= PL080_CONTROL_DST_AHB2;
	if (!(src & PL08X_AHB1) || ((src & PL08X_AHB2) && !(dst & PL08X_AHB2)))
		cctl |= PL080_CONTROL_SRC_AHB2;

	return cctl;
}

static u32 pl08x_cctl(u32 cctl)
{
	cctl &= ~(PL080_CONTROL_SRC_AHB2 | PL080_CONTROL_DST_AHB2 |
		  PL080_CONTROL_SRC_INCR | PL080_CONTROL_DST_INCR |
		  PL080_CONTROL_PROT_MASK);

	/* Access the cell in privileged mode, non-bufferable, non-cacheable */
	return cctl | PL080_CONTROL_PROT_SYS;
}

static u32 pl08x_width(enum dma_slave_buswidth width)
{
	switch (width) {
	case DMA_SLAVE_BUSWIDTH_1_BYTE:
		return PL080_WIDTH_8BIT;
	case DMA_SLAVE_BUSWIDTH_2_BYTES:
		return PL080_WIDTH_16BIT;
	case DMA_SLAVE_BUSWIDTH_4_BYTES:
		return PL080_WIDTH_32BIT;
	default:
		return ~0;
	}
}

static u32 pl08x_burst(u32 maxburst)
{
	int i;

	for (i = 0; i < ARRAY_SIZE(burst_sizes); i++)
		if (burst_sizes[i].burstwords <= maxburst)
			break;

	return burst_sizes[i].reg;
}

static int dma_set_runtime_config(struct dma_chan *chan,
				  struct dma_slave_config *config)
{
	struct pl08x_dma_chan *plchan = to_pl08x_chan(chan);
	struct pl08x_driver_data *pl08x = plchan->host;
	enum dma_slave_buswidth addr_width;
	u32 width, burst, maxburst;
	u32 cctl = 0;

	if (!plchan->slave)
		return -EINVAL;

	/* Transfer direction */
	plchan->runtime_direction = config->direction;
	if (config->direction == DMA_MEM_TO_DEV) {
		addr_width = config->dst_addr_width;
		maxburst = config->dst_maxburst;
	} else if (config->direction == DMA_DEV_TO_MEM) {
		addr_width = config->src_addr_width;
		maxburst = config->src_maxburst;
	} else {
		dev_err(&pl08x->adev->dev,
			"bad runtime_config: alien transfer direction\n");
		return -EINVAL;
	}

	width = pl08x_width(addr_width);
	if (width == ~0) {
		dev_err(&pl08x->adev->dev,
			"bad runtime_config: alien address width\n");
		return -EINVAL;
	}

	cctl |= width << PL080_CONTROL_SWIDTH_SHIFT;
	cctl |= width << PL080_CONTROL_DWIDTH_SHIFT;

	/*
	 * If this channel will only request single transfers, set this
	 * down to ONE element.  Also select one element if no maxburst
	 * is specified.
	 */
	if (plchan->cd->single)
		maxburst = 1;

	burst = pl08x_burst(maxburst);
	cctl |= burst << PL080_CONTROL_SB_SIZE_SHIFT;
	cctl |= burst << PL080_CONTROL_DB_SIZE_SHIFT;

	if (plchan->runtime_direction == DMA_DEV_TO_MEM) {
		plchan->src_addr = config->src_addr;
		plchan->src_cctl = pl08x_cctl(cctl) | PL080_CONTROL_DST_INCR |
			pl08x_select_bus(plchan->cd->periph_buses,
					 pl08x->mem_buses);
	} else {
		plchan->dst_addr = config->dst_addr;
		plchan->dst_cctl = pl08x_cctl(cctl) | PL080_CONTROL_SRC_INCR |
			pl08x_select_bus(pl08x->mem_buses,
					 plchan->cd->periph_buses);
	}

	dev_dbg(&pl08x->adev->dev,
		"configured channel %s (%s) for %s, data width %d, "
		"maxburst %d words, LE, CCTL=0x%08x\n",
		dma_chan_name(chan), plchan->name,
		(config->direction == DMA_DEV_TO_MEM) ? "RX" : "TX",
		addr_width,
		maxburst,
		cctl);

	return 0;
}

/*
 * Slave transactions callback to the slave device to allow
 * synchronization of slave DMA signals with the DMAC enable
 */
static void pl08x_issue_pending(struct dma_chan *chan)
{
	struct pl08x_dma_chan *plchan = to_pl08x_chan(chan);
	unsigned long flags;

	spin_lock_irqsave(&plchan->lock, flags);
	/* Something is already active, or we're waiting for a channel... */
	if (plchan->at || plchan->state == PL08X_CHAN_WAITING) {
		spin_unlock_irqrestore(&plchan->lock, flags);
		return;
	}

	/* Take the first element in the queue and execute it */
	if (!list_empty(&plchan->pend_list)) {
		struct pl08x_txd *next;

		next = list_first_entry(&plchan->pend_list,
					struct pl08x_txd,
					node);
		list_del(&next->node);
		plchan->state = PL08X_CHAN_RUNNING;

		pl08x_start_txd(plchan, next);
	}

	spin_unlock_irqrestore(&plchan->lock, flags);
}

static int pl08x_prep_channel_resources(struct pl08x_dma_chan *plchan,
					struct pl08x_txd *txd)
{
	struct pl08x_driver_data *pl08x = plchan->host;
	unsigned long flags;
	int num_llis, ret;

	num_llis = pl08x_fill_llis_for_desc(pl08x, txd);
	if (!num_llis) {
		spin_lock_irqsave(&plchan->lock, flags);
		pl08x_free_txd(pl08x, txd);
		spin_unlock_irqrestore(&plchan->lock, flags);
		return -EINVAL;
	}

	spin_lock_irqsave(&plchan->lock, flags);

	/*
	 * See if we already have a physical channel allocated,
	 * else this is the time to try to get one.
	 */
	ret = prep_phy_channel(plchan, txd);
	if (ret) {
		/*
		 * No physical channel was available.
		 *
		 * memcpy transfers can be sorted out at submission time.
		 *
		 * Slave transfers may have been denied due to platform
		 * channel muxing restrictions.  Since there is no guarantee
		 * that this will ever be resolved, and the signal must be
		 * acquired AFTER acquiring the physical channel, we will let
		 * them be NACK:ed with -EBUSY here. The drivers can retry
		 * the prep() call if they are eager on doing this using DMA.
		 */
		if (plchan->slave) {
			pl08x_free_txd_list(pl08x, plchan);
			pl08x_free_txd(pl08x, txd);
			spin_unlock_irqrestore(&plchan->lock, flags);
			return -EBUSY;
		}
	} else
		/*
		 * Else we're all set, paused and ready to roll, status
		 * will switch to PL08X_CHAN_RUNNING when we call
		 * issue_pending(). If there is something running on the
		 * channel already we don't change its state.
		 */
		if (plchan->state == PL08X_CHAN_IDLE)
			plchan->state = PL08X_CHAN_PAUSED;

	spin_unlock_irqrestore(&plchan->lock, flags);

	return 0;
}

static struct pl08x_txd *pl08x_get_txd(struct pl08x_dma_chan *plchan,
	unsigned long flags)
{
	struct pl08x_txd *txd = kzalloc(sizeof(*txd), GFP_NOWAIT);

	if (txd) {
		dma_async_tx_descriptor_init(&txd->tx, &plchan->chan);
		txd->tx.flags = flags;
		txd->tx.tx_submit = pl08x_tx_submit;
		INIT_LIST_HEAD(&txd->node);
		INIT_LIST_HEAD(&txd->dsg_list);

		/* Always enable error and terminal interrupts */
		txd->ccfg = PL080_CONFIG_ERR_IRQ_MASK |
			    PL080_CONFIG_TC_IRQ_MASK;
	}
	return txd;
}

/*
 * Initialize a descriptor to be used by memcpy submit
 */
static struct dma_async_tx_descriptor *pl08x_prep_dma_memcpy(
		struct dma_chan *chan, dma_addr_t dest, dma_addr_t src,
		size_t len, unsigned long flags)
{
	struct pl08x_dma_chan *plchan = to_pl08x_chan(chan);
	struct pl08x_driver_data *pl08x = plchan->host;
	struct pl08x_txd *txd;
	struct pl08x_sg *dsg;
	int ret;

	txd = pl08x_get_txd(plchan, flags);
	if (!txd) {
		dev_err(&pl08x->adev->dev,
			"%s no memory for descriptor\n", __func__);
		return NULL;
	}

	dsg = kzalloc(sizeof(struct pl08x_sg), GFP_NOWAIT);
	if (!dsg) {
		pl08x_free_txd(pl08x, txd);
		dev_err(&pl08x->adev->dev, "%s no memory for pl080 sg\n",
				__func__);
		return NULL;
	}
	list_add_tail(&dsg->node, &txd->dsg_list);

	txd->direction = DMA_NONE;
	dsg->src_addr = src;
	dsg->dst_addr = dest;
	dsg->len = len;

	/* Set platform data for m2m */
	txd->ccfg |= PL080_FLOW_MEM2MEM << PL080_CONFIG_FLOW_CONTROL_SHIFT;
	txd->cctl = pl08x->pd->memcpy_channel.cctl &
			~(PL080_CONTROL_DST_AHB2 | PL080_CONTROL_SRC_AHB2);

	/* Both to be incremented or the code will break */
	txd->cctl |= PL080_CONTROL_SRC_INCR | PL080_CONTROL_DST_INCR;

	if (pl08x->vd->dualmaster)
		txd->cctl |= pl08x_select_bus(pl08x->mem_buses,
					      pl08x->mem_buses);

	ret = pl08x_prep_channel_resources(plchan, txd);
	if (ret)
		return NULL;

	return &txd->tx;
}

static struct dma_async_tx_descriptor *pl08x_prep_slave_sg(
		struct dma_chan *chan, struct scatterlist *sgl,
		unsigned int sg_len, enum dma_transfer_direction direction,
		unsigned long flags)
{
	struct pl08x_dma_chan *plchan = to_pl08x_chan(chan);
	struct pl08x_driver_data *pl08x = plchan->host;
	struct pl08x_txd *txd;
	struct pl08x_sg *dsg;
	struct scatterlist *sg;
	dma_addr_t slave_addr;
	int ret, tmp;

	dev_dbg(&pl08x->adev->dev, "%s prepare transaction of %d bytes from %s\n",
			__func__, sgl->length, plchan->name);

	txd = pl08x_get_txd(plchan, flags);
	if (!txd) {
		dev_err(&pl08x->adev->dev, "%s no txd\n", __func__);
		return NULL;
	}

	if (direction != plchan->runtime_direction)
		dev_err(&pl08x->adev->dev, "%s DMA setup does not match "
			"the direction configured for the PrimeCell\n",
			__func__);

	/*
	 * Set up addresses, the PrimeCell configured address
	 * will take precedence since this may configure the
	 * channel target address dynamically at runtime.
	 */
	txd->direction = direction;

<<<<<<< HEAD
	if (direction == DMA_TO_DEVICE) {
		txd->cctl = plchan->dst_cctl;
		slave_addr = plchan->dst_addr;
	} else if (direction == DMA_FROM_DEVICE) {
=======
	if (direction == DMA_MEM_TO_DEV) {
		txd->cctl = plchan->dst_cctl;
		slave_addr = plchan->dst_addr;
	} else if (direction == DMA_DEV_TO_MEM) {
>>>>>>> dcd6c922
		txd->cctl = plchan->src_cctl;
		slave_addr = plchan->src_addr;
	} else {
		pl08x_free_txd(pl08x, txd);
		dev_err(&pl08x->adev->dev,
			"%s direction unsupported\n", __func__);
		return NULL;
	}

	if (plchan->cd->device_fc)
<<<<<<< HEAD
		tmp = (direction == DMA_TO_DEVICE) ? PL080_FLOW_MEM2PER_PER :
			PL080_FLOW_PER2MEM_PER;
	else
		tmp = (direction == DMA_TO_DEVICE) ? PL080_FLOW_MEM2PER :
=======
		tmp = (direction == DMA_MEM_TO_DEV) ? PL080_FLOW_MEM2PER_PER :
			PL080_FLOW_PER2MEM_PER;
	else
		tmp = (direction == DMA_MEM_TO_DEV) ? PL080_FLOW_MEM2PER :
>>>>>>> dcd6c922
			PL080_FLOW_PER2MEM;

	txd->ccfg |= tmp << PL080_CONFIG_FLOW_CONTROL_SHIFT;

	for_each_sg(sgl, sg, sg_len, tmp) {
		dsg = kzalloc(sizeof(struct pl08x_sg), GFP_NOWAIT);
		if (!dsg) {
			pl08x_free_txd(pl08x, txd);
			dev_err(&pl08x->adev->dev, "%s no mem for pl080 sg\n",
					__func__);
			return NULL;
		}
		list_add_tail(&dsg->node, &txd->dsg_list);

		dsg->len = sg_dma_len(sg);
<<<<<<< HEAD
		if (direction == DMA_TO_DEVICE) {
=======
		if (direction == DMA_MEM_TO_DEV) {
>>>>>>> dcd6c922
			dsg->src_addr = sg_phys(sg);
			dsg->dst_addr = slave_addr;
		} else {
			dsg->src_addr = slave_addr;
			dsg->dst_addr = sg_phys(sg);
		}
	}

	ret = pl08x_prep_channel_resources(plchan, txd);
	if (ret)
		return NULL;

	return &txd->tx;
}

static int pl08x_control(struct dma_chan *chan, enum dma_ctrl_cmd cmd,
			 unsigned long arg)
{
	struct pl08x_dma_chan *plchan = to_pl08x_chan(chan);
	struct pl08x_driver_data *pl08x = plchan->host;
	unsigned long flags;
	int ret = 0;

	/* Controls applicable to inactive channels */
	if (cmd == DMA_SLAVE_CONFIG) {
		return dma_set_runtime_config(chan,
					      (struct dma_slave_config *)arg);
	}

	/*
	 * Anything succeeds on channels with no physical allocation and
	 * no queued transfers.
	 */
	spin_lock_irqsave(&plchan->lock, flags);
	if (!plchan->phychan && !plchan->at) {
		spin_unlock_irqrestore(&plchan->lock, flags);
		return 0;
	}

	switch (cmd) {
	case DMA_TERMINATE_ALL:
		plchan->state = PL08X_CHAN_IDLE;

		if (plchan->phychan) {
			pl08x_terminate_phy_chan(pl08x, plchan->phychan);

			/*
			 * Mark physical channel as free and free any slave
			 * signal
			 */
			release_phy_channel(plchan);
		}
		/* Dequeue jobs and free LLIs */
		if (plchan->at) {
			pl08x_free_txd(pl08x, plchan->at);
			plchan->at = NULL;
		}
		/* Dequeue jobs not yet fired as well */
		pl08x_free_txd_list(pl08x, plchan);
		break;
	case DMA_PAUSE:
		pl08x_pause_phy_chan(plchan->phychan);
		plchan->state = PL08X_CHAN_PAUSED;
		break;
	case DMA_RESUME:
		pl08x_resume_phy_chan(plchan->phychan);
		plchan->state = PL08X_CHAN_RUNNING;
		break;
	default:
		/* Unknown command */
		ret = -ENXIO;
		break;
	}

	spin_unlock_irqrestore(&plchan->lock, flags);

	return ret;
}

bool pl08x_filter_id(struct dma_chan *chan, void *chan_id)
{
	struct pl08x_dma_chan *plchan;
	char *name = chan_id;

	/* Reject channels for devices not bound to this driver */
	if (chan->device->dev->driver != &pl08x_amba_driver.drv)
		return false;

	plchan = to_pl08x_chan(chan);

	/* Check that the channel is not taken! */
	if (!strcmp(plchan->name, name))
		return true;

	return false;
}

/*
 * Just check that the device is there and active
 * TODO: turn this bit on/off depending on the number of physical channels
 * actually used, if it is zero... well shut it off. That will save some
 * power. Cut the clock at the same time.
 */
static void pl08x_ensure_on(struct pl08x_driver_data *pl08x)
{
	writel(PL080_CONFIG_ENABLE, pl08x->base + PL080_CONFIG);
}

static void pl08x_unmap_buffers(struct pl08x_txd *txd)
{
	struct device *dev = txd->tx.chan->device->dev;
	struct pl08x_sg *dsg;

	if (!(txd->tx.flags & DMA_COMPL_SKIP_SRC_UNMAP)) {
		if (txd->tx.flags & DMA_COMPL_SRC_UNMAP_SINGLE)
			list_for_each_entry(dsg, &txd->dsg_list, node)
				dma_unmap_single(dev, dsg->src_addr, dsg->len,
						DMA_TO_DEVICE);
		else {
			list_for_each_entry(dsg, &txd->dsg_list, node)
				dma_unmap_page(dev, dsg->src_addr, dsg->len,
						DMA_TO_DEVICE);
		}
	}
	if (!(txd->tx.flags & DMA_COMPL_SKIP_DEST_UNMAP)) {
		if (txd->tx.flags & DMA_COMPL_DEST_UNMAP_SINGLE)
			list_for_each_entry(dsg, &txd->dsg_list, node)
				dma_unmap_single(dev, dsg->dst_addr, dsg->len,
						DMA_FROM_DEVICE);
		else
			list_for_each_entry(dsg, &txd->dsg_list, node)
				dma_unmap_page(dev, dsg->dst_addr, dsg->len,
						DMA_FROM_DEVICE);
	}
}

static void pl08x_tasklet(unsigned long data)
{
	struct pl08x_dma_chan *plchan = (struct pl08x_dma_chan *) data;
	struct pl08x_driver_data *pl08x = plchan->host;
	struct pl08x_txd *txd;
	unsigned long flags;

	spin_lock_irqsave(&plchan->lock, flags);

	txd = plchan->at;
	plchan->at = NULL;

	if (txd) {
		/* Update last completed */
		plchan->lc = txd->tx.cookie;
	}

	/* If a new descriptor is queued, set it up plchan->at is NULL here */
	if (!list_empty(&plchan->pend_list)) {
		struct pl08x_txd *next;

		next = list_first_entry(&plchan->pend_list,
					struct pl08x_txd,
					node);
		list_del(&next->node);

		pl08x_start_txd(plchan, next);
	} else if (plchan->phychan_hold) {
		/*
		 * This channel is still in use - we have a new txd being
		 * prepared and will soon be queued.  Don't give up the
		 * physical channel.
		 */
	} else {
		struct pl08x_dma_chan *waiting = NULL;

		/*
		 * No more jobs, so free up the physical channel
		 * Free any allocated signal on slave transfers too
		 */
		release_phy_channel(plchan);
		plchan->state = PL08X_CHAN_IDLE;

		/*
		 * And NOW before anyone else can grab that free:d up
		 * physical channel, see if there is some memcpy pending
		 * that seriously needs to start because of being stacked
		 * up while we were choking the physical channels with data.
		 */
		list_for_each_entry(waiting, &pl08x->memcpy.channels,
				    chan.device_node) {
			if (waiting->state == PL08X_CHAN_WAITING &&
				waiting->waiting != NULL) {
				int ret;

				/* This should REALLY not fail now */
				ret = prep_phy_channel(waiting,
						       waiting->waiting);
				BUG_ON(ret);
				waiting->phychan_hold--;
				waiting->state = PL08X_CHAN_RUNNING;
				waiting->waiting = NULL;
				pl08x_issue_pending(&waiting->chan);
				break;
			}
		}
	}

	spin_unlock_irqrestore(&plchan->lock, flags);

	if (txd) {
		dma_async_tx_callback callback = txd->tx.callback;
		void *callback_param = txd->tx.callback_param;

		/* Don't try to unmap buffers on slave channels */
		if (!plchan->slave)
			pl08x_unmap_buffers(txd);

		/* Free the descriptor */
		spin_lock_irqsave(&plchan->lock, flags);
		pl08x_free_txd(pl08x, txd);
		spin_unlock_irqrestore(&plchan->lock, flags);

		/* Callback to signal completion */
		if (callback)
			callback(callback_param);
	}
}

static irqreturn_t pl08x_irq(int irq, void *dev)
{
	struct pl08x_driver_data *pl08x = dev;
	u32 mask = 0, err, tc, i;

	/* check & clear - ERR & TC interrupts */
	err = readl(pl08x->base + PL080_ERR_STATUS);
	if (err) {
		dev_err(&pl08x->adev->dev, "%s error interrupt, register value 0x%08x\n",
			__func__, err);
		writel(err, pl08x->base + PL080_ERR_CLEAR);
	}
	tc = readl(pl08x->base + PL080_INT_STATUS);
	if (tc)
		writel(tc, pl08x->base + PL080_TC_CLEAR);

	if (!err && !tc)
		return IRQ_NONE;

	for (i = 0; i < pl08x->vd->channels; i++) {
		if (((1 << i) & err) || ((1 << i) & tc)) {
			/* Locate physical channel */
			struct pl08x_phy_chan *phychan = &pl08x->phy_chans[i];
			struct pl08x_dma_chan *plchan = phychan->serving;

			if (!plchan) {
				dev_err(&pl08x->adev->dev,
					"%s Error TC interrupt on unused channel: 0x%08x\n",
					__func__, i);
				continue;
			}

			/* Schedule tasklet on this channel */
			tasklet_schedule(&plchan->tasklet);
			mask |= (1 << i);
		}
	}

	return mask ? IRQ_HANDLED : IRQ_NONE;
}

static void pl08x_dma_slave_init(struct pl08x_dma_chan *chan)
{
	u32 cctl = pl08x_cctl(chan->cd->cctl);

	chan->slave = true;
	chan->name = chan->cd->bus_id;
	chan->src_addr = chan->cd->addr;
	chan->dst_addr = chan->cd->addr;
	chan->src_cctl = cctl | PL080_CONTROL_DST_INCR |
		pl08x_select_bus(chan->cd->periph_buses, chan->host->mem_buses);
	chan->dst_cctl = cctl | PL080_CONTROL_SRC_INCR |
		pl08x_select_bus(chan->host->mem_buses, chan->cd->periph_buses);
}

/*
 * Initialise the DMAC memcpy/slave channels.
 * Make a local wrapper to hold required data
 */
static int pl08x_dma_init_virtual_channels(struct pl08x_driver_data *pl08x,
		struct dma_device *dmadev, unsigned int channels, bool slave)
{
	struct pl08x_dma_chan *chan;
	int i;

	INIT_LIST_HEAD(&dmadev->channels);

	/*
	 * Register as many many memcpy as we have physical channels,
	 * we won't always be able to use all but the code will have
	 * to cope with that situation.
	 */
	for (i = 0; i < channels; i++) {
		chan = kzalloc(sizeof(*chan), GFP_KERNEL);
		if (!chan) {
			dev_err(&pl08x->adev->dev,
				"%s no memory for channel\n", __func__);
			return -ENOMEM;
		}

		chan->host = pl08x;
		chan->state = PL08X_CHAN_IDLE;

		if (slave) {
			chan->cd = &pl08x->pd->slave_channels[i];
			pl08x_dma_slave_init(chan);
		} else {
			chan->cd = &pl08x->pd->memcpy_channel;
			chan->name = kasprintf(GFP_KERNEL, "memcpy%d", i);
			if (!chan->name) {
				kfree(chan);
				return -ENOMEM;
			}
		}
		if (chan->cd->circular_buffer) {
			dev_err(&pl08x->adev->dev,
				"channel %s: circular buffers not supported\n",
				chan->name);
			kfree(chan);
			continue;
		}
		dev_dbg(&pl08x->adev->dev,
			 "initialize virtual channel \"%s\"\n",
			 chan->name);

		chan->chan.device = dmadev;
		chan->chan.cookie = 0;
		chan->lc = 0;

		spin_lock_init(&chan->lock);
		INIT_LIST_HEAD(&chan->pend_list);
		tasklet_init(&chan->tasklet, pl08x_tasklet,
			     (unsigned long) chan);

		list_add_tail(&chan->chan.device_node, &dmadev->channels);
	}
	dev_info(&pl08x->adev->dev, "initialized %d virtual %s channels\n",
		 i, slave ? "slave" : "memcpy");
	return i;
}

static void pl08x_free_virtual_channels(struct dma_device *dmadev)
{
	struct pl08x_dma_chan *chan = NULL;
	struct pl08x_dma_chan *next;

	list_for_each_entry_safe(chan,
				 next, &dmadev->channels, chan.device_node) {
		list_del(&chan->chan.device_node);
		kfree(chan);
	}
}

#ifdef CONFIG_DEBUG_FS
static const char *pl08x_state_str(enum pl08x_dma_chan_state state)
{
	switch (state) {
	case PL08X_CHAN_IDLE:
		return "idle";
	case PL08X_CHAN_RUNNING:
		return "running";
	case PL08X_CHAN_PAUSED:
		return "paused";
	case PL08X_CHAN_WAITING:
		return "waiting";
	default:
		break;
	}
	return "UNKNOWN STATE";
}

static int pl08x_debugfs_show(struct seq_file *s, void *data)
{
	struct pl08x_driver_data *pl08x = s->private;
	struct pl08x_dma_chan *chan;
	struct pl08x_phy_chan *ch;
	unsigned long flags;
	int i;

	seq_printf(s, "PL08x physical channels:\n");
	seq_printf(s, "CHANNEL:\tUSER:\n");
	seq_printf(s, "--------\t-----\n");
	for (i = 0; i < pl08x->vd->channels; i++) {
		struct pl08x_dma_chan *virt_chan;

		ch = &pl08x->phy_chans[i];

		spin_lock_irqsave(&ch->lock, flags);
		virt_chan = ch->serving;

		seq_printf(s, "%d\t\t%s\n",
			   ch->id, virt_chan ? virt_chan->name : "(none)");

		spin_unlock_irqrestore(&ch->lock, flags);
	}

	seq_printf(s, "\nPL08x virtual memcpy channels:\n");
	seq_printf(s, "CHANNEL:\tSTATE:\n");
	seq_printf(s, "--------\t------\n");
	list_for_each_entry(chan, &pl08x->memcpy.channels, chan.device_node) {
		seq_printf(s, "%s\t\t%s\n", chan->name,
			   pl08x_state_str(chan->state));
	}

	seq_printf(s, "\nPL08x virtual slave channels:\n");
	seq_printf(s, "CHANNEL:\tSTATE:\n");
	seq_printf(s, "--------\t------\n");
	list_for_each_entry(chan, &pl08x->slave.channels, chan.device_node) {
		seq_printf(s, "%s\t\t%s\n", chan->name,
			   pl08x_state_str(chan->state));
	}

	return 0;
}

static int pl08x_debugfs_open(struct inode *inode, struct file *file)
{
	return single_open(file, pl08x_debugfs_show, inode->i_private);
}

static const struct file_operations pl08x_debugfs_operations = {
	.open		= pl08x_debugfs_open,
	.read		= seq_read,
	.llseek		= seq_lseek,
	.release	= single_release,
};

static void init_pl08x_debugfs(struct pl08x_driver_data *pl08x)
{
	/* Expose a simple debugfs interface to view all clocks */
	(void) debugfs_create_file(dev_name(&pl08x->adev->dev),
			S_IFREG | S_IRUGO, NULL, pl08x,
			&pl08x_debugfs_operations);
}

#else
static inline void init_pl08x_debugfs(struct pl08x_driver_data *pl08x)
{
}
#endif

static int pl08x_probe(struct amba_device *adev, const struct amba_id *id)
{
	struct pl08x_driver_data *pl08x;
	const struct vendor_data *vd = id->data;
	int ret = 0;
	int i;

	ret = amba_request_regions(adev, NULL);
	if (ret)
		return ret;

	/* Create the driver state holder */
	pl08x = kzalloc(sizeof(*pl08x), GFP_KERNEL);
	if (!pl08x) {
		ret = -ENOMEM;
		goto out_no_pl08x;
	}

	pm_runtime_set_active(&adev->dev);
	pm_runtime_enable(&adev->dev);

	/* Initialize memcpy engine */
	dma_cap_set(DMA_MEMCPY, pl08x->memcpy.cap_mask);
	pl08x->memcpy.dev = &adev->dev;
	pl08x->memcpy.device_alloc_chan_resources = pl08x_alloc_chan_resources;
	pl08x->memcpy.device_free_chan_resources = pl08x_free_chan_resources;
	pl08x->memcpy.device_prep_dma_memcpy = pl08x_prep_dma_memcpy;
	pl08x->memcpy.device_prep_dma_interrupt = pl08x_prep_dma_interrupt;
	pl08x->memcpy.device_tx_status = pl08x_dma_tx_status;
	pl08x->memcpy.device_issue_pending = pl08x_issue_pending;
	pl08x->memcpy.device_control = pl08x_control;

	/* Initialize slave engine */
	dma_cap_set(DMA_SLAVE, pl08x->slave.cap_mask);
	pl08x->slave.dev = &adev->dev;
	pl08x->slave.device_alloc_chan_resources = pl08x_alloc_chan_resources;
	pl08x->slave.device_free_chan_resources = pl08x_free_chan_resources;
	pl08x->slave.device_prep_dma_interrupt = pl08x_prep_dma_interrupt;
	pl08x->slave.device_tx_status = pl08x_dma_tx_status;
	pl08x->slave.device_issue_pending = pl08x_issue_pending;
	pl08x->slave.device_prep_slave_sg = pl08x_prep_slave_sg;
	pl08x->slave.device_control = pl08x_control;

	/* Get the platform data */
	pl08x->pd = dev_get_platdata(&adev->dev);
	if (!pl08x->pd) {
		dev_err(&adev->dev, "no platform data supplied\n");
		goto out_no_platdata;
	}

	/* Assign useful pointers to the driver state */
	pl08x->adev = adev;
	pl08x->vd = vd;

	/* By default, AHB1 only.  If dualmaster, from platform */
	pl08x->lli_buses = PL08X_AHB1;
	pl08x->mem_buses = PL08X_AHB1;
	if (pl08x->vd->dualmaster) {
		pl08x->lli_buses = pl08x->pd->lli_buses;
		pl08x->mem_buses = pl08x->pd->mem_buses;
	}

	/* A DMA memory pool for LLIs, align on 1-byte boundary */
	pl08x->pool = dma_pool_create(DRIVER_NAME, &pl08x->adev->dev,
			PL08X_LLI_TSFR_SIZE, PL08X_ALIGN, 0);
	if (!pl08x->pool) {
		ret = -ENOMEM;
		goto out_no_lli_pool;
	}

	spin_lock_init(&pl08x->lock);

	pl08x->base = ioremap(adev->res.start, resource_size(&adev->res));
	if (!pl08x->base) {
		ret = -ENOMEM;
		goto out_no_ioremap;
	}

	/* Turn on the PL08x */
	pl08x_ensure_on(pl08x);

	/* Attach the interrupt handler */
	writel(0x000000FF, pl08x->base + PL080_ERR_CLEAR);
	writel(0x000000FF, pl08x->base + PL080_TC_CLEAR);

	ret = request_irq(adev->irq[0], pl08x_irq, IRQF_DISABLED,
			  DRIVER_NAME, pl08x);
	if (ret) {
		dev_err(&adev->dev, "%s failed to request interrupt %d\n",
			__func__, adev->irq[0]);
		goto out_no_irq;
	}

	/* Initialize physical channels */
	pl08x->phy_chans = kmalloc((vd->channels * sizeof(*pl08x->phy_chans)),
			GFP_KERNEL);
	if (!pl08x->phy_chans) {
		dev_err(&adev->dev, "%s failed to allocate "
			"physical channel holders\n",
			__func__);
		goto out_no_phychans;
	}

	for (i = 0; i < vd->channels; i++) {
		struct pl08x_phy_chan *ch = &pl08x->phy_chans[i];

		ch->id = i;
		ch->base = pl08x->base + PL080_Cx_BASE(i);
		spin_lock_init(&ch->lock);
		ch->serving = NULL;
		ch->signal = -1;
		dev_dbg(&adev->dev, "physical channel %d is %s\n",
			i, pl08x_phy_channel_busy(ch) ? "BUSY" : "FREE");
	}

	/* Register as many memcpy channels as there are physical channels */
	ret = pl08x_dma_init_virtual_channels(pl08x, &pl08x->memcpy,
					      pl08x->vd->channels, false);
	if (ret <= 0) {
		dev_warn(&pl08x->adev->dev,
			 "%s failed to enumerate memcpy channels - %d\n",
			 __func__, ret);
		goto out_no_memcpy;
	}
	pl08x->memcpy.chancnt = ret;

	/* Register slave channels */
	ret = pl08x_dma_init_virtual_channels(pl08x, &pl08x->slave,
			pl08x->pd->num_slave_channels, true);
	if (ret <= 0) {
		dev_warn(&pl08x->adev->dev,
			"%s failed to enumerate slave channels - %d\n",
				__func__, ret);
		goto out_no_slave;
	}
	pl08x->slave.chancnt = ret;

	ret = dma_async_device_register(&pl08x->memcpy);
	if (ret) {
		dev_warn(&pl08x->adev->dev,
			"%s failed to register memcpy as an async device - %d\n",
			__func__, ret);
		goto out_no_memcpy_reg;
	}

	ret = dma_async_device_register(&pl08x->slave);
	if (ret) {
		dev_warn(&pl08x->adev->dev,
			"%s failed to register slave as an async device - %d\n",
			__func__, ret);
		goto out_no_slave_reg;
	}

	amba_set_drvdata(adev, pl08x);
	init_pl08x_debugfs(pl08x);
	dev_info(&pl08x->adev->dev, "DMA: PL%03x rev%u at 0x%08llx irq %d\n",
		 amba_part(adev), amba_rev(adev),
		 (unsigned long long)adev->res.start, adev->irq[0]);

	pm_runtime_put(&adev->dev);
	return 0;

out_no_slave_reg:
	dma_async_device_unregister(&pl08x->memcpy);
out_no_memcpy_reg:
	pl08x_free_virtual_channels(&pl08x->slave);
out_no_slave:
	pl08x_free_virtual_channels(&pl08x->memcpy);
out_no_memcpy:
	kfree(pl08x->phy_chans);
out_no_phychans:
	free_irq(adev->irq[0], pl08x);
out_no_irq:
	iounmap(pl08x->base);
out_no_ioremap:
	dma_pool_destroy(pl08x->pool);
out_no_lli_pool:
out_no_platdata:
	pm_runtime_put(&adev->dev);
	pm_runtime_disable(&adev->dev);

	kfree(pl08x);
out_no_pl08x:
	amba_release_regions(adev);
	return ret;
}

/* PL080 has 8 channels and the PL080 have just 2 */
static struct vendor_data vendor_pl080 = {
	.channels = 8,
	.dualmaster = true,
};

static struct vendor_data vendor_pl081 = {
	.channels = 2,
	.dualmaster = false,
};

static struct amba_id pl08x_ids[] = {
	/* PL080 */
	{
		.id	= 0x00041080,
		.mask	= 0x000fffff,
		.data	= &vendor_pl080,
	},
	/* PL081 */
	{
		.id	= 0x00041081,
		.mask	= 0x000fffff,
		.data	= &vendor_pl081,
	},
	/* Nomadik 8815 PL080 variant */
	{
		.id	= 0x00280880,
		.mask	= 0x00ffffff,
		.data	= &vendor_pl080,
	},
	{ 0, 0 },
};

MODULE_DEVICE_TABLE(amba, pl08x_ids);

static struct amba_driver pl08x_amba_driver = {
	.drv.name	= DRIVER_NAME,
	.id_table	= pl08x_ids,
	.probe		= pl08x_probe,
};

static int __init pl08x_init(void)
{
	int retval;
	retval = amba_driver_register(&pl08x_amba_driver);
	if (retval)
		printk(KERN_WARNING DRIVER_NAME
		       "failed to register as an AMBA device (%d)\n",
		       retval);
	return retval;
}
subsys_initcall(pl08x_init);<|MERGE_RESOLUTION|>--- conflicted
+++ resolved
@@ -647,7 +647,6 @@
 					__func__);
 				return 0;
 			}
-<<<<<<< HEAD
 
 			if ((bd.srcbus.addr % bd.srcbus.buswidth) ||
 					(bd.srcbus.addr % bd.srcbus.buswidth)) {
@@ -658,18 +657,6 @@
 				return 0;
 			}
 
-=======
-
-			if ((bd.srcbus.addr % bd.srcbus.buswidth) ||
-					(bd.srcbus.addr % bd.srcbus.buswidth)) {
-				dev_err(&pl08x->adev->dev,
-					"%s src & dst address must be aligned to src"
-					" & dst width if peripheral is flow controller",
-					__func__);
-				return 0;
-			}
-
->>>>>>> dcd6c922
 			cctl = pl08x_cctl_bits(cctl, bd.srcbus.buswidth,
 					bd.dstbus.buswidth, 0);
 			pl08x_fill_lli_for_desc(&bd, num_llis++, 0, cctl);
@@ -689,7 +676,6 @@
 			if ((bd.remainder - early_bytes) < mbus->buswidth)
 				early_bytes = bd.remainder;
 		}
-<<<<<<< HEAD
 
 		if (early_bytes) {
 			dev_vdbg(&pl08x->adev->dev,
@@ -699,17 +685,6 @@
 				&total_bytes);
 		}
 
-=======
-
-		if (early_bytes) {
-			dev_vdbg(&pl08x->adev->dev,
-				"%s byte width LLIs (remain 0x%08x)\n",
-				__func__, bd.remainder);
-			prep_byte_width_lli(&bd, &cctl, early_bytes, num_llis++,
-				&total_bytes);
-		}
-
->>>>>>> dcd6c922
 		if (bd.remainder) {
 			/*
 			 * Master now aligned
@@ -1382,17 +1357,10 @@
 	 */
 	txd->direction = direction;
 
-<<<<<<< HEAD
-	if (direction == DMA_TO_DEVICE) {
-		txd->cctl = plchan->dst_cctl;
-		slave_addr = plchan->dst_addr;
-	} else if (direction == DMA_FROM_DEVICE) {
-=======
 	if (direction == DMA_MEM_TO_DEV) {
 		txd->cctl = plchan->dst_cctl;
 		slave_addr = plchan->dst_addr;
 	} else if (direction == DMA_DEV_TO_MEM) {
->>>>>>> dcd6c922
 		txd->cctl = plchan->src_cctl;
 		slave_addr = plchan->src_addr;
 	} else {
@@ -1403,17 +1371,10 @@
 	}
 
 	if (plchan->cd->device_fc)
-<<<<<<< HEAD
-		tmp = (direction == DMA_TO_DEVICE) ? PL080_FLOW_MEM2PER_PER :
-			PL080_FLOW_PER2MEM_PER;
-	else
-		tmp = (direction == DMA_TO_DEVICE) ? PL080_FLOW_MEM2PER :
-=======
 		tmp = (direction == DMA_MEM_TO_DEV) ? PL080_FLOW_MEM2PER_PER :
 			PL080_FLOW_PER2MEM_PER;
 	else
 		tmp = (direction == DMA_MEM_TO_DEV) ? PL080_FLOW_MEM2PER :
->>>>>>> dcd6c922
 			PL080_FLOW_PER2MEM;
 
 	txd->ccfg |= tmp << PL080_CONFIG_FLOW_CONTROL_SHIFT;
@@ -1429,11 +1390,7 @@
 		list_add_tail(&dsg->node, &txd->dsg_list);
 
 		dsg->len = sg_dma_len(sg);
-<<<<<<< HEAD
-		if (direction == DMA_TO_DEVICE) {
-=======
 		if (direction == DMA_MEM_TO_DEV) {
->>>>>>> dcd6c922
 			dsg->src_addr = sg_phys(sg);
 			dsg->dst_addr = slave_addr;
 		} else {
