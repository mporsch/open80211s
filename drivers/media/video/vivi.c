/*
 * Virtual Video driver - This code emulates a real video device with v4l2 api
 *
 * Copyright (c) 2006 by:
 *      Mauro Carvalho Chehab <mchehab--a.t--infradead.org>
 *      Ted Walther <ted--a.t--enumera.com>
 *      John Sokol <sokol--a.t--videotechnology.com>
 *      http://v4l.videotechnology.com/
 *
 * This program is free software; you can redistribute it and/or modify
 * it under the terms of the BSD Licence, GNU General Public License
 * as published by the Free Software Foundation; either version 2 of the
 * License, or (at your option) any later version
 */
#include <linux/module.h>
#include <linux/errno.h>
#include <linux/kernel.h>
#include <linux/init.h>
#include <linux/sched.h>
#include <linux/slab.h>
#include <linux/font.h>
#include <linux/version.h>
#include <linux/mutex.h>
#include <linux/videodev2.h>
#include <linux/kthread.h>
#if LINUX_VERSION_CODE >= KERNEL_VERSION(2, 6, 20)
#include <linux/freezer.h>
#endif
#include <media/videobuf-vmalloc.h>
#include <media/v4l2-device.h>
#include <media/v4l2-ioctl.h>
#include <media/v4l2-common.h>

#define VIVI_MODULE_NAME "vivi"

/* Wake up at about 30 fps */
#define WAKE_NUMERATOR 30
#define WAKE_DENOMINATOR 1001
#define BUFFER_TIMEOUT     msecs_to_jiffies(500)  /* 0.5 seconds */

#define MAX_WIDTH 1920
#define MAX_HEIGHT 1200

#define VIVI_MAJOR_VERSION 0
#define VIVI_MINOR_VERSION 7
#define VIVI_RELEASE 0
#define VIVI_VERSION \
	KERNEL_VERSION(VIVI_MAJOR_VERSION, VIVI_MINOR_VERSION, VIVI_RELEASE)

MODULE_DESCRIPTION("Video Technology Magazine Virtual Video Capture Board");
MODULE_AUTHOR("Mauro Carvalho Chehab, Ted Walther and John Sokol");
MODULE_LICENSE("Dual BSD/GPL");

static unsigned video_nr = -1;
module_param(video_nr, uint, 0644);
MODULE_PARM_DESC(video_nr, "videoX start number, -1 is autodetect");

static unsigned n_devs = 1;
module_param(n_devs, uint, 0644);
MODULE_PARM_DESC(n_devs, "number of video devices to create");

static unsigned debug;
module_param(debug, uint, 0644);
MODULE_PARM_DESC(debug, "activates debug info");

static unsigned int vid_limit = 16;
module_param(vid_limit, uint, 0644);
MODULE_PARM_DESC(vid_limit, "capture memory limit in megabytes");

/* Global font descriptor */
static const u8 *font8x16;

#define dprintk(dev, level, fmt, arg...) \
	v4l2_dbg(level, debug, &dev->v4l2_dev, fmt, ## arg)

/* ------------------------------------------------------------------
	Basic structures
   ------------------------------------------------------------------*/

struct vivi_fmt {
	char  *name;
	u32   fourcc;          /* v4l2 format id */
	int   depth;
};

static struct vivi_fmt formats[] = {
	{
		.name     = "4:2:2, packed, YUYV",
		.fourcc   = V4L2_PIX_FMT_YUYV,
		.depth    = 16,
	},
	{
		.name     = "4:2:2, packed, UYVY",
		.fourcc   = V4L2_PIX_FMT_UYVY,
		.depth    = 16,
	},
	{
		.name     = "RGB565 (LE)",
		.fourcc   = V4L2_PIX_FMT_RGB565, /* gggbbbbb rrrrrggg */
		.depth    = 16,
	},
	{
		.name     = "RGB565 (BE)",
		.fourcc   = V4L2_PIX_FMT_RGB565X, /* rrrrrggg gggbbbbb */
		.depth    = 16,
	},
	{
		.name     = "RGB555 (LE)",
		.fourcc   = V4L2_PIX_FMT_RGB555, /* gggbbbbb arrrrrgg */
		.depth    = 16,
	},
	{
		.name     = "RGB555 (BE)",
		.fourcc   = V4L2_PIX_FMT_RGB555X, /* arrrrrgg gggbbbbb */
		.depth    = 16,
	},
};

static struct vivi_fmt *get_format(struct v4l2_format *f)
{
	struct vivi_fmt *fmt;
	unsigned int k;

	for (k = 0; k < ARRAY_SIZE(formats); k++) {
		fmt = &formats[k];
		if (fmt->fourcc == f->fmt.pix.pixelformat)
			break;
	}

	if (k == ARRAY_SIZE(formats))
		return NULL;

	return &formats[k];
}

struct sg_to_addr {
	int pos;
	struct scatterlist *sg;
};

/* buffer for one video frame */
struct vivi_buffer {
	/* common v4l buffer stuff -- must be first */
	struct videobuf_buffer vb;

	struct vivi_fmt        *fmt;
};

struct vivi_dmaqueue {
	struct list_head       active;

	/* thread for generating video stream*/
	struct task_struct         *kthread;
	wait_queue_head_t          wq;
	/* Counters to control fps rate */
	int                        frame;
	int                        ini_jiffies;
};

static LIST_HEAD(vivi_devlist);

struct vivi_dev {
	struct list_head           vivi_devlist;
	struct v4l2_device 	   v4l2_dev;

	/* controls */
	int 			   brightness;
	int 			   contrast;
	int 			   saturation;
	int 			   hue;
	int 			   volume;

	spinlock_t                 slock;
	struct mutex		   mutex;

	/* various device info */
	struct video_device        *vfd;

	struct vivi_dmaqueue       vidq;

	/* Several counters */
	unsigned 		   ms;
	unsigned long              jiffies;

	int			   mv_count;	/* Controls bars movement */

	/* Input Number */
	int			   input;

	/* video capture */
	struct vivi_fmt            *fmt;
	unsigned int               width, height;
	struct videobuf_queue      vb_vidq;

	unsigned long 		   generating;
	u8 			   bars[9][3];
	u8 			   line[MAX_WIDTH * 4];
};

/* ------------------------------------------------------------------
	DMA and thread functions
   ------------------------------------------------------------------*/

/* Bars and Colors should match positions */

enum colors {
	WHITE,
	AMBER,
	CYAN,
	GREEN,
	MAGENTA,
	RED,
	BLUE,
	BLACK,
	TEXT_BLACK,
};

/* R   G   B */
#define COLOR_WHITE	{204, 204, 204}
#define COLOR_AMBER	{208, 208,   0}
#define COLOR_CYAN	{  0, 206, 206}
#define	COLOR_GREEN	{  0, 239,   0}
#define COLOR_MAGENTA	{239,   0, 239}
#define COLOR_RED	{205,   0,   0}
#define COLOR_BLUE	{  0,   0, 255}
#define COLOR_BLACK	{  0,   0,   0}

struct bar_std {
	u8 bar[9][3];
};

/* Maximum number of bars are 10 - otherwise, the input print code
   should be modified */
static struct bar_std bars[] = {
	{	/* Standard ITU-R color bar sequence */
		{ COLOR_WHITE, COLOR_AMBER, COLOR_CYAN, COLOR_GREEN,
		  COLOR_MAGENTA, COLOR_RED, COLOR_BLUE, COLOR_BLACK, COLOR_BLACK }
	}, {
		{ COLOR_WHITE, COLOR_AMBER, COLOR_BLACK, COLOR_WHITE,
		  COLOR_AMBER, COLOR_BLACK, COLOR_WHITE, COLOR_AMBER, COLOR_BLACK }
	}, {
		{ COLOR_WHITE, COLOR_CYAN, COLOR_BLACK, COLOR_WHITE,
		  COLOR_CYAN, COLOR_BLACK, COLOR_WHITE, COLOR_CYAN, COLOR_BLACK }
	}, {
		{ COLOR_WHITE, COLOR_GREEN, COLOR_BLACK, COLOR_WHITE,
		  COLOR_GREEN, COLOR_BLACK, COLOR_WHITE, COLOR_GREEN, COLOR_BLACK }
	},
};

#define NUM_INPUTS ARRAY_SIZE(bars)

#define TO_Y(r, g, b) \
	(((16829 * r + 33039 * g + 6416 * b  + 32768) >> 16) + 16)
/* RGB to  V(Cr) Color transform */
#define TO_V(r, g, b) \
	(((28784 * r - 24103 * g - 4681 * b  + 32768) >> 16) + 128)
/* RGB to  U(Cb) Color transform */
#define TO_U(r, g, b) \
	(((-9714 * r - 19070 * g + 28784 * b + 32768) >> 16) + 128)

/* precalculate color bar values to speed up rendering */
static void precalculate_bars(struct vivi_dev *dev)
{
	u8 r, g, b;
	int k, is_yuv;

	for (k = 0; k < 9; k++) {
		r = bars[dev->input].bar[k][0];
		g = bars[dev->input].bar[k][1];
		b = bars[dev->input].bar[k][2];
		is_yuv = 0;

		switch (dev->fmt->fourcc) {
		case V4L2_PIX_FMT_YUYV:
		case V4L2_PIX_FMT_UYVY:
			is_yuv = 1;
			break;
		case V4L2_PIX_FMT_RGB565:
		case V4L2_PIX_FMT_RGB565X:
			r >>= 3;
			g >>= 2;
			b >>= 3;
			break;
		case V4L2_PIX_FMT_RGB555:
		case V4L2_PIX_FMT_RGB555X:
			r >>= 3;
			g >>= 3;
			b >>= 3;
			break;
		}

		if (is_yuv) {
			dev->bars[k][0] = TO_Y(r, g, b);	/* Luma */
			dev->bars[k][1] = TO_U(r, g, b);	/* Cb */
			dev->bars[k][2] = TO_V(r, g, b);	/* Cr */
		} else {
			dev->bars[k][0] = r;
			dev->bars[k][1] = g;
			dev->bars[k][2] = b;
		}
	}
}

#define TSTAMP_MIN_Y	24
#define TSTAMP_MAX_Y	(TSTAMP_MIN_Y + 15)
#define TSTAMP_INPUT_X	10
#define TSTAMP_MIN_X	(54 + TSTAMP_INPUT_X)

static void gen_twopix(struct vivi_dev *dev, u8 *buf, int colorpos)
{
	u8 r_y, g_u, b_v;
	int color;
	u8 *p;

	r_y = dev->bars[colorpos][0]; /* R or precalculated Y */
	g_u = dev->bars[colorpos][1]; /* G or precalculated U */
	b_v = dev->bars[colorpos][2]; /* B or precalculated V */

	for (color = 0; color < 4; color++) {
		p = buf + color;

		switch (dev->fmt->fourcc) {
		case V4L2_PIX_FMT_YUYV:
			switch (color) {
			case 0:
			case 2:
				*p = r_y;
				break;
			case 1:
				*p = g_u;
				break;
			case 3:
				*p = b_v;
				break;
			}
			break;
		case V4L2_PIX_FMT_UYVY:
			switch (color) {
			case 1:
			case 3:
				*p = r_y;
				break;
			case 0:
				*p = g_u;
				break;
			case 2:
				*p = b_v;
				break;
			}
			break;
		case V4L2_PIX_FMT_RGB565:
			switch (color) {
			case 0:
			case 2:
				*p = (g_u << 5) | b_v;
				break;
			case 1:
			case 3:
				*p = (r_y << 3) | (g_u >> 3);
				break;
			}
			break;
		case V4L2_PIX_FMT_RGB565X:
			switch (color) {
			case 0:
			case 2:
				*p = (r_y << 3) | (g_u >> 3);
				break;
			case 1:
			case 3:
				*p = (g_u << 5) | b_v;
				break;
			}
			break;
		case V4L2_PIX_FMT_RGB555:
			switch (color) {
			case 0:
			case 2:
				*p = (g_u << 5) | b_v;
				break;
			case 1:
			case 3:
				*p = (r_y << 2) | (g_u >> 3);
				break;
			}
			break;
		case V4L2_PIX_FMT_RGB555X:
			switch (color) {
			case 0:
			case 2:
				*p = (r_y << 2) | (g_u >> 3);
				break;
			case 1:
			case 3:
				*p = (g_u << 5) | b_v;
				break;
			}
			break;
		}
	}
}

static void precalculate_line(struct vivi_dev *dev)
{
	int w;

	for (w = 0; w < dev->width * 2; w += 2) {
		int colorpos = (w / (dev->width / 8) % 8);

		gen_twopix(dev, dev->line + w * 2, colorpos);
	}
}

static void gen_text(struct vivi_dev *dev, char *basep,
					int y, int x, char *text)
{
	int line;

	/* Checks if it is possible to show string */
	if (y + 16 >= dev->height || x + strlen(text) * 8 >= dev->width)
		return;

	/* Print stream time */
	for (line = y; line < y + 16; line++) {
		int j = 0;
		char *pos = basep + line * dev->width * 2 + x * 2;
		char *s;

		for (s = text; *s; s++) {
			u8 chr = font8x16[*s * 16 + line - y];
			int i;

			for (i = 0; i < 7; i++, j++) {
				/* Draw white font on black background */
				if (chr & (1 << (7 - i)))
					gen_twopix(dev, pos + j * 2, WHITE);
				else
					gen_twopix(dev, pos + j * 2, TEXT_BLACK);
			}
		}
	}
}

static void vivi_fillbuff(struct vivi_dev *dev, struct vivi_buffer *buf)
{
	int hmax = buf->vb.height;
	int wmax = buf->vb.width;
	struct timeval ts;
	void *vbuf = videobuf_to_vmalloc(&buf->vb);
	unsigned ms;
	char str[100];
	int h, line = 1;

	if (!vbuf)
		return;

	for (h = 0; h < hmax; h++)
		memcpy(vbuf + h * wmax * 2, dev->line + (dev->mv_count % wmax) * 2, wmax * 2);

	/* Updates stream time */

	dev->ms += jiffies_to_msecs(jiffies - dev->jiffies);
	dev->jiffies = jiffies;
	ms = dev->ms;
	snprintf(str, sizeof(str), " %02d:%02d:%02d:%03d ",
			(ms / (60 * 60 * 1000)) % 24,
			(ms / (60 * 1000)) % 60,
			(ms / 1000) % 60,
			ms % 1000);
	gen_text(dev, vbuf, line++ * 16, 16, str);
	snprintf(str, sizeof(str), " %dx%d, input %d ",
			dev->width, dev->height, dev->input);
	gen_text(dev, vbuf, line++ * 16, 16, str);

	snprintf(str, sizeof(str), " brightness %3d, contrast %3d, saturation %3d, hue %d ",
			dev->brightness,
			dev->contrast,
			dev->saturation,
			dev->hue);
	gen_text(dev, vbuf, line++ * 16, 16, str);
	snprintf(str, sizeof(str), " volume %3d ", dev->volume);
	gen_text(dev, vbuf, line++ * 16, 16, str);

	dev->mv_count += 2;

	/* Advice that buffer was filled */
	buf->vb.field_count++;
	do_gettimeofday(&ts);
	buf->vb.ts = ts;
	buf->vb.state = VIDEOBUF_DONE;
}

static void vivi_thread_tick(struct vivi_dev *dev)
{
	struct vivi_dmaqueue *dma_q = &dev->vidq;
	struct vivi_buffer *buf;
	unsigned long flags = 0;

	dprintk(dev, 1, "Thread tick\n");

	spin_lock_irqsave(&dev->slock, flags);
	if (list_empty(&dma_q->active)) {
		dprintk(dev, 1, "No active queue to serve\n");
		goto unlock;
	}

	buf = list_entry(dma_q->active.next,
			 struct vivi_buffer, vb.queue);

	/* Nobody is waiting on this buffer, return */
	if (!waitqueue_active(&buf->vb.done))
		goto unlock;

	list_del(&buf->vb.queue);

	do_gettimeofday(&buf->vb.ts);

	/* Fill buffer */
	vivi_fillbuff(dev, buf);
	dprintk(dev, 1, "filled buffer %p\n", buf);

	wake_up(&buf->vb.done);
	dprintk(dev, 2, "[%p/%d] wakeup\n", buf, buf->vb. i);
unlock:
	spin_unlock_irqrestore(&dev->slock, flags);
}

#define frames_to_ms(frames)					\
	((frames * WAKE_NUMERATOR * 1000) / WAKE_DENOMINATOR)

static void vivi_sleep(struct vivi_dev *dev)
{
	struct vivi_dmaqueue *dma_q = &dev->vidq;
	int timeout;
	DECLARE_WAITQUEUE(wait, current);

	dprintk(dev, 1, "%s dma_q=0x%08lx\n", __func__,
		(unsigned long)dma_q);

	add_wait_queue(&dma_q->wq, &wait);
	if (kthread_should_stop())
		goto stop_task;

	/* Calculate time to wake up */
	timeout = msecs_to_jiffies(frames_to_ms(1));

	vivi_thread_tick(dev);

	schedule_timeout_interruptible(timeout);

stop_task:
	remove_wait_queue(&dma_q->wq, &wait);
	try_to_freeze();
}

static int vivi_thread(void *data)
{
	struct vivi_dev *dev = data;

	dprintk(dev, 1, "thread started\n");

	set_freezable();

	for (;;) {
		vivi_sleep(dev);

		if (kthread_should_stop())
			break;
	}
	dprintk(dev, 1, "thread: exit\n");
	return 0;
}

static void vivi_start_generating(struct file *file)
{
	struct vivi_dev *dev = video_drvdata(file);
	struct vivi_dmaqueue *dma_q = &dev->vidq;

	dprintk(dev, 1, "%s\n", __func__);

	if (test_and_set_bit(0, &dev->generating))
		return;
	file->private_data = dev;

	/* Resets frame counters */
	dev->ms = 0;
	dev->mv_count = 0;
	dev->jiffies = jiffies;

	dma_q->frame = 0;
	dma_q->ini_jiffies = jiffies;
	dma_q->kthread = kthread_run(vivi_thread, dev, dev->v4l2_dev.name);

	if (IS_ERR(dma_q->kthread)) {
		v4l2_err(&dev->v4l2_dev, "kernel_thread() failed\n");
		clear_bit(0, &dev->generating);
		return;
	}
	/* Wakes thread */
	wake_up_interruptible(&dma_q->wq);

	dprintk(dev, 1, "returning from %s\n", __func__);
}

static void vivi_stop_generating(struct file *file)
{
	struct vivi_dev *dev = video_drvdata(file);
	struct vivi_dmaqueue *dma_q = &dev->vidq;

	dprintk(dev, 1, "%s\n", __func__);

	if (!file->private_data)
		return;
	if (!test_and_clear_bit(0, &dev->generating))
		return;

	/* shutdown control thread */
	if (dma_q->kthread) {
		kthread_stop(dma_q->kthread);
		dma_q->kthread = NULL;
	}
	videobuf_stop(&dev->vb_vidq);
	videobuf_mmap_free(&dev->vb_vidq);
}

static int vivi_is_generating(struct vivi_dev *dev)
{
	return test_bit(0, &dev->generating);
}

/* ------------------------------------------------------------------
	Videobuf operations
   ------------------------------------------------------------------*/
static int
buffer_setup(struct videobuf_queue *vq, unsigned int *count, unsigned int *size)
{
	struct vivi_dev *dev = vq->priv_data;

	*size = dev->width * dev->height * 2;

	if (0 == *count)
		*count = 32;

	while (*size * *count > vid_limit * 1024 * 1024)
		(*count)--;

	dprintk(dev, 1, "%s, count=%d, size=%d\n", __func__,
		*count, *size);

	return 0;
}

static void free_buffer(struct videobuf_queue *vq, struct vivi_buffer *buf)
{
	struct vivi_dev *dev = vq->priv_data;

	dprintk(dev, 1, "%s, state: %i\n", __func__, buf->vb.state);

	videobuf_vmalloc_free(&buf->vb);
	dprintk(dev, 1, "free_buffer: freed\n");
	buf->vb.state = VIDEOBUF_NEEDS_INIT;
}

static int
buffer_prepare(struct videobuf_queue *vq, struct videobuf_buffer *vb,
						enum v4l2_field field)
{
	struct vivi_dev *dev = vq->priv_data;
	struct vivi_buffer *buf = container_of(vb, struct vivi_buffer, vb);
	int rc;

	dprintk(dev, 1, "%s, field=%d\n", __func__, field);

	BUG_ON(NULL == dev->fmt);

	if (dev->width  < 48 || dev->width  > MAX_WIDTH ||
	    dev->height < 32 || dev->height > MAX_HEIGHT)
		return -EINVAL;

	buf->vb.size = dev->width * dev->height * 2;
	if (0 != buf->vb.baddr && buf->vb.bsize < buf->vb.size)
		return -EINVAL;

	/* These properties only change when queue is idle, see s_fmt */
	buf->fmt       = dev->fmt;
	buf->vb.width  = dev->width;
	buf->vb.height = dev->height;
	buf->vb.field  = field;

	precalculate_bars(dev);
	precalculate_line(dev);

	if (VIDEOBUF_NEEDS_INIT == buf->vb.state) {
		rc = videobuf_iolock(vq, &buf->vb, NULL);
		if (rc < 0)
			goto fail;
	}

	buf->vb.state = VIDEOBUF_PREPARED;
	return 0;

fail:
	free_buffer(vq, buf);
	return rc;
}

static void
buffer_queue(struct videobuf_queue *vq, struct videobuf_buffer *vb)
{
	struct vivi_dev *dev = vq->priv_data;
	struct vivi_buffer *buf = container_of(vb, struct vivi_buffer, vb);
	struct vivi_dmaqueue *vidq = &dev->vidq;

	dprintk(dev, 1, "%s\n", __func__);

	buf->vb.state = VIDEOBUF_QUEUED;
	list_add_tail(&buf->vb.queue, &vidq->active);
}

static void buffer_release(struct videobuf_queue *vq,
			   struct videobuf_buffer *vb)
{
	struct vivi_dev *dev = vq->priv_data;
	struct vivi_buffer *buf  = container_of(vb, struct vivi_buffer, vb);

	dprintk(dev, 1, "%s\n", __func__);

	free_buffer(vq, buf);
}

static struct videobuf_queue_ops vivi_video_qops = {
	.buf_setup      = buffer_setup,
	.buf_prepare    = buffer_prepare,
	.buf_queue      = buffer_queue,
	.buf_release    = buffer_release,
};

/* ------------------------------------------------------------------
	IOCTL vidioc handling
   ------------------------------------------------------------------*/
static int vidioc_querycap(struct file *file, void  *priv,
					struct v4l2_capability *cap)
{
	struct vivi_dev *dev = video_drvdata(file);

	strcpy(cap->driver, "vivi");
	strcpy(cap->card, "vivi");
	strlcpy(cap->bus_info, dev->v4l2_dev.name, sizeof(cap->bus_info));
	cap->version = VIVI_VERSION;
	cap->capabilities = V4L2_CAP_VIDEO_CAPTURE | V4L2_CAP_STREAMING | \
			    V4L2_CAP_READWRITE;
	return 0;
}

static int vidioc_enum_fmt_vid_cap(struct file *file, void  *priv,
					struct v4l2_fmtdesc *f)
{
	struct vivi_fmt *fmt;

	if (f->index >= ARRAY_SIZE(formats))
		return -EINVAL;

	fmt = &formats[f->index];

	strlcpy(f->description, fmt->name, sizeof(f->description));
	f->pixelformat = fmt->fourcc;
	return 0;
}

static int vidioc_g_fmt_vid_cap(struct file *file, void *priv,
					struct v4l2_format *f)
{
	struct vivi_dev *dev = video_drvdata(file);

	f->fmt.pix.width        = dev->width;
	f->fmt.pix.height       = dev->height;
	f->fmt.pix.field        = dev->vb_vidq.field;
	f->fmt.pix.pixelformat  = dev->fmt->fourcc;
	f->fmt.pix.bytesperline =
		(f->fmt.pix.width * dev->fmt->depth) >> 3;
	f->fmt.pix.sizeimage =
		f->fmt.pix.height * f->fmt.pix.bytesperline;
	return 0;
}

static int vidioc_try_fmt_vid_cap(struct file *file, void *priv,
			struct v4l2_format *f)
{
	struct vivi_dev *dev = video_drvdata(file);
	struct vivi_fmt *fmt;
	enum v4l2_field field;

	fmt = get_format(f);
	if (!fmt) {
		dprintk(dev, 1, "Fourcc format (0x%08x) invalid.\n",
			f->fmt.pix.pixelformat);
		return -EINVAL;
	}

	field = f->fmt.pix.field;

	if (field == V4L2_FIELD_ANY) {
		field = V4L2_FIELD_INTERLACED;
	} else if (V4L2_FIELD_INTERLACED != field) {
		dprintk(dev, 1, "Field type invalid.\n");
		return -EINVAL;
	}

	f->fmt.pix.field = field;
	v4l_bound_align_image(&f->fmt.pix.width, 48, MAX_WIDTH, 2,
			      &f->fmt.pix.height, 32, MAX_HEIGHT, 0, 0);
	f->fmt.pix.bytesperline =
		(f->fmt.pix.width * fmt->depth) >> 3;
	f->fmt.pix.sizeimage =
		f->fmt.pix.height * f->fmt.pix.bytesperline;
	return 0;
}

static int vidioc_s_fmt_vid_cap(struct file *file, void *priv,
					struct v4l2_format *f)
{
	struct vivi_dev *dev = video_drvdata(file);

	int ret = vidioc_try_fmt_vid_cap(file, priv, f);
	if (ret < 0)
		return ret;

	if (vivi_is_generating(dev)) {
		dprintk(dev, 1, "%s device busy\n", __func__);
		ret = -EBUSY;
		goto out;
	}

	dev->fmt = get_format(f);
	dev->width = f->fmt.pix.width;
	dev->height = f->fmt.pix.height;
	dev->vb_vidq.field = f->fmt.pix.field;
	ret = 0;
out:
	return ret;
}

static int vidioc_reqbufs(struct file *file, void *priv,
			  struct v4l2_requestbuffers *p)
{
	struct vivi_dev *dev = video_drvdata(file);

	return videobuf_reqbufs(&dev->vb_vidq, p);
}

static int vidioc_querybuf(struct file *file, void *priv, struct v4l2_buffer *p)
{
	struct vivi_dev *dev = video_drvdata(file);

	return videobuf_querybuf(&dev->vb_vidq, p);
}

static int vidioc_qbuf(struct file *file, void *priv, struct v4l2_buffer *p)
{
	struct vivi_dev *dev = video_drvdata(file);

	return videobuf_qbuf(&dev->vb_vidq, p);
}

static int vidioc_dqbuf(struct file *file, void *priv, struct v4l2_buffer *p)
{
	struct vivi_dev *dev = video_drvdata(file);
<<<<<<< HEAD

	return videobuf_dqbuf(&dev->vb_vidq, p,
				file->f_flags & O_NONBLOCK);
}

#ifdef CONFIG_VIDEO_V4L1_COMPAT
static int vidiocgmbuf(struct file *file, void *priv, struct video_mbuf *mbuf)
{
	struct vivi_dev *dev = video_drvdata(file);

	return videobuf_cgmbuf(&dev->vb_vidq, mbuf, 8);
=======

	return videobuf_dqbuf(&dev->vb_vidq, p,
				file->f_flags & O_NONBLOCK);
>>>>>>> 3cbea436
}

static int vidioc_streamon(struct file *file, void *priv, enum v4l2_buf_type i)
{
	struct vivi_dev *dev = video_drvdata(file);
	int ret;

	if (i != V4L2_BUF_TYPE_VIDEO_CAPTURE)
		return -EINVAL;
	ret = videobuf_streamon(&dev->vb_vidq);
	if (ret)
		return ret;

	vivi_start_generating(file);
	return 0;
}

static int vidioc_streamoff(struct file *file, void *priv, enum v4l2_buf_type i)
{
	struct vivi_dev *dev = video_drvdata(file);
	int ret;

	if (i != V4L2_BUF_TYPE_VIDEO_CAPTURE)
		return -EINVAL;
	ret = videobuf_streamoff(&dev->vb_vidq);
	if (!ret)
		vivi_stop_generating(file);
	return ret;
}

static int vidioc_s_std(struct file *file, void *priv, v4l2_std_id *i)
{
	return 0;
}

/* only one input in this sample driver */
static int vidioc_enum_input(struct file *file, void *priv,
				struct v4l2_input *inp)
{
	if (inp->index >= NUM_INPUTS)
		return -EINVAL;

	inp->type = V4L2_INPUT_TYPE_CAMERA;
	inp->std = V4L2_STD_525_60;
	sprintf(inp->name, "Camera %u", inp->index);
	return 0;
}

static int vidioc_g_input(struct file *file, void *priv, unsigned int *i)
{
	struct vivi_dev *dev = video_drvdata(file);

	*i = dev->input;
	return 0;
}

static int vidioc_s_input(struct file *file, void *priv, unsigned int i)
{
	struct vivi_dev *dev = video_drvdata(file);

	if (i >= NUM_INPUTS)
		return -EINVAL;

	dev->input = i;
	precalculate_bars(dev);
	precalculate_line(dev);
	return 0;
}

/* --- controls ---------------------------------------------- */
static int vidioc_queryctrl(struct file *file, void *priv,
			    struct v4l2_queryctrl *qc)
{
	switch (qc->id) {
	case V4L2_CID_AUDIO_VOLUME:
		return v4l2_ctrl_query_fill(qc, 0, 255, 1, 200);
	case V4L2_CID_BRIGHTNESS:
		return v4l2_ctrl_query_fill(qc, 0, 255, 1, 127);
	case V4L2_CID_CONTRAST:
		return v4l2_ctrl_query_fill(qc, 0, 255, 1, 16);
	case V4L2_CID_SATURATION:
		return v4l2_ctrl_query_fill(qc, 0, 255, 1, 127);
	case V4L2_CID_HUE:
		return v4l2_ctrl_query_fill(qc, -128, 127, 1, 0);
	}
	return -EINVAL;
}

static int vidioc_g_ctrl(struct file *file, void *priv,
			 struct v4l2_control *ctrl)
{
	struct vivi_dev *dev = video_drvdata(file);

	switch (ctrl->id) {
	case V4L2_CID_AUDIO_VOLUME:
		ctrl->value = dev->volume;
		return 0;
	case V4L2_CID_BRIGHTNESS:
		ctrl->value = dev->brightness;
		return 0;
	case V4L2_CID_CONTRAST:
		ctrl->value = dev->contrast;
		return 0;
	case V4L2_CID_SATURATION:
		ctrl->value = dev->saturation;
		return 0;
	case V4L2_CID_HUE:
		ctrl->value = dev->hue;
		return 0;
	}
	return -EINVAL;
}

static int vidioc_s_ctrl(struct file *file, void *priv,
				struct v4l2_control *ctrl)
{
	struct vivi_dev *dev = video_drvdata(file);
	struct v4l2_queryctrl qc;
	int err;

	qc.id = ctrl->id;
	err = vidioc_queryctrl(file, priv, &qc);
	if (err < 0)
		return err;
	if (ctrl->value < qc.minimum || ctrl->value > qc.maximum)
		return -ERANGE;
	switch (ctrl->id) {
	case V4L2_CID_AUDIO_VOLUME:
		dev->volume = ctrl->value;
		return 0;
	case V4L2_CID_BRIGHTNESS:
		dev->brightness = ctrl->value;
		return 0;
	case V4L2_CID_CONTRAST:
		dev->contrast = ctrl->value;
		return 0;
	case V4L2_CID_SATURATION:
		dev->saturation = ctrl->value;
		return 0;
	case V4L2_CID_HUE:
		dev->hue = ctrl->value;
		return 0;
	}
	return -EINVAL;
}

/* ------------------------------------------------------------------
	File operations for the device
   ------------------------------------------------------------------*/

static ssize_t
vivi_read(struct file *file, char __user *data, size_t count, loff_t *ppos)
{
	struct vivi_dev *dev = video_drvdata(file);

	vivi_start_generating(file);
	return videobuf_read_stream(&dev->vb_vidq, data, count, ppos, 0,
					file->f_flags & O_NONBLOCK);
}

static unsigned int
vivi_poll(struct file *file, struct poll_table_struct *wait)
{
	struct vivi_dev *dev = video_drvdata(file);
	struct videobuf_queue *q = &dev->vb_vidq;

	dprintk(dev, 1, "%s\n", __func__);

	vivi_start_generating(file);
	return videobuf_poll_stream(file, q, wait);
}

static int vivi_close(struct file *file)
{
	struct video_device  *vdev = video_devdata(file);
	struct vivi_dev *dev = video_drvdata(file);

	vivi_stop_generating(file);

	dprintk(dev, 1, "close called (dev=%s)\n",
		video_device_node_name(vdev));
	return 0;
}

static int vivi_mmap(struct file *file, struct vm_area_struct *vma)
{
	struct vivi_dev *dev = video_drvdata(file);
	int ret;

	dprintk(dev, 1, "mmap called, vma=0x%08lx\n", (unsigned long)vma);

	ret = videobuf_mmap_mapper(&dev->vb_vidq, vma);

	dprintk(dev, 1, "vma start=0x%08lx, size=%ld, ret=%d\n",
		(unsigned long)vma->vm_start,
		(unsigned long)vma->vm_end - (unsigned long)vma->vm_start,
		ret);
	return ret;
}

static const struct v4l2_file_operations vivi_fops = {
	.owner		= THIS_MODULE,
	.release        = vivi_close,
	.read           = vivi_read,
	.poll		= vivi_poll,
	.unlocked_ioctl = video_ioctl2, /* V4L2 ioctl handler */
	.mmap           = vivi_mmap,
};

static const struct v4l2_ioctl_ops vivi_ioctl_ops = {
	.vidioc_querycap      = vidioc_querycap,
	.vidioc_enum_fmt_vid_cap  = vidioc_enum_fmt_vid_cap,
	.vidioc_g_fmt_vid_cap     = vidioc_g_fmt_vid_cap,
	.vidioc_try_fmt_vid_cap   = vidioc_try_fmt_vid_cap,
	.vidioc_s_fmt_vid_cap     = vidioc_s_fmt_vid_cap,
	.vidioc_reqbufs       = vidioc_reqbufs,
	.vidioc_querybuf      = vidioc_querybuf,
	.vidioc_qbuf          = vidioc_qbuf,
	.vidioc_dqbuf         = vidioc_dqbuf,
	.vidioc_s_std         = vidioc_s_std,
	.vidioc_enum_input    = vidioc_enum_input,
	.vidioc_g_input       = vidioc_g_input,
	.vidioc_s_input       = vidioc_s_input,
	.vidioc_streamon      = vidioc_streamon,
	.vidioc_streamoff     = vidioc_streamoff,
	.vidioc_queryctrl     = vidioc_queryctrl,
	.vidioc_g_ctrl        = vidioc_g_ctrl,
	.vidioc_s_ctrl        = vidioc_s_ctrl,
<<<<<<< HEAD
#ifdef CONFIG_VIDEO_V4L1_COMPAT
	.vidiocgmbuf          = vidiocgmbuf,
#endif
=======
>>>>>>> 3cbea436
};

static struct video_device vivi_template = {
	.name		= "vivi",
	.fops           = &vivi_fops,
	.ioctl_ops 	= &vivi_ioctl_ops,
	.release	= video_device_release,

	.tvnorms              = V4L2_STD_525_60,
	.current_norm         = V4L2_STD_NTSC_M,
};

/* -----------------------------------------------------------------
	Initialization and module stuff
   ------------------------------------------------------------------*/

static int vivi_release(void)
{
	struct vivi_dev *dev;
	struct list_head *list;

	while (!list_empty(&vivi_devlist)) {
		list = vivi_devlist.next;
		list_del(list);
		dev = list_entry(list, struct vivi_dev, vivi_devlist);

		v4l2_info(&dev->v4l2_dev, "unregistering %s\n",
			video_device_node_name(dev->vfd));
		video_unregister_device(dev->vfd);
		v4l2_device_unregister(&dev->v4l2_dev);
		kfree(dev);
	}

	return 0;
}

static int __init vivi_create_instance(int inst)
{
	struct vivi_dev *dev;
	struct video_device *vfd;
	int ret;

	dev = kzalloc(sizeof(*dev), GFP_KERNEL);
	if (!dev)
		return -ENOMEM;

	snprintf(dev->v4l2_dev.name, sizeof(dev->v4l2_dev.name),
			"%s-%03d", VIVI_MODULE_NAME, inst);
	ret = v4l2_device_register(NULL, &dev->v4l2_dev);
	if (ret)
		goto free_dev;

	dev->fmt = &formats[0];
	dev->width = 640;
	dev->height = 480;
	dev->volume = 200;
	dev->brightness = 127;
	dev->contrast = 16;
	dev->saturation = 127;
	dev->hue = 0;

	/* initialize locks */
	spin_lock_init(&dev->slock);
	mutex_init(&dev->mutex);

	videobuf_queue_vmalloc_init(&dev->vb_vidq, &vivi_video_qops,
			NULL, &dev->slock, V4L2_BUF_TYPE_VIDEO_CAPTURE,
			V4L2_FIELD_INTERLACED,
			sizeof(struct vivi_buffer), dev, &dev->mutex);

	/* init video dma queues */
	INIT_LIST_HEAD(&dev->vidq.active);
	init_waitqueue_head(&dev->vidq.wq);

	ret = -ENOMEM;
	vfd = video_device_alloc();
	if (!vfd)
		goto unreg_dev;

	*vfd = vivi_template;
	vfd->debug = debug;
	vfd->v4l2_dev = &dev->v4l2_dev;
	vfd->lock = &dev->mutex;

	ret = video_register_device(vfd, VFL_TYPE_GRABBER, video_nr);
	if (ret < 0)
		goto rel_vdev;

	video_set_drvdata(vfd, dev);

	/* Now that everything is fine, let's add it to device list */
	list_add_tail(&dev->vivi_devlist, &vivi_devlist);

	if (video_nr != -1)
		video_nr++;

	dev->vfd = vfd;
	v4l2_info(&dev->v4l2_dev, "V4L2 device registered as %s\n",
		  video_device_node_name(vfd));
	return 0;

rel_vdev:
	video_device_release(vfd);
unreg_dev:
	v4l2_device_unregister(&dev->v4l2_dev);
free_dev:
	kfree(dev);
	return ret;
}

/* This routine allocates from 1 to n_devs virtual drivers.

   The real maximum number of virtual drivers will depend on how many drivers
   will succeed. This is limited to the maximum number of devices that
   videodev supports, which is equal to VIDEO_NUM_DEVICES.
 */
static int __init vivi_init(void)
{
	const struct font_desc *font = find_font("VGA8x16");
	int ret = 0, i;

	if (font == NULL) {
		printk(KERN_ERR "vivi: could not find font\n");
		return -ENODEV;
	}
	font8x16 = font->data;

	if (n_devs <= 0)
		n_devs = 1;

	for (i = 0; i < n_devs; i++) {
		ret = vivi_create_instance(i);
		if (ret) {
			/* If some instantiations succeeded, keep driver */
			if (i)
				ret = 0;
			break;
		}
	}

	if (ret < 0) {
		printk(KERN_ERR "vivi: error %d while loading driver\n", ret);
		return ret;
	}

	printk(KERN_INFO "Video Technology Magazine Virtual Video "
			"Capture Board ver %u.%u.%u successfully loaded.\n",
			(VIVI_VERSION >> 16) & 0xFF, (VIVI_VERSION >> 8) & 0xFF,
			VIVI_VERSION & 0xFF);

	/* n_devs will reflect the actual number of allocated devices */
	n_devs = i;

	return ret;
}

static void __exit vivi_exit(void)
{
	vivi_release();
}

module_init(vivi_init);
module_exit(vivi_exit);<|MERGE_RESOLUTION|>--- conflicted
+++ resolved
@@ -865,23 +865,9 @@
 static int vidioc_dqbuf(struct file *file, void *priv, struct v4l2_buffer *p)
 {
 	struct vivi_dev *dev = video_drvdata(file);
-<<<<<<< HEAD
 
 	return videobuf_dqbuf(&dev->vb_vidq, p,
 				file->f_flags & O_NONBLOCK);
-}
-
-#ifdef CONFIG_VIDEO_V4L1_COMPAT
-static int vidiocgmbuf(struct file *file, void *priv, struct video_mbuf *mbuf)
-{
-	struct vivi_dev *dev = video_drvdata(file);
-
-	return videobuf_cgmbuf(&dev->vb_vidq, mbuf, 8);
-=======
-
-	return videobuf_dqbuf(&dev->vb_vidq, p,
-				file->f_flags & O_NONBLOCK);
->>>>>>> 3cbea436
 }
 
 static int vidioc_streamon(struct file *file, void *priv, enum v4l2_buf_type i)
@@ -1110,12 +1096,6 @@
 	.vidioc_queryctrl     = vidioc_queryctrl,
 	.vidioc_g_ctrl        = vidioc_g_ctrl,
 	.vidioc_s_ctrl        = vidioc_s_ctrl,
-<<<<<<< HEAD
-#ifdef CONFIG_VIDEO_V4L1_COMPAT
-	.vidiocgmbuf          = vidiocgmbuf,
-#endif
-=======
->>>>>>> 3cbea436
 };
 
 static struct video_device vivi_template = {
