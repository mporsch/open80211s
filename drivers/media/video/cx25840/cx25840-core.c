/* cx25840 - Conexant CX25840 audio/video decoder driver
 *
 * Copyright (C) 2004 Ulf Eklund
 *
 * Based on the saa7115 driver and on the first verison of Chris Kennedy's
 * cx25840 driver.
 *
 * Changes by Tyler Trafford <tatrafford@comcast.net>
 *    - cleanup/rewrite for V4L2 API (2005)
 *
 * VBI support by Hans Verkuil <hverkuil@xs4all.nl>.
 *
 * NTSC sliced VBI support by Christopher Neufeld <television@cneufeld.ca>
 * with additional fixes by Hans Verkuil <hverkuil@xs4all.nl>.
 *
 * CX23885 support by Steven Toth <stoth@linuxtv.org>.
 *
 * CX2388[578] IRQ handling, IO Pin mux configuration and other small fixes are
 * Copyright (C) 2010 Andy Walls <awalls@md.metrocast.net>
 *
 * This program is free software; you can redistribute it and/or
 * modify it under the terms of the GNU General Public License
 * as published by the Free Software Foundation; either version 2
 * of the License, or (at your option) any later version.
 *
 * This program is distributed in the hope that it will be useful,
 * but WITHOUT ANY WARRANTY; without even the implied warranty of
 * MERCHANTABILITY or FITNESS FOR A PARTICULAR PURPOSE.  See the
 * GNU General Public License for more details.
 *
 * You should have received a copy of the GNU General Public License
 * along with this program; if not, write to the Free Software
 * Foundation, Inc., 51 Franklin Street, Fifth Floor, Boston, MA  02110-1301, USA.
 */


#include <linux/kernel.h>
#include <linux/module.h>
#include <linux/slab.h>
#include <linux/videodev2.h>
#include <linux/i2c.h>
#include <linux/delay.h>
#include <media/v4l2-common.h>
#include <media/v4l2-chip-ident.h>
#include <media/v4l2-i2c-drv.h>
#include <media/cx25840.h>

#include "cx25840-core.h"

MODULE_DESCRIPTION("Conexant CX25840 audio/video decoder driver");
MODULE_AUTHOR("Ulf Eklund, Chris Kennedy, Hans Verkuil, Tyler Trafford");
MODULE_LICENSE("GPL");

#define CX25840_VID_INT_STAT_REG 0x410
#define CX25840_VID_INT_STAT_BITS 0x0000ffff
#define CX25840_VID_INT_MASK_BITS 0xffff0000
#define CX25840_VID_INT_MASK_SHFT 16
#define CX25840_VID_INT_MASK_REG 0x412

#define CX23885_AUD_MC_INT_MASK_REG 0x80c
#define CX23885_AUD_MC_INT_STAT_BITS 0xffff0000
#define CX23885_AUD_MC_INT_CTRL_BITS 0x0000ffff
#define CX23885_AUD_MC_INT_STAT_SHFT 16

#define CX25840_AUD_INT_CTRL_REG 0x812
#define CX25840_AUD_INT_STAT_REG 0x813

#define CX23885_PIN_CTRL_IRQ_REG 0x123
#define CX23885_PIN_CTRL_IRQ_IR_STAT  0x40
#define CX23885_PIN_CTRL_IRQ_AUD_STAT 0x20
#define CX23885_PIN_CTRL_IRQ_VID_STAT 0x10

#define CX25840_IR_STATS_REG	0x210
#define CX25840_IR_IRQEN_REG	0x214

static int cx25840_debug;

module_param_named(debug,cx25840_debug, int, 0644);

MODULE_PARM_DESC(debug, "Debugging messages [0=Off (default) 1=On]");


/* ----------------------------------------------------------------------- */

int cx25840_write(struct i2c_client *client, u16 addr, u8 value)
{
	u8 buffer[3];
	buffer[0] = addr >> 8;
	buffer[1] = addr & 0xff;
	buffer[2] = value;
	return i2c_master_send(client, buffer, 3);
}

int cx25840_write4(struct i2c_client *client, u16 addr, u32 value)
{
	u8 buffer[6];
	buffer[0] = addr >> 8;
	buffer[1] = addr & 0xff;
	buffer[2] = value & 0xff;
	buffer[3] = (value >> 8) & 0xff;
	buffer[4] = (value >> 16) & 0xff;
	buffer[5] = value >> 24;
	return i2c_master_send(client, buffer, 6);
}

u8 cx25840_read(struct i2c_client * client, u16 addr)
{
	struct i2c_msg msgs[2];
	u8 tx_buf[2], rx_buf[1];

	/* Write register address */
	tx_buf[0] = addr >> 8;
	tx_buf[1] = addr & 0xff;
	msgs[0].addr = client->addr;
	msgs[0].flags = 0;
	msgs[0].len = 2;
	msgs[0].buf = (char *) tx_buf;

	/* Read data from register */
	msgs[1].addr = client->addr;
	msgs[1].flags = I2C_M_RD;
	msgs[1].len = 1;
	msgs[1].buf = (char *) rx_buf;

	if (i2c_transfer(client->adapter, msgs, 2) < 2)
		return 0;

	return rx_buf[0];
}

u32 cx25840_read4(struct i2c_client * client, u16 addr)
{
	struct i2c_msg msgs[2];
	u8 tx_buf[2], rx_buf[4];

	/* Write register address */
	tx_buf[0] = addr >> 8;
	tx_buf[1] = addr & 0xff;
	msgs[0].addr = client->addr;
	msgs[0].flags = 0;
	msgs[0].len = 2;
	msgs[0].buf = (char *) tx_buf;

	/* Read data from registers */
	msgs[1].addr = client->addr;
	msgs[1].flags = I2C_M_RD;
	msgs[1].len = 4;
	msgs[1].buf = (char *) rx_buf;

	if (i2c_transfer(client->adapter, msgs, 2) < 2)
		return 0;

	return (rx_buf[3] << 24) | (rx_buf[2] << 16) | (rx_buf[1] << 8) |
		rx_buf[0];
}

int cx25840_and_or(struct i2c_client *client, u16 addr, unsigned and_mask,
		   u8 or_value)
{
	return cx25840_write(client, addr,
			     (cx25840_read(client, addr) & and_mask) |
			     or_value);
}

int cx25840_and_or4(struct i2c_client *client, u16 addr, u32 and_mask,
		    u32 or_value)
{
	return cx25840_write4(client, addr,
			      (cx25840_read4(client, addr) & and_mask) |
			      or_value);
}

/* ----------------------------------------------------------------------- */

static int set_input(struct i2c_client *client, enum cx25840_video_input vid_input,
						enum cx25840_audio_input aud_input);

/* ----------------------------------------------------------------------- */

static int cx23885_s_io_pin_config(struct v4l2_subdev *sd, size_t n,
				      struct v4l2_subdev_io_pin_config *p)
{
	struct i2c_client *client = v4l2_get_subdevdata(sd);
	int i;
	u32 pin_ctrl;
	u8 gpio_oe, gpio_data, strength;

	pin_ctrl = cx25840_read4(client, 0x120);
	gpio_oe = cx25840_read(client, 0x160);
	gpio_data = cx25840_read(client, 0x164);

	for (i = 0; i < n; i++) {
		strength = p[i].strength;
		if (strength > CX25840_PIN_DRIVE_FAST)
			strength = CX25840_PIN_DRIVE_FAST;

		switch (p[i].pin) {
		case CX23885_PIN_IRQ_N_GPIO16:
			if (p[i].function != CX23885_PAD_IRQ_N) {
				/* GPIO16 */
				pin_ctrl &= ~(0x1 << 25);
			} else {
				/* IRQ_N */
				if (p[i].flags &
					(V4L2_SUBDEV_IO_PIN_DISABLE |
					 V4L2_SUBDEV_IO_PIN_INPUT)) {
					pin_ctrl &= ~(0x1 << 25);
				} else {
					pin_ctrl |= (0x1 << 25);
				}
				if (p[i].flags &
					V4L2_SUBDEV_IO_PIN_ACTIVE_LOW) {
					pin_ctrl &= ~(0x1 << 24);
				} else {
					pin_ctrl |= (0x1 << 24);
				}
			}
			break;
		case CX23885_PIN_IR_RX_GPIO19:
			if (p[i].function != CX23885_PAD_GPIO19) {
				/* IR_RX */
				gpio_oe |= (0x1 << 0);
				pin_ctrl &= ~(0x3 << 18);
				pin_ctrl |= (strength << 18);
			} else {
				/* GPIO19 */
				gpio_oe &= ~(0x1 << 0);
				if (p[i].flags & V4L2_SUBDEV_IO_PIN_SET_VALUE) {
					gpio_data &= ~(0x1 << 0);
					gpio_data |= ((p[i].value & 0x1) << 0);
				}
				pin_ctrl &= ~(0x3 << 12);
				pin_ctrl |= (strength << 12);
			}
			break;
		case CX23885_PIN_IR_TX_GPIO20:
			if (p[i].function != CX23885_PAD_GPIO20) {
				/* IR_TX */
				gpio_oe |= (0x1 << 1);
				if (p[i].flags & V4L2_SUBDEV_IO_PIN_DISABLE)
					pin_ctrl &= ~(0x1 << 10);
				else
					pin_ctrl |= (0x1 << 10);
				pin_ctrl &= ~(0x3 << 18);
				pin_ctrl |= (strength << 18);
			} else {
				/* GPIO20 */
				gpio_oe &= ~(0x1 << 1);
				if (p[i].flags & V4L2_SUBDEV_IO_PIN_SET_VALUE) {
					gpio_data &= ~(0x1 << 1);
					gpio_data |= ((p[i].value & 0x1) << 1);
				}
				pin_ctrl &= ~(0x3 << 12);
				pin_ctrl |= (strength << 12);
			}
			break;
		case CX23885_PIN_I2S_SDAT_GPIO21:
			if (p[i].function != CX23885_PAD_GPIO21) {
				/* I2S_SDAT */
				/* TODO: Input or Output config */
				gpio_oe |= (0x1 << 2);
				pin_ctrl &= ~(0x3 << 22);
				pin_ctrl |= (strength << 22);
			} else {
				/* GPIO21 */
				gpio_oe &= ~(0x1 << 2);
				if (p[i].flags & V4L2_SUBDEV_IO_PIN_SET_VALUE) {
					gpio_data &= ~(0x1 << 2);
					gpio_data |= ((p[i].value & 0x1) << 2);
				}
				pin_ctrl &= ~(0x3 << 12);
				pin_ctrl |= (strength << 12);
			}
			break;
		case CX23885_PIN_I2S_WCLK_GPIO22:
			if (p[i].function != CX23885_PAD_GPIO22) {
				/* I2S_WCLK */
				/* TODO: Input or Output config */
				gpio_oe |= (0x1 << 3);
				pin_ctrl &= ~(0x3 << 22);
				pin_ctrl |= (strength << 22);
			} else {
				/* GPIO22 */
				gpio_oe &= ~(0x1 << 3);
				if (p[i].flags & V4L2_SUBDEV_IO_PIN_SET_VALUE) {
					gpio_data &= ~(0x1 << 3);
					gpio_data |= ((p[i].value & 0x1) << 3);
				}
				pin_ctrl &= ~(0x3 << 12);
				pin_ctrl |= (strength << 12);
			}
			break;
		case CX23885_PIN_I2S_BCLK_GPIO23:
			if (p[i].function != CX23885_PAD_GPIO23) {
				/* I2S_BCLK */
				/* TODO: Input or Output config */
				gpio_oe |= (0x1 << 4);
				pin_ctrl &= ~(0x3 << 22);
				pin_ctrl |= (strength << 22);
			} else {
				/* GPIO23 */
				gpio_oe &= ~(0x1 << 4);
				if (p[i].flags & V4L2_SUBDEV_IO_PIN_SET_VALUE) {
					gpio_data &= ~(0x1 << 4);
					gpio_data |= ((p[i].value & 0x1) << 4);
				}
				pin_ctrl &= ~(0x3 << 12);
				pin_ctrl |= (strength << 12);
			}
			break;
		}
	}

	cx25840_write(client, 0x164, gpio_data);
	cx25840_write(client, 0x160, gpio_oe);
	cx25840_write4(client, 0x120, pin_ctrl);
	return 0;
}

static int common_s_io_pin_config(struct v4l2_subdev *sd, size_t n,
				      struct v4l2_subdev_io_pin_config *pincfg)
{
	struct cx25840_state *state = to_state(sd);

	if (is_cx2388x(state))
		return cx23885_s_io_pin_config(sd, n, pincfg);
	return 0;
}

/* ----------------------------------------------------------------------- */

static void init_dll1(struct i2c_client *client)
{
	/* This is the Hauppauge sequence used to
	 * initialize the Delay Lock Loop 1 (ADC DLL). */
	cx25840_write(client, 0x159, 0x23);
	cx25840_write(client, 0x15a, 0x87);
	cx25840_write(client, 0x15b, 0x06);
	udelay(10);
	cx25840_write(client, 0x159, 0xe1);
	udelay(10);
	cx25840_write(client, 0x15a, 0x86);
	cx25840_write(client, 0x159, 0xe0);
	cx25840_write(client, 0x159, 0xe1);
	cx25840_write(client, 0x15b, 0x10);
}

static void init_dll2(struct i2c_client *client)
{
	/* This is the Hauppauge sequence used to
	 * initialize the Delay Lock Loop 2 (ADC DLL). */
	cx25840_write(client, 0x15d, 0xe3);
	cx25840_write(client, 0x15e, 0x86);
	cx25840_write(client, 0x15f, 0x06);
	udelay(10);
	cx25840_write(client, 0x15d, 0xe1);
	cx25840_write(client, 0x15d, 0xe0);
	cx25840_write(client, 0x15d, 0xe1);
}

static void cx25836_initialize(struct i2c_client *client)
{
	/* reset configuration is described on page 3-77 of the CX25836 datasheet */
	/* 2. */
	cx25840_and_or(client, 0x000, ~0x01, 0x01);
	cx25840_and_or(client, 0x000, ~0x01, 0x00);
	/* 3a. */
	cx25840_and_or(client, 0x15a, ~0x70, 0x00);
	/* 3b. */
	cx25840_and_or(client, 0x15b, ~0x1e, 0x06);
	/* 3c. */
	cx25840_and_or(client, 0x159, ~0x02, 0x02);
	/* 3d. */
	udelay(10);
	/* 3e. */
	cx25840_and_or(client, 0x159, ~0x02, 0x00);
	/* 3f. */
	cx25840_and_or(client, 0x159, ~0xc0, 0xc0);
	/* 3g. */
	cx25840_and_or(client, 0x159, ~0x01, 0x00);
	cx25840_and_or(client, 0x159, ~0x01, 0x01);
	/* 3h. */
	cx25840_and_or(client, 0x15b, ~0x1e, 0x10);
}

static void cx25840_work_handler(struct work_struct *work)
{
	struct cx25840_state *state = container_of(work, struct cx25840_state, fw_work);
	cx25840_loadfw(state->c);
	wake_up(&state->fw_wait);
}

static void cx25840_initialize(struct i2c_client *client)
{
	DEFINE_WAIT(wait);
	struct cx25840_state *state = to_state(i2c_get_clientdata(client));
	struct workqueue_struct *q;

	/* datasheet startup in numbered steps, refer to page 3-77 */
	/* 2. */
	cx25840_and_or(client, 0x803, ~0x10, 0x00);
	/* The default of this register should be 4, but I get 0 instead.
	 * Set this register to 4 manually. */
	cx25840_write(client, 0x000, 0x04);
	/* 3. */
	init_dll1(client);
	init_dll2(client);
	cx25840_write(client, 0x136, 0x0a);
	/* 4. */
	cx25840_write(client, 0x13c, 0x01);
	cx25840_write(client, 0x13c, 0x00);
	/* 5. */
	/* Do the firmware load in a work handler to prevent.
	   Otherwise the kernel is blocked waiting for the
	   bit-banging i2c interface to finish uploading the
	   firmware. */
	INIT_WORK(&state->fw_work, cx25840_work_handler);
	init_waitqueue_head(&state->fw_wait);
	q = create_singlethread_workqueue("cx25840_fw");
	prepare_to_wait(&state->fw_wait, &wait, TASK_UNINTERRUPTIBLE);
	queue_work(q, &state->fw_work);
	schedule();
	finish_wait(&state->fw_wait, &wait);
	destroy_workqueue(q);

	/* 6. */
	cx25840_write(client, 0x115, 0x8c);
	cx25840_write(client, 0x116, 0x07);
	cx25840_write(client, 0x118, 0x02);
	/* 7. */
	cx25840_write(client, 0x4a5, 0x80);
	cx25840_write(client, 0x4a5, 0x00);
	cx25840_write(client, 0x402, 0x00);
	/* 8. */
	cx25840_and_or(client, 0x401, ~0x18, 0);
	cx25840_and_or(client, 0x4a2, ~0x10, 0x10);
	/* steps 8c and 8d are done in change_input() */
	/* 10. */
	cx25840_write(client, 0x8d3, 0x1f);
	cx25840_write(client, 0x8e3, 0x03);

	cx25840_std_setup(client);

	/* trial and error says these are needed to get audio */
	cx25840_write(client, 0x914, 0xa0);
	cx25840_write(client, 0x918, 0xa0);
	cx25840_write(client, 0x919, 0x01);

	/* stereo prefered */
	cx25840_write(client, 0x809, 0x04);
	/* AC97 shift */
	cx25840_write(client, 0x8cf, 0x0f);

	/* (re)set input */
	set_input(client, state->vid_input, state->aud_input);

	/* start microcontroller */
	cx25840_and_or(client, 0x803, ~0x10, 0x10);
}

static void cx23885_initialize(struct i2c_client *client)
{
	DEFINE_WAIT(wait);
	struct cx25840_state *state = to_state(i2c_get_clientdata(client));
	struct workqueue_struct *q;

	/*
	 * Come out of digital power down
	 * The CX23888, at least, needs this, otherwise registers aside from
	 * 0x0-0x2 can't be read or written.
	 */
	cx25840_write(client, 0x000, 0);

	/* Internal Reset */
	cx25840_and_or(client, 0x102, ~0x01, 0x01);
	cx25840_and_or(client, 0x102, ~0x01, 0x00);

	/* Stop microcontroller */
	cx25840_and_or(client, 0x803, ~0x10, 0x00);

	/* DIF in reset? */
	cx25840_write(client, 0x398, 0);

	/*
	 * Trust the default xtal, no division
	 * '885: 28.636363... MHz
	 * '887: 25.000000 MHz
	 * '888: 50.000000 MHz
	 */
	cx25840_write(client, 0x2, 0x76);

	/* Power up all the PLL's and DLL */
	cx25840_write(client, 0x1, 0x40);

	/* Sys PLL */
	switch (state->id) {
	case V4L2_IDENT_CX23888_AV:
		/*
		 * 50.0 MHz * (0xb + 0xe8ba26/0x2000000)/4 = 5 * 28.636363 MHz
		 * 572.73 MHz before post divide
		 */
		cx25840_write4(client, 0x11c, 0x00e8ba26);
		cx25840_write4(client, 0x118, 0x0000040b);
		break;
	case V4L2_IDENT_CX23887_AV:
		/*
		 * 25.0 MHz * (0x16 + 0x1d1744c/0x2000000)/4 = 5 * 28.636363 MHz
		 * 572.73 MHz before post divide
		 */
		cx25840_write4(client, 0x11c, 0x01d1744c);
		cx25840_write4(client, 0x118, 0x00000416);
		break;
	case V4L2_IDENT_CX23885_AV:
	default:
		/*
		 * 28.636363 MHz * (0x14 + 0x0/0x2000000)/4 = 5 * 28.636363 MHz
		 * 572.73 MHz before post divide
		 */
		cx25840_write4(client, 0x11c, 0x00000000);
		cx25840_write4(client, 0x118, 0x00000414);
		break;
	}

	/* Disable DIF bypass */
	cx25840_write4(client, 0x33c, 0x00000001);

	/* DIF Src phase inc */
	cx25840_write4(client, 0x340, 0x0df7df83);

	/*
	 * Vid PLL
	 * Setup for a BT.656 pixel clock of 13.5 Mpixels/second
	 *
	 * 28.636363 MHz * (0xf + 0x02be2c9/0x2000000)/4 = 8 * 13.5 MHz
	 * 432.0 MHz before post divide
	 */
	cx25840_write4(client, 0x10c, 0x002be2c9);
	cx25840_write4(client, 0x108, 0x0000040f);

	/* Luma */
	cx25840_write4(client, 0x414, 0x00107d12);

	/* Chroma */
	cx25840_write4(client, 0x420, 0x3d008282);

	/*
	 * Aux PLL
	 * Initial setup for audio sample clock:
	 * 48 ksps, 16 bits/sample, x160 multiplier = 122.88 MHz
	 * Intial I2S output/master clock(?):
	 * 48 ksps, 16 bits/sample, x16 multiplier = 12.288 MHz
	 */
	switch (state->id) {
	case V4L2_IDENT_CX23888_AV:
		/*
		 * 50.0 MHz * (0x7 + 0x0bedfa4/0x2000000)/3 = 122.88 MHz
		 * 368.64 MHz before post divide
		 * 122.88 MHz / 0xa = 12.288 MHz
		 */
		cx25840_write4(client, 0x114, 0x00bedfa4);
		cx25840_write4(client, 0x110, 0x000a0307);
		break;
	case V4L2_IDENT_CX23887_AV:
		/*
		 * 25.0 MHz * (0xe + 0x17dbf48/0x2000000)/3 = 122.88 MHz
		 * 368.64 MHz before post divide
		 * 122.88 MHz / 0xa = 12.288 MHz
		 */
		cx25840_write4(client, 0x114, 0x017dbf48);
		cx25840_write4(client, 0x110, 0x000a030e);
		break;
	case V4L2_IDENT_CX23885_AV:
	default:
		/*
		 * 28.636363 MHz * (0xc + 0x1bf0c9e/0x2000000)/3 = 122.88 MHz
		 * 368.64 MHz before post divide
		 * 122.88 MHz / 0xa = 12.288 MHz
		 */
		cx25840_write4(client, 0x114, 0x01bf0c9e);
		cx25840_write4(client, 0x110, 0x000a030c);
		break;
	};

	/* ADC2 input select */
	cx25840_write(client, 0x102, 0x10);

	/* VIN1 & VIN5 */
	cx25840_write(client, 0x103, 0x11);

	/* Enable format auto detect */
	cx25840_write(client, 0x400, 0);
	/* Fast subchroma lock */
	/* White crush, Chroma AGC & Chroma Killer enabled */
	cx25840_write(client, 0x401, 0xe8);

	/* Select AFE clock pad output source */
	cx25840_write(client, 0x144, 0x05);

	/* Drive GPIO2 direction and values for HVR1700
	 * where an onboard mux selects the output of demodulator
	 * vs the 417. Failure to set this results in no DTV.
	 * It's safe to set this across all Hauppauge boards
	 * currently, regardless of the board type.
	 */
	cx25840_write(client, 0x160, 0x1d);
	cx25840_write(client, 0x164, 0x00);

	/* Do the firmware load in a work handler to prevent.
	   Otherwise the kernel is blocked waiting for the
	   bit-banging i2c interface to finish uploading the
	   firmware. */
	INIT_WORK(&state->fw_work, cx25840_work_handler);
	init_waitqueue_head(&state->fw_wait);
	q = create_singlethread_workqueue("cx25840_fw");
	prepare_to_wait(&state->fw_wait, &wait, TASK_UNINTERRUPTIBLE);
	queue_work(q, &state->fw_work);
	schedule();
	finish_wait(&state->fw_wait, &wait);
	destroy_workqueue(q);

	cx25840_std_setup(client);

	/* (re)set input */
	set_input(client, state->vid_input, state->aud_input);

	/* start microcontroller */
	cx25840_and_or(client, 0x803, ~0x10, 0x10);

	/* Disable and clear video interrupts - we don't use them */
	cx25840_write4(client, CX25840_VID_INT_STAT_REG, 0xffffffff);

	/* Disable and clear audio interrupts - we don't use them */
	cx25840_write(client, CX25840_AUD_INT_CTRL_REG, 0xff);
	cx25840_write(client, CX25840_AUD_INT_STAT_REG, 0xff);
}

/* ----------------------------------------------------------------------- */

static void cx231xx_initialize(struct i2c_client *client)
{
	DEFINE_WAIT(wait);
	struct cx25840_state *state = to_state(i2c_get_clientdata(client));
	struct workqueue_struct *q;

	/* Internal Reset */
	cx25840_and_or(client, 0x102, ~0x01, 0x01);
	cx25840_and_or(client, 0x102, ~0x01, 0x00);

	/* Stop microcontroller */
	cx25840_and_or(client, 0x803, ~0x10, 0x00);

	/* DIF in reset? */
	cx25840_write(client, 0x398, 0);

	/* Trust the default xtal, no division */
	/* This changes for the cx23888 products */
	cx25840_write(client, 0x2, 0x76);

	/* Bring down the regulator for AUX clk */
	cx25840_write(client, 0x1, 0x40);

	/* Disable DIF bypass */
	cx25840_write4(client, 0x33c, 0x00000001);

	/* DIF Src phase inc */
	cx25840_write4(client, 0x340, 0x0df7df83);

	/* Luma */
	cx25840_write4(client, 0x414, 0x00107d12);

	/* Chroma */
	cx25840_write4(client, 0x420, 0x3d008282);

	/* ADC2 input select */
	cx25840_write(client, 0x102, 0x10);

	/* VIN1 & VIN5 */
	cx25840_write(client, 0x103, 0x11);

	/* Enable format auto detect */
	cx25840_write(client, 0x400, 0);
	/* Fast subchroma lock */
	/* White crush, Chroma AGC & Chroma Killer enabled */
	cx25840_write(client, 0x401, 0xe8);

	/* Do the firmware load in a work handler to prevent.
	   Otherwise the kernel is blocked waiting for the
	   bit-banging i2c interface to finish uploading the
	   firmware. */
	INIT_WORK(&state->fw_work, cx25840_work_handler);
	init_waitqueue_head(&state->fw_wait);
	q = create_singlethread_workqueue("cx25840_fw");
	prepare_to_wait(&state->fw_wait, &wait, TASK_UNINTERRUPTIBLE);
	queue_work(q, &state->fw_work);
	schedule();
	finish_wait(&state->fw_wait, &wait);
	destroy_workqueue(q);

	cx25840_std_setup(client);

	/* (re)set input */
	set_input(client, state->vid_input, state->aud_input);

	/* start microcontroller */
	cx25840_and_or(client, 0x803, ~0x10, 0x10);
}

/* ----------------------------------------------------------------------- */

void cx25840_std_setup(struct i2c_client *client)
{
	struct cx25840_state *state = to_state(i2c_get_clientdata(client));
	v4l2_std_id std = state->std;
	int hblank, hactive, burst, vblank, vactive, sc;
	int vblank656, src_decimation;
	int luma_lpf, uv_lpf, comb;
	u32 pll_int, pll_frac, pll_post;

	/* datasheet startup, step 8d */
	if (std & ~V4L2_STD_NTSC)
		cx25840_write(client, 0x49f, 0x11);
	else
		cx25840_write(client, 0x49f, 0x14);

	if (std & V4L2_STD_625_50) {
		hblank = 132;
		hactive = 720;
		burst = 93;
		vblank = 36;
		vactive = 580;
		vblank656 = 40;
		src_decimation = 0x21f;
		luma_lpf = 2;

		if (std & V4L2_STD_SECAM) {
			uv_lpf = 0;
			comb = 0;
			sc = 0x0a425f;
		} else if (std == V4L2_STD_PAL_Nc) {
			uv_lpf = 1;
			comb = 0x20;
			sc = 556453;
		} else {
			uv_lpf = 1;
			comb = 0x20;
			sc = 688739;
		}
	} else {
		hactive = 720;
		hblank = 122;
		vactive = 487;
		luma_lpf = 1;
		uv_lpf = 1;

		src_decimation = 0x21f;
		if (std == V4L2_STD_PAL_60) {
			vblank = 26;
			vblank656 = 26;
			burst = 0x5b;
			luma_lpf = 2;
			comb = 0x20;
			sc = 688739;
		} else if (std == V4L2_STD_PAL_M) {
			vblank = 20;
			vblank656 = 24;
			burst = 0x61;
			comb = 0x20;
			sc = 555452;
		} else {
			vblank = 26;
			vblank656 = 26;
			burst = 0x5b;
			comb = 0x66;
			sc = 556063;
		}
	}

	/* DEBUG: Displays configured PLL frequency */
	if (!is_cx231xx(state)) {
		pll_int = cx25840_read(client, 0x108);
		pll_frac = cx25840_read4(client, 0x10c) & 0x1ffffff;
		pll_post = cx25840_read(client, 0x109);
		v4l_dbg(1, cx25840_debug, client,
			"PLL regs = int: %u, frac: %u, post: %u\n",
			pll_int, pll_frac, pll_post);

		if (pll_post) {
			int fin, fsc;
			int pll = (28636363L * ((((u64)pll_int) << 25L) + pll_frac)) >> 25L;

			pll /= pll_post;
			v4l_dbg(1, cx25840_debug, client, "PLL = %d.%06d MHz\n",
					pll / 1000000, pll % 1000000);
			v4l_dbg(1, cx25840_debug, client, "PLL/8 = %d.%06d MHz\n",
					pll / 8000000, (pll / 8) % 1000000);

			fin = ((u64)src_decimation * pll) >> 12;
			v4l_dbg(1, cx25840_debug, client,
					"ADC Sampling freq = %d.%06d MHz\n",
					fin / 1000000, fin % 1000000);

			fsc = (((u64)sc) * pll) >> 24L;
			v4l_dbg(1, cx25840_debug, client,
					"Chroma sub-carrier freq = %d.%06d MHz\n",
					fsc / 1000000, fsc % 1000000);

			v4l_dbg(1, cx25840_debug, client, "hblank %i, hactive %i, "
				"vblank %i, vactive %i, vblank656 %i, src_dec %i, "
				"burst 0x%02x, luma_lpf %i, uv_lpf %i, comb 0x%02x, "
				"sc 0x%06x\n",
				hblank, hactive, vblank, vactive, vblank656,
				src_decimation, burst, luma_lpf, uv_lpf, comb, sc);
		}
	}

	/* Sets horizontal blanking delay and active lines */
	cx25840_write(client, 0x470, hblank);
	cx25840_write(client, 0x471,
			0xff & (((hblank >> 8) & 0x3) | (hactive << 4)));
	cx25840_write(client, 0x472, hactive >> 4);

	/* Sets burst gate delay */
	cx25840_write(client, 0x473, burst);

	/* Sets vertical blanking delay and active duration */
	cx25840_write(client, 0x474, vblank);
	cx25840_write(client, 0x475,
			0xff & (((vblank >> 8) & 0x3) | (vactive << 4)));
	cx25840_write(client, 0x476, vactive >> 4);
	cx25840_write(client, 0x477, vblank656);

	/* Sets src decimation rate */
	cx25840_write(client, 0x478, 0xff & src_decimation);
	cx25840_write(client, 0x479, 0xff & (src_decimation >> 8));

	/* Sets Luma and UV Low pass filters */
	cx25840_write(client, 0x47a, luma_lpf << 6 | ((uv_lpf << 4) & 0x30));

	/* Enables comb filters */
	cx25840_write(client, 0x47b, comb);

	/* Sets SC Step*/
	cx25840_write(client, 0x47c, sc);
	cx25840_write(client, 0x47d, 0xff & sc >> 8);
	cx25840_write(client, 0x47e, 0xff & sc >> 16);

	/* Sets VBI parameters */
	if (std & V4L2_STD_625_50) {
		cx25840_write(client, 0x47f, 0x01);
		state->vbi_line_offset = 5;
	} else {
		cx25840_write(client, 0x47f, 0x00);
		state->vbi_line_offset = 8;
	}
}

/* ----------------------------------------------------------------------- */

static void input_change(struct i2c_client *client)
{
	struct cx25840_state *state = to_state(i2c_get_clientdata(client));
	v4l2_std_id std = state->std;

	/* Follow step 8c and 8d of section 3.16 in the cx25840 datasheet */
	if (std & V4L2_STD_SECAM) {
		cx25840_write(client, 0x402, 0);
	}
	else {
		cx25840_write(client, 0x402, 0x04);
		cx25840_write(client, 0x49f, (std & V4L2_STD_NTSC) ? 0x14 : 0x11);
	}
	cx25840_and_or(client, 0x401, ~0x60, 0);
	cx25840_and_or(client, 0x401, ~0x60, 0x60);
	cx25840_and_or(client, 0x810, ~0x01, 1);

	if (state->radio) {
		cx25840_write(client, 0x808, 0xf9);
		cx25840_write(client, 0x80b, 0x00);
	}
	else if (std & V4L2_STD_525_60) {
		/* Certain Hauppauge PVR150 models have a hardware bug
		   that causes audio to drop out. For these models the
		   audio standard must be set explicitly.
		   To be precise: it affects cards with tuner models
		   85, 99 and 112 (model numbers from tveeprom). */
		int hw_fix = state->pvr150_workaround;

		if (std == V4L2_STD_NTSC_M_JP) {
			/* Japan uses EIAJ audio standard */
			cx25840_write(client, 0x808, hw_fix ? 0x2f : 0xf7);
		} else if (std == V4L2_STD_NTSC_M_KR) {
			/* South Korea uses A2 audio standard */
			cx25840_write(client, 0x808, hw_fix ? 0x3f : 0xf8);
		} else {
			/* Others use the BTSC audio standard */
			cx25840_write(client, 0x808, hw_fix ? 0x1f : 0xf6);
		}
		cx25840_write(client, 0x80b, 0x00);
	} else if (std & V4L2_STD_PAL) {
		/* Autodetect audio standard and audio system */
		cx25840_write(client, 0x808, 0xff);
		/* Since system PAL-L is pretty much non-existant and
		   not used by any public broadcast network, force
		   6.5 MHz carrier to be interpreted as System DK,
		   this avoids DK audio detection instability */
	       cx25840_write(client, 0x80b, 0x00);
	} else if (std & V4L2_STD_SECAM) {
		/* Autodetect audio standard and audio system */
		cx25840_write(client, 0x808, 0xff);
		/* If only one of SECAM-DK / SECAM-L is required, then force
		  6.5MHz carrier, else autodetect it */
		if ((std & V4L2_STD_SECAM_DK) &&
		    !(std & (V4L2_STD_SECAM_L | V4L2_STD_SECAM_LC))) {
			/* 6.5 MHz carrier to be interpreted as System DK */
			cx25840_write(client, 0x80b, 0x00);
	       } else if (!(std & V4L2_STD_SECAM_DK) &&
			  (std & (V4L2_STD_SECAM_L | V4L2_STD_SECAM_LC))) {
			/* 6.5 MHz carrier to be interpreted as System L */
			cx25840_write(client, 0x80b, 0x08);
	       } else {
			/* 6.5 MHz carrier to be autodetected */
			cx25840_write(client, 0x80b, 0x10);
	       }
	}

	cx25840_and_or(client, 0x810, ~0x01, 0);
}

static int set_input(struct i2c_client *client, enum cx25840_video_input vid_input,
						enum cx25840_audio_input aud_input)
{
	struct cx25840_state *state = to_state(i2c_get_clientdata(client));
	u8 is_composite = (vid_input >= CX25840_COMPOSITE1 &&
			   vid_input <= CX25840_COMPOSITE8);
	u8 is_component = (vid_input & CX25840_COMPONENT_ON) ==
			CX25840_COMPONENT_ON;
	int luma = vid_input & 0xf0;
	int chroma = vid_input & 0xf00;
	u8 reg;

	v4l_dbg(1, cx25840_debug, client,
		"decoder set video input %d, audio input %d\n",
		vid_input, aud_input);

	if (vid_input >= CX25840_VIN1_CH1) {
		v4l_dbg(1, cx25840_debug, client, "vid_input 0x%x\n",
			vid_input);
		reg = vid_input & 0xff;
		is_composite = !is_component &&
			((vid_input & CX25840_SVIDEO_ON) != CX25840_SVIDEO_ON);

		v4l_dbg(1, cx25840_debug, client, "mux cfg 0x%x comp=%d\n",
			reg, is_composite);
	} else if (is_composite) {
		reg = 0xf0 + (vid_input - CX25840_COMPOSITE1);
	} else {
		if ((vid_input & ~0xff0) ||
		    luma < CX25840_SVIDEO_LUMA1 || luma > CX25840_SVIDEO_LUMA8 ||
		    chroma < CX25840_SVIDEO_CHROMA4 || chroma > CX25840_SVIDEO_CHROMA8) {
			v4l_err(client, "0x%04x is not a valid video input!\n",
				vid_input);
			return -EINVAL;
		}
		reg = 0xf0 + ((luma - CX25840_SVIDEO_LUMA1) >> 4);
		if (chroma >= CX25840_SVIDEO_CHROMA7) {
			reg &= 0x3f;
			reg |= (chroma - CX25840_SVIDEO_CHROMA7) >> 2;
		} else {
			reg &= 0xcf;
			reg |= (chroma - CX25840_SVIDEO_CHROMA4) >> 4;
		}
	}

	/* The caller has previously prepared the correct routing
	 * configuration in reg (for the cx23885) so we have no
	 * need to attempt to flip bits for earlier av decoders.
	 */
	if (!is_cx2388x(state) && !is_cx231xx(state)) {
		switch (aud_input) {
		case CX25840_AUDIO_SERIAL:
			/* do nothing, use serial audio input */
			break;
		case CX25840_AUDIO4: reg &= ~0x30; break;
		case CX25840_AUDIO5: reg &= ~0x30; reg |= 0x10; break;
		case CX25840_AUDIO6: reg &= ~0x30; reg |= 0x20; break;
		case CX25840_AUDIO7: reg &= ~0xc0; break;
		case CX25840_AUDIO8: reg &= ~0xc0; reg |= 0x40; break;

		default:
			v4l_err(client, "0x%04x is not a valid audio input!\n",
				aud_input);
			return -EINVAL;
		}
	}

	cx25840_write(client, 0x103, reg);

	/* Set INPUT_MODE to Composite, S-Video or Component */
	if (is_component)
		cx25840_and_or(client, 0x401, ~0x6, 0x6);
	else
		cx25840_and_or(client, 0x401, ~0x6, is_composite ? 0 : 0x02);

	if (!is_cx2388x(state) && !is_cx231xx(state)) {
		/* Set CH_SEL_ADC2 to 1 if input comes from CH3 */
		cx25840_and_or(client, 0x102, ~0x2, (reg & 0x80) == 0 ? 2 : 0);
		/* Set DUAL_MODE_ADC2 to 1 if input comes from both CH2&CH3 */
		if ((reg & 0xc0) != 0xc0 && (reg & 0x30) != 0x30)
			cx25840_and_or(client, 0x102, ~0x4, 4);
		else
			cx25840_and_or(client, 0x102, ~0x4, 0);
	} else {
		/* Set DUAL_MODE_ADC2 to 1 if component*/
		cx25840_and_or(client, 0x102, ~0x4, is_component ? 0x4 : 0x0);
		if (is_composite) {
			/* ADC2 input select channel 2 */
			cx25840_and_or(client, 0x102, ~0x2, 0);
		} else if (!is_component) {
			/* S-Video */
			if (chroma >= CX25840_SVIDEO_CHROMA7) {
				/* ADC2 input select channel 3 */
				cx25840_and_or(client, 0x102, ~0x2, 2);
			} else {
				/* ADC2 input select channel 2 */
				cx25840_and_or(client, 0x102, ~0x2, 0);
			}
		}
	}

	state->vid_input = vid_input;
	state->aud_input = aud_input;
	if (!is_cx2583x(state)) {
		cx25840_audio_set_path(client);
		input_change(client);
	}

	if (is_cx2388x(state)) {
		/* Audio channel 1 src : Parallel 1 */
		cx25840_write(client, 0x124, 0x03);

		/* Select AFE clock pad output source */
		cx25840_write(client, 0x144, 0x05);

		/* I2S_IN_CTL: I2S_IN_SONY_MODE, LEFT SAMPLE on WS=1 */
		cx25840_write(client, 0x914, 0xa0);

		/* I2S_OUT_CTL:
		 * I2S_IN_SONY_MODE, LEFT SAMPLE on WS=1
		 * I2S_OUT_MASTER_MODE = Master
		 */
		cx25840_write(client, 0x918, 0xa0);
		cx25840_write(client, 0x919, 0x01);
	} else if (is_cx231xx(state)) {
		/* Audio channel 1 src : Parallel 1 */
		cx25840_write(client, 0x124, 0x03);

		/* I2S_IN_CTL: I2S_IN_SONY_MODE, LEFT SAMPLE on WS=1 */
		cx25840_write(client, 0x914, 0xa0);

		/* I2S_OUT_CTL:
		 * I2S_IN_SONY_MODE, LEFT SAMPLE on WS=1
		 * I2S_OUT_MASTER_MODE = Master
		 */
		cx25840_write(client, 0x918, 0xa0);
		cx25840_write(client, 0x919, 0x01);
	}

	return 0;
}

/* ----------------------------------------------------------------------- */

static int set_v4lstd(struct i2c_client *client)
{
	struct cx25840_state *state = to_state(i2c_get_clientdata(client));
	u8 fmt = 0; 	/* zero is autodetect */
	u8 pal_m = 0;

	/* First tests should be against specific std */
	if (state->std == V4L2_STD_NTSC_M_JP) {
		fmt = 0x2;
	} else if (state->std == V4L2_STD_NTSC_443) {
		fmt = 0x3;
	} else if (state->std == V4L2_STD_PAL_M) {
		pal_m = 1;
		fmt = 0x5;
	} else if (state->std == V4L2_STD_PAL_N) {
		fmt = 0x6;
	} else if (state->std == V4L2_STD_PAL_Nc) {
		fmt = 0x7;
	} else if (state->std == V4L2_STD_PAL_60) {
		fmt = 0x8;
	} else {
		/* Then, test against generic ones */
		if (state->std & V4L2_STD_NTSC)
			fmt = 0x1;
		else if (state->std & V4L2_STD_PAL)
			fmt = 0x4;
		else if (state->std & V4L2_STD_SECAM)
			fmt = 0xc;
	}

	v4l_dbg(1, cx25840_debug, client, "changing video std to fmt %i\n",fmt);

	/* Follow step 9 of section 3.16 in the cx25840 datasheet.
	   Without this PAL may display a vertical ghosting effect.
	   This happens for example with the Yuan MPC622. */
	if (fmt >= 4 && fmt < 8) {
		/* Set format to NTSC-M */
		cx25840_and_or(client, 0x400, ~0xf, 1);
		/* Turn off LCOMB */
		cx25840_and_or(client, 0x47b, ~6, 0);
	}
	cx25840_and_or(client, 0x400, ~0xf, fmt);
	cx25840_and_or(client, 0x403, ~0x3, pal_m);
	cx25840_std_setup(client);
	if (!is_cx2583x(state))
		input_change(client);
	return 0;
}

/* ----------------------------------------------------------------------- */

static int cx25840_s_ctrl(struct v4l2_ctrl *ctrl)
{
	struct v4l2_subdev *sd = to_sd(ctrl);
	struct i2c_client *client = v4l2_get_subdevdata(sd);

	switch (ctrl->id) {
	case V4L2_CID_BRIGHTNESS:
		cx25840_write(client, 0x414, ctrl->val - 128);
		break;

	case V4L2_CID_CONTRAST:
		cx25840_write(client, 0x415, ctrl->val << 1);
		break;

	case V4L2_CID_SATURATION:
		cx25840_write(client, 0x420, ctrl->val << 1);
		cx25840_write(client, 0x421, ctrl->val << 1);
		break;

	case V4L2_CID_HUE:
		cx25840_write(client, 0x422, ctrl->val);
		break;

	default:
		return -EINVAL;
	}

	return 0;
}

/* ----------------------------------------------------------------------- */

static int cx25840_s_mbus_fmt(struct v4l2_subdev *sd, struct v4l2_mbus_framefmt *fmt)
{
	struct cx25840_state *state = to_state(sd);
	struct i2c_client *client = v4l2_get_subdevdata(sd);
	int HSC, VSC, Vsrc, Hsrc, filter, Vlines;
	int is_50Hz = !(state->std & V4L2_STD_525_60);

	if (fmt->code != V4L2_MBUS_FMT_FIXED)
		return -EINVAL;

	fmt->field = V4L2_FIELD_INTERLACED;
	fmt->colorspace = V4L2_COLORSPACE_SMPTE170M;

	Vsrc = (cx25840_read(client, 0x476) & 0x3f) << 4;
	Vsrc |= (cx25840_read(client, 0x475) & 0xf0) >> 4;

	Hsrc = (cx25840_read(client, 0x472) & 0x3f) << 4;
	Hsrc |= (cx25840_read(client, 0x471) & 0xf0) >> 4;

	Vlines = fmt->height + (is_50Hz ? 4 : 7);

	if ((fmt->width * 16 < Hsrc) || (Hsrc < fmt->width) ||
			(Vlines * 8 < Vsrc) || (Vsrc < Vlines)) {
		v4l_err(client, "%dx%d is not a valid size!\n",
				fmt->width, fmt->height);
		return -ERANGE;
	}

	HSC = (Hsrc * (1 << 20)) / fmt->width - (1 << 20);
	VSC = (1 << 16) - (Vsrc * (1 << 9) / Vlines - (1 << 9));
	VSC &= 0x1fff;

	if (fmt->width >= 385)
		filter = 0;
	else if (fmt->width > 192)
		filter = 1;
	else if (fmt->width > 96)
		filter = 2;
	else
		filter = 3;

	v4l_dbg(1, cx25840_debug, client, "decoder set size %dx%d -> scale  %ux%u\n",
			fmt->width, fmt->height, HSC, VSC);

	/* HSCALE=HSC */
	cx25840_write(client, 0x418, HSC & 0xff);
	cx25840_write(client, 0x419, (HSC >> 8) & 0xff);
	cx25840_write(client, 0x41a, HSC >> 16);
	/* VSCALE=VSC */
	cx25840_write(client, 0x41c, VSC & 0xff);
	cx25840_write(client, 0x41d, VSC >> 8);
	/* VS_INTRLACE=1 VFILT=filter */
	cx25840_write(client, 0x41e, 0x8 | filter);
	return 0;
}

/* ----------------------------------------------------------------------- */

static void log_video_status(struct i2c_client *client)
{
	static const char *const fmt_strs[] = {
		"0x0",
		"NTSC-M", "NTSC-J", "NTSC-4.43",
		"PAL-BDGHI", "PAL-M", "PAL-N", "PAL-Nc", "PAL-60",
		"0x9", "0xA", "0xB",
		"SECAM",
		"0xD", "0xE", "0xF"
	};

	struct cx25840_state *state = to_state(i2c_get_clientdata(client));
	u8 vidfmt_sel = cx25840_read(client, 0x400) & 0xf;
	u8 gen_stat1 = cx25840_read(client, 0x40d);
	u8 gen_stat2 = cx25840_read(client, 0x40e);
	int vid_input = state->vid_input;

	v4l_info(client, "Video signal:              %spresent\n",
		    (gen_stat2 & 0x20) ? "" : "not ");
	v4l_info(client, "Detected format:           %s\n",
		    fmt_strs[gen_stat1 & 0xf]);

	v4l_info(client, "Specified standard:        %s\n",
		    vidfmt_sel ? fmt_strs[vidfmt_sel] : "automatic detection");

	if (vid_input >= CX25840_COMPOSITE1 &&
	    vid_input <= CX25840_COMPOSITE8) {
		v4l_info(client, "Specified video input:     Composite %d\n",
			vid_input - CX25840_COMPOSITE1 + 1);
	} else {
		v4l_info(client, "Specified video input:     S-Video (Luma In%d, Chroma In%d)\n",
			(vid_input & 0xf0) >> 4, (vid_input & 0xf00) >> 8);
	}

	v4l_info(client, "Specified audioclock freq: %d Hz\n", state->audclk_freq);
}

/* ----------------------------------------------------------------------- */

static void log_audio_status(struct i2c_client *client)
{
	struct cx25840_state *state = to_state(i2c_get_clientdata(client));
	u8 download_ctl = cx25840_read(client, 0x803);
	u8 mod_det_stat0 = cx25840_read(client, 0x804);
	u8 mod_det_stat1 = cx25840_read(client, 0x805);
	u8 audio_config = cx25840_read(client, 0x808);
	u8 pref_mode = cx25840_read(client, 0x809);
	u8 afc0 = cx25840_read(client, 0x80b);
	u8 mute_ctl = cx25840_read(client, 0x8d3);
	int aud_input = state->aud_input;
	char *p;

	switch (mod_det_stat0) {
	case 0x00: p = "mono"; break;
	case 0x01: p = "stereo"; break;
	case 0x02: p = "dual"; break;
	case 0x04: p = "tri"; break;
	case 0x10: p = "mono with SAP"; break;
	case 0x11: p = "stereo with SAP"; break;
	case 0x12: p = "dual with SAP"; break;
	case 0x14: p = "tri with SAP"; break;
	case 0xfe: p = "forced mode"; break;
	default: p = "not defined";
	}
	v4l_info(client, "Detected audio mode:       %s\n", p);

	switch (mod_det_stat1) {
	case 0x00: p = "not defined"; break;
	case 0x01: p = "EIAJ"; break;
	case 0x02: p = "A2-M"; break;
	case 0x03: p = "A2-BG"; break;
	case 0x04: p = "A2-DK1"; break;
	case 0x05: p = "A2-DK2"; break;
	case 0x06: p = "A2-DK3"; break;
	case 0x07: p = "A1 (6.0 MHz FM Mono)"; break;
	case 0x08: p = "AM-L"; break;
	case 0x09: p = "NICAM-BG"; break;
	case 0x0a: p = "NICAM-DK"; break;
	case 0x0b: p = "NICAM-I"; break;
	case 0x0c: p = "NICAM-L"; break;
	case 0x0d: p = "BTSC/EIAJ/A2-M Mono (4.5 MHz FMMono)"; break;
	case 0x0e: p = "IF FM Radio"; break;
	case 0x0f: p = "BTSC"; break;
	case 0x10: p = "high-deviation FM"; break;
	case 0x11: p = "very high-deviation FM"; break;
	case 0xfd: p = "unknown audio standard"; break;
	case 0xfe: p = "forced audio standard"; break;
	case 0xff: p = "no detected audio standard"; break;
	default: p = "not defined";
	}
	v4l_info(client, "Detected audio standard:   %s\n", p);
	v4l_info(client, "Audio microcontroller:     %s\n",
		    (download_ctl & 0x10) ?
				((mute_ctl & 0x2) ? "detecting" : "running") : "stopped");

	switch (audio_config >> 4) {
	case 0x00: p = "undefined"; break;
	case 0x01: p = "BTSC"; break;
	case 0x02: p = "EIAJ"; break;
	case 0x03: p = "A2-M"; break;
	case 0x04: p = "A2-BG"; break;
	case 0x05: p = "A2-DK1"; break;
	case 0x06: p = "A2-DK2"; break;
	case 0x07: p = "A2-DK3"; break;
	case 0x08: p = "A1 (6.0 MHz FM Mono)"; break;
	case 0x09: p = "AM-L"; break;
	case 0x0a: p = "NICAM-BG"; break;
	case 0x0b: p = "NICAM-DK"; break;
	case 0x0c: p = "NICAM-I"; break;
	case 0x0d: p = "NICAM-L"; break;
	case 0x0e: p = "FM radio"; break;
	case 0x0f: p = "automatic detection"; break;
	default: p = "undefined";
	}
	v4l_info(client, "Configured audio standard: %s\n", p);

	if ((audio_config >> 4) < 0xF) {
		switch (audio_config & 0xF) {
		case 0x00: p = "MONO1 (LANGUAGE A/Mono L+R channel for BTSC, EIAJ, A2)"; break;
		case 0x01: p = "MONO2 (LANGUAGE B)"; break;
		case 0x02: p = "MONO3 (STEREO forced MONO)"; break;
		case 0x03: p = "MONO4 (NICAM ANALOG-Language C/Analog Fallback)"; break;
		case 0x04: p = "STEREO"; break;
		case 0x05: p = "DUAL1 (AB)"; break;
		case 0x06: p = "DUAL2 (AC) (FM)"; break;
		case 0x07: p = "DUAL3 (BC) (FM)"; break;
		case 0x08: p = "DUAL4 (AC) (AM)"; break;
		case 0x09: p = "DUAL5 (BC) (AM)"; break;
		case 0x0a: p = "SAP"; break;
		default: p = "undefined";
		}
		v4l_info(client, "Configured audio mode:     %s\n", p);
	} else {
		switch (audio_config & 0xF) {
		case 0x00: p = "BG"; break;
		case 0x01: p = "DK1"; break;
		case 0x02: p = "DK2"; break;
		case 0x03: p = "DK3"; break;
		case 0x04: p = "I"; break;
		case 0x05: p = "L"; break;
		case 0x06: p = "BTSC"; break;
		case 0x07: p = "EIAJ"; break;
		case 0x08: p = "A2-M"; break;
		case 0x09: p = "FM Radio"; break;
		case 0x0f: p = "automatic standard and mode detection"; break;
		default: p = "undefined";
		}
		v4l_info(client, "Configured audio system:   %s\n", p);
	}

	if (aud_input) {
		v4l_info(client, "Specified audio input:     Tuner (In%d)\n", aud_input);
	} else {
		v4l_info(client, "Specified audio input:     External\n");
	}

	switch (pref_mode & 0xf) {
	case 0: p = "mono/language A"; break;
	case 1: p = "language B"; break;
	case 2: p = "language C"; break;
	case 3: p = "analog fallback"; break;
	case 4: p = "stereo"; break;
	case 5: p = "language AC"; break;
	case 6: p = "language BC"; break;
	case 7: p = "language AB"; break;
	default: p = "undefined";
	}
	v4l_info(client, "Preferred audio mode:      %s\n", p);

	if ((audio_config & 0xf) == 0xf) {
		switch ((afc0 >> 3) & 0x3) {
		case 0: p = "system DK"; break;
		case 1: p = "system L"; break;
		case 2: p = "autodetect"; break;
		default: p = "undefined";
		}
		v4l_info(client, "Selected 65 MHz format:    %s\n", p);

		switch (afc0 & 0x7) {
		case 0: p = "chroma"; break;
		case 1: p = "BTSC"; break;
		case 2: p = "EIAJ"; break;
		case 3: p = "A2-M"; break;
		case 4: p = "autodetect"; break;
		default: p = "undefined";
		}
		v4l_info(client, "Selected 45 MHz format:    %s\n", p);
	}
}

/* ----------------------------------------------------------------------- */

/* This load_fw operation must be called to load the driver's firmware.
   Without this the audio standard detection will fail and you will
   only get mono.

   Since loading the firmware is often problematic when the driver is
   compiled into the kernel I recommend postponing calling this function
   until the first open of the video device. Another reason for
   postponing it is that loading this firmware takes a long time (seconds)
   due to the slow i2c bus speed. So it will speed up the boot process if
   you can avoid loading the fw as long as the video device isn't used.  */
static int cx25840_load_fw(struct v4l2_subdev *sd)
{
	struct cx25840_state *state = to_state(sd);
	struct i2c_client *client = v4l2_get_subdevdata(sd);

	if (!state->is_initialized) {
		/* initialize and load firmware */
		state->is_initialized = 1;
		if (is_cx2583x(state))
			cx25836_initialize(client);
		else if (is_cx2388x(state))
			cx23885_initialize(client);
		else if (is_cx231xx(state))
			cx231xx_initialize(client);
		else
			cx25840_initialize(client);
	}
	return 0;
}

#ifdef CONFIG_VIDEO_ADV_DEBUG
static int cx25840_g_register(struct v4l2_subdev *sd, struct v4l2_dbg_register *reg)
{
	struct i2c_client *client = v4l2_get_subdevdata(sd);

	if (!v4l2_chip_match_i2c_client(client, &reg->match))
		return -EINVAL;
	if (!capable(CAP_SYS_ADMIN))
		return -EPERM;
	reg->size = 1;
	reg->val = cx25840_read(client, reg->reg & 0x0fff);
	return 0;
}

static int cx25840_s_register(struct v4l2_subdev *sd, struct v4l2_dbg_register *reg)
{
	struct i2c_client *client = v4l2_get_subdevdata(sd);

	if (!v4l2_chip_match_i2c_client(client, &reg->match))
		return -EINVAL;
	if (!capable(CAP_SYS_ADMIN))
		return -EPERM;
	cx25840_write(client, reg->reg & 0x0fff, reg->val & 0xff);
	return 0;
}
#endif

static int cx25840_s_audio_stream(struct v4l2_subdev *sd, int enable)
{
	struct cx25840_state *state = to_state(sd);
	struct i2c_client *client = v4l2_get_subdevdata(sd);
	u8 v;

	if (is_cx2583x(state) || is_cx2388x(state) || is_cx231xx(state))
		return 0;

	v4l_dbg(1, cx25840_debug, client, "%s audio output\n",
			enable ? "enable" : "disable");

	if (enable) {
		v = cx25840_read(client, 0x115) | 0x80;
		cx25840_write(client, 0x115, v);
		v = cx25840_read(client, 0x116) | 0x03;
		cx25840_write(client, 0x116, v);
	} else {
		v = cx25840_read(client, 0x115) & ~(0x80);
		cx25840_write(client, 0x115, v);
		v = cx25840_read(client, 0x116) & ~(0x03);
		cx25840_write(client, 0x116, v);
	}
	return 0;
}

static int cx25840_s_stream(struct v4l2_subdev *sd, int enable)
{
	struct cx25840_state *state = to_state(sd);
	struct i2c_client *client = v4l2_get_subdevdata(sd);
	u8 v;

	v4l_dbg(1, cx25840_debug, client, "%s video output\n",
			enable ? "enable" : "disable");
	if (enable) {
		if (is_cx2388x(state) || is_cx231xx(state)) {
			v = cx25840_read(client, 0x421) | 0x0b;
			cx25840_write(client, 0x421, v);
		} else {
			v = cx25840_read(client, 0x115) | 0x0c;
			cx25840_write(client, 0x115, v);
			v = cx25840_read(client, 0x116) | 0x04;
			cx25840_write(client, 0x116, v);
		}
	} else {
		if (is_cx2388x(state) || is_cx231xx(state)) {
			v = cx25840_read(client, 0x421) & ~(0x0b);
			cx25840_write(client, 0x421, v);
		} else {
			v = cx25840_read(client, 0x115) & ~(0x0c);
			cx25840_write(client, 0x115, v);
			v = cx25840_read(client, 0x116) & ~(0x04);
			cx25840_write(client, 0x116, v);
		}
	}
	return 0;
}

static int cx25840_s_std(struct v4l2_subdev *sd, v4l2_std_id std)
{
	struct cx25840_state *state = to_state(sd);
	struct i2c_client *client = v4l2_get_subdevdata(sd);

	if (state->radio == 0 && state->std == std)
		return 0;
	state->radio = 0;
	state->std = std;
	return set_v4lstd(client);
}

static int cx25840_s_radio(struct v4l2_subdev *sd)
{
	struct cx25840_state *state = to_state(sd);

	state->radio = 1;
	return 0;
}

static int cx25840_s_video_routing(struct v4l2_subdev *sd,
				   u32 input, u32 output, u32 config)
{
	struct cx25840_state *state = to_state(sd);
	struct i2c_client *client = v4l2_get_subdevdata(sd);

	return set_input(client, input, state->aud_input);
}

static int cx25840_s_audio_routing(struct v4l2_subdev *sd,
				   u32 input, u32 output, u32 config)
{
	struct cx25840_state *state = to_state(sd);
	struct i2c_client *client = v4l2_get_subdevdata(sd);

	if (is_cx2583x(state))
		return -EINVAL;
	return set_input(client, state->vid_input, input);
}

static int cx25840_s_frequency(struct v4l2_subdev *sd, struct v4l2_frequency *freq)
{
	struct cx25840_state *state = to_state(sd);
	struct i2c_client *client = v4l2_get_subdevdata(sd);

	if (!is_cx2583x(state))
		input_change(client);
	return 0;
}

static int cx25840_g_tuner(struct v4l2_subdev *sd, struct v4l2_tuner *vt)
{
	struct cx25840_state *state = to_state(sd);
	struct i2c_client *client = v4l2_get_subdevdata(sd);
	u8 vpres = cx25840_read(client, 0x40e) & 0x20;
	u8 mode;
	int val = 0;

	if (state->radio)
		return 0;

	vt->signal = vpres ? 0xffff : 0x0;
	if (is_cx2583x(state))
		return 0;

	vt->capability |=
		V4L2_TUNER_CAP_STEREO | V4L2_TUNER_CAP_LANG1 |
		V4L2_TUNER_CAP_LANG2 | V4L2_TUNER_CAP_SAP;

	mode = cx25840_read(client, 0x804);

	/* get rxsubchans and audmode */
	if ((mode & 0xf) == 1)
		val |= V4L2_TUNER_SUB_STEREO;
	else
		val |= V4L2_TUNER_SUB_MONO;

	if (mode == 2 || mode == 4)
		val = V4L2_TUNER_SUB_LANG1 | V4L2_TUNER_SUB_LANG2;

	if (mode & 0x10)
		val |= V4L2_TUNER_SUB_SAP;

	vt->rxsubchans = val;
	vt->audmode = state->audmode;
	return 0;
}

static int cx25840_s_tuner(struct v4l2_subdev *sd, struct v4l2_tuner *vt)
{
	struct cx25840_state *state = to_state(sd);
	struct i2c_client *client = v4l2_get_subdevdata(sd);

	if (state->radio || is_cx2583x(state))
		return 0;

	switch (vt->audmode) {
		case V4L2_TUNER_MODE_MONO:
			/* mono      -> mono
			   stereo    -> mono
			   bilingual -> lang1 */
			cx25840_and_or(client, 0x809, ~0xf, 0x00);
			break;
		case V4L2_TUNER_MODE_STEREO:
		case V4L2_TUNER_MODE_LANG1:
			/* mono      -> mono
			   stereo    -> stereo
			   bilingual -> lang1 */
			cx25840_and_or(client, 0x809, ~0xf, 0x04);
			break;
		case V4L2_TUNER_MODE_LANG1_LANG2:
			/* mono      -> mono
			   stereo    -> stereo
			   bilingual -> lang1/lang2 */
			cx25840_and_or(client, 0x809, ~0xf, 0x07);
			break;
		case V4L2_TUNER_MODE_LANG2:
			/* mono      -> mono
			   stereo    -> stereo
			   bilingual -> lang2 */
			cx25840_and_or(client, 0x809, ~0xf, 0x01);
			break;
		default:
			return -EINVAL;
	}
	state->audmode = vt->audmode;
	return 0;
}

static int cx25840_reset(struct v4l2_subdev *sd, u32 val)
{
	struct cx25840_state *state = to_state(sd);
	struct i2c_client *client = v4l2_get_subdevdata(sd);

	if (is_cx2583x(state))
		cx25836_initialize(client);
	else if (is_cx2388x(state))
		cx23885_initialize(client);
	else if (is_cx231xx(state))
		cx231xx_initialize(client);
	else
		cx25840_initialize(client);
	return 0;
}

static int cx25840_g_chip_ident(struct v4l2_subdev *sd, struct v4l2_dbg_chip_ident *chip)
{
	struct cx25840_state *state = to_state(sd);
	struct i2c_client *client = v4l2_get_subdevdata(sd);

	return v4l2_chip_ident_i2c_client(client, chip, state->id, state->rev);
}

static int cx25840_log_status(struct v4l2_subdev *sd)
{
	struct cx25840_state *state = to_state(sd);
	struct i2c_client *client = v4l2_get_subdevdata(sd);

	log_video_status(client);
	if (!is_cx2583x(state))
		log_audio_status(client);
	cx25840_ir_log_status(sd);
	v4l2_ctrl_handler_log_status(&state->hdl, sd->name);
	return 0;
}

static int cx25840_s_config(struct v4l2_subdev *sd, int irq, void *platform_data)
{
	struct cx25840_state *state = to_state(sd);
	struct i2c_client *client = v4l2_get_subdevdata(sd);

	if (platform_data) {
		struct cx25840_platform_data *pdata = platform_data;

		state->pvr150_workaround = pdata->pvr150_workaround;
		set_input(client, state->vid_input, state->aud_input);
	}
	return 0;
}

static int cx23885_irq_handler(struct v4l2_subdev *sd, u32 status,
			       bool *handled)
{
	struct cx25840_state *state = to_state(sd);
	struct i2c_client *c = v4l2_get_subdevdata(sd);
	u8 irq_stat, aud_stat, aud_en, ir_stat, ir_en;
	u32 vid_stat, aud_mc_stat;
	bool block_handled;
	int ret = 0;

	irq_stat = cx25840_read(c, CX23885_PIN_CTRL_IRQ_REG);
	v4l_dbg(2, cx25840_debug, c, "AV Core IRQ status (entry): %s %s %s\n",
		irq_stat & CX23885_PIN_CTRL_IRQ_IR_STAT ? "ir" : "  ",
		irq_stat & CX23885_PIN_CTRL_IRQ_AUD_STAT ? "aud" : "   ",
		irq_stat & CX23885_PIN_CTRL_IRQ_VID_STAT ? "vid" : "   ");

	if ((is_cx23885(state) || is_cx23887(state))) {
		ir_stat = cx25840_read(c, CX25840_IR_STATS_REG);
		ir_en = cx25840_read(c, CX25840_IR_IRQEN_REG);
		v4l_dbg(2, cx25840_debug, c,
			"AV Core ir IRQ status: %#04x disables: %#04x\n",
			ir_stat, ir_en);
		if (irq_stat & CX23885_PIN_CTRL_IRQ_IR_STAT) {
			block_handled = false;
			ret = cx25840_ir_irq_handler(sd,
						     status, &block_handled);
			if (block_handled)
				*handled = true;
		}
	}

	aud_stat = cx25840_read(c, CX25840_AUD_INT_STAT_REG);
	aud_en = cx25840_read(c, CX25840_AUD_INT_CTRL_REG);
	v4l_dbg(2, cx25840_debug, c,
		"AV Core audio IRQ status: %#04x disables: %#04x\n",
		aud_stat, aud_en);
	aud_mc_stat = cx25840_read4(c, CX23885_AUD_MC_INT_MASK_REG);
	v4l_dbg(2, cx25840_debug, c,
		"AV Core audio MC IRQ status: %#06x enables: %#06x\n",
		aud_mc_stat >> CX23885_AUD_MC_INT_STAT_SHFT,
		aud_mc_stat & CX23885_AUD_MC_INT_CTRL_BITS);
	if (irq_stat & CX23885_PIN_CTRL_IRQ_AUD_STAT) {
		if (aud_stat) {
			cx25840_write(c, CX25840_AUD_INT_STAT_REG, aud_stat);
			*handled = true;
		}
	}

	vid_stat = cx25840_read4(c, CX25840_VID_INT_STAT_REG);
	v4l_dbg(2, cx25840_debug, c,
		"AV Core video IRQ status: %#06x disables: %#06x\n",
		vid_stat & CX25840_VID_INT_STAT_BITS,
		vid_stat >> CX25840_VID_INT_MASK_SHFT);
	if (irq_stat & CX23885_PIN_CTRL_IRQ_VID_STAT) {
		if (vid_stat & CX25840_VID_INT_STAT_BITS) {
			cx25840_write4(c, CX25840_VID_INT_STAT_REG, vid_stat);
			*handled = true;
		}
	}

	irq_stat = cx25840_read(c, CX23885_PIN_CTRL_IRQ_REG);
	v4l_dbg(2, cx25840_debug, c, "AV Core IRQ status (exit): %s %s %s\n",
		irq_stat & CX23885_PIN_CTRL_IRQ_IR_STAT ? "ir" : "  ",
		irq_stat & CX23885_PIN_CTRL_IRQ_AUD_STAT ? "aud" : "   ",
		irq_stat & CX23885_PIN_CTRL_IRQ_VID_STAT ? "vid" : "   ");

	return ret;
}

static int cx25840_irq_handler(struct v4l2_subdev *sd, u32 status,
			       bool *handled)
{
	struct cx25840_state *state = to_state(sd);

	*handled = false;

	/* Only support the CX2388[578] AV Core for now */
	if (is_cx2388x(state))
		return cx23885_irq_handler(sd, status, handled);

	return -ENODEV;
}

/* ----------------------------------------------------------------------- */

static const struct v4l2_ctrl_ops cx25840_ctrl_ops = {
	.s_ctrl = cx25840_s_ctrl,
};

static const struct v4l2_subdev_core_ops cx25840_core_ops = {
	.log_status = cx25840_log_status,
	.s_config = cx25840_s_config,
	.g_chip_ident = cx25840_g_chip_ident,
	.g_ctrl = v4l2_subdev_g_ctrl,
	.s_ctrl = v4l2_subdev_s_ctrl,
	.s_ext_ctrls = v4l2_subdev_s_ext_ctrls,
	.try_ext_ctrls = v4l2_subdev_try_ext_ctrls,
	.g_ext_ctrls = v4l2_subdev_g_ext_ctrls,
	.queryctrl = v4l2_subdev_queryctrl,
	.querymenu = v4l2_subdev_querymenu,
	.s_std = cx25840_s_std,
	.reset = cx25840_reset,
	.load_fw = cx25840_load_fw,
	.s_io_pin_config = common_s_io_pin_config,
#ifdef CONFIG_VIDEO_ADV_DEBUG
	.g_register = cx25840_g_register,
	.s_register = cx25840_s_register,
#endif
	.interrupt_service_routine = cx25840_irq_handler,
};

static const struct v4l2_subdev_tuner_ops cx25840_tuner_ops = {
	.s_frequency = cx25840_s_frequency,
	.s_radio = cx25840_s_radio,
	.g_tuner = cx25840_g_tuner,
	.s_tuner = cx25840_s_tuner,
};

static const struct v4l2_subdev_audio_ops cx25840_audio_ops = {
	.s_clock_freq = cx25840_s_clock_freq,
	.s_routing = cx25840_s_audio_routing,
	.s_stream = cx25840_s_audio_stream,
};

static const struct v4l2_subdev_video_ops cx25840_video_ops = {
	.s_routing = cx25840_s_video_routing,
	.s_mbus_fmt = cx25840_s_mbus_fmt,
	.s_stream = cx25840_s_stream,
};

static const struct v4l2_subdev_vbi_ops cx25840_vbi_ops = {
	.decode_vbi_line = cx25840_decode_vbi_line,
	.s_raw_fmt = cx25840_s_raw_fmt,
	.s_sliced_fmt = cx25840_s_sliced_fmt,
	.g_sliced_fmt = cx25840_g_sliced_fmt,
};

static const struct v4l2_subdev_ops cx25840_ops = {
	.core = &cx25840_core_ops,
	.tuner = &cx25840_tuner_ops,
	.audio = &cx25840_audio_ops,
	.video = &cx25840_video_ops,
	.vbi = &cx25840_vbi_ops,
	.ir = &cx25840_ir_ops,
};

/* ----------------------------------------------------------------------- */

static u32 get_cx2388x_ident(struct i2c_client *client)
{
	u32 ret;

	/* Come out of digital power down */
	cx25840_write(client, 0x000, 0);

	/* Detecting whether the part is cx23885/7/8 is more
	 * difficult than it needs to be. No ID register. Instead we
	 * probe certain registers indicated in the datasheets to look
	 * for specific defaults that differ between the silicon designs. */

	/* It's either 885/7 if the IR Tx Clk Divider register exists */
	if (cx25840_read4(client, 0x204) & 0xffff) {
		/* CX23885 returns bogus repetitive byte values for the DIF,
		 * which doesn't exist for it. (Ex. 8a8a8a8a or 31313131) */
		ret = cx25840_read4(client, 0x300);
		if (((ret & 0xffff0000) >> 16) == (ret & 0xffff)) {
			/* No DIF */
			ret = V4L2_IDENT_CX23885_AV;
		} else {
			/* CX23887 has a broken DIF, but the registers
			 * appear valid (but unsed), good enough to detect. */
			ret = V4L2_IDENT_CX23887_AV;
		}
	} else if (cx25840_read4(client, 0x300) & 0x0fffffff) {
		/* DIF PLL Freq Word reg exists; chip must be a CX23888 */
		ret = V4L2_IDENT_CX23888_AV;
	} else {
		v4l_err(client, "Unable to detect h/w, assuming cx23887\n");
		ret = V4L2_IDENT_CX23887_AV;
	}

	/* Back into digital power down */
	cx25840_write(client, 0x000, 2);
	return ret;
}

static int cx25840_probe(struct i2c_client *client,
			 const struct i2c_device_id *did)
{
	struct cx25840_state *state;
	struct v4l2_subdev *sd;
	int default_volume;
	u32 id = V4L2_IDENT_NONE;
	u16 device_id;

	/* Check if the adapter supports the needed features */
	if (!i2c_check_functionality(client->adapter, I2C_FUNC_SMBUS_BYTE_DATA))
		return -EIO;

	v4l_dbg(1, cx25840_debug, client, "detecting cx25840 client on address 0x%x\n", client->addr << 1);

	device_id = cx25840_read(client, 0x101) << 8;
	device_id |= cx25840_read(client, 0x100);
	v4l_dbg(1, cx25840_debug, client, "device_id = 0x%04x\n", device_id);

	/* The high byte of the device ID should be
	 * 0x83 for the cx2583x and 0x84 for the cx2584x */
	if ((device_id & 0xff00) == 0x8300) {
		id = V4L2_IDENT_CX25836 + ((device_id >> 4) & 0xf) - 6;
	} else if ((device_id & 0xff00) == 0x8400) {
		id = V4L2_IDENT_CX25840 + ((device_id >> 4) & 0xf);
	} else if (device_id == 0x0000) {
		id = get_cx2388x_ident(client);
	} else if ((device_id & 0xfff0) == 0x5A30) {
		/* The CX23100 (0x5A3C = 23100) doesn't have an A/V decoder */
		id = V4L2_IDENT_CX2310X_AV;
	} else if ((device_id & 0xff) == (device_id >> 8)) {
		v4l_err(client,
			"likely a confused/unresponsive cx2388[578] A/V decoder"
			" found @ 0x%x (%s)\n",
			client->addr << 1, client->adapter->name);
		v4l_err(client, "A method to reset it from the cx25840 driver"
			" software is not known at this time\n");
		return -ENODEV;
	} else {
		v4l_dbg(1, cx25840_debug, client, "cx25840 not found\n");
		return -ENODEV;
	}

	state = kzalloc(sizeof(struct cx25840_state), GFP_KERNEL);
	if (state == NULL)
		return -ENOMEM;

	sd = &state->sd;
	v4l2_i2c_subdev_init(sd, client, &cx25840_ops);

	switch (id) {
	case V4L2_IDENT_CX23885_AV:
		v4l_info(client, "cx23885 A/V decoder found @ 0x%x (%s)\n",
			 client->addr << 1, client->adapter->name);
		break;
	case V4L2_IDENT_CX23887_AV:
		v4l_info(client, "cx23887 A/V decoder found @ 0x%x (%s)\n",
			 client->addr << 1, client->adapter->name);
		break;
	case V4L2_IDENT_CX23888_AV:
		v4l_info(client, "cx23888 A/V decoder found @ 0x%x (%s)\n",
			 client->addr << 1, client->adapter->name);
		break;
	case V4L2_IDENT_CX2310X_AV:
		v4l_info(client, "cx%d A/V decoder found @ 0x%x (%s)\n",
			 device_id, client->addr << 1, client->adapter->name);
		break;
	case V4L2_IDENT_CX25840:
	case V4L2_IDENT_CX25841:
	case V4L2_IDENT_CX25842:
	case V4L2_IDENT_CX25843:
		/* Note: revision '(device_id & 0x0f) == 2' was never built. The
		   marking skips from 0x1 == 22 to 0x3 == 23. */
		v4l_info(client, "cx25%3x-2%x found @ 0x%x (%s)\n",
			 (device_id & 0xfff0) >> 4,
			 (device_id & 0x0f) < 3 ? (device_id & 0x0f) + 1
						: (device_id & 0x0f),
			 client->addr << 1, client->adapter->name);
		break;
	case V4L2_IDENT_CX25836:
	case V4L2_IDENT_CX25837:
	default:
		v4l_info(client, "cx25%3x-%x found @ 0x%x (%s)\n",
			 (device_id & 0xfff0) >> 4, device_id & 0x0f,
			 client->addr << 1, client->adapter->name);
		break;
	}

	state->c = client;
	state->vid_input = CX25840_COMPOSITE7;
	state->aud_input = CX25840_AUDIO8;
	state->audclk_freq = 48000;
	state->pvr150_workaround = 0;
	state->audmode = V4L2_TUNER_MODE_LANG1;
	state->vbi_line_offset = 8;
	state->id = id;
	state->rev = device_id;
	v4l2_ctrl_handler_init(&state->hdl, 9);
	v4l2_ctrl_new_std(&state->hdl, &cx25840_ctrl_ops,
			V4L2_CID_BRIGHTNESS, 0, 255, 1, 128);
	v4l2_ctrl_new_std(&state->hdl, &cx25840_ctrl_ops,
			V4L2_CID_CONTRAST, 0, 127, 1, 64);
	v4l2_ctrl_new_std(&state->hdl, &cx25840_ctrl_ops,
			V4L2_CID_SATURATION, 0, 127, 1, 64);
	v4l2_ctrl_new_std(&state->hdl, &cx25840_ctrl_ops,
			V4L2_CID_HUE, -128, 127, 1, 0);
	if (!is_cx2583x(state)) {
		default_volume = 228 - cx25840_read(client, 0x8d4);
		default_volume = ((default_volume / 2) + 23) << 9;

		state->volume = v4l2_ctrl_new_std(&state->hdl,
			&cx25840_audio_ctrl_ops, V4L2_CID_AUDIO_VOLUME,
<<<<<<< HEAD
			0, 65335, 65535 / 100, default_volume);
=======
			0, 65535, 65535 / 100, default_volume);
>>>>>>> 062c1825
		state->mute = v4l2_ctrl_new_std(&state->hdl,
			&cx25840_audio_ctrl_ops, V4L2_CID_AUDIO_MUTE,
			0, 1, 1, 0);
		v4l2_ctrl_new_std(&state->hdl, &cx25840_audio_ctrl_ops,
			V4L2_CID_AUDIO_BALANCE,
			0, 65535, 65535 / 100, 32768);
		v4l2_ctrl_new_std(&state->hdl, &cx25840_audio_ctrl_ops,
			V4L2_CID_AUDIO_BASS,
			0, 65535, 65535 / 100, 32768);
		v4l2_ctrl_new_std(&state->hdl, &cx25840_audio_ctrl_ops,
			V4L2_CID_AUDIO_TREBLE,
			0, 65535, 65535 / 100, 32768);
	}
	sd->ctrl_handler = &state->hdl;
	if (state->hdl.error) {
		int err = state->hdl.error;

		v4l2_ctrl_handler_free(&state->hdl);
		kfree(state);
		return err;
	}
	v4l2_ctrl_cluster(2, &state->volume);
	v4l2_ctrl_handler_setup(&state->hdl);

	cx25840_ir_probe(sd);
	return 0;
}

static int cx25840_remove(struct i2c_client *client)
{
	struct v4l2_subdev *sd = i2c_get_clientdata(client);
	struct cx25840_state *state = to_state(sd);

	cx25840_ir_remove(sd);
	v4l2_device_unregister_subdev(sd);
	v4l2_ctrl_handler_free(&state->hdl);
	kfree(state);
	return 0;
}

static const struct i2c_device_id cx25840_id[] = {
	{ "cx25840", 0 },
	{ }
};
MODULE_DEVICE_TABLE(i2c, cx25840_id);

static struct v4l2_i2c_driver_data v4l2_i2c_data = {
	.name = "cx25840",
	.probe = cx25840_probe,
	.remove = cx25840_remove,
	.id_table = cx25840_id,
};<|MERGE_RESOLUTION|>--- conflicted
+++ resolved
@@ -1996,11 +1996,7 @@
 
 		state->volume = v4l2_ctrl_new_std(&state->hdl,
 			&cx25840_audio_ctrl_ops, V4L2_CID_AUDIO_VOLUME,
-<<<<<<< HEAD
-			0, 65335, 65535 / 100, default_volume);
-=======
 			0, 65535, 65535 / 100, default_volume);
->>>>>>> 062c1825
 		state->mute = v4l2_ctrl_new_std(&state->hdl,
 			&cx25840_audio_ctrl_ops, V4L2_CID_AUDIO_MUTE,
 			0, 1, 1, 0);
