#ifndef _USB_VIDEO_H_
#define _USB_VIDEO_H_

#include <linux/kernel.h>
#include <linux/videodev2.h>

/*
 * Dynamic controls
 */

/* Data types for UVC control data */
#define UVC_CTRL_DATA_TYPE_RAW		0
#define UVC_CTRL_DATA_TYPE_SIGNED	1
#define UVC_CTRL_DATA_TYPE_UNSIGNED	2
#define UVC_CTRL_DATA_TYPE_BOOLEAN	3
#define UVC_CTRL_DATA_TYPE_ENUM		4
#define UVC_CTRL_DATA_TYPE_BITMASK	5

/* Control flags */
#define UVC_CONTROL_SET_CUR	(1 << 0)
#define UVC_CONTROL_GET_CUR	(1 << 1)
#define UVC_CONTROL_GET_MIN	(1 << 2)
#define UVC_CONTROL_GET_MAX	(1 << 3)
#define UVC_CONTROL_GET_RES	(1 << 4)
#define UVC_CONTROL_GET_DEF	(1 << 5)
/* Control should be saved at suspend and restored at resume. */
#define UVC_CONTROL_RESTORE	(1 << 6)
/* Control can be updated by the camera. */
#define UVC_CONTROL_AUTO_UPDATE	(1 << 7)
/* Control is an extension unit control. */
#define UVC_CONTROL_EXTENSION	(1 << 8)

#define UVC_CONTROL_GET_RANGE	(UVC_CONTROL_GET_CUR | UVC_CONTROL_GET_MIN | \
				 UVC_CONTROL_GET_MAX | UVC_CONTROL_GET_RES | \
				 UVC_CONTROL_GET_DEF)

struct uvc_xu_control_info {
	__u8 entity[16];
	__u8 index;
	__u8 selector;
	__u16 size;
	__u32 flags;
};

struct uvc_menu_info {
	__u32 value;
	__u8 name[32];
};

struct uvc_xu_control_mapping_old {
	__u8 reserved[64];
};

struct uvc_xu_control_mapping {
	__u32 id;
	__u8 name[32];
	__u8 entity[16];
	__u8 selector;

	__u8 size;
	__u8 offset;
	enum v4l2_ctrl_type v4l2_type;
	__u32 data_type;

	struct uvc_menu_info __user *menu_info;
	__u32 menu_count;

	__u32 reserved[4];
};

struct uvc_xu_control {
	__u8 unit;
	__u8 selector;
	__u16 size;
	__u8 __user *data;
};

#define UVCIOC_CTRL_ADD		_IOW('U', 1, struct uvc_xu_control_info)
#define UVCIOC_CTRL_MAP_OLD	_IOWR('U', 2, struct uvc_xu_control_mapping_old)
#define UVCIOC_CTRL_MAP		_IOWR('U', 2, struct uvc_xu_control_mapping)
#define UVCIOC_CTRL_GET		_IOWR('U', 3, struct uvc_xu_control)
#define UVCIOC_CTRL_SET		_IOW('U', 4, struct uvc_xu_control)

#ifdef __KERNEL__

#include <linux/poll.h>
#include <linux/usb/video.h>

/* --------------------------------------------------------------------------
 * UVC constants
 */

#define UVC_TERM_INPUT			0x0000
#define UVC_TERM_OUTPUT			0x8000
#define UVC_TERM_DIRECTION(term)	((term)->type & 0x8000)

#define UVC_ENTITY_TYPE(entity)		((entity)->type & 0x7fff)
#define UVC_ENTITY_IS_UNIT(entity)	(((entity)->type & 0xff00) == 0)
#define UVC_ENTITY_IS_TERM(entity)	(((entity)->type & 0xff00) != 0)
#define UVC_ENTITY_IS_ITERM(entity) \
	(UVC_ENTITY_IS_TERM(entity) && \
	((entity)->type & 0x8000) == UVC_TERM_INPUT)
#define UVC_ENTITY_IS_OTERM(entity) \
	(UVC_ENTITY_IS_TERM(entity) && \
	((entity)->type & 0x8000) == UVC_TERM_OUTPUT)


/* ------------------------------------------------------------------------
 * GUIDs
 */
#define UVC_GUID_UVC_CAMERA \
	{0x00, 0x00, 0x00, 0x00, 0x00, 0x00, 0x00, 0x00, \
	 0x00, 0x00, 0x00, 0x00, 0x00, 0x00, 0x00, 0x01}
#define UVC_GUID_UVC_OUTPUT \
	{0x00, 0x00, 0x00, 0x00, 0x00, 0x00, 0x00, 0x00, \
	 0x00, 0x00, 0x00, 0x00, 0x00, 0x00, 0x00, 0x02}
#define UVC_GUID_UVC_MEDIA_TRANSPORT_INPUT \
	{0x00, 0x00, 0x00, 0x00, 0x00, 0x00, 0x00, 0x00, \
	 0x00, 0x00, 0x00, 0x00, 0x00, 0x00, 0x00, 0x03}
#define UVC_GUID_UVC_PROCESSING \
	{0x00, 0x00, 0x00, 0x00, 0x00, 0x00, 0x00, 0x00, \
	 0x00, 0x00, 0x00, 0x00, 0x00, 0x00, 0x01, 0x01}
#define UVC_GUID_UVC_SELECTOR \
	{0x00, 0x00, 0x00, 0x00, 0x00, 0x00, 0x00, 0x00, \
	 0x00, 0x00, 0x00, 0x00, 0x00, 0x00, 0x01, 0x02}

#define UVC_GUID_FORMAT_MJPEG \
	{ 'M',  'J',  'P',  'G', 0x00, 0x00, 0x10, 0x00, \
	 0x80, 0x00, 0x00, 0xaa, 0x00, 0x38, 0x9b, 0x71}
#define UVC_GUID_FORMAT_YUY2 \
	{ 'Y',  'U',  'Y',  '2', 0x00, 0x00, 0x10, 0x00, \
	 0x80, 0x00, 0x00, 0xaa, 0x00, 0x38, 0x9b, 0x71}
#define UVC_GUID_FORMAT_YUY2_ISIGHT \
	{ 'Y',  'U',  'Y',  '2', 0x00, 0x00, 0x10, 0x00, \
	 0x80, 0x00, 0x00, 0x00, 0x00, 0x38, 0x9b, 0x71}
#define UVC_GUID_FORMAT_NV12 \
	{ 'N',  'V',  '1',  '2', 0x00, 0x00, 0x10, 0x00, \
	 0x80, 0x00, 0x00, 0xaa, 0x00, 0x38, 0x9b, 0x71}
#define UVC_GUID_FORMAT_YV12 \
	{ 'Y',  'V',  '1',  '2', 0x00, 0x00, 0x10, 0x00, \
	 0x80, 0x00, 0x00, 0xaa, 0x00, 0x38, 0x9b, 0x71}
#define UVC_GUID_FORMAT_I420 \
	{ 'I',  '4',  '2',  '0', 0x00, 0x00, 0x10, 0x00, \
	 0x80, 0x00, 0x00, 0xaa, 0x00, 0x38, 0x9b, 0x71}
#define UVC_GUID_FORMAT_UYVY \
	{ 'U',  'Y',  'V',  'Y', 0x00, 0x00, 0x10, 0x00, \
	 0x80, 0x00, 0x00, 0xaa, 0x00, 0x38, 0x9b, 0x71}
#define UVC_GUID_FORMAT_Y800 \
	{ 'Y',  '8',  '0',  '0', 0x00, 0x00, 0x10, 0x00, \
	 0x80, 0x00, 0x00, 0xaa, 0x00, 0x38, 0x9b, 0x71}
#define UVC_GUID_FORMAT_Y16 \
	{ 'Y',  '1',  '6',  ' ', 0x00, 0x00, 0x10, 0x00, \
	 0x80, 0x00, 0x00, 0xaa, 0x00, 0x38, 0x9b, 0x71}
#define UVC_GUID_FORMAT_BY8 \
	{ 'B',  'Y',  '8',  ' ', 0x00, 0x00, 0x10, 0x00, \
	 0x80, 0x00, 0x00, 0xaa, 0x00, 0x38, 0x9b, 0x71}

/* ------------------------------------------------------------------------
 * Driver specific constants.
 */

#define DRIVER_VERSION_NUMBER	KERNEL_VERSION(1, 0, 0)
#define DRIVER_VERSION		"v1.0.0"

/* Number of isochronous URBs. */
#define UVC_URBS		5
/* Maximum number of packets per URB. */
#define UVC_MAX_PACKETS		32
/* Maximum number of video buffers. */
#define UVC_MAX_VIDEO_BUFFERS	32
/* Maximum status buffer size in bytes of interrupt URB. */
#define UVC_MAX_STATUS_SIZE	16

#define UVC_CTRL_CONTROL_TIMEOUT	300
#define UVC_CTRL_STREAMING_TIMEOUT	5000

/* Maximum allowed number of control mappings per device */
#define UVC_MAX_CONTROL_MAPPINGS	1024

/* Devices quirks */
#define UVC_QUIRK_STATUS_INTERVAL	0x00000001
#define UVC_QUIRK_PROBE_MINMAX		0x00000002
#define UVC_QUIRK_PROBE_EXTRAFIELDS	0x00000004
#define UVC_QUIRK_BUILTIN_ISIGHT	0x00000008
#define UVC_QUIRK_STREAM_NO_FID		0x00000010
#define UVC_QUIRK_IGNORE_SELECTOR_UNIT	0x00000020
#define UVC_QUIRK_FIX_BANDWIDTH		0x00000080
#define UVC_QUIRK_PROBE_DEF		0x00000100
#define UVC_QUIRK_RESTRICT_FRAME_RATE	0x00000200

/* Format flags */
#define UVC_FMT_FLAG_COMPRESSED		0x00000001
#define UVC_FMT_FLAG_STREAM		0x00000002

/* ------------------------------------------------------------------------
 * Structures.
 */

struct uvc_device;

/* TODO: Put the most frequently accessed fields at the beginning of
 * structures to maximize cache efficiency.
 */
struct uvc_control_info {
	struct list_head mappings;

	__u8 entity[16];
	__u8 index;	/* Bit index in bmControls */
	__u8 selector;

	__u16 size;
	__u32 flags;
};

struct uvc_control_mapping {
	struct list_head list;

	struct uvc_control_info *ctrl;

	__u32 id;
	__u8 name[32];
	__u8 entity[16];
	__u8 selector;

	__u8 size;
	__u8 offset;
	enum v4l2_ctrl_type v4l2_type;
	__u32 data_type;

	struct uvc_menu_info *menu_info;
	__u32 menu_count;

	__s32 (*get) (struct uvc_control_mapping *mapping, __u8 query,
		      const __u8 *data);
	void (*set) (struct uvc_control_mapping *mapping, __s32 value,
		     __u8 *data);
};

struct uvc_control {
	struct uvc_entity *entity;
	struct uvc_control_info info;

	__u8 index;	/* Used to match the uvc_control entry with a
			   uvc_control_info. */
	__u8 dirty:1,
	     loaded:1,
	     modified:1,
	     cached:1,
	     initialized:1;

	__u8 *uvc_data;
<<<<<<< HEAD
	__u8 *uvc_info;
=======
>>>>>>> 45f53cc9
};

struct uvc_format_desc {
	char *name;
	__u8 guid[16];
	__u32 fcc;
};

/* The term 'entity' refers to both UVC units and UVC terminals.
 *
 * The type field is either the terminal type (wTerminalType in the terminal
 * descriptor), or the unit type (bDescriptorSubtype in the unit descriptor).
 * As the bDescriptorSubtype field is one byte long, the type value will
 * always have a null MSB for units. All terminal types defined by the UVC
 * specification have a non-null MSB, so it is safe to use the MSB to
 * differentiate between units and terminals as long as the descriptor parsing
 * code makes sure terminal types have a non-null MSB.
 *
 * For terminals, the type's most significant bit stores the terminal
 * direction (either UVC_TERM_INPUT or UVC_TERM_OUTPUT). The type field should
 * always be accessed with the UVC_ENTITY_* macros and never directly.
 */

struct uvc_entity {
	struct list_head list;		/* Entity as part of a UVC device. */
	struct list_head chain;		/* Entity as part of a video device
					 * chain. */
	__u8 id;
	__u16 type;
	char name[64];

	union {
		struct {
			__u16 wObjectiveFocalLengthMin;
			__u16 wObjectiveFocalLengthMax;
			__u16 wOcularFocalLength;
			__u8  bControlSize;
			__u8  *bmControls;
		} camera;

		struct {
			__u8  bControlSize;
			__u8  *bmControls;
			__u8  bTransportModeSize;
			__u8  *bmTransportModes;
		} media;

		struct {
		} output;

		struct {
			__u16 wMaxMultiplier;
			__u8  bControlSize;
			__u8  *bmControls;
			__u8  bmVideoStandards;
		} processing;

		struct {
		} selector;

		struct {
			__u8  guidExtensionCode[16];
			__u8  bNumControls;
			__u8  bControlSize;
			__u8  *bmControls;
			__u8  *bmControlsType;
		} extension;
	};

	__u8 bNrInPins;
	__u8 *baSourceID;

	unsigned int ncontrols;
	struct uvc_control *controls;
};

struct uvc_frame {
	__u8  bFrameIndex;
	__u8  bmCapabilities;
	__u16 wWidth;
	__u16 wHeight;
	__u32 dwMinBitRate;
	__u32 dwMaxBitRate;
	__u32 dwMaxVideoFrameBufferSize;
	__u8  bFrameIntervalType;
	__u32 dwDefaultFrameInterval;
	__u32 *dwFrameInterval;
};

struct uvc_format {
	__u8 type;
	__u8 index;
	__u8 bpp;
	__u8 colorspace;
	__u32 fcc;
	__u32 flags;

	char name[32];

	unsigned int nframes;
	struct uvc_frame *frame;
};

struct uvc_streaming_header {
	__u8 bNumFormats;
	__u8 bEndpointAddress;
	__u8 bTerminalLink;
	__u8 bControlSize;
	__u8 *bmaControls;
	/* The following fields are used by input headers only. */
	__u8 bmInfo;
	__u8 bStillCaptureMethod;
	__u8 bTriggerSupport;
	__u8 bTriggerUsage;
};

enum uvc_buffer_state {
	UVC_BUF_STATE_IDLE	= 0,
	UVC_BUF_STATE_QUEUED	= 1,
	UVC_BUF_STATE_ACTIVE	= 2,
	UVC_BUF_STATE_READY	= 3,
	UVC_BUF_STATE_DONE	= 4,
	UVC_BUF_STATE_ERROR	= 5,
};

struct uvc_buffer {
	unsigned long vma_use_count;
	struct list_head stream;

	/* Touched by interrupt handler. */
	struct v4l2_buffer buf;
	struct list_head queue;
	wait_queue_head_t wait;
	enum uvc_buffer_state state;
	unsigned int error;
};

#define UVC_QUEUE_STREAMING		(1 << 0)
#define UVC_QUEUE_DISCONNECTED		(1 << 1)
#define UVC_QUEUE_DROP_CORRUPTED	(1 << 2)

struct uvc_video_queue {
	enum v4l2_buf_type type;

	void *mem;
	unsigned int flags;

	unsigned int count;
	unsigned int buf_size;
	unsigned int buf_used;
	struct uvc_buffer buffer[UVC_MAX_VIDEO_BUFFERS];
	struct mutex mutex;	/* protects buffers and mainqueue */
	spinlock_t irqlock;	/* protects irqqueue */

	struct list_head mainqueue;
	struct list_head irqqueue;
};

struct uvc_video_chain {
	struct uvc_device *dev;
	struct list_head list;

	struct list_head entities;		/* All entities */
	struct uvc_entity *processing;		/* Processing unit */
	struct uvc_entity *selector;		/* Selector unit */

	struct mutex ctrl_mutex;		/* Protects ctrl.info */
};

struct uvc_streaming {
	struct list_head list;
	struct uvc_device *dev;
	struct video_device *vdev;
	struct uvc_video_chain *chain;
	atomic_t active;

	struct usb_interface *intf;
	int intfnum;
	__u16 maxpsize;

	struct uvc_streaming_header header;
	enum v4l2_buf_type type;

	unsigned int nformats;
	struct uvc_format *format;

	struct uvc_streaming_control ctrl;
	struct uvc_format *cur_format;
	struct uvc_frame *cur_frame;

	struct mutex mutex;

	unsigned int frozen : 1;
	struct uvc_video_queue queue;
	void (*decode) (struct urb *urb, struct uvc_streaming *video,
			struct uvc_buffer *buf);

	/* Context data used by the bulk completion handler. */
	struct {
		__u8 header[256];
		unsigned int header_size;
		int skip_payload;
		__u32 payload_size;
		__u32 max_payload_size;
	} bulk;

	struct urb *urb[UVC_URBS];
	char *urb_buffer[UVC_URBS];
	dma_addr_t urb_dma[UVC_URBS];
	unsigned int urb_size;

	__u32 sequence;
	__u8 last_fid;
};

enum uvc_device_state {
	UVC_DEV_DISCONNECTED = 1,
};

struct uvc_device {
	struct usb_device *udev;
	struct usb_interface *intf;
	unsigned long warnings;
	__u32 quirks;
	int intfnum;
	char name[32];

	enum uvc_device_state state;
	atomic_t users;
	atomic_t nmappings;

	/* Video control interface */
	__u16 uvc_version;
	__u32 clock_frequency;

	struct list_head entities;
	struct list_head chains;

	/* Video Streaming interfaces */
	struct list_head streams;
	atomic_t nstreams;

	/* Status Interrupt Endpoint */
	struct usb_host_endpoint *int_ep;
	struct urb *int_urb;
	__u8 *status;
	struct input_dev *input;
	char input_phys[64];
};

enum uvc_handle_state {
	UVC_HANDLE_PASSIVE	= 0,
	UVC_HANDLE_ACTIVE	= 1,
};

struct uvc_fh {
	struct uvc_video_chain *chain;
	struct uvc_streaming *stream;
	enum uvc_handle_state state;
};

struct uvc_driver {
	struct usb_driver driver;
};

/* ------------------------------------------------------------------------
 * Debugging, printing and logging
 */

#define UVC_TRACE_PROBE		(1 << 0)
#define UVC_TRACE_DESCR		(1 << 1)
#define UVC_TRACE_CONTROL	(1 << 2)
#define UVC_TRACE_FORMAT	(1 << 3)
#define UVC_TRACE_CAPTURE	(1 << 4)
#define UVC_TRACE_CALLS		(1 << 5)
#define UVC_TRACE_IOCTL		(1 << 6)
#define UVC_TRACE_FRAME		(1 << 7)
#define UVC_TRACE_SUSPEND	(1 << 8)
#define UVC_TRACE_STATUS	(1 << 9)
#define UVC_TRACE_VIDEO		(1 << 10)

#define UVC_WARN_MINMAX		0
#define UVC_WARN_PROBE_DEF	1

extern unsigned int uvc_clock_param;
extern unsigned int uvc_no_drop_param;
extern unsigned int uvc_trace_param;
extern unsigned int uvc_timeout_param;

#define uvc_trace(flag, msg...) \
	do { \
		if (uvc_trace_param & flag) \
			printk(KERN_DEBUG "uvcvideo: " msg); \
	} while (0)

#define uvc_warn_once(dev, warn, msg...) \
	do { \
		if (!test_and_set_bit(warn, &dev->warnings)) \
			printk(KERN_INFO "uvcvideo: " msg); \
	} while (0)

#define uvc_printk(level, msg...) \
	printk(level "uvcvideo: " msg)

/* --------------------------------------------------------------------------
 * Internal functions.
 */

/* Core driver */
extern struct uvc_driver uvc_driver;

/* Video buffers queue management. */
extern void uvc_queue_init(struct uvc_video_queue *queue,
		enum v4l2_buf_type type, int drop_corrupted);
extern int uvc_alloc_buffers(struct uvc_video_queue *queue,
		unsigned int nbuffers, unsigned int buflength);
extern int uvc_free_buffers(struct uvc_video_queue *queue);
extern int uvc_query_buffer(struct uvc_video_queue *queue,
		struct v4l2_buffer *v4l2_buf);
extern int uvc_queue_buffer(struct uvc_video_queue *queue,
		struct v4l2_buffer *v4l2_buf);
extern int uvc_dequeue_buffer(struct uvc_video_queue *queue,
		struct v4l2_buffer *v4l2_buf, int nonblocking);
extern int uvc_queue_enable(struct uvc_video_queue *queue, int enable);
extern void uvc_queue_cancel(struct uvc_video_queue *queue, int disconnect);
extern struct uvc_buffer *uvc_queue_next_buffer(struct uvc_video_queue *queue,
		struct uvc_buffer *buf);
extern unsigned int uvc_queue_poll(struct uvc_video_queue *queue,
		struct file *file, poll_table *wait);
extern int uvc_queue_allocated(struct uvc_video_queue *queue);
static inline int uvc_queue_streaming(struct uvc_video_queue *queue)
{
	return queue->flags & UVC_QUEUE_STREAMING;
}

/* V4L2 interface */
extern const struct v4l2_file_operations uvc_fops;

/* Video */
extern int uvc_video_init(struct uvc_streaming *stream);
extern int uvc_video_suspend(struct uvc_streaming *stream);
extern int uvc_video_resume(struct uvc_streaming *stream);
extern int uvc_video_enable(struct uvc_streaming *stream, int enable);
extern int uvc_probe_video(struct uvc_streaming *stream,
		struct uvc_streaming_control *probe);
extern int uvc_commit_video(struct uvc_streaming *stream,
		struct uvc_streaming_control *ctrl);
extern int uvc_query_ctrl(struct uvc_device *dev, __u8 query, __u8 unit,
		__u8 intfnum, __u8 cs, void *data, __u16 size);

/* Status */
extern int uvc_status_init(struct uvc_device *dev);
extern void uvc_status_cleanup(struct uvc_device *dev);
extern int uvc_status_start(struct uvc_device *dev);
extern void uvc_status_stop(struct uvc_device *dev);
extern int uvc_status_suspend(struct uvc_device *dev);
extern int uvc_status_resume(struct uvc_device *dev);

/* Controls */
extern struct uvc_control *uvc_find_control(struct uvc_video_chain *chain,
		__u32 v4l2_id, struct uvc_control_mapping **mapping);
extern int uvc_query_v4l2_ctrl(struct uvc_video_chain *chain,
		struct v4l2_queryctrl *v4l2_ctrl);

extern int uvc_ctrl_add_mapping(struct uvc_video_chain *chain,
		const struct uvc_control_mapping *mapping);
extern int uvc_ctrl_init_device(struct uvc_device *dev);
extern void uvc_ctrl_cleanup_device(struct uvc_device *dev);
extern int uvc_ctrl_resume_device(struct uvc_device *dev);
<<<<<<< HEAD
extern void uvc_ctrl_init(void);
extern void uvc_ctrl_cleanup(void);
=======
>>>>>>> 45f53cc9

extern int uvc_ctrl_begin(struct uvc_video_chain *chain);
extern int __uvc_ctrl_commit(struct uvc_video_chain *chain, int rollback);
static inline int uvc_ctrl_commit(struct uvc_video_chain *chain)
{
	return __uvc_ctrl_commit(chain, 0);
}
static inline int uvc_ctrl_rollback(struct uvc_video_chain *chain)
{
	return __uvc_ctrl_commit(chain, 1);
}

extern int uvc_ctrl_get(struct uvc_video_chain *chain,
		struct v4l2_ext_control *xctrl);
extern int uvc_ctrl_set(struct uvc_video_chain *chain,
		struct v4l2_ext_control *xctrl);

extern int uvc_xu_ctrl_query(struct uvc_video_chain *chain,
		struct uvc_xu_control *ctrl, int set);

/* Utility functions */
extern void uvc_simplify_fraction(uint32_t *numerator, uint32_t *denominator,
		unsigned int n_terms, unsigned int threshold);
extern uint32_t uvc_fraction_to_interval(uint32_t numerator,
		uint32_t denominator);
extern struct usb_host_endpoint *uvc_find_endpoint(
		struct usb_host_interface *alts, __u8 epaddr);

/* Quirks support */
void uvc_video_decode_isight(struct urb *urb, struct uvc_streaming *stream,
		struct uvc_buffer *buf);

#endif /* __KERNEL__ */

#endif
<|MERGE_RESOLUTION|>--- conflicted
+++ resolved
@@ -27,8 +27,6 @@
 #define UVC_CONTROL_RESTORE	(1 << 6)
 /* Control can be updated by the camera. */
 #define UVC_CONTROL_AUTO_UPDATE	(1 << 7)
-/* Control is an extension unit control. */
-#define UVC_CONTROL_EXTENSION	(1 << 8)
 
 #define UVC_CONTROL_GET_RANGE	(UVC_CONTROL_GET_CUR | UVC_CONTROL_GET_MIN | \
 				 UVC_CONTROL_GET_MAX | UVC_CONTROL_GET_RES | \
@@ -249,10 +247,6 @@
 	     initialized:1;
 
 	__u8 *uvc_data;
-<<<<<<< HEAD
-	__u8 *uvc_info;
-=======
->>>>>>> 45f53cc9
 };
 
 struct uvc_format_desc {
@@ -622,11 +616,6 @@
 extern int uvc_ctrl_init_device(struct uvc_device *dev);
 extern void uvc_ctrl_cleanup_device(struct uvc_device *dev);
 extern int uvc_ctrl_resume_device(struct uvc_device *dev);
-<<<<<<< HEAD
-extern void uvc_ctrl_init(void);
-extern void uvc_ctrl_cleanup(void);
-=======
->>>>>>> 45f53cc9
 
 extern int uvc_ctrl_begin(struct uvc_video_chain *chain);
 extern int __uvc_ctrl_commit(struct uvc_video_chain *chain, int rollback);
