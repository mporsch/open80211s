/*
 * Samsung S5P/EXYNOS4 SoC series camera interface (camera capture) driver
 *
 * Copyright (C) 2010 - 2012 Samsung Electronics Co., Ltd.
 * Sylwester Nawrocki <s.nawrocki@samsung.com>
 *
 * This program is free software; you can redistribute it and/or modify
 * it under the terms of the GNU General Public License version 2 as
 * published by the Free Software Foundation.
 */

#include <linux/module.h>
#include <linux/kernel.h>
#include <linux/types.h>
#include <linux/errno.h>
#include <linux/bug.h>
#include <linux/interrupt.h>
#include <linux/device.h>
#include <linux/pm_runtime.h>
#include <linux/list.h>
#include <linux/slab.h>

#include <linux/videodev2.h>
#include <media/v4l2-device.h>
#include <media/v4l2-ioctl.h>
#include <media/v4l2-mem2mem.h>
#include <media/videobuf2-core.h>
#include <media/videobuf2-dma-contig.h>

#include "fimc-mdevice.h"
#include "fimc-core.h"
#include "fimc-reg.h"

static int fimc_capture_hw_init(struct fimc_dev *fimc)
{
	struct fimc_ctx *ctx = fimc->vid_cap.ctx;
	struct fimc_pipeline *p = &fimc->pipeline;
	struct fimc_sensor_info *sensor;
	unsigned long flags;
	int ret = 0;

	if (p->subdevs[IDX_SENSOR] == NULL || ctx == NULL)
		return -ENXIO;
	if (ctx->s_frame.fmt == NULL)
		return -EINVAL;

	sensor = v4l2_get_subdev_hostdata(p->subdevs[IDX_SENSOR]);

	spin_lock_irqsave(&fimc->slock, flags);
	fimc_prepare_dma_offset(ctx, &ctx->d_frame);
	fimc_set_yuv_order(ctx);

	fimc_hw_set_camera_polarity(fimc, &sensor->pdata);
	fimc_hw_set_camera_type(fimc, &sensor->pdata);
	fimc_hw_set_camera_source(fimc, &sensor->pdata);
	fimc_hw_set_camera_offset(fimc, &ctx->s_frame);

	ret = fimc_set_scaler_info(ctx);
	if (!ret) {
		fimc_hw_set_input_path(ctx);
		fimc_hw_set_prescaler(ctx);
		fimc_hw_set_mainscaler(ctx);
		fimc_hw_set_target_format(ctx);
		fimc_hw_set_rotation(ctx);
		fimc_hw_set_effect(ctx);
		fimc_hw_set_output_path(ctx);
		fimc_hw_set_out_dma(ctx);
		if (fimc->variant->has_alpha)
			fimc_hw_set_rgb_alpha(ctx);
		clear_bit(ST_CAPT_APPLY_CFG, &fimc->state);
	}
	spin_unlock_irqrestore(&fimc->slock, flags);
	return ret;
}

/*
 * Reinitialize the driver so it is ready to start the streaming again.
 * Set fimc->state to indicate stream off and the hardware shut down state.
 * If not suspending (@suspend is false), return any buffers to videobuf2.
 * Otherwise put any owned buffers onto the pending buffers queue, so they
 * can be re-spun when the device is being resumed. Also perform FIMC
 * software reset and disable streaming on the whole pipeline if required.
 */
static int fimc_capture_state_cleanup(struct fimc_dev *fimc, bool suspend)
{
	struct fimc_vid_cap *cap = &fimc->vid_cap;
	struct fimc_vid_buffer *buf;
	unsigned long flags;
	bool streaming;

	spin_lock_irqsave(&fimc->slock, flags);
	streaming = fimc->state & (1 << ST_CAPT_ISP_STREAM);

	fimc->state &= ~(1 << ST_CAPT_RUN | 1 << ST_CAPT_SHUT |
			 1 << ST_CAPT_STREAM | 1 << ST_CAPT_ISP_STREAM);
	if (suspend)
		fimc->state |= (1 << ST_CAPT_SUSPENDED);
	else
		fimc->state &= ~(1 << ST_CAPT_PEND | 1 << ST_CAPT_SUSPENDED);

	/* Release unused buffers */
	while (!suspend && !list_empty(&cap->pending_buf_q)) {
		buf = fimc_pending_queue_pop(cap);
		vb2_buffer_done(&buf->vb, VB2_BUF_STATE_ERROR);
	}
	/* If suspending put unused buffers onto pending queue */
	while (!list_empty(&cap->active_buf_q)) {
		buf = fimc_active_queue_pop(cap);
		if (suspend)
			fimc_pending_queue_add(cap, buf);
		else
			vb2_buffer_done(&buf->vb, VB2_BUF_STATE_ERROR);
	}

	fimc_hw_reset(fimc);
	cap->buf_index = 0;

	spin_unlock_irqrestore(&fimc->slock, flags);

	if (streaming)
		return fimc_pipeline_call(fimc, set_stream,
					  &fimc->pipeline, 0);
	else
		return 0;
}

static int fimc_stop_capture(struct fimc_dev *fimc, bool suspend)
{
	unsigned long flags;

	if (!fimc_capture_active(fimc))
		return 0;

	spin_lock_irqsave(&fimc->slock, flags);
	set_bit(ST_CAPT_SHUT, &fimc->state);
	fimc_deactivate_capture(fimc);
	spin_unlock_irqrestore(&fimc->slock, flags);

	wait_event_timeout(fimc->irq_queue,
			   !test_bit(ST_CAPT_SHUT, &fimc->state),
			   (2*HZ/10)); /* 200 ms */

	return fimc_capture_state_cleanup(fimc, suspend);
}

/**
 * fimc_capture_config_update - apply the camera interface configuration
 *
 * To be called from within the interrupt handler with fimc.slock
 * spinlock held. It updates the camera pixel crop, rotation and
 * image flip in H/W.
 */
static int fimc_capture_config_update(struct fimc_ctx *ctx)
{
	struct fimc_dev *fimc = ctx->fimc_dev;
	int ret;

	fimc_hw_set_camera_offset(fimc, &ctx->s_frame);

	ret = fimc_set_scaler_info(ctx);
	if (ret)
		return ret;

	fimc_hw_set_prescaler(ctx);
	fimc_hw_set_mainscaler(ctx);
	fimc_hw_set_target_format(ctx);
	fimc_hw_set_rotation(ctx);
	fimc_hw_set_effect(ctx);
	fimc_prepare_dma_offset(ctx, &ctx->d_frame);
	fimc_hw_set_out_dma(ctx);
	if (fimc->variant->has_alpha)
		fimc_hw_set_rgb_alpha(ctx);

	clear_bit(ST_CAPT_APPLY_CFG, &fimc->state);
	return ret;
}

void fimc_capture_irq_handler(struct fimc_dev *fimc, int deq_buf)
{
	struct fimc_vid_cap *cap = &fimc->vid_cap;
	struct fimc_vid_buffer *v_buf;
	struct timeval *tv;
	struct timespec ts;

	if (test_and_clear_bit(ST_CAPT_SHUT, &fimc->state)) {
		wake_up(&fimc->irq_queue);
		goto done;
	}

	if (!list_empty(&cap->active_buf_q) &&
	    test_bit(ST_CAPT_RUN, &fimc->state) && deq_buf) {
		ktime_get_real_ts(&ts);

		v_buf = fimc_active_queue_pop(cap);

		tv = &v_buf->vb.v4l2_buf.timestamp;
		tv->tv_sec = ts.tv_sec;
		tv->tv_usec = ts.tv_nsec / NSEC_PER_USEC;
		v_buf->vb.v4l2_buf.sequence = cap->frame_count++;

		vb2_buffer_done(&v_buf->vb, VB2_BUF_STATE_DONE);
	}

	if (!list_empty(&cap->pending_buf_q)) {

		v_buf = fimc_pending_queue_pop(cap);
		fimc_hw_set_output_addr(fimc, &v_buf->paddr, cap->buf_index);
		v_buf->index = cap->buf_index;

		/* Move the buffer to the capture active queue */
		fimc_active_queue_add(cap, v_buf);

		dbg("next frame: %d, done frame: %d",
		    fimc_hw_get_frame_index(fimc), v_buf->index);

		if (++cap->buf_index >= FIMC_MAX_OUT_BUFS)
			cap->buf_index = 0;
	}

	if (cap->active_buf_cnt == 0) {
		if (deq_buf)
			clear_bit(ST_CAPT_RUN, &fimc->state);

		if (++cap->buf_index >= FIMC_MAX_OUT_BUFS)
			cap->buf_index = 0;
	} else {
		set_bit(ST_CAPT_RUN, &fimc->state);
	}

	if (test_bit(ST_CAPT_APPLY_CFG, &fimc->state))
		fimc_capture_config_update(cap->ctx);
done:
	if (cap->active_buf_cnt == 1) {
		fimc_deactivate_capture(fimc);
		clear_bit(ST_CAPT_STREAM, &fimc->state);
	}

	dbg("frame: %d, active_buf_cnt: %d",
	    fimc_hw_get_frame_index(fimc), cap->active_buf_cnt);
}


static int start_streaming(struct vb2_queue *q, unsigned int count)
{
	struct fimc_ctx *ctx = q->drv_priv;
	struct fimc_dev *fimc = ctx->fimc_dev;
	struct fimc_vid_cap *vid_cap = &fimc->vid_cap;
	int min_bufs;
	int ret;

	vid_cap->frame_count = 0;

	ret = fimc_capture_hw_init(fimc);
	if (ret) {
		fimc_capture_state_cleanup(fimc, false);
		return ret;
	}

	set_bit(ST_CAPT_PEND, &fimc->state);

	min_bufs = fimc->vid_cap.reqbufs_count > 1 ? 2 : 1;

	if (vid_cap->active_buf_cnt >= min_bufs &&
	    !test_and_set_bit(ST_CAPT_STREAM, &fimc->state)) {
		fimc_activate_capture(ctx);

		if (!test_and_set_bit(ST_CAPT_ISP_STREAM, &fimc->state))
			fimc_pipeline_call(fimc, set_stream,
					   &fimc->pipeline, 1);
	}

	return 0;
}

static int stop_streaming(struct vb2_queue *q)
{
	struct fimc_ctx *ctx = q->drv_priv;
	struct fimc_dev *fimc = ctx->fimc_dev;

	if (!fimc_capture_active(fimc))
		return -EINVAL;

	return fimc_stop_capture(fimc, false);
}

int fimc_capture_suspend(struct fimc_dev *fimc)
{
	bool suspend = fimc_capture_busy(fimc);

	int ret = fimc_stop_capture(fimc, suspend);
	if (ret)
		return ret;
	return fimc_pipeline_call(fimc, close, &fimc->pipeline);
}

static void buffer_queue(struct vb2_buffer *vb);

int fimc_capture_resume(struct fimc_dev *fimc)
{
	struct fimc_vid_cap *vid_cap = &fimc->vid_cap;
	struct fimc_vid_buffer *buf;
	int i;

	if (!test_and_clear_bit(ST_CAPT_SUSPENDED, &fimc->state))
		return 0;

	INIT_LIST_HEAD(&fimc->vid_cap.active_buf_q);
	vid_cap->buf_index = 0;
<<<<<<< HEAD
	fimc_pipeline_initialize(&fimc->pipeline, &vid_cap->vfd.entity,
				 false);
=======
	fimc_pipeline_call(fimc, open, &fimc->pipeline,
			   &vid_cap->vfd.entity, false);
>>>>>>> 2425bb3d
	fimc_capture_hw_init(fimc);

	clear_bit(ST_CAPT_SUSPENDED, &fimc->state);

	for (i = 0; i < vid_cap->reqbufs_count; i++) {
		if (list_empty(&vid_cap->pending_buf_q))
			break;
		buf = fimc_pending_queue_pop(vid_cap);
		buffer_queue(&buf->vb);
	}
	return 0;

}

static int queue_setup(struct vb2_queue *vq, const struct v4l2_format *pfmt,
		       unsigned int *num_buffers, unsigned int *num_planes,
		       unsigned int sizes[], void *allocators[])
{
	const struct v4l2_pix_format_mplane *pixm = NULL;
	struct fimc_ctx *ctx = vq->drv_priv;
	struct fimc_frame *frame = &ctx->d_frame;
	struct fimc_fmt *fmt = frame->fmt;
	unsigned long wh;
	int i;

	if (pfmt) {
		pixm = &pfmt->fmt.pix_mp;
		fmt = fimc_find_format(&pixm->pixelformat, NULL,
				       FMT_FLAGS_CAM | FMT_FLAGS_M2M, -1);
		wh = pixm->width * pixm->height;
	} else {
		wh = frame->f_width * frame->f_height;
	}

	if (fmt == NULL)
		return -EINVAL;

	*num_planes = fmt->memplanes;

	for (i = 0; i < fmt->memplanes; i++) {
		unsigned int size = (wh * fmt->depth[i]) / 8;
		if (pixm)
			sizes[i] = max(size, pixm->plane_fmt[i].sizeimage);
		else
			sizes[i] = max_t(u32, size, frame->payload[i]);

		allocators[i] = ctx->fimc_dev->alloc_ctx;
	}

	return 0;
}

static int buffer_prepare(struct vb2_buffer *vb)
{
	struct vb2_queue *vq = vb->vb2_queue;
	struct fimc_ctx *ctx = vq->drv_priv;
	int i;

	if (ctx->d_frame.fmt == NULL)
		return -EINVAL;

	for (i = 0; i < ctx->d_frame.fmt->memplanes; i++) {
		unsigned long size = ctx->d_frame.payload[i];

		if (vb2_plane_size(vb, i) < size) {
			v4l2_err(&ctx->fimc_dev->vid_cap.vfd,
				 "User buffer too small (%ld < %ld)\n",
				 vb2_plane_size(vb, i), size);
			return -EINVAL;
		}
		vb2_set_plane_payload(vb, i, size);
	}

	return 0;
}

static void buffer_queue(struct vb2_buffer *vb)
{
	struct fimc_vid_buffer *buf
		= container_of(vb, struct fimc_vid_buffer, vb);
	struct fimc_ctx *ctx = vb2_get_drv_priv(vb->vb2_queue);
	struct fimc_dev *fimc = ctx->fimc_dev;
	struct fimc_vid_cap *vid_cap = &fimc->vid_cap;
	unsigned long flags;
	int min_bufs;

	spin_lock_irqsave(&fimc->slock, flags);
	fimc_prepare_addr(ctx, &buf->vb, &ctx->d_frame, &buf->paddr);

	if (!test_bit(ST_CAPT_SUSPENDED, &fimc->state) &&
	    !test_bit(ST_CAPT_STREAM, &fimc->state) &&
	    vid_cap->active_buf_cnt < FIMC_MAX_OUT_BUFS) {
		/* Setup the buffer directly for processing. */
		int buf_id = (vid_cap->reqbufs_count == 1) ? -1 :
				vid_cap->buf_index;

		fimc_hw_set_output_addr(fimc, &buf->paddr, buf_id);
		buf->index = vid_cap->buf_index;
		fimc_active_queue_add(vid_cap, buf);

		if (++vid_cap->buf_index >= FIMC_MAX_OUT_BUFS)
			vid_cap->buf_index = 0;
	} else {
		fimc_pending_queue_add(vid_cap, buf);
	}

	min_bufs = vid_cap->reqbufs_count > 1 ? 2 : 1;


	if (vb2_is_streaming(&vid_cap->vbq) &&
	    vid_cap->active_buf_cnt >= min_bufs &&
	    !test_and_set_bit(ST_CAPT_STREAM, &fimc->state)) {
		fimc_activate_capture(ctx);
		spin_unlock_irqrestore(&fimc->slock, flags);

		if (!test_and_set_bit(ST_CAPT_ISP_STREAM, &fimc->state))
			fimc_pipeline_call(fimc, set_stream,
					   &fimc->pipeline, 1);
		return;
	}
	spin_unlock_irqrestore(&fimc->slock, flags);
}

static void fimc_lock(struct vb2_queue *vq)
{
	struct fimc_ctx *ctx = vb2_get_drv_priv(vq);
	mutex_lock(&ctx->fimc_dev->lock);
}

static void fimc_unlock(struct vb2_queue *vq)
{
	struct fimc_ctx *ctx = vb2_get_drv_priv(vq);
	mutex_unlock(&ctx->fimc_dev->lock);
}

static struct vb2_ops fimc_capture_qops = {
	.queue_setup		= queue_setup,
	.buf_prepare		= buffer_prepare,
	.buf_queue		= buffer_queue,
	.wait_prepare		= fimc_unlock,
	.wait_finish		= fimc_lock,
	.start_streaming	= start_streaming,
	.stop_streaming		= stop_streaming,
};

/**
 * fimc_capture_ctrls_create - initialize the control handler
 * Initialize the capture video node control handler and fill it
 * with the FIMC controls. Inherit any sensor's controls if the
 * 'user_subdev_api' flag is false (default behaviour).
 * This function need to be called with the graph mutex held.
 */
int fimc_capture_ctrls_create(struct fimc_dev *fimc)
{
	struct fimc_vid_cap *vid_cap = &fimc->vid_cap;
	int ret;

	if (WARN_ON(vid_cap->ctx == NULL))
		return -ENXIO;
	if (vid_cap->ctx->ctrls.ready)
		return 0;

	ret = fimc_ctrls_create(vid_cap->ctx);
	if (ret || vid_cap->user_subdev_api || !vid_cap->ctx->ctrls.ready)
		return ret;

	return v4l2_ctrl_add_handler(&vid_cap->ctx->ctrls.handler,
		    fimc->pipeline.subdevs[IDX_SENSOR]->ctrl_handler, NULL);
}

static int fimc_capture_set_default_format(struct fimc_dev *fimc);

static int fimc_capture_open(struct file *file)
{
	struct fimc_dev *fimc = video_drvdata(file);
	int ret = -EBUSY;

	dbg("pid: %d, state: 0x%lx", task_pid_nr(current), fimc->state);

	if (mutex_lock_interruptible(&fimc->lock))
		return -ERESTARTSYS;

	if (fimc_m2m_active(fimc))
		goto unlock;

	set_bit(ST_CAPT_BUSY, &fimc->state);
	ret = pm_runtime_get_sync(&fimc->pdev->dev);
	if (ret < 0)
		goto unlock;

	ret = v4l2_fh_open(file);
	if (ret) {
		pm_runtime_put(&fimc->pdev->dev);
		goto unlock;
	}

	if (++fimc->vid_cap.refcnt == 1) {
<<<<<<< HEAD
		ret = fimc_pipeline_initialize(&fimc->pipeline,
				       &fimc->vid_cap.vfd.entity, true);
=======
		ret = fimc_pipeline_call(fimc, open, &fimc->pipeline,
					 &fimc->vid_cap.vfd.entity, true);
>>>>>>> 2425bb3d

		if (!ret && !fimc->vid_cap.user_subdev_api)
			ret = fimc_capture_set_default_format(fimc);

		if (!ret)
			ret = fimc_capture_ctrls_create(fimc);

		if (ret < 0) {
			clear_bit(ST_CAPT_BUSY, &fimc->state);
			pm_runtime_put_sync(&fimc->pdev->dev);
			fimc->vid_cap.refcnt--;
			v4l2_fh_release(file);
		}
	}
unlock:
	mutex_unlock(&fimc->lock);
	return ret;
}

static int fimc_capture_close(struct file *file)
{
	struct fimc_dev *fimc = video_drvdata(file);
	int ret;

	dbg("pid: %d, state: 0x%lx", task_pid_nr(current), fimc->state);

	if (mutex_lock_interruptible(&fimc->lock))
		return -ERESTARTSYS;

	if (--fimc->vid_cap.refcnt == 0) {
		clear_bit(ST_CAPT_BUSY, &fimc->state);
		fimc_stop_capture(fimc, false);
		fimc_pipeline_call(fimc, close, &fimc->pipeline);
		clear_bit(ST_CAPT_SUSPENDED, &fimc->state);
	}

	pm_runtime_put(&fimc->pdev->dev);

	if (fimc->vid_cap.refcnt == 0) {
		vb2_queue_release(&fimc->vid_cap.vbq);
		fimc_ctrls_delete(fimc->vid_cap.ctx);
	}

	ret = v4l2_fh_release(file);

	mutex_unlock(&fimc->lock);
	return ret;
}

static unsigned int fimc_capture_poll(struct file *file,
				      struct poll_table_struct *wait)
{
	struct fimc_dev *fimc = video_drvdata(file);
	int ret;

	if (mutex_lock_interruptible(&fimc->lock))
		return POLL_ERR;

	ret = vb2_poll(&fimc->vid_cap.vbq, file, wait);
	mutex_unlock(&fimc->lock);

	return ret;
}

static int fimc_capture_mmap(struct file *file, struct vm_area_struct *vma)
{
	struct fimc_dev *fimc = video_drvdata(file);
	int ret;

	if (mutex_lock_interruptible(&fimc->lock))
		return -ERESTARTSYS;

	ret = vb2_mmap(&fimc->vid_cap.vbq, vma);
	mutex_unlock(&fimc->lock);

	return ret;
}

static const struct v4l2_file_operations fimc_capture_fops = {
	.owner		= THIS_MODULE,
	.open		= fimc_capture_open,
	.release	= fimc_capture_close,
	.poll		= fimc_capture_poll,
	.unlocked_ioctl	= video_ioctl2,
	.mmap		= fimc_capture_mmap,
};

/*
 * Format and crop negotiation helpers
 */

static struct fimc_fmt *fimc_capture_try_format(struct fimc_ctx *ctx,
						u32 *width, u32 *height,
						u32 *code, u32 *fourcc, int pad)
{
	bool rotation = ctx->rotation == 90 || ctx->rotation == 270;
	struct fimc_dev *fimc = ctx->fimc_dev;
	struct fimc_variant *var = fimc->variant;
	struct fimc_pix_limit *pl = var->pix_limit;
	struct fimc_frame *dst = &ctx->d_frame;
	u32 depth, min_w, max_w, min_h, align_h = 3;
	u32 mask = FMT_FLAGS_CAM;
	struct fimc_fmt *ffmt;

	/* Color conversion from/to JPEG is not supported */
	if (code && ctx->s_frame.fmt && pad == FIMC_SD_PAD_SOURCE &&
	    fimc_fmt_is_jpeg(ctx->s_frame.fmt->color))
		*code = V4L2_MBUS_FMT_JPEG_1X8;

	if (fourcc && *fourcc != V4L2_PIX_FMT_JPEG && pad != FIMC_SD_PAD_SINK)
		mask |= FMT_FLAGS_M2M;

	ffmt = fimc_find_format(fourcc, code, mask, 0);
	if (WARN_ON(!ffmt))
		return NULL;
	if (code)
		*code = ffmt->mbus_code;
	if (fourcc)
		*fourcc = ffmt->fourcc;

	if (pad == FIMC_SD_PAD_SINK) {
		max_w = fimc_fmt_is_jpeg(ffmt->color) ?
			pl->scaler_dis_w : pl->scaler_en_w;
		/* Apply the camera input interface pixel constraints */
		v4l_bound_align_image(width, max_t(u32, *width, 32), max_w, 4,
				      height, max_t(u32, *height, 32),
				      FIMC_CAMIF_MAX_HEIGHT,
				      fimc_fmt_is_jpeg(ffmt->color) ? 3 : 1,
				      0);
		return ffmt;
	}
	/* Can't scale or crop in transparent (JPEG) transfer mode */
	if (fimc_fmt_is_jpeg(ffmt->color)) {
		*width  = ctx->s_frame.f_width;
		*height = ctx->s_frame.f_height;
		return ffmt;
	}
	/* Apply the scaler and the output DMA constraints */
	max_w = rotation ? pl->out_rot_en_w : pl->out_rot_dis_w;
	if (ctx->state & FIMC_COMPOSE) {
		min_w = dst->offs_h + dst->width;
		min_h = dst->offs_v + dst->height;
	} else {
		min_w = var->min_out_pixsize;
		min_h = var->min_out_pixsize;
	}
	if (var->min_vsize_align == 1 && !rotation)
		align_h = fimc_fmt_is_rgb(ffmt->color) ? 0 : 1;

	depth = fimc_get_format_depth(ffmt);
	v4l_bound_align_image(width, min_w, max_w,
			      ffs(var->min_out_pixsize) - 1,
			      height, min_h, FIMC_CAMIF_MAX_HEIGHT,
			      align_h,
			      64/(ALIGN(depth, 8)));

	dbg("pad%d: code: 0x%x, %dx%d. dst fmt: %dx%d",
	    pad, code ? *code : 0, *width, *height,
	    dst->f_width, dst->f_height);

	return ffmt;
}

static void fimc_capture_try_selection(struct fimc_ctx *ctx,
				       struct v4l2_rect *r,
				       int target)
{
	bool rotate = ctx->rotation == 90 || ctx->rotation == 270;
	struct fimc_dev *fimc = ctx->fimc_dev;
	struct fimc_variant *var = fimc->variant;
	struct fimc_pix_limit *pl = var->pix_limit;
	struct fimc_frame *sink = &ctx->s_frame;
	u32 max_w, max_h, min_w = 0, min_h = 0, min_sz;
	u32 align_sz = 0, align_h = 4;
	u32 max_sc_h, max_sc_v;

	/* In JPEG transparent transfer mode cropping is not supported */
	if (fimc_fmt_is_jpeg(ctx->d_frame.fmt->color)) {
		r->width  = sink->f_width;
		r->height = sink->f_height;
		r->left   = r->top = 0;
		return;
	}
	if (target == V4L2_SEL_TGT_COMPOSE) {
		if (ctx->rotation != 90 && ctx->rotation != 270)
			align_h = 1;
		max_sc_h = min(SCALER_MAX_HRATIO, 1 << (ffs(sink->width) - 3));
		max_sc_v = min(SCALER_MAX_VRATIO, 1 << (ffs(sink->height) - 1));
		min_sz = var->min_out_pixsize;
	} else {
		u32 depth = fimc_get_format_depth(sink->fmt);
		align_sz = 64/ALIGN(depth, 8);
		min_sz = var->min_inp_pixsize;
		min_w = min_h = min_sz;
		max_sc_h = max_sc_v = 1;
	}
	/*
	 * For the compose rectangle the following constraints must be met:
	 * - it must fit in the sink pad format rectangle (f_width/f_height);
	 * - maximum downscaling ratio is 64;
	 * - maximum crop size depends if the rotator is used or not;
	 * - the sink pad format width/height must be 4 multiple of the
	 *   prescaler ratios determined by sink pad size and source pad crop,
	 *   the prescaler ratio is returned by fimc_get_scaler_factor().
	 */
	max_w = min_t(u32,
		      rotate ? pl->out_rot_en_w : pl->out_rot_dis_w,
		      rotate ? sink->f_height : sink->f_width);
	max_h = min_t(u32, FIMC_CAMIF_MAX_HEIGHT, sink->f_height);

	if (target == V4L2_SEL_TGT_COMPOSE) {
		min_w = min_t(u32, max_w, sink->f_width / max_sc_h);
		min_h = min_t(u32, max_h, sink->f_height / max_sc_v);
		if (rotate) {
			swap(max_sc_h, max_sc_v);
			swap(min_w, min_h);
		}
	}
	v4l_bound_align_image(&r->width, min_w, max_w, ffs(min_sz) - 1,
			      &r->height, min_h, max_h, align_h,
			      align_sz);
	/* Adjust left/top if crop/compose rectangle is out of bounds */
	r->left = clamp_t(u32, r->left, 0, sink->f_width - r->width);
	r->top  = clamp_t(u32, r->top, 0, sink->f_height - r->height);
	r->left = round_down(r->left, var->hor_offs_align);

	dbg("target %#x: (%d,%d)/%dx%d, sink fmt: %dx%d",
	    target, r->left, r->top, r->width, r->height,
	    sink->f_width, sink->f_height);
}

/*
 * The video node ioctl operations
 */
static int fimc_vidioc_querycap_capture(struct file *file, void *priv,
					struct v4l2_capability *cap)
{
	struct fimc_dev *fimc = video_drvdata(file);

	strncpy(cap->driver, fimc->pdev->name, sizeof(cap->driver) - 1);
	strncpy(cap->card, fimc->pdev->name, sizeof(cap->card) - 1);
	cap->bus_info[0] = 0;
	cap->capabilities = V4L2_CAP_STREAMING | V4L2_CAP_VIDEO_CAPTURE_MPLANE;

	return 0;
}

static int fimc_cap_enum_fmt_mplane(struct file *file, void *priv,
				    struct v4l2_fmtdesc *f)
{
	struct fimc_fmt *fmt;

	fmt = fimc_find_format(NULL, NULL, FMT_FLAGS_CAM | FMT_FLAGS_M2M,
			       f->index);
	if (!fmt)
		return -EINVAL;
	strncpy(f->description, fmt->name, sizeof(f->description) - 1);
	f->pixelformat = fmt->fourcc;
	if (fmt->fourcc == V4L2_MBUS_FMT_JPEG_1X8)
		f->flags |= V4L2_FMT_FLAG_COMPRESSED;
	return 0;
}

/**
 * fimc_pipeline_try_format - negotiate and/or set formats at pipeline
 *                            elements
 * @ctx: FIMC capture context
 * @tfmt: media bus format to try/set on subdevs
 * @fmt_id: fimc pixel format id corresponding to returned @tfmt (output)
 * @set: true to set format on subdevs, false to try only
 */
static int fimc_pipeline_try_format(struct fimc_ctx *ctx,
				    struct v4l2_mbus_framefmt *tfmt,
				    struct fimc_fmt **fmt_id,
				    bool set)
{
	struct fimc_dev *fimc = ctx->fimc_dev;
	struct v4l2_subdev *sd = fimc->pipeline.subdevs[IDX_SENSOR];
	struct v4l2_subdev *csis = fimc->pipeline.subdevs[IDX_CSIS];
	struct v4l2_subdev_format sfmt;
	struct v4l2_mbus_framefmt *mf = &sfmt.format;
	struct fimc_fmt *ffmt = NULL;
	int ret, i = 0;

	if (WARN_ON(!sd || !tfmt))
		return -EINVAL;

	memset(&sfmt, 0, sizeof(sfmt));
	sfmt.format = *tfmt;

	sfmt.which = set ? V4L2_SUBDEV_FORMAT_ACTIVE : V4L2_SUBDEV_FORMAT_TRY;
	while (1) {
		ffmt = fimc_find_format(NULL, mf->code != 0 ? &mf->code : NULL,
					FMT_FLAGS_CAM, i++);
		if (ffmt == NULL) {
			/*
			 * Notify user-space if common pixel code for
			 * host and sensor does not exist.
			 */
			return -EINVAL;
		}
		mf->code = tfmt->code = ffmt->mbus_code;

		ret = v4l2_subdev_call(sd, pad, set_fmt, NULL, &sfmt);
		if (ret)
			return ret;
		if (mf->code != tfmt->code) {
			mf->code = 0;
			continue;
		}
		if (mf->width != tfmt->width || mf->height != tfmt->height) {
			u32 fcc = ffmt->fourcc;
			tfmt->width  = mf->width;
			tfmt->height = mf->height;
			ffmt = fimc_capture_try_format(ctx,
					       &tfmt->width, &tfmt->height,
					       NULL, &fcc, FIMC_SD_PAD_SOURCE);
			if (ffmt && ffmt->mbus_code)
				mf->code = ffmt->mbus_code;
			if (mf->width != tfmt->width ||
			    mf->height != tfmt->height)
				continue;
			tfmt->code = mf->code;
		}
		if (csis)
			ret = v4l2_subdev_call(csis, pad, set_fmt, NULL, &sfmt);

		if (mf->code == tfmt->code &&
		    mf->width == tfmt->width && mf->height == tfmt->height)
			break;
	}

	if (fmt_id && ffmt)
		*fmt_id = ffmt;
	*tfmt = *mf;

	dbg("code: 0x%x, %dx%d, %p", mf->code, mf->width, mf->height, ffmt);
	return 0;
}

static int fimc_cap_g_fmt_mplane(struct file *file, void *fh,
				 struct v4l2_format *f)
{
	struct fimc_dev *fimc = video_drvdata(file);
	struct fimc_ctx *ctx = fimc->vid_cap.ctx;

	return fimc_fill_format(&ctx->d_frame, f);
}

static int fimc_cap_try_fmt_mplane(struct file *file, void *fh,
				   struct v4l2_format *f)
{
	struct v4l2_pix_format_mplane *pix = &f->fmt.pix_mp;
	struct fimc_dev *fimc = video_drvdata(file);
	struct fimc_ctx *ctx = fimc->vid_cap.ctx;
	struct v4l2_mbus_framefmt mf;
	struct fimc_fmt *ffmt = NULL;

	if (pix->pixelformat == V4L2_PIX_FMT_JPEG) {
		fimc_capture_try_format(ctx, &pix->width, &pix->height,
					NULL, &pix->pixelformat,
					FIMC_SD_PAD_SINK);
		ctx->s_frame.f_width  = pix->width;
		ctx->s_frame.f_height = pix->height;
	}
	ffmt = fimc_capture_try_format(ctx, &pix->width, &pix->height,
				       NULL, &pix->pixelformat,
				       FIMC_SD_PAD_SOURCE);
	if (!ffmt)
		return -EINVAL;

	if (!fimc->vid_cap.user_subdev_api) {
		mf.width  = pix->width;
		mf.height = pix->height;
		mf.code   = ffmt->mbus_code;
		fimc_md_graph_lock(fimc);
		fimc_pipeline_try_format(ctx, &mf, &ffmt, false);
		fimc_md_graph_unlock(fimc);

		pix->width	 = mf.width;
		pix->height	 = mf.height;
		if (ffmt)
			pix->pixelformat = ffmt->fourcc;
	}

	fimc_adjust_mplane_format(ffmt, pix->width, pix->height, pix);
	return 0;
}

static void fimc_capture_mark_jpeg_xfer(struct fimc_ctx *ctx, bool jpeg)
{
	ctx->scaler.enabled = !jpeg;
	fimc_ctrls_activate(ctx, !jpeg);

	if (jpeg)
		set_bit(ST_CAPT_JPEG, &ctx->fimc_dev->state);
	else
		clear_bit(ST_CAPT_JPEG, &ctx->fimc_dev->state);
}

static int fimc_capture_set_format(struct fimc_dev *fimc, struct v4l2_format *f)
{
	struct fimc_ctx *ctx = fimc->vid_cap.ctx;
	struct v4l2_pix_format_mplane *pix = &f->fmt.pix_mp;
	struct v4l2_mbus_framefmt *mf = &fimc->vid_cap.mf;
	struct fimc_frame *ff = &ctx->d_frame;
	struct fimc_fmt *s_fmt = NULL;
	int ret, i;

	if (vb2_is_busy(&fimc->vid_cap.vbq))
		return -EBUSY;

	/* Pre-configure format at camera interface input, for JPEG only */
	if (pix->pixelformat == V4L2_PIX_FMT_JPEG) {
		fimc_capture_try_format(ctx, &pix->width, &pix->height,
					NULL, &pix->pixelformat,
					FIMC_SD_PAD_SINK);
		ctx->s_frame.f_width  = pix->width;
		ctx->s_frame.f_height = pix->height;
	}
	/* Try the format at the scaler and the DMA output */
	ff->fmt = fimc_capture_try_format(ctx, &pix->width, &pix->height,
					  NULL, &pix->pixelformat,
					  FIMC_SD_PAD_SOURCE);
	if (!ff->fmt)
		return -EINVAL;

	/* Update RGB Alpha control state and value range */
	fimc_alpha_ctrl_update(ctx);

	/* Try to match format at the host and the sensor */
	if (!fimc->vid_cap.user_subdev_api) {
		mf->code   = ff->fmt->mbus_code;
		mf->width  = pix->width;
		mf->height = pix->height;

		fimc_md_graph_lock(fimc);
		ret = fimc_pipeline_try_format(ctx, mf, &s_fmt, true);
		fimc_md_graph_unlock(fimc);
		if (ret)
			return ret;
		pix->width  = mf->width;
		pix->height = mf->height;
	}

	fimc_adjust_mplane_format(ff->fmt, pix->width, pix->height, pix);
	for (i = 0; i < ff->fmt->colplanes; i++)
		ff->payload[i] = pix->plane_fmt[i].sizeimage;

	set_frame_bounds(ff, pix->width, pix->height);
	/* Reset the composition rectangle if not yet configured */
	if (!(ctx->state & FIMC_COMPOSE))
		set_frame_crop(ff, 0, 0, pix->width, pix->height);

	fimc_capture_mark_jpeg_xfer(ctx, fimc_fmt_is_jpeg(ff->fmt->color));

	/* Reset cropping and set format at the camera interface input */
	if (!fimc->vid_cap.user_subdev_api) {
		ctx->s_frame.fmt = s_fmt;
		set_frame_bounds(&ctx->s_frame, pix->width, pix->height);
		set_frame_crop(&ctx->s_frame, 0, 0, pix->width, pix->height);
	}

	return ret;
}

static int fimc_cap_s_fmt_mplane(struct file *file, void *priv,
				 struct v4l2_format *f)
{
	struct fimc_dev *fimc = video_drvdata(file);

	return fimc_capture_set_format(fimc, f);
}

static int fimc_cap_enum_input(struct file *file, void *priv,
			       struct v4l2_input *i)
{
	struct fimc_dev *fimc = video_drvdata(file);
	struct v4l2_subdev *sd = fimc->pipeline.subdevs[IDX_SENSOR];

	if (i->index != 0)
		return -EINVAL;

	i->type = V4L2_INPUT_TYPE_CAMERA;
	if (sd)
		strlcpy(i->name, sd->name, sizeof(i->name));
	return 0;
}

static int fimc_cap_s_input(struct file *file, void *priv, unsigned int i)
{
	return i == 0 ? i : -EINVAL;
}

static int fimc_cap_g_input(struct file *file, void *priv, unsigned int *i)
{
	*i = 0;
	return 0;
}

/**
 * fimc_pipeline_validate - check for formats inconsistencies
 *                          between source and sink pad of each link
 *
 * Return 0 if all formats match or -EPIPE otherwise.
 */
static int fimc_pipeline_validate(struct fimc_dev *fimc)
{
	struct v4l2_subdev_format sink_fmt, src_fmt;
	struct fimc_vid_cap *vid_cap = &fimc->vid_cap;
	struct v4l2_subdev *sd;
	struct media_pad *pad;
	int ret;

	/* Start with the video capture node pad */
	pad = media_entity_remote_source(&vid_cap->vd_pad);
	if (pad == NULL)
		return -EPIPE;
	/* FIMC.{N} subdevice */
	sd = media_entity_to_v4l2_subdev(pad->entity);

	while (1) {
		/* Retrieve format at the sink pad */
		pad = &sd->entity.pads[0];
		if (!(pad->flags & MEDIA_PAD_FL_SINK))
			break;
		/* Don't call FIMC subdev operation to avoid nested locking */
		if (sd == &fimc->vid_cap.subdev) {
			struct fimc_frame *ff = &vid_cap->ctx->s_frame;
			sink_fmt.format.width = ff->f_width;
			sink_fmt.format.height = ff->f_height;
			sink_fmt.format.code = ff->fmt ? ff->fmt->mbus_code : 0;
		} else {
			sink_fmt.pad = pad->index;
			sink_fmt.which = V4L2_SUBDEV_FORMAT_ACTIVE;
			ret = v4l2_subdev_call(sd, pad, get_fmt, NULL, &sink_fmt);
			if (ret < 0 && ret != -ENOIOCTLCMD)
				return -EPIPE;
		}
		/* Retrieve format at the source pad */
		pad = media_entity_remote_source(pad);
		if (pad == NULL ||
		    media_entity_type(pad->entity) != MEDIA_ENT_T_V4L2_SUBDEV)
			break;

		sd = media_entity_to_v4l2_subdev(pad->entity);
		src_fmt.pad = pad->index;
		src_fmt.which = V4L2_SUBDEV_FORMAT_ACTIVE;
		ret = v4l2_subdev_call(sd, pad, get_fmt, NULL, &src_fmt);
		if (ret < 0 && ret != -ENOIOCTLCMD)
			return -EPIPE;

		if (src_fmt.format.width != sink_fmt.format.width ||
		    src_fmt.format.height != sink_fmt.format.height ||
		    src_fmt.format.code != sink_fmt.format.code)
			return -EPIPE;
	}
	return 0;
}

static int fimc_cap_streamon(struct file *file, void *priv,
			     enum v4l2_buf_type type)
{
	struct fimc_dev *fimc = video_drvdata(file);
	struct fimc_pipeline *p = &fimc->pipeline;
	struct v4l2_subdev *sd = p->subdevs[IDX_SENSOR];
	int ret;

	if (fimc_capture_active(fimc))
		return -EBUSY;

	ret = media_entity_pipeline_start(&sd->entity, p->m_pipeline);
	if (ret < 0)
		return ret;

	if (fimc->vid_cap.user_subdev_api) {
		ret = fimc_pipeline_validate(fimc);
		if (ret < 0) {
			media_entity_pipeline_stop(&sd->entity);
			return ret;
		}
	}
	return vb2_streamon(&fimc->vid_cap.vbq, type);
}

static int fimc_cap_streamoff(struct file *file, void *priv,
			    enum v4l2_buf_type type)
{
	struct fimc_dev *fimc = video_drvdata(file);
	struct v4l2_subdev *sd = fimc->pipeline.subdevs[IDX_SENSOR];
	int ret;

	ret = vb2_streamoff(&fimc->vid_cap.vbq, type);
	if (ret == 0)
		media_entity_pipeline_stop(&sd->entity);
	return ret;
}

static int fimc_cap_reqbufs(struct file *file, void *priv,
			    struct v4l2_requestbuffers *reqbufs)
{
	struct fimc_dev *fimc = video_drvdata(file);
	int ret = vb2_reqbufs(&fimc->vid_cap.vbq, reqbufs);

	if (!ret)
		fimc->vid_cap.reqbufs_count = reqbufs->count;
	return ret;
}

static int fimc_cap_querybuf(struct file *file, void *priv,
			   struct v4l2_buffer *buf)
{
	struct fimc_dev *fimc = video_drvdata(file);

	return vb2_querybuf(&fimc->vid_cap.vbq, buf);
}

static int fimc_cap_qbuf(struct file *file, void *priv,
			  struct v4l2_buffer *buf)
{
	struct fimc_dev *fimc = video_drvdata(file);

	return vb2_qbuf(&fimc->vid_cap.vbq, buf);
}

static int fimc_cap_dqbuf(struct file *file, void *priv,
			   struct v4l2_buffer *buf)
{
	struct fimc_dev *fimc = video_drvdata(file);

	return vb2_dqbuf(&fimc->vid_cap.vbq, buf, file->f_flags & O_NONBLOCK);
}

static int fimc_cap_create_bufs(struct file *file, void *priv,
				struct v4l2_create_buffers *create)
{
	struct fimc_dev *fimc = video_drvdata(file);

	return vb2_create_bufs(&fimc->vid_cap.vbq, create);
}

static int fimc_cap_prepare_buf(struct file *file, void *priv,
				struct v4l2_buffer *b)
{
	struct fimc_dev *fimc = video_drvdata(file);

	return vb2_prepare_buf(&fimc->vid_cap.vbq, b);
}

static int fimc_cap_g_selection(struct file *file, void *fh,
				struct v4l2_selection *s)
{
	struct fimc_dev *fimc = video_drvdata(file);
	struct fimc_ctx *ctx = fimc->vid_cap.ctx;
	struct fimc_frame *f = &ctx->s_frame;

	if (s->type != V4L2_BUF_TYPE_VIDEO_CAPTURE_MPLANE)
		return -EINVAL;

	switch (s->target) {
	case V4L2_SEL_TGT_COMPOSE_DEFAULT:
	case V4L2_SEL_TGT_COMPOSE_BOUNDS:
		f = &ctx->d_frame;
	case V4L2_SEL_TGT_CROP_BOUNDS:
	case V4L2_SEL_TGT_CROP_DEFAULT:
		s->r.left = 0;
		s->r.top = 0;
		s->r.width = f->o_width;
		s->r.height = f->o_height;
		return 0;

	case V4L2_SEL_TGT_COMPOSE:
		f = &ctx->d_frame;
	case V4L2_SEL_TGT_CROP:
		s->r.left = f->offs_h;
		s->r.top = f->offs_v;
		s->r.width = f->width;
		s->r.height = f->height;
		return 0;
	}

	return -EINVAL;
}

/* Return 1 if rectangle a is enclosed in rectangle b, or 0 otherwise. */
static int enclosed_rectangle(struct v4l2_rect *a, struct v4l2_rect *b)
{
	if (a->left < b->left || a->top < b->top)
		return 0;
	if (a->left + a->width > b->left + b->width)
		return 0;
	if (a->top + a->height > b->top + b->height)
		return 0;

	return 1;
}

static int fimc_cap_s_selection(struct file *file, void *fh,
				struct v4l2_selection *s)
{
	struct fimc_dev *fimc = video_drvdata(file);
	struct fimc_ctx *ctx = fimc->vid_cap.ctx;
	struct v4l2_rect rect = s->r;
	struct fimc_frame *f;
	unsigned long flags;

	if (s->type != V4L2_BUF_TYPE_VIDEO_CAPTURE_MPLANE)
		return -EINVAL;

	if (s->target == V4L2_SEL_TGT_COMPOSE)
		f = &ctx->d_frame;
	else if (s->target == V4L2_SEL_TGT_CROP)
		f = &ctx->s_frame;
	else
		return -EINVAL;

	fimc_capture_try_selection(ctx, &rect, s->target);

	if (s->flags & V4L2_SEL_FLAG_LE &&
	    !enclosed_rectangle(&rect, &s->r))
		return -ERANGE;

	if (s->flags & V4L2_SEL_FLAG_GE &&
	    !enclosed_rectangle(&s->r, &rect))
		return -ERANGE;

	s->r = rect;
	spin_lock_irqsave(&fimc->slock, flags);
	set_frame_crop(f, s->r.left, s->r.top, s->r.width,
		       s->r.height);
	spin_unlock_irqrestore(&fimc->slock, flags);

	set_bit(ST_CAPT_APPLY_CFG, &fimc->state);
	return 0;
}

static const struct v4l2_ioctl_ops fimc_capture_ioctl_ops = {
	.vidioc_querycap		= fimc_vidioc_querycap_capture,

	.vidioc_enum_fmt_vid_cap_mplane	= fimc_cap_enum_fmt_mplane,
	.vidioc_try_fmt_vid_cap_mplane	= fimc_cap_try_fmt_mplane,
	.vidioc_s_fmt_vid_cap_mplane	= fimc_cap_s_fmt_mplane,
	.vidioc_g_fmt_vid_cap_mplane	= fimc_cap_g_fmt_mplane,

	.vidioc_reqbufs			= fimc_cap_reqbufs,
	.vidioc_querybuf		= fimc_cap_querybuf,

	.vidioc_qbuf			= fimc_cap_qbuf,
	.vidioc_dqbuf			= fimc_cap_dqbuf,

	.vidioc_prepare_buf		= fimc_cap_prepare_buf,
	.vidioc_create_bufs		= fimc_cap_create_bufs,

	.vidioc_streamon		= fimc_cap_streamon,
	.vidioc_streamoff		= fimc_cap_streamoff,

	.vidioc_g_selection		= fimc_cap_g_selection,
	.vidioc_s_selection		= fimc_cap_s_selection,

	.vidioc_enum_input		= fimc_cap_enum_input,
	.vidioc_s_input			= fimc_cap_s_input,
	.vidioc_g_input			= fimc_cap_g_input,
};

/* Capture subdev media entity operations */
static int fimc_link_setup(struct media_entity *entity,
			   const struct media_pad *local,
			   const struct media_pad *remote, u32 flags)
{
	struct v4l2_subdev *sd = media_entity_to_v4l2_subdev(entity);
	struct fimc_dev *fimc = v4l2_get_subdevdata(sd);

	if (media_entity_type(remote->entity) != MEDIA_ENT_T_V4L2_SUBDEV)
		return -EINVAL;

	if (WARN_ON(fimc == NULL))
		return 0;

	dbg("%s --> %s, flags: 0x%x. input: 0x%x",
	    local->entity->name, remote->entity->name, flags,
	    fimc->vid_cap.input);

	if (flags & MEDIA_LNK_FL_ENABLED) {
		if (fimc->vid_cap.input != 0)
			return -EBUSY;
		fimc->vid_cap.input = sd->grp_id;
		return 0;
	}

	fimc->vid_cap.input = 0;
	return 0;
}

static const struct media_entity_operations fimc_sd_media_ops = {
	.link_setup = fimc_link_setup,
};

/**
 * fimc_sensor_notify - v4l2_device notification from a sensor subdev
 * @sd: pointer to a subdev generating the notification
 * @notification: the notification type, must be S5P_FIMC_TX_END_NOTIFY
 * @arg: pointer to an u32 type integer that stores the frame payload value
 *
 * The End Of Frame notification sent by sensor subdev in its still capture
 * mode. If there is only a single VSYNC generated by the sensor at the
 * beginning of a frame transmission, FIMC does not issue the LastIrq
 * (end of frame) interrupt. And this notification is used to complete the
 * frame capture and returning a buffer to user-space. Subdev drivers should
 * call this notification from their last 'End of frame capture' interrupt.
 */
void fimc_sensor_notify(struct v4l2_subdev *sd, unsigned int notification,
			void *arg)
{
	struct fimc_sensor_info	*sensor;
	struct fimc_vid_buffer *buf;
	struct fimc_md *fmd;
	struct fimc_dev *fimc;
	unsigned long flags;

	if (sd == NULL)
		return;

	sensor = v4l2_get_subdev_hostdata(sd);
	fmd = entity_to_fimc_mdev(&sd->entity);

	spin_lock_irqsave(&fmd->slock, flags);
	fimc = sensor ? sensor->host : NULL;

	if (fimc && arg && notification == S5P_FIMC_TX_END_NOTIFY &&
	    test_bit(ST_CAPT_PEND, &fimc->state)) {
		unsigned long irq_flags;
		spin_lock_irqsave(&fimc->slock, irq_flags);
		if (!list_empty(&fimc->vid_cap.active_buf_q)) {
			buf = list_entry(fimc->vid_cap.active_buf_q.next,
					 struct fimc_vid_buffer, list);
			vb2_set_plane_payload(&buf->vb, 0, *((u32 *)arg));
		}
		fimc_capture_irq_handler(fimc, 1);
		fimc_deactivate_capture(fimc);
		spin_unlock_irqrestore(&fimc->slock, irq_flags);
	}
	spin_unlock_irqrestore(&fmd->slock, flags);
}

static int fimc_subdev_enum_mbus_code(struct v4l2_subdev *sd,
				      struct v4l2_subdev_fh *fh,
				      struct v4l2_subdev_mbus_code_enum *code)
{
	struct fimc_fmt *fmt;

	fmt = fimc_find_format(NULL, NULL, FMT_FLAGS_CAM, code->index);
	if (!fmt)
		return -EINVAL;
	code->code = fmt->mbus_code;
	return 0;
}

static int fimc_subdev_get_fmt(struct v4l2_subdev *sd,
			       struct v4l2_subdev_fh *fh,
			       struct v4l2_subdev_format *fmt)
{
	struct fimc_dev *fimc = v4l2_get_subdevdata(sd);
	struct fimc_ctx *ctx = fimc->vid_cap.ctx;
	struct v4l2_mbus_framefmt *mf;
	struct fimc_frame *ff;

	if (fmt->which == V4L2_SUBDEV_FORMAT_TRY) {
		mf = v4l2_subdev_get_try_format(fh, fmt->pad);
		fmt->format = *mf;
		return 0;
	}
	mf = &fmt->format;
	mf->colorspace = V4L2_COLORSPACE_JPEG;
	ff = fmt->pad == FIMC_SD_PAD_SINK ? &ctx->s_frame : &ctx->d_frame;

	mutex_lock(&fimc->lock);
	/* The pixel code is same on both input and output pad */
	if (!WARN_ON(ctx->s_frame.fmt == NULL))
		mf->code = ctx->s_frame.fmt->mbus_code;
	mf->width  = ff->f_width;
	mf->height = ff->f_height;
	mutex_unlock(&fimc->lock);

	return 0;
}

static int fimc_subdev_set_fmt(struct v4l2_subdev *sd,
			       struct v4l2_subdev_fh *fh,
			       struct v4l2_subdev_format *fmt)
{
	struct fimc_dev *fimc = v4l2_get_subdevdata(sd);
	struct v4l2_mbus_framefmt *mf = &fmt->format;
	struct fimc_ctx *ctx = fimc->vid_cap.ctx;
	struct fimc_frame *ff;
	struct fimc_fmt *ffmt;

	dbg("pad%d: code: 0x%x, %dx%d",
	    fmt->pad, mf->code, mf->width, mf->height);

	if (fmt->pad == FIMC_SD_PAD_SOURCE &&
	    vb2_is_busy(&fimc->vid_cap.vbq))
		return -EBUSY;

	mutex_lock(&fimc->lock);
	ffmt = fimc_capture_try_format(ctx, &mf->width, &mf->height,
				       &mf->code, NULL, fmt->pad);
	mutex_unlock(&fimc->lock);
	mf->colorspace = V4L2_COLORSPACE_JPEG;

	if (fmt->which == V4L2_SUBDEV_FORMAT_TRY) {
		mf = v4l2_subdev_get_try_format(fh, fmt->pad);
		*mf = fmt->format;
		return 0;
	}
	/* Update RGB Alpha control state and value range */
	fimc_alpha_ctrl_update(ctx);

	fimc_capture_mark_jpeg_xfer(ctx, fimc_fmt_is_jpeg(ffmt->color));

	ff = fmt->pad == FIMC_SD_PAD_SINK ?
		&ctx->s_frame : &ctx->d_frame;

	mutex_lock(&fimc->lock);
	set_frame_bounds(ff, mf->width, mf->height);
	fimc->vid_cap.mf = *mf;
	ff->fmt = ffmt;

	/* Reset the crop rectangle if required. */
	if (!(fmt->pad == FIMC_SD_PAD_SOURCE && (ctx->state & FIMC_COMPOSE)))
		set_frame_crop(ff, 0, 0, mf->width, mf->height);

	if (fmt->pad == FIMC_SD_PAD_SINK)
		ctx->state &= ~FIMC_COMPOSE;
	mutex_unlock(&fimc->lock);
	return 0;
}

static int fimc_subdev_get_selection(struct v4l2_subdev *sd,
				     struct v4l2_subdev_fh *fh,
				     struct v4l2_subdev_selection *sel)
{
	struct fimc_dev *fimc = v4l2_get_subdevdata(sd);
	struct fimc_ctx *ctx = fimc->vid_cap.ctx;
	struct fimc_frame *f = &ctx->s_frame;
	struct v4l2_rect *r = &sel->r;
	struct v4l2_rect *try_sel;

	if (sel->pad != FIMC_SD_PAD_SINK)
		return -EINVAL;

	mutex_lock(&fimc->lock);

	switch (sel->target) {
	case V4L2_SEL_TGT_COMPOSE_BOUNDS:
		f = &ctx->d_frame;
	case V4L2_SEL_TGT_CROP_BOUNDS:
		r->width = f->o_width;
		r->height = f->o_height;
		r->left = 0;
		r->top = 0;
		mutex_unlock(&fimc->lock);
		return 0;

	case V4L2_SEL_TGT_CROP:
		try_sel = v4l2_subdev_get_try_crop(fh, sel->pad);
		break;
	case V4L2_SEL_TGT_COMPOSE:
		try_sel = v4l2_subdev_get_try_compose(fh, sel->pad);
		f = &ctx->d_frame;
		break;
	default:
		mutex_unlock(&fimc->lock);
		return -EINVAL;
	}

	if (sel->which == V4L2_SUBDEV_FORMAT_TRY) {
		sel->r = *try_sel;
	} else {
		r->left = f->offs_h;
		r->top = f->offs_v;
		r->width = f->width;
		r->height = f->height;
	}

	dbg("target %#x: l:%d, t:%d, %dx%d, f_w: %d, f_h: %d",
	    sel->pad, r->left, r->top, r->width, r->height,
	    f->f_width, f->f_height);

	mutex_unlock(&fimc->lock);
	return 0;
}

static int fimc_subdev_set_selection(struct v4l2_subdev *sd,
				     struct v4l2_subdev_fh *fh,
				     struct v4l2_subdev_selection *sel)
{
	struct fimc_dev *fimc = v4l2_get_subdevdata(sd);
	struct fimc_ctx *ctx = fimc->vid_cap.ctx;
	struct fimc_frame *f = &ctx->s_frame;
	struct v4l2_rect *r = &sel->r;
	struct v4l2_rect *try_sel;
	unsigned long flags;

	if (sel->pad != FIMC_SD_PAD_SINK)
		return -EINVAL;

	mutex_lock(&fimc->lock);
	fimc_capture_try_selection(ctx, r, V4L2_SEL_TGT_CROP);

	switch (sel->target) {
	case V4L2_SEL_TGT_COMPOSE_BOUNDS:
		f = &ctx->d_frame;
	case V4L2_SEL_TGT_CROP_BOUNDS:
		r->width = f->o_width;
		r->height = f->o_height;
		r->left = 0;
		r->top = 0;
		mutex_unlock(&fimc->lock);
		return 0;

	case V4L2_SEL_TGT_CROP:
		try_sel = v4l2_subdev_get_try_crop(fh, sel->pad);
		break;
	case V4L2_SEL_TGT_COMPOSE:
		try_sel = v4l2_subdev_get_try_compose(fh, sel->pad);
		f = &ctx->d_frame;
		break;
	default:
		mutex_unlock(&fimc->lock);
		return -EINVAL;
	}

	if (sel->which == V4L2_SUBDEV_FORMAT_TRY) {
		*try_sel = sel->r;
	} else {
		spin_lock_irqsave(&fimc->slock, flags);
		set_frame_crop(f, r->left, r->top, r->width, r->height);
		set_bit(ST_CAPT_APPLY_CFG, &fimc->state);
		spin_unlock_irqrestore(&fimc->slock, flags);
		if (sel->target == V4L2_SEL_TGT_COMPOSE)
			ctx->state |= FIMC_COMPOSE;
	}

	dbg("target %#x: (%d,%d)/%dx%d", sel->target, r->left, r->top,
	    r->width, r->height);

	mutex_unlock(&fimc->lock);
	return 0;
}

static struct v4l2_subdev_pad_ops fimc_subdev_pad_ops = {
	.enum_mbus_code = fimc_subdev_enum_mbus_code,
	.get_selection = fimc_subdev_get_selection,
	.set_selection = fimc_subdev_set_selection,
	.get_fmt = fimc_subdev_get_fmt,
	.set_fmt = fimc_subdev_set_fmt,
};

static struct v4l2_subdev_ops fimc_subdev_ops = {
	.pad = &fimc_subdev_pad_ops,
};

/* Set default format at the sensor and host interface */
static int fimc_capture_set_default_format(struct fimc_dev *fimc)
{
	struct v4l2_format fmt = {
		.type = V4L2_BUF_TYPE_VIDEO_CAPTURE_MPLANE,
		.fmt.pix_mp = {
			.width		= 640,
			.height		= 480,
			.pixelformat	= V4L2_PIX_FMT_YUYV,
			.field		= V4L2_FIELD_NONE,
			.colorspace	= V4L2_COLORSPACE_JPEG,
		},
	};

	return fimc_capture_set_format(fimc, &fmt);
}

/* fimc->lock must be already initialized */
static int fimc_register_capture_device(struct fimc_dev *fimc,
				 struct v4l2_device *v4l2_dev)
{
	struct video_device *vfd = &fimc->vid_cap.vfd;
	struct fimc_vid_cap *vid_cap;
	struct fimc_ctx *ctx;
	struct vb2_queue *q;
	int ret = -ENOMEM;

	ctx = kzalloc(sizeof(*ctx), GFP_KERNEL);
	if (!ctx)
		return -ENOMEM;

	ctx->fimc_dev	 = fimc;
	ctx->in_path	 = FIMC_IO_CAMERA;
	ctx->out_path	 = FIMC_IO_DMA;
	ctx->state	 = FIMC_CTX_CAP;
	ctx->s_frame.fmt = fimc_find_format(NULL, NULL, FMT_FLAGS_CAM, 0);
	ctx->d_frame.fmt = ctx->s_frame.fmt;

	memset(vfd, 0, sizeof(*vfd));
	snprintf(vfd->name, sizeof(vfd->name), "fimc.%d.capture", fimc->id);

	vfd->fops	= &fimc_capture_fops;
	vfd->ioctl_ops	= &fimc_capture_ioctl_ops;
	vfd->v4l2_dev	= v4l2_dev;
	vfd->minor	= -1;
	vfd->release	= video_device_release_empty;
	vfd->lock	= &fimc->lock;

	video_set_drvdata(vfd, fimc);

	vid_cap = &fimc->vid_cap;
	vid_cap->active_buf_cnt = 0;
	vid_cap->reqbufs_count  = 0;
	vid_cap->refcnt = 0;

	INIT_LIST_HEAD(&vid_cap->pending_buf_q);
	INIT_LIST_HEAD(&vid_cap->active_buf_q);
	vid_cap->ctx = ctx;

	q = &fimc->vid_cap.vbq;
	memset(q, 0, sizeof(*q));
	q->type = V4L2_BUF_TYPE_VIDEO_CAPTURE_MPLANE;
	q->io_modes = VB2_MMAP | VB2_USERPTR;
	q->drv_priv = fimc->vid_cap.ctx;
	q->ops = &fimc_capture_qops;
	q->mem_ops = &vb2_dma_contig_memops;
	q->buf_struct_size = sizeof(struct fimc_vid_buffer);

	vb2_queue_init(q);

	vid_cap->vd_pad.flags = MEDIA_PAD_FL_SINK;
	ret = media_entity_init(&vfd->entity, 1, &vid_cap->vd_pad, 0);
	if (ret)
		goto err_ent;

	ret = video_register_device(vfd, VFL_TYPE_GRABBER, -1);
	if (ret)
		goto err_vd;

	v4l2_info(v4l2_dev, "Registered %s as /dev/%s\n",
		  vfd->name, video_device_node_name(vfd));

	vfd->ctrl_handler = &ctx->ctrls.handler;
	return 0;

err_vd:
	media_entity_cleanup(&vfd->entity);
err_ent:
	kfree(ctx);
	return ret;
}

static int fimc_capture_subdev_registered(struct v4l2_subdev *sd)
{
	struct fimc_dev *fimc = v4l2_get_subdevdata(sd);
	int ret;

	if (fimc == NULL)
		return -ENXIO;

	ret = fimc_register_m2m_device(fimc, sd->v4l2_dev);
	if (ret)
		return ret;

	ret = fimc_register_capture_device(fimc, sd->v4l2_dev);
	if (ret)
		fimc_unregister_m2m_device(fimc);

	return ret;
}

static void fimc_capture_subdev_unregistered(struct v4l2_subdev *sd)
{
	struct fimc_dev *fimc = v4l2_get_subdevdata(sd);

	if (fimc == NULL)
		return;

	fimc_unregister_m2m_device(fimc);

	if (video_is_registered(&fimc->vid_cap.vfd)) {
		video_unregister_device(&fimc->vid_cap.vfd);
		media_entity_cleanup(&fimc->vid_cap.vfd.entity);
	}
	kfree(fimc->vid_cap.ctx);
	fimc->vid_cap.ctx = NULL;
}

static const struct v4l2_subdev_internal_ops fimc_capture_sd_internal_ops = {
	.registered = fimc_capture_subdev_registered,
	.unregistered = fimc_capture_subdev_unregistered,
};

int fimc_initialize_capture_subdev(struct fimc_dev *fimc)
{
	struct v4l2_subdev *sd = &fimc->vid_cap.subdev;
	int ret;

	v4l2_subdev_init(sd, &fimc_subdev_ops);
	sd->flags = V4L2_SUBDEV_FL_HAS_DEVNODE;
	snprintf(sd->name, sizeof(sd->name), "FIMC.%d", fimc->pdev->id);

	fimc->vid_cap.sd_pads[FIMC_SD_PAD_SINK].flags = MEDIA_PAD_FL_SINK;
	fimc->vid_cap.sd_pads[FIMC_SD_PAD_SOURCE].flags = MEDIA_PAD_FL_SOURCE;
	ret = media_entity_init(&sd->entity, FIMC_SD_PADS_NUM,
				fimc->vid_cap.sd_pads, 0);
	if (ret)
		return ret;

	sd->entity.ops = &fimc_sd_media_ops;
	sd->internal_ops = &fimc_capture_sd_internal_ops;
	v4l2_set_subdevdata(sd, fimc);
	return 0;
}

void fimc_unregister_capture_subdev(struct fimc_dev *fimc)
{
	struct v4l2_subdev *sd = &fimc->vid_cap.subdev;

	v4l2_device_unregister_subdev(sd);
	media_entity_cleanup(&sd->entity);
	v4l2_set_subdevdata(sd, NULL);
}<|MERGE_RESOLUTION|>--- conflicted
+++ resolved
@@ -306,13 +306,8 @@
 
 	INIT_LIST_HEAD(&fimc->vid_cap.active_buf_q);
 	vid_cap->buf_index = 0;
-<<<<<<< HEAD
-	fimc_pipeline_initialize(&fimc->pipeline, &vid_cap->vfd.entity,
-				 false);
-=======
 	fimc_pipeline_call(fimc, open, &fimc->pipeline,
 			   &vid_cap->vfd.entity, false);
->>>>>>> 2425bb3d
 	fimc_capture_hw_init(fimc);
 
 	clear_bit(ST_CAPT_SUSPENDED, &fimc->state);
@@ -510,13 +505,8 @@
 	}
 
 	if (++fimc->vid_cap.refcnt == 1) {
-<<<<<<< HEAD
-		ret = fimc_pipeline_initialize(&fimc->pipeline,
-				       &fimc->vid_cap.vfd.entity, true);
-=======
 		ret = fimc_pipeline_call(fimc, open, &fimc->pipeline,
 					 &fimc->vid_cap.vfd.entity, true);
->>>>>>> 2425bb3d
 
 		if (!ret && !fimc->vid_cap.user_subdev_api)
 			ret = fimc_capture_set_default_format(fimc);
