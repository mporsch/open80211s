--- conflicted
+++ resolved
@@ -184,10 +184,6 @@
 		.driver_data = (void *) 0x52,
 		.flags = CPUIDLE_FLAG_TIME_VALID | CPUIDLE_FLAG_TLB_FLUSHED,
 		.exit_latency = 140,
-<<<<<<< HEAD
-		.power_usage = 150,
-=======
->>>>>>> 45f53cc9
 		.target_residency = 560,
 		.enter = &intel_idle },
 };
@@ -212,20 +208,10 @@
 	local_irq_disable();
 
 	/*
-<<<<<<< HEAD
-	 * If the state flag indicates that the TLB will be flushed or if this
-	 * is the deepest c-state supported, do a voluntary leave mm to avoid
-	 * costly and mostly unnecessary wakeups for flushing the user TLB's
-	 * associated with the active mm.
-	 */
-	if (state->flags & CPUIDLE_FLAG_TLB_FLUSHED ||
-	    (&dev->states[dev->state_count - 1] == state))
-=======
 	 * leave_mm() to avoid costly and often unnecessary wakeups
 	 * for flushing the user TLB's associated with the active mm.
 	 */
 	if (state->flags & CPUIDLE_FLAG_TLB_FLUSHED)
->>>>>>> 45f53cc9
 		leave_mm(cpu);
 
 	if (!(lapic_timer_reliable_states & (1 << (cstate))))
@@ -309,10 +295,6 @@
 
 	case 0x1C:	/* 28 - Atom Processor */
 	case 0x26:	/* 38 - Lincroft Atom Processor */
-<<<<<<< HEAD
-		lapic_timer_reliable_states = (1 << 2) | (1 << 1); /* C2, C1 */
-		cpuidle_state_table = atom_cstates;
-=======
 		lapic_timer_reliable_states = (1 << 1); /* C1 */
 		cpuidle_state_table = atom_cstates;
 		break;
@@ -320,7 +302,6 @@
 	case 0x2A:	/* SNB */
 	case 0x2D:	/* SNB Xeon */
 		cpuidle_state_table = snb_cstates;
->>>>>>> 45f53cc9
 		break;
 #ifdef FUTURE_USE
 	case 0x17:	/* 23 - Core 2 Duo */
