--- conflicted
+++ resolved
@@ -35,11 +35,7 @@
 #include <linux/seq_file.h>
 #include <linux/init.h>
 #include <linux/hdreg.h>
-<<<<<<< HEAD
-#include <linux/smp_lock.h>
-=======
 #include <linux/mutex.h>
->>>>>>> 45f53cc9
 #include <linux/spinlock.h>
 #include <linux/blkdev.h>
 #include <linux/genhd.h>
@@ -850,15 +846,9 @@
 {
 	int ret;
 
-<<<<<<< HEAD
-	lock_kernel();
-	ret = ida_open(bdev, mode);
-	unlock_kernel();
-=======
 	mutex_lock(&cpqarray_mutex);
 	ret = ida_open(bdev, mode);
 	mutex_unlock(&cpqarray_mutex);
->>>>>>> 45f53cc9
 
 	return ret;
 }
@@ -870,17 +860,10 @@
 {
 	ctlr_info_t *host;
 
-<<<<<<< HEAD
-	lock_kernel();
-	host = get_host(disk);
-	host->usage_count--;
-	unlock_kernel();
-=======
 	mutex_lock(&cpqarray_mutex);
 	host = get_host(disk);
 	host->usage_count--;
 	mutex_unlock(&cpqarray_mutex);
->>>>>>> 45f53cc9
 
 	return 0;
 }
@@ -1235,15 +1218,9 @@
 {
 	int ret;
 
-<<<<<<< HEAD
-	lock_kernel();
-	ret = ida_locked_ioctl(bdev, mode, cmd, param);
-	unlock_kernel();
-=======
 	mutex_lock(&cpqarray_mutex);
 	ret = ida_locked_ioctl(bdev, mode, cmd, param);
 	mutex_unlock(&cpqarray_mutex);
->>>>>>> 45f53cc9
 
 	return ret;
 }
