--- conflicted
+++ resolved
@@ -925,13 +925,8 @@
 	buf->resid = bio->bi_size;
 	buf->sector = bio->bi_sector;
 	bio_pageinc(bio);
-<<<<<<< HEAD
 	buf->bv = bio_iovec(bio);
 	buf->bv_resid = bv->bv_len;
-=======
-	buf->bv = &bio->bi_io_vec[bio->bi_idx];
-	buf->bv_resid = buf->bv->bv_len;
->>>>>>> 29177b89
 	WARN_ON(buf->bv_resid == 0);
 }
 
