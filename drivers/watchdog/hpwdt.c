--- conflicted
+++ resolved
@@ -494,17 +494,6 @@
 		asminline_call(&cmn_regs, cru_rom_addr);
 	die_nmi_called = 1;
 	spin_unlock_irqrestore(&rom_lock, rom_pl);
-<<<<<<< HEAD
-	if (!is_icru) {
-		if (cmn_regs.u1.ral == 0) {
-			printk(KERN_WARNING "hpwdt: An NMI occurred, "
-				"but unable to determine source.\n");
-		}
-	}
-
-	if (allow_kdump)
-		hpwdt_stop();
-=======
 
 	if (allow_kdump)
 		hpwdt_stop();
@@ -515,7 +504,6 @@
 				"but unable to determine source.\n");
 		}
 	}
->>>>>>> d93dc5c4
 	panic("An NMI occurred, please see the Integrated "
 		"Management Log for details.\n");
 
