--- conflicted
+++ resolved
@@ -42,11 +42,7 @@
 
 config W1_MASTER_DS1WM
 	tristate "Maxim DS1WM 1-wire busmaster"
-<<<<<<< HEAD
-	depends on W1
-=======
 	depends on W1 && GENERIC_HARDIRQS
->>>>>>> 56299378
 	help
 	  Say Y here to enable the DS1WM 1-wire driver, such as that
 	  in HP iPAQ devices like h5xxx, h2200, and ASIC3-based like
