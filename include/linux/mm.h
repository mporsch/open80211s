--- conflicted
+++ resolved
@@ -14,10 +14,7 @@
 #include <linux/mm_types.h>
 #include <linux/range.h>
 #include <linux/pfn.h>
-<<<<<<< HEAD
-=======
 #include <linux/bit_spinlock.h>
->>>>>>> 3cbea436
 
 struct mempolicy;
 struct anon_vma;
@@ -86,10 +83,7 @@
 #define VM_GROWSUP	0x00000200
 #else
 #define VM_GROWSUP	0x00000000
-<<<<<<< HEAD
-=======
 #define VM_NOHUGEPAGE	0x00000200	/* MADV_NOHUGEPAGE marked this vma */
->>>>>>> 3cbea436
 #endif
 #define VM_PFNMAP	0x00000400	/* Page-ranges managed without "struct page", just pure PFN */
 #define VM_DENYWRITE	0x00000800	/* ETXTBSY on write attempts.. */
@@ -839,15 +833,9 @@
 #define VM_FAULT_NOPAGE	0x0100	/* ->fault installed the pte, not return page */
 #define VM_FAULT_LOCKED	0x0200	/* ->fault locked the returned page */
 #define VM_FAULT_RETRY	0x0400	/* ->fault blocked, must retry */
-<<<<<<< HEAD
 
 #define VM_FAULT_HWPOISON_LARGE_MASK 0xf000 /* encodes hpage index for large hwpoison */
 
-=======
-
-#define VM_FAULT_HWPOISON_LARGE_MASK 0xf000 /* encodes hpage index for large hwpoison */
-
->>>>>>> 3cbea436
 #define VM_FAULT_ERROR	(VM_FAULT_OOM | VM_FAULT_SIGBUS | VM_FAULT_HWPOISON | \
 			 VM_FAULT_HWPOISON_LARGE)
 
@@ -1642,8 +1630,6 @@
 #endif
 
 extern void dump_page(struct page *page);
-<<<<<<< HEAD
-=======
 
 #if defined(CONFIG_TRANSPARENT_HUGEPAGE) || defined(CONFIG_HUGETLBFS)
 extern void clear_huge_page(struct page *page,
@@ -1653,7 +1639,6 @@
 				unsigned long addr, struct vm_area_struct *vma,
 				unsigned int pages_per_huge_page);
 #endif /* CONFIG_TRANSPARENT_HUGEPAGE || CONFIG_HUGETLBFS */
->>>>>>> 3cbea436
 
 #endif /* __KERNEL__ */
 #endif /* _LINUX_MM_H */