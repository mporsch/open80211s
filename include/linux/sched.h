#ifndef _LINUX_SCHED_H
#define _LINUX_SCHED_H

/*
 * cloning flags:
 */
#define CSIGNAL		0x000000ff	/* signal mask to be sent at exit */
#define CLONE_VM	0x00000100	/* set if VM shared between processes */
#define CLONE_FS	0x00000200	/* set if fs info shared between processes */
#define CLONE_FILES	0x00000400	/* set if open files shared between processes */
#define CLONE_SIGHAND	0x00000800	/* set if signal handlers and blocked signals shared */
#define CLONE_PTRACE	0x00002000	/* set if we want to let tracing continue on the child too */
#define CLONE_VFORK	0x00004000	/* set if the parent wants the child to wake it up on mm_release */
#define CLONE_PARENT	0x00008000	/* set if we want to have the same parent as the cloner */
#define CLONE_THREAD	0x00010000	/* Same thread group? */
#define CLONE_NEWNS	0x00020000	/* New namespace group? */
#define CLONE_SYSVSEM	0x00040000	/* share system V SEM_UNDO semantics */
#define CLONE_SETTLS	0x00080000	/* create a new TLS for the child */
#define CLONE_PARENT_SETTID	0x00100000	/* set the TID in the parent */
#define CLONE_CHILD_CLEARTID	0x00200000	/* clear the TID in the child */
#define CLONE_DETACHED		0x00400000	/* Unused, ignored */
#define CLONE_UNTRACED		0x00800000	/* set if the tracing process can't force CLONE_PTRACE on this clone */
#define CLONE_CHILD_SETTID	0x01000000	/* set the TID in the child */
/* 0x02000000 was previously the unused CLONE_STOPPED (Start in stopped state)
   and is now available for re-use. */
#define CLONE_NEWUTS		0x04000000	/* New utsname group? */
#define CLONE_NEWIPC		0x08000000	/* New ipcs */
#define CLONE_NEWUSER		0x10000000	/* New user namespace */
#define CLONE_NEWPID		0x20000000	/* New pid namespace */
#define CLONE_NEWNET		0x40000000	/* New network namespace */
#define CLONE_IO		0x80000000	/* Clone io context */

/*
 * Scheduling policies
 */
#define SCHED_NORMAL		0
#define SCHED_FIFO		1
#define SCHED_RR		2
#define SCHED_BATCH		3
/* SCHED_ISO: reserved but not implemented yet */
#define SCHED_IDLE		5
/* Can be ORed in to make sure the process is reverted back to SCHED_NORMAL on fork */
#define SCHED_RESET_ON_FORK     0x40000000

#ifdef __KERNEL__

struct sched_param {
	int sched_priority;
};

#include <asm/param.h>	/* for HZ */

#include <linux/capability.h>
#include <linux/threads.h>
#include <linux/kernel.h>
#include <linux/types.h>
#include <linux/timex.h>
#include <linux/jiffies.h>
#include <linux/rbtree.h>
#include <linux/thread_info.h>
#include <linux/cpumask.h>
#include <linux/errno.h>
#include <linux/nodemask.h>
#include <linux/mm_types.h>

#include <asm/system.h>
#include <asm/page.h>
#include <asm/ptrace.h>
#include <asm/cputime.h>

#include <linux/smp.h>
#include <linux/sem.h>
#include <linux/signal.h>
#include <linux/compiler.h>
#include <linux/completion.h>
#include <linux/pid.h>
#include <linux/percpu.h>
#include <linux/topology.h>
#include <linux/proportions.h>
#include <linux/seccomp.h>
#include <linux/rcupdate.h>
#include <linux/rculist.h>
#include <linux/rtmutex.h>

#include <linux/time.h>
#include <linux/param.h>
#include <linux/resource.h>
#include <linux/timer.h>
#include <linux/hrtimer.h>
#include <linux/task_io_accounting.h>
#include <linux/latencytop.h>
#include <linux/cred.h>
#include <linux/llist.h>

#include <asm/processor.h>

struct exec_domain;
struct futex_pi_state;
struct robust_list_head;
struct bio_list;
struct fs_struct;
struct perf_event_context;
struct blk_plug;

/*
 * List of flags we want to share for kernel threads,
 * if only because they are not used by them anyway.
 */
#define CLONE_KERNEL	(CLONE_FS | CLONE_FILES | CLONE_SIGHAND)

/*
 * These are the constant used to fake the fixed-point load-average
 * counting. Some notes:
 *  - 11 bit fractions expand to 22 bits by the multiplies: this gives
 *    a load-average precision of 10 bits integer + 11 bits fractional
 *  - if you want to count load-averages more often, you need more
 *    precision, or rounding will get you. With 2-second counting freq,
 *    the EXP_n values would be 1981, 2034 and 2043 if still using only
 *    11 bit fractions.
 */
extern unsigned long avenrun[];		/* Load averages */
extern void get_avenrun(unsigned long *loads, unsigned long offset, int shift);

#define FSHIFT		11		/* nr of bits of precision */
#define FIXED_1		(1<<FSHIFT)	/* 1.0 as fixed-point */
#define LOAD_FREQ	(5*HZ+1)	/* 5 sec intervals */
#define EXP_1		1884		/* 1/exp(5sec/1min) as fixed-point */
#define EXP_5		2014		/* 1/exp(5sec/5min) */
#define EXP_15		2037		/* 1/exp(5sec/15min) */

#define CALC_LOAD(load,exp,n) \
	load *= exp; \
	load += n*(FIXED_1-exp); \
	load >>= FSHIFT;

extern unsigned long total_forks;
extern int nr_threads;
DECLARE_PER_CPU(unsigned long, process_counts);
extern int nr_processes(void);
extern unsigned long nr_running(void);
extern unsigned long nr_uninterruptible(void);
extern unsigned long nr_iowait(void);
extern unsigned long nr_iowait_cpu(int cpu);
extern unsigned long this_cpu_load(void);


extern void calc_global_load(unsigned long ticks);

extern unsigned long get_parent_ip(unsigned long addr);

struct seq_file;
struct cfs_rq;
struct task_group;
#ifdef CONFIG_SCHED_DEBUG
extern void proc_sched_show_task(struct task_struct *p, struct seq_file *m);
extern void proc_sched_set_task(struct task_struct *p);
extern void
print_cfs_rq(struct seq_file *m, int cpu, struct cfs_rq *cfs_rq);
#else
static inline void
proc_sched_show_task(struct task_struct *p, struct seq_file *m)
{
}
static inline void proc_sched_set_task(struct task_struct *p)
{
}
static inline void
print_cfs_rq(struct seq_file *m, int cpu, struct cfs_rq *cfs_rq)
{
}
#endif

/*
 * Task state bitmask. NOTE! These bits are also
 * encoded in fs/proc/array.c: get_task_state().
 *
 * We have two separate sets of flags: task->state
 * is about runnability, while task->exit_state are
 * about the task exiting. Confusing, but this way
 * modifying one set can't modify the other one by
 * mistake.
 */
#define TASK_RUNNING		0
#define TASK_INTERRUPTIBLE	1
#define TASK_UNINTERRUPTIBLE	2
#define __TASK_STOPPED		4
#define __TASK_TRACED		8
/* in tsk->exit_state */
#define EXIT_ZOMBIE		16
#define EXIT_DEAD		32
/* in tsk->state again */
#define TASK_DEAD		64
#define TASK_WAKEKILL		128
#define TASK_WAKING		256
#define TASK_STATE_MAX		512

#define TASK_STATE_TO_CHAR_STR "RSDTtZXxKW"

extern char ___assert_task_state[1 - 2*!!(
		sizeof(TASK_STATE_TO_CHAR_STR)-1 != ilog2(TASK_STATE_MAX)+1)];

/* Convenience macros for the sake of set_task_state */
#define TASK_KILLABLE		(TASK_WAKEKILL | TASK_UNINTERRUPTIBLE)
#define TASK_STOPPED		(TASK_WAKEKILL | __TASK_STOPPED)
#define TASK_TRACED		(TASK_WAKEKILL | __TASK_TRACED)

/* Convenience macros for the sake of wake_up */
#define TASK_NORMAL		(TASK_INTERRUPTIBLE | TASK_UNINTERRUPTIBLE)
#define TASK_ALL		(TASK_NORMAL | __TASK_STOPPED | __TASK_TRACED)

/* get_task_state() */
#define TASK_REPORT		(TASK_RUNNING | TASK_INTERRUPTIBLE | \
				 TASK_UNINTERRUPTIBLE | __TASK_STOPPED | \
				 __TASK_TRACED)

#define task_is_traced(task)	((task->state & __TASK_TRACED) != 0)
#define task_is_stopped(task)	((task->state & __TASK_STOPPED) != 0)
#define task_is_dead(task)	((task)->exit_state != 0)
#define task_is_stopped_or_traced(task)	\
			((task->state & (__TASK_STOPPED | __TASK_TRACED)) != 0)
#define task_contributes_to_load(task)	\
				((task->state & TASK_UNINTERRUPTIBLE) != 0 && \
				 (task->flags & PF_FROZEN) == 0)

#define __set_task_state(tsk, state_value)		\
	do { (tsk)->state = (state_value); } while (0)
#define set_task_state(tsk, state_value)		\
	set_mb((tsk)->state, (state_value))

/*
 * set_current_state() includes a barrier so that the write of current->state
 * is correctly serialised wrt the caller's subsequent test of whether to
 * actually sleep:
 *
 *	set_current_state(TASK_UNINTERRUPTIBLE);
 *	if (do_i_need_to_sleep())
 *		schedule();
 *
 * If the caller does not need such serialisation then use __set_current_state()
 */
#define __set_current_state(state_value)			\
	do { current->state = (state_value); } while (0)
#define set_current_state(state_value)		\
	set_mb(current->state, (state_value))

/* Task command name length */
#define TASK_COMM_LEN 16

#include <linux/spinlock.h>

/*
 * This serializes "schedule()" and also protects
 * the run-queue from deletions/modifications (but
 * _adding_ to the beginning of the run-queue has
 * a separate lock).
 */
extern rwlock_t tasklist_lock;
extern spinlock_t mmlist_lock;

struct task_struct;

#ifdef CONFIG_PROVE_RCU
extern int lockdep_tasklist_lock_is_held(void);
#endif /* #ifdef CONFIG_PROVE_RCU */

extern void sched_init(void);
extern void sched_init_smp(void);
extern asmlinkage void schedule_tail(struct task_struct *prev);
extern void init_idle(struct task_struct *idle, int cpu);
extern void init_idle_bootup_task(struct task_struct *idle);

extern int runqueue_is_locked(int cpu);

#if defined(CONFIG_SMP) && defined(CONFIG_NO_HZ)
extern void select_nohz_load_balancer(int stop_tick);
extern void set_cpu_sd_state_idle(void);
extern int get_nohz_timer_target(void);
#else
static inline void select_nohz_load_balancer(int stop_tick) { }
static inline void set_cpu_sd_state_idle(void) { }
#endif

/*
 * Only dump TASK_* tasks. (0 for all tasks)
 */
extern void show_state_filter(unsigned long state_filter);

static inline void show_state(void)
{
	show_state_filter(0);
}

extern void show_regs(struct pt_regs *);

/*
 * TASK is a pointer to the task whose backtrace we want to see (or NULL for current
 * task), SP is the stack pointer of the first frame that should be shown in the back
 * trace (or NULL if the entire call-chain of the task should be shown).
 */
extern void show_stack(struct task_struct *task, unsigned long *sp);

void io_schedule(void);
long io_schedule_timeout(long timeout);

extern void cpu_init (void);
extern void trap_init(void);
extern void update_process_times(int user);
extern void scheduler_tick(void);

extern void sched_show_task(struct task_struct *p);

#ifdef CONFIG_LOCKUP_DETECTOR
extern void touch_softlockup_watchdog(void);
extern void touch_softlockup_watchdog_sync(void);
extern void touch_all_softlockup_watchdogs(void);
extern int proc_dowatchdog_thresh(struct ctl_table *table, int write,
				  void __user *buffer,
				  size_t *lenp, loff_t *ppos);
extern unsigned int  softlockup_panic;
void lockup_detector_init(void);
#else
static inline void touch_softlockup_watchdog(void)
{
}
static inline void touch_softlockup_watchdog_sync(void)
{
}
static inline void touch_all_softlockup_watchdogs(void)
{
}
static inline void lockup_detector_init(void)
{
}
#endif

#ifdef CONFIG_DETECT_HUNG_TASK
extern unsigned int  sysctl_hung_task_panic;
extern unsigned long sysctl_hung_task_check_count;
extern unsigned long sysctl_hung_task_timeout_secs;
extern unsigned long sysctl_hung_task_warnings;
extern int proc_dohung_task_timeout_secs(struct ctl_table *table, int write,
					 void __user *buffer,
					 size_t *lenp, loff_t *ppos);
#else
/* Avoid need for ifdefs elsewhere in the code */
enum { sysctl_hung_task_timeout_secs = 0 };
#endif

/* Attach to any functions which should be ignored in wchan output. */
#define __sched		__attribute__((__section__(".sched.text")))

/* Linker adds these: start and end of __sched functions */
extern char __sched_text_start[], __sched_text_end[];

/* Is this address in the __sched functions? */
extern int in_sched_functions(unsigned long addr);

#define	MAX_SCHEDULE_TIMEOUT	LONG_MAX
extern signed long schedule_timeout(signed long timeout);
extern signed long schedule_timeout_interruptible(signed long timeout);
extern signed long schedule_timeout_killable(signed long timeout);
extern signed long schedule_timeout_uninterruptible(signed long timeout);
asmlinkage void schedule(void);
extern int mutex_spin_on_owner(struct mutex *lock, struct task_struct *owner);

struct nsproxy;
struct user_namespace;

/*
 * Default maximum number of active map areas, this limits the number of vmas
 * per mm struct. Users can overwrite this number by sysctl but there is a
 * problem.
 *
 * When a program's coredump is generated as ELF format, a section is created
 * per a vma. In ELF, the number of sections is represented in unsigned short.
 * This means the number of sections should be smaller than 65535 at coredump.
 * Because the kernel adds some informative sections to a image of program at
 * generating coredump, we need some margin. The number of extra sections is
 * 1-3 now and depends on arch. We use "5" as safe margin, here.
 */
#define MAPCOUNT_ELF_CORE_MARGIN	(5)
#define DEFAULT_MAX_MAP_COUNT	(USHRT_MAX - MAPCOUNT_ELF_CORE_MARGIN)

extern int sysctl_max_map_count;

#include <linux/aio.h>

#ifdef CONFIG_MMU
extern void arch_pick_mmap_layout(struct mm_struct *mm);
extern unsigned long
arch_get_unmapped_area(struct file *, unsigned long, unsigned long,
		       unsigned long, unsigned long);
extern unsigned long
arch_get_unmapped_area_topdown(struct file *filp, unsigned long addr,
			  unsigned long len, unsigned long pgoff,
			  unsigned long flags);
extern void arch_unmap_area(struct mm_struct *, unsigned long);
extern void arch_unmap_area_topdown(struct mm_struct *, unsigned long);
#else
static inline void arch_pick_mmap_layout(struct mm_struct *mm) {}
#endif


extern void set_dumpable(struct mm_struct *mm, int value);
extern int get_dumpable(struct mm_struct *mm);

/* mm flags */
/* dumpable bits */
#define MMF_DUMPABLE      0  /* core dump is permitted */
#define MMF_DUMP_SECURELY 1  /* core file is readable only by root */

#define MMF_DUMPABLE_BITS 2
#define MMF_DUMPABLE_MASK ((1 << MMF_DUMPABLE_BITS) - 1)

/* coredump filter bits */
#define MMF_DUMP_ANON_PRIVATE	2
#define MMF_DUMP_ANON_SHARED	3
#define MMF_DUMP_MAPPED_PRIVATE	4
#define MMF_DUMP_MAPPED_SHARED	5
#define MMF_DUMP_ELF_HEADERS	6
#define MMF_DUMP_HUGETLB_PRIVATE 7
#define MMF_DUMP_HUGETLB_SHARED  8

#define MMF_DUMP_FILTER_SHIFT	MMF_DUMPABLE_BITS
#define MMF_DUMP_FILTER_BITS	7
#define MMF_DUMP_FILTER_MASK \
	(((1 << MMF_DUMP_FILTER_BITS) - 1) << MMF_DUMP_FILTER_SHIFT)
#define MMF_DUMP_FILTER_DEFAULT \
	((1 << MMF_DUMP_ANON_PRIVATE) |	(1 << MMF_DUMP_ANON_SHARED) |\
	 (1 << MMF_DUMP_HUGETLB_PRIVATE) | MMF_DUMP_MASK_DEFAULT_ELF)

#ifdef CONFIG_CORE_DUMP_DEFAULT_ELF_HEADERS
# define MMF_DUMP_MASK_DEFAULT_ELF	(1 << MMF_DUMP_ELF_HEADERS)
#else
# define MMF_DUMP_MASK_DEFAULT_ELF	0
#endif
					/* leave room for more dump flags */
#define MMF_VM_MERGEABLE	16	/* KSM may merge identical pages */
#define MMF_VM_HUGEPAGE		17	/* set when VM_HUGEPAGE is set on vma */

#define MMF_INIT_MASK		(MMF_DUMPABLE_MASK | MMF_DUMP_FILTER_MASK)

struct sighand_struct {
	atomic_t		count;
	struct k_sigaction	action[_NSIG];
	spinlock_t		siglock;
	wait_queue_head_t	signalfd_wqh;
};

struct pacct_struct {
	int			ac_flag;
	long			ac_exitcode;
	unsigned long		ac_mem;
	cputime_t		ac_utime, ac_stime;
	unsigned long		ac_minflt, ac_majflt;
};

struct cpu_itimer {
	cputime_t expires;
	cputime_t incr;
	u32 error;
	u32 incr_error;
};

/**
 * struct task_cputime - collected CPU time counts
 * @utime:		time spent in user mode, in &cputime_t units
 * @stime:		time spent in kernel mode, in &cputime_t units
 * @sum_exec_runtime:	total time spent on the CPU, in nanoseconds
 *
 * This structure groups together three kinds of CPU time that are
 * tracked for threads and thread groups.  Most things considering
 * CPU time want to group these counts together and treat all three
 * of them in parallel.
 */
struct task_cputime {
	cputime_t utime;
	cputime_t stime;
	unsigned long long sum_exec_runtime;
};
/* Alternate field names when used to cache expirations. */
#define prof_exp	stime
#define virt_exp	utime
#define sched_exp	sum_exec_runtime

#define INIT_CPUTIME	\
	(struct task_cputime) {					\
		.utime = 0,					\
		.stime = 0,					\
		.sum_exec_runtime = 0,				\
	}

/*
 * Disable preemption until the scheduler is running.
 * Reset by start_kernel()->sched_init()->init_idle().
 *
 * We include PREEMPT_ACTIVE to avoid cond_resched() from working
 * before the scheduler is active -- see should_resched().
 */
#define INIT_PREEMPT_COUNT	(1 + PREEMPT_ACTIVE)

/**
 * struct thread_group_cputimer - thread group interval timer counts
 * @cputime:		thread group interval timers.
 * @running:		non-zero when there are timers running and
 * 			@cputime receives updates.
 * @lock:		lock for fields in this struct.
 *
 * This structure contains the version of task_cputime, above, that is
 * used for thread group CPU timer calculations.
 */
struct thread_group_cputimer {
	struct task_cputime cputime;
	int running;
	raw_spinlock_t lock;
};

#include <linux/rwsem.h>
struct autogroup;

/*
 * NOTE! "signal_struct" does not have its own
 * locking, because a shared signal_struct always
 * implies a shared sighand_struct, so locking
 * sighand_struct is always a proper superset of
 * the locking of signal_struct.
 */
struct signal_struct {
	atomic_t		sigcnt;
	atomic_t		live;
	int			nr_threads;

	wait_queue_head_t	wait_chldexit;	/* for wait4() */

	/* current thread group signal load-balancing target: */
	struct task_struct	*curr_target;

	/* shared signal handling: */
	struct sigpending	shared_pending;

	/* thread group exit support */
	int			group_exit_code;
	/* overloaded:
	 * - notify group_exit_task when ->count is equal to notify_count
	 * - everyone except group_exit_task is stopped during signal delivery
	 *   of fatal signals, group_exit_task processes the signal.
	 */
	int			notify_count;
	struct task_struct	*group_exit_task;

	/* thread group stop support, overloads group_exit_code too */
	int			group_stop_count;
	unsigned int		flags; /* see SIGNAL_* flags below */

	/* POSIX.1b Interval Timers */
	struct list_head posix_timers;

	/* ITIMER_REAL timer for the process */
	struct hrtimer real_timer;
	struct pid *leader_pid;
	ktime_t it_real_incr;

	/*
	 * ITIMER_PROF and ITIMER_VIRTUAL timers for the process, we use
	 * CPUCLOCK_PROF and CPUCLOCK_VIRT for indexing array as these
	 * values are defined to 0 and 1 respectively
	 */
	struct cpu_itimer it[2];

	/*
	 * Thread group totals for process CPU timers.
	 * See thread_group_cputimer(), et al, for details.
	 */
	struct thread_group_cputimer cputimer;

	/* Earliest-expiration cache. */
	struct task_cputime cputime_expires;

	struct list_head cpu_timers[3];

	struct pid *tty_old_pgrp;

	/* boolean value for session group leader */
	int leader;

	struct tty_struct *tty; /* NULL if no tty */

#ifdef CONFIG_SCHED_AUTOGROUP
	struct autogroup *autogroup;
#endif
	/*
	 * Cumulative resource counters for dead threads in the group,
	 * and for reaped dead child processes forked by this group.
	 * Live threads maintain their own counters and add to these
	 * in __exit_signal, except for the group leader.
	 */
	cputime_t utime, stime, cutime, cstime;
	cputime_t gtime;
	cputime_t cgtime;
#ifndef CONFIG_VIRT_CPU_ACCOUNTING
	cputime_t prev_utime, prev_stime;
#endif
	unsigned long nvcsw, nivcsw, cnvcsw, cnivcsw;
	unsigned long min_flt, maj_flt, cmin_flt, cmaj_flt;
	unsigned long inblock, oublock, cinblock, coublock;
	unsigned long maxrss, cmaxrss;
	struct task_io_accounting ioac;

	/*
	 * Cumulative ns of schedule CPU time fo dead threads in the
	 * group, not including a zombie group leader, (This only differs
	 * from jiffies_to_ns(utime + stime) if sched_clock uses something
	 * other than jiffies.)
	 */
	unsigned long long sum_sched_runtime;

	/*
	 * We don't bother to synchronize most readers of this at all,
	 * because there is no reader checking a limit that actually needs
	 * to get both rlim_cur and rlim_max atomically, and either one
	 * alone is a single word that can safely be read normally.
	 * getrlimit/setrlimit use task_lock(current->group_leader) to
	 * protect this instead of the siglock, because they really
	 * have no need to disable irqs.
	 */
	struct rlimit rlim[RLIM_NLIMITS];

#ifdef CONFIG_BSD_PROCESS_ACCT
	struct pacct_struct pacct;	/* per-process accounting information */
#endif
#ifdef CONFIG_TASKSTATS
	struct taskstats *stats;
#endif
#ifdef CONFIG_AUDIT
	unsigned audit_tty;
	struct tty_audit_buf *tty_audit_buf;
#endif
#ifdef CONFIG_CGROUPS
	/*
	 * group_rwsem prevents new tasks from entering the threadgroup and
	 * member tasks from exiting,a more specifically, setting of
	 * PF_EXITING.  fork and exit paths are protected with this rwsem
	 * using threadgroup_change_begin/end().  Users which require
	 * threadgroup to remain stable should use threadgroup_[un]lock()
	 * which also takes care of exec path.  Currently, cgroup is the
	 * only user.
	 */
	struct rw_semaphore group_rwsem;
#endif

	int oom_adj;		/* OOM kill score adjustment (bit shift) */
	int oom_score_adj;	/* OOM kill score adjustment */
	int oom_score_adj_min;	/* OOM kill score adjustment minimum value.
				 * Only settable by CAP_SYS_RESOURCE. */

	struct mutex cred_guard_mutex;	/* guard against foreign influences on
					 * credential calculations
					 * (notably. ptrace) */
};

/* Context switch must be unlocked if interrupts are to be enabled */
#ifdef __ARCH_WANT_INTERRUPTS_ON_CTXSW
# define __ARCH_WANT_UNLOCKED_CTXSW
#endif

/*
 * Bits in flags field of signal_struct.
 */
#define SIGNAL_STOP_STOPPED	0x00000001 /* job control stop in effect */
#define SIGNAL_STOP_CONTINUED	0x00000002 /* SIGCONT since WCONTINUED reap */
#define SIGNAL_GROUP_EXIT	0x00000004 /* group exit in progress */
/*
 * Pending notifications to parent.
 */
#define SIGNAL_CLD_STOPPED	0x00000010
#define SIGNAL_CLD_CONTINUED	0x00000020
#define SIGNAL_CLD_MASK		(SIGNAL_CLD_STOPPED|SIGNAL_CLD_CONTINUED)

#define SIGNAL_UNKILLABLE	0x00000040 /* for init: ignore fatal signals */

/* If true, all threads except ->group_exit_task have pending SIGKILL */
static inline int signal_group_exit(const struct signal_struct *sig)
{
	return	(sig->flags & SIGNAL_GROUP_EXIT) ||
		(sig->group_exit_task != NULL);
}

/*
 * Some day this will be a full-fledged user tracking system..
 */
struct user_struct {
	atomic_t __count;	/* reference count */
	atomic_t processes;	/* How many processes does this user have? */
	atomic_t files;		/* How many open files does this user have? */
	atomic_t sigpending;	/* How many pending signals does this user have? */
#ifdef CONFIG_INOTIFY_USER
	atomic_t inotify_watches; /* How many inotify watches does this user have? */
	atomic_t inotify_devs;	/* How many inotify devs does this user have opened? */
#endif
#ifdef CONFIG_FANOTIFY
	atomic_t fanotify_listeners;
#endif
#ifdef CONFIG_EPOLL
	atomic_long_t epoll_watches; /* The number of file descriptors currently watched */
#endif
#ifdef CONFIG_POSIX_MQUEUE
	/* protected by mq_lock	*/
	unsigned long mq_bytes;	/* How many bytes can be allocated to mqueue? */
#endif
	unsigned long locked_shm; /* How many pages of mlocked shm ? */

#ifdef CONFIG_KEYS
	struct key *uid_keyring;	/* UID specific keyring */
	struct key *session_keyring;	/* UID's default session keyring */
#endif

	/* Hash table maintenance information */
	struct hlist_node uidhash_node;
	uid_t uid;
	struct user_namespace *user_ns;

#ifdef CONFIG_PERF_EVENTS
	atomic_long_t locked_vm;
#endif
};

extern int uids_sysfs_init(void);

extern struct user_struct *find_user(uid_t);

extern struct user_struct root_user;
#define INIT_USER (&root_user)


struct backing_dev_info;
struct reclaim_state;

#if defined(CONFIG_SCHEDSTATS) || defined(CONFIG_TASK_DELAY_ACCT)
struct sched_info {
	/* cumulative counters */
	unsigned long pcount;	      /* # of times run on this cpu */
	unsigned long long run_delay; /* time spent waiting on a runqueue */

	/* timestamps */
	unsigned long long last_arrival,/* when we last ran on a cpu */
			   last_queued;	/* when we were last queued to run */
};
#endif /* defined(CONFIG_SCHEDSTATS) || defined(CONFIG_TASK_DELAY_ACCT) */

#ifdef CONFIG_TASK_DELAY_ACCT
struct task_delay_info {
	spinlock_t	lock;
	unsigned int	flags;	/* Private per-task flags */

	/* For each stat XXX, add following, aligned appropriately
	 *
	 * struct timespec XXX_start, XXX_end;
	 * u64 XXX_delay;
	 * u32 XXX_count;
	 *
	 * Atomicity of updates to XXX_delay, XXX_count protected by
	 * single lock above (split into XXX_lock if contention is an issue).
	 */

	/*
	 * XXX_count is incremented on every XXX operation, the delay
	 * associated with the operation is added to XXX_delay.
	 * XXX_delay contains the accumulated delay time in nanoseconds.
	 */
	struct timespec blkio_start, blkio_end;	/* Shared by blkio, swapin */
	u64 blkio_delay;	/* wait for sync block io completion */
	u64 swapin_delay;	/* wait for swapin block io completion */
	u32 blkio_count;	/* total count of the number of sync block */
				/* io operations performed */
	u32 swapin_count;	/* total count of the number of swapin block */
				/* io operations performed */

	struct timespec freepages_start, freepages_end;
	u64 freepages_delay;	/* wait for memory reclaim */
	u32 freepages_count;	/* total count of memory reclaim */
};
#endif	/* CONFIG_TASK_DELAY_ACCT */

static inline int sched_info_on(void)
{
#ifdef CONFIG_SCHEDSTATS
	return 1;
#elif defined(CONFIG_TASK_DELAY_ACCT)
	extern int delayacct_on;
	return delayacct_on;
#else
	return 0;
#endif
}

enum cpu_idle_type {
	CPU_IDLE,
	CPU_NOT_IDLE,
	CPU_NEWLY_IDLE,
	CPU_MAX_IDLE_TYPES
};

/*
 * Increase resolution of nice-level calculations for 64-bit architectures.
 * The extra resolution improves shares distribution and load balancing of
 * low-weight task groups (eg. nice +19 on an autogroup), deeper taskgroup
 * hierarchies, especially on larger systems. This is not a user-visible change
 * and does not change the user-interface for setting shares/weights.
 *
 * We increase resolution only if we have enough bits to allow this increased
 * resolution (i.e. BITS_PER_LONG > 32). The costs for increasing resolution
 * when BITS_PER_LONG <= 32 are pretty high and the returns do not justify the
 * increased costs.
 */
#if 0 /* BITS_PER_LONG > 32 -- currently broken: it increases power usage under light load  */
# define SCHED_LOAD_RESOLUTION	10
# define scale_load(w)		((w) << SCHED_LOAD_RESOLUTION)
# define scale_load_down(w)	((w) >> SCHED_LOAD_RESOLUTION)
#else
# define SCHED_LOAD_RESOLUTION	0
# define scale_load(w)		(w)
# define scale_load_down(w)	(w)
#endif

#define SCHED_LOAD_SHIFT	(10 + SCHED_LOAD_RESOLUTION)
#define SCHED_LOAD_SCALE	(1L << SCHED_LOAD_SHIFT)

/*
 * Increase resolution of cpu_power calculations
 */
#define SCHED_POWER_SHIFT	10
#define SCHED_POWER_SCALE	(1L << SCHED_POWER_SHIFT)

/*
 * sched-domains (multiprocessor balancing) declarations:
 */
#ifdef CONFIG_SMP
#define SD_LOAD_BALANCE		0x0001	/* Do load balancing on this domain. */
#define SD_BALANCE_NEWIDLE	0x0002	/* Balance when about to become idle */
#define SD_BALANCE_EXEC		0x0004	/* Balance on exec */
#define SD_BALANCE_FORK		0x0008	/* Balance on fork, clone */
#define SD_BALANCE_WAKE		0x0010  /* Balance on wakeup */
#define SD_WAKE_AFFINE		0x0020	/* Wake task to waking CPU */
#define SD_PREFER_LOCAL		0x0040  /* Prefer to keep tasks local to this domain */
#define SD_SHARE_CPUPOWER	0x0080	/* Domain members share cpu power */
#define SD_POWERSAVINGS_BALANCE	0x0100	/* Balance for power savings */
#define SD_SHARE_PKG_RESOURCES	0x0200	/* Domain members share cpu pkg resources */
#define SD_SERIALIZE		0x0400	/* Only a single load balancing instance */
#define SD_ASYM_PACKING		0x0800  /* Place busy groups earlier in the domain */
#define SD_PREFER_SIBLING	0x1000	/* Prefer to place tasks in a sibling domain */
#define SD_OVERLAP		0x2000	/* sched_domains of this level overlap */

enum powersavings_balance_level {
	POWERSAVINGS_BALANCE_NONE = 0,  /* No power saving load balance */
	POWERSAVINGS_BALANCE_BASIC,	/* Fill one thread/core/package
					 * first for long running threads
					 */
	POWERSAVINGS_BALANCE_WAKEUP,	/* Also bias task wakeups to semi-idle
					 * cpu package for power savings
					 */
	MAX_POWERSAVINGS_BALANCE_LEVELS
};

extern int sched_mc_power_savings, sched_smt_power_savings;

static inline int sd_balance_for_mc_power(void)
{
	if (sched_smt_power_savings)
		return SD_POWERSAVINGS_BALANCE;

	if (!sched_mc_power_savings)
		return SD_PREFER_SIBLING;

	return 0;
}

static inline int sd_balance_for_package_power(void)
{
	if (sched_mc_power_savings | sched_smt_power_savings)
		return SD_POWERSAVINGS_BALANCE;

	return SD_PREFER_SIBLING;
}

extern int __weak arch_sd_sibiling_asym_packing(void);

/*
 * Optimise SD flags for power savings:
 * SD_BALANCE_NEWIDLE helps aggressive task consolidation and power savings.
 * Keep default SD flags if sched_{smt,mc}_power_saving=0
 */

static inline int sd_power_saving_flags(void)
{
	if (sched_mc_power_savings | sched_smt_power_savings)
		return SD_BALANCE_NEWIDLE;

	return 0;
}

struct sched_group_power {
	atomic_t ref;
	/*
	 * CPU power of this group, SCHED_LOAD_SCALE being max power for a
	 * single CPU.
	 */
	unsigned int power, power_orig;
	/*
	 * Number of busy cpus in this group.
	 */
	atomic_t nr_busy_cpus;
};

struct sched_group {
	struct sched_group *next;	/* Must be a circular list */
	atomic_t ref;

	unsigned int group_weight;
	struct sched_group_power *sgp;

	/*
	 * The CPUs this group covers.
	 *
	 * NOTE: this field is variable length. (Allocated dynamically
	 * by attaching extra space to the end of the structure,
	 * depending on how many CPUs the kernel has booted up with)
	 */
	unsigned long cpumask[0];
};

static inline struct cpumask *sched_group_cpus(struct sched_group *sg)
{
	return to_cpumask(sg->cpumask);
}

/**
 * group_first_cpu - Returns the first cpu in the cpumask of a sched_group.
 * @group: The group whose first cpu is to be returned.
 */
static inline unsigned int group_first_cpu(struct sched_group *group)
{
	return cpumask_first(sched_group_cpus(group));
}

struct sched_domain_attr {
	int relax_domain_level;
};

#define SD_ATTR_INIT	(struct sched_domain_attr) {	\
	.relax_domain_level = -1,			\
}

extern int sched_domain_level_max;

struct sched_domain {
	/* These fields must be setup */
	struct sched_domain *parent;	/* top domain must be null terminated */
	struct sched_domain *child;	/* bottom domain must be null terminated */
	struct sched_group *groups;	/* the balancing groups of the domain */
	unsigned long min_interval;	/* Minimum balance interval ms */
	unsigned long max_interval;	/* Maximum balance interval ms */
	unsigned int busy_factor;	/* less balancing by factor if busy */
	unsigned int imbalance_pct;	/* No balance until over watermark */
	unsigned int cache_nice_tries;	/* Leave cache hot tasks for # tries */
	unsigned int busy_idx;
	unsigned int idle_idx;
	unsigned int newidle_idx;
	unsigned int wake_idx;
	unsigned int forkexec_idx;
	unsigned int smt_gain;
	int flags;			/* See SD_* */
	int level;

	/* Runtime fields. */
	unsigned long last_balance;	/* init to jiffies. units in jiffies */
	unsigned int balance_interval;	/* initialise to 1. units in ms. */
	unsigned int nr_balance_failed; /* initialise to 0 */

	u64 last_update;

#ifdef CONFIG_SCHEDSTATS
	/* load_balance() stats */
	unsigned int lb_count[CPU_MAX_IDLE_TYPES];
	unsigned int lb_failed[CPU_MAX_IDLE_TYPES];
	unsigned int lb_balanced[CPU_MAX_IDLE_TYPES];
	unsigned int lb_imbalance[CPU_MAX_IDLE_TYPES];
	unsigned int lb_gained[CPU_MAX_IDLE_TYPES];
	unsigned int lb_hot_gained[CPU_MAX_IDLE_TYPES];
	unsigned int lb_nobusyg[CPU_MAX_IDLE_TYPES];
	unsigned int lb_nobusyq[CPU_MAX_IDLE_TYPES];

	/* Active load balancing */
	unsigned int alb_count;
	unsigned int alb_failed;
	unsigned int alb_pushed;

	/* SD_BALANCE_EXEC stats */
	unsigned int sbe_count;
	unsigned int sbe_balanced;
	unsigned int sbe_pushed;

	/* SD_BALANCE_FORK stats */
	unsigned int sbf_count;
	unsigned int sbf_balanced;
	unsigned int sbf_pushed;

	/* try_to_wake_up() stats */
	unsigned int ttwu_wake_remote;
	unsigned int ttwu_move_affine;
	unsigned int ttwu_move_balance;
#endif
#ifdef CONFIG_SCHED_DEBUG
	char *name;
#endif
	union {
		void *private;		/* used during construction */
		struct rcu_head rcu;	/* used during destruction */
	};

	unsigned int span_weight;
	/*
	 * Span of all CPUs in this domain.
	 *
	 * NOTE: this field is variable length. (Allocated dynamically
	 * by attaching extra space to the end of the structure,
	 * depending on how many CPUs the kernel has booted up with)
	 */
	unsigned long span[0];
};

static inline struct cpumask *sched_domain_span(struct sched_domain *sd)
{
	return to_cpumask(sd->span);
}

extern void partition_sched_domains(int ndoms_new, cpumask_var_t doms_new[],
				    struct sched_domain_attr *dattr_new);

/* Allocate an array of sched domains, for partition_sched_domains(). */
cpumask_var_t *alloc_sched_domains(unsigned int ndoms);
void free_sched_domains(cpumask_var_t doms[], unsigned int ndoms);

/* Test a flag in parent sched domain */
static inline int test_sd_parent(struct sched_domain *sd, int flag)
{
	if (sd->parent && (sd->parent->flags & flag))
		return 1;

	return 0;
}

unsigned long default_scale_freq_power(struct sched_domain *sd, int cpu);
unsigned long default_scale_smt_power(struct sched_domain *sd, int cpu);

#else /* CONFIG_SMP */

struct sched_domain_attr;

static inline void
partition_sched_domains(int ndoms_new, cpumask_var_t doms_new[],
			struct sched_domain_attr *dattr_new)
{
}
#endif	/* !CONFIG_SMP */


struct io_context;			/* See blkdev.h */


#ifdef ARCH_HAS_PREFETCH_SWITCH_STACK
extern void prefetch_stack(struct task_struct *t);
#else
static inline void prefetch_stack(struct task_struct *t) { }
#endif

struct audit_context;		/* See audit.c */
struct mempolicy;
struct pipe_inode_info;
struct uts_namespace;

struct rq;
struct sched_domain;

/*
 * wake flags
 */
#define WF_SYNC		0x01		/* waker goes to sleep after wakup */
#define WF_FORK		0x02		/* child wakeup after fork */
#define WF_MIGRATED	0x04		/* internal use, task got migrated */

#define ENQUEUE_WAKEUP		1
#define ENQUEUE_HEAD		2
#ifdef CONFIG_SMP
#define ENQUEUE_WAKING		4	/* sched_class::task_waking was called */
#else
#define ENQUEUE_WAKING		0
#endif

#define DEQUEUE_SLEEP		1

struct sched_class {
	const struct sched_class *next;

	void (*enqueue_task) (struct rq *rq, struct task_struct *p, int flags);
	void (*dequeue_task) (struct rq *rq, struct task_struct *p, int flags);
	void (*yield_task) (struct rq *rq);
	bool (*yield_to_task) (struct rq *rq, struct task_struct *p, bool preempt);

	void (*check_preempt_curr) (struct rq *rq, struct task_struct *p, int flags);

	struct task_struct * (*pick_next_task) (struct rq *rq);
	void (*put_prev_task) (struct rq *rq, struct task_struct *p);

#ifdef CONFIG_SMP
	int  (*select_task_rq)(struct task_struct *p, int sd_flag, int flags);

	void (*pre_schedule) (struct rq *this_rq, struct task_struct *task);
	void (*post_schedule) (struct rq *this_rq);
	void (*task_waking) (struct task_struct *task);
	void (*task_woken) (struct rq *this_rq, struct task_struct *task);

	void (*set_cpus_allowed)(struct task_struct *p,
				 const struct cpumask *newmask);

	void (*rq_online)(struct rq *rq);
	void (*rq_offline)(struct rq *rq);
#endif

	void (*set_curr_task) (struct rq *rq);
	void (*task_tick) (struct rq *rq, struct task_struct *p, int queued);
	void (*task_fork) (struct task_struct *p);

	void (*switched_from) (struct rq *this_rq, struct task_struct *task);
	void (*switched_to) (struct rq *this_rq, struct task_struct *task);
	void (*prio_changed) (struct rq *this_rq, struct task_struct *task,
			     int oldprio);

	unsigned int (*get_rr_interval) (struct rq *rq,
					 struct task_struct *task);

#ifdef CONFIG_FAIR_GROUP_SCHED
	void (*task_move_group) (struct task_struct *p, int on_rq);
#endif
};

struct load_weight {
	unsigned long weight, inv_weight;
};

#ifdef CONFIG_SCHEDSTATS
struct sched_statistics {
	u64			wait_start;
	u64			wait_max;
	u64			wait_count;
	u64			wait_sum;
	u64			iowait_count;
	u64			iowait_sum;

	u64			sleep_start;
	u64			sleep_max;
	s64			sum_sleep_runtime;

	u64			block_start;
	u64			block_max;
	u64			exec_max;
	u64			slice_max;

	u64			nr_migrations_cold;
	u64			nr_failed_migrations_affine;
	u64			nr_failed_migrations_running;
	u64			nr_failed_migrations_hot;
	u64			nr_forced_migrations;

	u64			nr_wakeups;
	u64			nr_wakeups_sync;
	u64			nr_wakeups_migrate;
	u64			nr_wakeups_local;
	u64			nr_wakeups_remote;
	u64			nr_wakeups_affine;
	u64			nr_wakeups_affine_attempts;
	u64			nr_wakeups_passive;
	u64			nr_wakeups_idle;
};
#endif

struct sched_entity {
	struct load_weight	load;		/* for load-balancing */
	struct rb_node		run_node;
	struct list_head	group_node;
	unsigned int		on_rq;

	u64			exec_start;
	u64			sum_exec_runtime;
	u64			vruntime;
	u64			prev_sum_exec_runtime;

	u64			nr_migrations;

#ifdef CONFIG_SCHEDSTATS
	struct sched_statistics statistics;
#endif

#ifdef CONFIG_FAIR_GROUP_SCHED
	struct sched_entity	*parent;
	/* rq on which this entity is (to be) queued: */
	struct cfs_rq		*cfs_rq;
	/* rq "owned" by this entity/group: */
	struct cfs_rq		*my_q;
#endif
};

struct sched_rt_entity {
	struct list_head run_list;
	unsigned long timeout;
	unsigned int time_slice;
	int nr_cpus_allowed;

	struct sched_rt_entity *back;
#ifdef CONFIG_RT_GROUP_SCHED
	struct sched_rt_entity	*parent;
	/* rq on which this entity is (to be) queued: */
	struct rt_rq		*rt_rq;
	/* rq "owned" by this entity/group: */
	struct rt_rq		*my_q;
#endif
};

struct rcu_node;

enum perf_event_task_context {
	perf_invalid_context = -1,
	perf_hw_context = 0,
	perf_sw_context,
	perf_nr_task_contexts,
};

struct task_struct {
	volatile long state;	/* -1 unrunnable, 0 runnable, >0 stopped */
	void *stack;
	atomic_t usage;
	unsigned int flags;	/* per process flags, defined below */
	unsigned int ptrace;

#ifdef CONFIG_SMP
	struct llist_node wake_entry;
	int on_cpu;
#endif
	int on_rq;

	int prio, static_prio, normal_prio;
	unsigned int rt_priority;
	const struct sched_class *sched_class;
	struct sched_entity se;
	struct sched_rt_entity rt;

#ifdef CONFIG_PREEMPT_NOTIFIERS
	/* list of struct preempt_notifier: */
	struct hlist_head preempt_notifiers;
#endif

	/*
	 * fpu_counter contains the number of consecutive context switches
	 * that the FPU is used. If this is over a threshold, the lazy fpu
	 * saving becomes unlazy to save the trap. This is an unsigned char
	 * so that after 256 times the counter wraps and the behavior turns
	 * lazy again; this to deal with bursty apps that only use FPU for
	 * a short time
	 */
	unsigned char fpu_counter;
#ifdef CONFIG_BLK_DEV_IO_TRACE
	unsigned int btrace_seq;
#endif

	unsigned int policy;
	cpumask_t cpus_allowed;

#ifdef CONFIG_PREEMPT_RCU
	int rcu_read_lock_nesting;
	char rcu_read_unlock_special;
	struct list_head rcu_node_entry;
#endif /* #ifdef CONFIG_PREEMPT_RCU */
#ifdef CONFIG_TREE_PREEMPT_RCU
	struct rcu_node *rcu_blocked_node;
#endif /* #ifdef CONFIG_TREE_PREEMPT_RCU */
#ifdef CONFIG_RCU_BOOST
	struct rt_mutex *rcu_boost_mutex;
#endif /* #ifdef CONFIG_RCU_BOOST */

#if defined(CONFIG_SCHEDSTATS) || defined(CONFIG_TASK_DELAY_ACCT)
	struct sched_info sched_info;
#endif

	struct list_head tasks;
#ifdef CONFIG_SMP
	struct plist_node pushable_tasks;
#endif

	struct mm_struct *mm, *active_mm;
#ifdef CONFIG_COMPAT_BRK
	unsigned brk_randomized:1;
#endif
#if defined(SPLIT_RSS_COUNTING)
	struct task_rss_stat	rss_stat;
#endif
/* task state */
	int exit_state;
	int exit_code, exit_signal;
	int pdeath_signal;  /*  The signal sent when the parent dies  */
	unsigned int jobctl;	/* JOBCTL_*, siglock protected */
	/* ??? */
	unsigned int personality;
	unsigned did_exec:1;
	unsigned in_execve:1;	/* Tell the LSMs that the process is doing an
				 * execve */
	unsigned in_iowait:1;


	/* Revert to default priority/policy when forking */
	unsigned sched_reset_on_fork:1;
	unsigned sched_contributes_to_load:1;

	pid_t pid;
	pid_t tgid;

#ifdef CONFIG_CC_STACKPROTECTOR
	/* Canary value for the -fstack-protector gcc feature */
	unsigned long stack_canary;
#endif

	/* 
	 * pointers to (original) parent process, youngest child, younger sibling,
	 * older sibling, respectively.  (p->father can be replaced with 
	 * p->real_parent->pid)
	 */
	struct task_struct __rcu *real_parent; /* real parent process */
	struct task_struct __rcu *parent; /* recipient of SIGCHLD, wait4() reports */
	/*
	 * children/sibling forms the list of my natural children
	 */
	struct list_head children;	/* list of my children */
	struct list_head sibling;	/* linkage in my parent's children list */
	struct task_struct *group_leader;	/* threadgroup leader */

	/*
	 * ptraced is the list of tasks this task is using ptrace on.
	 * This includes both natural children and PTRACE_ATTACH targets.
	 * p->ptrace_entry is p's link on the p->parent->ptraced list.
	 */
	struct list_head ptraced;
	struct list_head ptrace_entry;

	/* PID/PID hash table linkage. */
	struct pid_link pids[PIDTYPE_MAX];
	struct list_head thread_group;

	struct completion *vfork_done;		/* for vfork() */
	int __user *set_child_tid;		/* CLONE_CHILD_SETTID */
	int __user *clear_child_tid;		/* CLONE_CHILD_CLEARTID */

	cputime_t utime, stime, utimescaled, stimescaled;
	cputime_t gtime;
#ifndef CONFIG_VIRT_CPU_ACCOUNTING
	cputime_t prev_utime, prev_stime;
#endif
	unsigned long nvcsw, nivcsw; /* context switch counts */
	struct timespec start_time; 		/* monotonic time */
	struct timespec real_start_time;	/* boot based time */
/* mm fault and swap info: this can arguably be seen as either mm-specific or thread-specific */
	unsigned long min_flt, maj_flt;

	struct task_cputime cputime_expires;
	struct list_head cpu_timers[3];

/* process credentials */
	const struct cred __rcu *real_cred; /* objective and real subjective task
					 * credentials (COW) */
	const struct cred __rcu *cred;	/* effective (overridable) subjective task
					 * credentials (COW) */
	struct cred *replacement_session_keyring; /* for KEYCTL_SESSION_TO_PARENT */

	char comm[TASK_COMM_LEN]; /* executable name excluding path
				     - access with [gs]et_task_comm (which lock
				       it with task_lock())
				     - initialized normally by setup_new_exec */
/* file system info */
	int link_count, total_link_count;
#ifdef CONFIG_SYSVIPC
/* ipc stuff */
	struct sysv_sem sysvsem;
#endif
#ifdef CONFIG_DETECT_HUNG_TASK
/* hung task detection */
	unsigned long last_switch_count;
#endif
/* CPU-specific state of this task */
	struct thread_struct thread;
/* filesystem information */
	struct fs_struct *fs;
/* open file information */
	struct files_struct *files;
/* namespaces */
	struct nsproxy *nsproxy;
/* signal handlers */
	struct signal_struct *signal;
	struct sighand_struct *sighand;

	sigset_t blocked, real_blocked;
	sigset_t saved_sigmask;	/* restored if set_restore_sigmask() was used */
	struct sigpending pending;

	unsigned long sas_ss_sp;
	size_t sas_ss_size;
	int (*notifier)(void *priv);
	void *notifier_data;
	sigset_t *notifier_mask;
	struct audit_context *audit_context;
#ifdef CONFIG_AUDITSYSCALL
	uid_t loginuid;
	unsigned int sessionid;
#endif
	seccomp_t seccomp;

/* Thread group tracking */
   	u32 parent_exec_id;
   	u32 self_exec_id;
/* Protection of (de-)allocation: mm, files, fs, tty, keyrings, mems_allowed,
 * mempolicy */
	spinlock_t alloc_lock;

#ifdef CONFIG_GENERIC_HARDIRQS
	/* IRQ handler threads */
	struct irqaction *irqaction;
#endif

	/* Protection of the PI data structures: */
	raw_spinlock_t pi_lock;

#ifdef CONFIG_RT_MUTEXES
	/* PI waiters blocked on a rt_mutex held by this task */
	struct plist_head pi_waiters;
	/* Deadlock detection and priority inheritance handling */
	struct rt_mutex_waiter *pi_blocked_on;
#endif

#ifdef CONFIG_DEBUG_MUTEXES
	/* mutex deadlock detection */
	struct mutex_waiter *blocked_on;
#endif
#ifdef CONFIG_TRACE_IRQFLAGS
	unsigned int irq_events;
	unsigned long hardirq_enable_ip;
	unsigned long hardirq_disable_ip;
	unsigned int hardirq_enable_event;
	unsigned int hardirq_disable_event;
	int hardirqs_enabled;
	int hardirq_context;
	unsigned long softirq_disable_ip;
	unsigned long softirq_enable_ip;
	unsigned int softirq_disable_event;
	unsigned int softirq_enable_event;
	int softirqs_enabled;
	int softirq_context;
#endif
#ifdef CONFIG_LOCKDEP
# define MAX_LOCK_DEPTH 48UL
	u64 curr_chain_key;
	int lockdep_depth;
	unsigned int lockdep_recursion;
	struct held_lock held_locks[MAX_LOCK_DEPTH];
	gfp_t lockdep_reclaim_gfp;
#endif

/* journalling filesystem info */
	void *journal_info;

/* stacked block device info */
	struct bio_list *bio_list;

#ifdef CONFIG_BLOCK
/* stack plugging */
	struct blk_plug *plug;
#endif

/* VM state */
	struct reclaim_state *reclaim_state;

	struct backing_dev_info *backing_dev_info;

	struct io_context *io_context;

	unsigned long ptrace_message;
	siginfo_t *last_siginfo; /* For ptrace use.  */
	struct task_io_accounting ioac;
#if defined(CONFIG_TASK_XACCT)
	u64 acct_rss_mem1;	/* accumulated rss usage */
	u64 acct_vm_mem1;	/* accumulated virtual memory usage */
	cputime_t acct_timexpd;	/* stime + utime since last update */
#endif
#ifdef CONFIG_CPUSETS
	nodemask_t mems_allowed;	/* Protected by alloc_lock */
	int mems_allowed_change_disable;
	int cpuset_mem_spread_rotor;
	int cpuset_slab_spread_rotor;
#endif
#ifdef CONFIG_CGROUPS
	/* Control Group info protected by css_set_lock */
	struct css_set __rcu *cgroups;
	/* cg_list protected by css_set_lock and tsk->alloc_lock */
	struct list_head cg_list;
#endif
#ifdef CONFIG_FUTEX
	struct robust_list_head __user *robust_list;
#ifdef CONFIG_COMPAT
	struct compat_robust_list_head __user *compat_robust_list;
#endif
	struct list_head pi_state_list;
	struct futex_pi_state *pi_state_cache;
#endif
#ifdef CONFIG_PERF_EVENTS
	struct perf_event_context *perf_event_ctxp[perf_nr_task_contexts];
	struct mutex perf_event_mutex;
	struct list_head perf_event_list;
#endif
#ifdef CONFIG_NUMA
	struct mempolicy *mempolicy;	/* Protected by alloc_lock */
	short il_next;
	short pref_node_fork;
#endif
	struct rcu_head rcu;

	/*
	 * cache last used pipe for splice
	 */
	struct pipe_inode_info *splice_pipe;
#ifdef	CONFIG_TASK_DELAY_ACCT
	struct task_delay_info *delays;
#endif
#ifdef CONFIG_FAULT_INJECTION
	int make_it_fail;
#endif
<<<<<<< HEAD
	struct prop_local_single dirties;
=======
>>>>>>> dcd6c922
	/*
	 * when (nr_dirtied >= nr_dirtied_pause), it's time to call
	 * balance_dirty_pages() for some dirty throttling pause
	 */
	int nr_dirtied;
	int nr_dirtied_pause;
<<<<<<< HEAD
=======
	unsigned long dirty_paused_when; /* start of a write-and-pause period */
>>>>>>> dcd6c922

#ifdef CONFIG_LATENCYTOP
	int latency_record_count;
	struct latency_record latency_record[LT_SAVECOUNT];
#endif
	/*
	 * time slack values; these are used to round up poll() and
	 * select() etc timeout values. These are in nanoseconds.
	 */
	unsigned long timer_slack_ns;
	unsigned long default_timer_slack_ns;

	struct list_head	*scm_work_list;
#ifdef CONFIG_FUNCTION_GRAPH_TRACER
	/* Index of current stored address in ret_stack */
	int curr_ret_stack;
	/* Stack of return addresses for return function tracing */
	struct ftrace_ret_stack	*ret_stack;
	/* time stamp for last schedule */
	unsigned long long ftrace_timestamp;
	/*
	 * Number of functions that haven't been traced
	 * because of depth overrun.
	 */
	atomic_t trace_overrun;
	/* Pause for the tracing */
	atomic_t tracing_graph_pause;
#endif
#ifdef CONFIG_TRACING
	/* state flags for use by tracers */
	unsigned long trace;
	/* bitmask and counter of trace recursion */
	unsigned long trace_recursion;
#endif /* CONFIG_TRACING */
#ifdef CONFIG_CGROUP_MEM_RES_CTLR /* memcg uses this to do batch job */
	struct memcg_batch_info {
		int do_batch;	/* incremented when batch uncharge started */
		struct mem_cgroup *memcg; /* target memcg of uncharge */
		unsigned long nr_pages;	/* uncharged usage */
		unsigned long memsw_nr_pages; /* uncharged mem+swap usage */
	} memcg_batch;
#endif
#ifdef CONFIG_HAVE_HW_BREAKPOINT
	atomic_t ptrace_bp_refcnt;
#endif
};

/* Future-safe accessor for struct task_struct's cpus_allowed. */
#define tsk_cpus_allowed(tsk) (&(tsk)->cpus_allowed)

/*
 * Priority of a process goes from 0..MAX_PRIO-1, valid RT
 * priority is 0..MAX_RT_PRIO-1, and SCHED_NORMAL/SCHED_BATCH
 * tasks are in the range MAX_RT_PRIO..MAX_PRIO-1. Priority
 * values are inverted: lower p->prio value means higher priority.
 *
 * The MAX_USER_RT_PRIO value allows the actual maximum
 * RT priority to be separate from the value exported to
 * user-space.  This allows kernel threads to set their
 * priority to a value higher than any user task. Note:
 * MAX_RT_PRIO must not be smaller than MAX_USER_RT_PRIO.
 */

#define MAX_USER_RT_PRIO	100
#define MAX_RT_PRIO		MAX_USER_RT_PRIO

#define MAX_PRIO		(MAX_RT_PRIO + 40)
#define DEFAULT_PRIO		(MAX_RT_PRIO + 20)

static inline int rt_prio(int prio)
{
	if (unlikely(prio < MAX_RT_PRIO))
		return 1;
	return 0;
}

static inline int rt_task(struct task_struct *p)
{
	return rt_prio(p->prio);
}

static inline struct pid *task_pid(struct task_struct *task)
{
	return task->pids[PIDTYPE_PID].pid;
}

static inline struct pid *task_tgid(struct task_struct *task)
{
	return task->group_leader->pids[PIDTYPE_PID].pid;
}

/*
 * Without tasklist or rcu lock it is not safe to dereference
 * the result of task_pgrp/task_session even if task == current,
 * we can race with another thread doing sys_setsid/sys_setpgid.
 */
static inline struct pid *task_pgrp(struct task_struct *task)
{
	return task->group_leader->pids[PIDTYPE_PGID].pid;
}

static inline struct pid *task_session(struct task_struct *task)
{
	return task->group_leader->pids[PIDTYPE_SID].pid;
}

struct pid_namespace;

/*
 * the helpers to get the task's different pids as they are seen
 * from various namespaces
 *
 * task_xid_nr()     : global id, i.e. the id seen from the init namespace;
 * task_xid_vnr()    : virtual id, i.e. the id seen from the pid namespace of
 *                     current.
 * task_xid_nr_ns()  : id seen from the ns specified;
 *
 * set_task_vxid()   : assigns a virtual id to a task;
 *
 * see also pid_nr() etc in include/linux/pid.h
 */
pid_t __task_pid_nr_ns(struct task_struct *task, enum pid_type type,
			struct pid_namespace *ns);

static inline pid_t task_pid_nr(struct task_struct *tsk)
{
	return tsk->pid;
}

static inline pid_t task_pid_nr_ns(struct task_struct *tsk,
					struct pid_namespace *ns)
{
	return __task_pid_nr_ns(tsk, PIDTYPE_PID, ns);
}

static inline pid_t task_pid_vnr(struct task_struct *tsk)
{
	return __task_pid_nr_ns(tsk, PIDTYPE_PID, NULL);
}


static inline pid_t task_tgid_nr(struct task_struct *tsk)
{
	return tsk->tgid;
}

pid_t task_tgid_nr_ns(struct task_struct *tsk, struct pid_namespace *ns);

static inline pid_t task_tgid_vnr(struct task_struct *tsk)
{
	return pid_vnr(task_tgid(tsk));
}


static inline pid_t task_pgrp_nr_ns(struct task_struct *tsk,
					struct pid_namespace *ns)
{
	return __task_pid_nr_ns(tsk, PIDTYPE_PGID, ns);
}

static inline pid_t task_pgrp_vnr(struct task_struct *tsk)
{
	return __task_pid_nr_ns(tsk, PIDTYPE_PGID, NULL);
}


static inline pid_t task_session_nr_ns(struct task_struct *tsk,
					struct pid_namespace *ns)
{
	return __task_pid_nr_ns(tsk, PIDTYPE_SID, ns);
}

static inline pid_t task_session_vnr(struct task_struct *tsk)
{
	return __task_pid_nr_ns(tsk, PIDTYPE_SID, NULL);
}

/* obsolete, do not use */
static inline pid_t task_pgrp_nr(struct task_struct *tsk)
{
	return task_pgrp_nr_ns(tsk, &init_pid_ns);
}

/**
 * pid_alive - check that a task structure is not stale
 * @p: Task structure to be checked.
 *
 * Test if a process is not yet dead (at most zombie state)
 * If pid_alive fails, then pointers within the task structure
 * can be stale and must not be dereferenced.
 */
static inline int pid_alive(struct task_struct *p)
{
	return p->pids[PIDTYPE_PID].pid != NULL;
}

/**
 * is_global_init - check if a task structure is init
 * @tsk: Task structure to be checked.
 *
 * Check if a task structure is the first user space task the kernel created.
 */
static inline int is_global_init(struct task_struct *tsk)
{
	return tsk->pid == 1;
}

/*
 * is_container_init:
 * check whether in the task is init in its own pid namespace.
 */
extern int is_container_init(struct task_struct *tsk);

extern struct pid *cad_pid;

extern void free_task(struct task_struct *tsk);
#define get_task_struct(tsk) do { atomic_inc(&(tsk)->usage); } while(0)

extern void __put_task_struct(struct task_struct *t);

static inline void put_task_struct(struct task_struct *t)
{
	if (atomic_dec_and_test(&t->usage))
		__put_task_struct(t);
}

extern void task_times(struct task_struct *p, cputime_t *ut, cputime_t *st);
extern void thread_group_times(struct task_struct *p, cputime_t *ut, cputime_t *st);

/*
 * Per process flags
 */
#define PF_STARTING	0x00000002	/* being created */
#define PF_EXITING	0x00000004	/* getting shut down */
#define PF_EXITPIDONE	0x00000008	/* pi exit done on shut down */
#define PF_VCPU		0x00000010	/* I'm a virtual CPU */
#define PF_WQ_WORKER	0x00000020	/* I'm a workqueue worker */
#define PF_FORKNOEXEC	0x00000040	/* forked but didn't exec */
#define PF_MCE_PROCESS  0x00000080      /* process policy on mce errors */
#define PF_SUPERPRIV	0x00000100	/* used super-user privileges */
#define PF_DUMPCORE	0x00000200	/* dumped core */
#define PF_SIGNALED	0x00000400	/* killed by a signal */
#define PF_MEMALLOC	0x00000800	/* Allocating memory */
#define PF_NPROC_EXCEEDED 0x00001000	/* set_user noticed that RLIMIT_NPROC was exceeded */
#define PF_USED_MATH	0x00002000	/* if unset the fpu must be initialized before use */
#define PF_NOFREEZE	0x00008000	/* this thread should not be frozen */
#define PF_FROZEN	0x00010000	/* frozen for system suspend */
#define PF_FSTRANS	0x00020000	/* inside a filesystem transaction */
#define PF_KSWAPD	0x00040000	/* I am kswapd */
#define PF_LESS_THROTTLE 0x00100000	/* Throttle me less: I clean memory */
#define PF_KTHREAD	0x00200000	/* I am a kernel thread */
#define PF_RANDOMIZE	0x00400000	/* randomize virtual address space */
#define PF_SWAPWRITE	0x00800000	/* Allowed to write to swap */
#define PF_SPREAD_PAGE	0x01000000	/* Spread page cache over cpuset */
#define PF_SPREAD_SLAB	0x02000000	/* Spread some slab caches over cpuset */
#define PF_THREAD_BOUND	0x04000000	/* Thread bound to specific cpu */
#define PF_MCE_EARLY    0x08000000      /* Early kill for mce process policy */
#define PF_MEMPOLICY	0x10000000	/* Non-default NUMA mempolicy */
#define PF_MUTEX_TESTER	0x20000000	/* Thread belongs to the rt mutex tester */
#define PF_FREEZER_SKIP	0x40000000	/* Freezer should not count it as freezable */

/*
 * Only the _current_ task can read/write to tsk->flags, but other
 * tasks can access tsk->flags in readonly mode for example
 * with tsk_used_math (like during threaded core dumping).
 * There is however an exception to this rule during ptrace
 * or during fork: the ptracer task is allowed to write to the
 * child->flags of its traced child (same goes for fork, the parent
 * can write to the child->flags), because we're guaranteed the
 * child is not running and in turn not changing child->flags
 * at the same time the parent does it.
 */
#define clear_stopped_child_used_math(child) do { (child)->flags &= ~PF_USED_MATH; } while (0)
#define set_stopped_child_used_math(child) do { (child)->flags |= PF_USED_MATH; } while (0)
#define clear_used_math() clear_stopped_child_used_math(current)
#define set_used_math() set_stopped_child_used_math(current)
#define conditional_stopped_child_used_math(condition, child) \
	do { (child)->flags &= ~PF_USED_MATH, (child)->flags |= (condition) ? PF_USED_MATH : 0; } while (0)
#define conditional_used_math(condition) \
	conditional_stopped_child_used_math(condition, current)
#define copy_to_stopped_child_used_math(child) \
	do { (child)->flags &= ~PF_USED_MATH, (child)->flags |= current->flags & PF_USED_MATH; } while (0)
/* NOTE: this will return 0 or PF_USED_MATH, it will never return 1 */
#define tsk_used_math(p) ((p)->flags & PF_USED_MATH)
#define used_math() tsk_used_math(current)

/*
 * task->jobctl flags
 */
#define JOBCTL_STOP_SIGMASK	0xffff	/* signr of the last group stop */

#define JOBCTL_STOP_DEQUEUED_BIT 16	/* stop signal dequeued */
#define JOBCTL_STOP_PENDING_BIT	17	/* task should stop for group stop */
#define JOBCTL_STOP_CONSUME_BIT	18	/* consume group stop count */
#define JOBCTL_TRAP_STOP_BIT	19	/* trap for STOP */
#define JOBCTL_TRAP_NOTIFY_BIT	20	/* trap for NOTIFY */
#define JOBCTL_TRAPPING_BIT	21	/* switching to TRACED */
#define JOBCTL_LISTENING_BIT	22	/* ptracer is listening for events */

#define JOBCTL_STOP_DEQUEUED	(1 << JOBCTL_STOP_DEQUEUED_BIT)
#define JOBCTL_STOP_PENDING	(1 << JOBCTL_STOP_PENDING_BIT)
#define JOBCTL_STOP_CONSUME	(1 << JOBCTL_STOP_CONSUME_BIT)
#define JOBCTL_TRAP_STOP	(1 << JOBCTL_TRAP_STOP_BIT)
#define JOBCTL_TRAP_NOTIFY	(1 << JOBCTL_TRAP_NOTIFY_BIT)
#define JOBCTL_TRAPPING		(1 << JOBCTL_TRAPPING_BIT)
#define JOBCTL_LISTENING	(1 << JOBCTL_LISTENING_BIT)

#define JOBCTL_TRAP_MASK	(JOBCTL_TRAP_STOP | JOBCTL_TRAP_NOTIFY)
#define JOBCTL_PENDING_MASK	(JOBCTL_STOP_PENDING | JOBCTL_TRAP_MASK)

extern bool task_set_jobctl_pending(struct task_struct *task,
				    unsigned int mask);
extern void task_clear_jobctl_trapping(struct task_struct *task);
extern void task_clear_jobctl_pending(struct task_struct *task,
				      unsigned int mask);

#ifdef CONFIG_PREEMPT_RCU

#define RCU_READ_UNLOCK_BLOCKED (1 << 0) /* blocked while in RCU read-side. */
#define RCU_READ_UNLOCK_BOOSTED (1 << 1) /* boosted while in RCU read-side. */
#define RCU_READ_UNLOCK_NEED_QS (1 << 2) /* RCU core needs CPU response. */

static inline void rcu_copy_process(struct task_struct *p)
{
	p->rcu_read_lock_nesting = 0;
	p->rcu_read_unlock_special = 0;
#ifdef CONFIG_TREE_PREEMPT_RCU
	p->rcu_blocked_node = NULL;
#endif /* #ifdef CONFIG_TREE_PREEMPT_RCU */
#ifdef CONFIG_RCU_BOOST
	p->rcu_boost_mutex = NULL;
#endif /* #ifdef CONFIG_RCU_BOOST */
	INIT_LIST_HEAD(&p->rcu_node_entry);
}

#else

static inline void rcu_copy_process(struct task_struct *p)
{
}

#endif

#ifdef CONFIG_SMP
extern void do_set_cpus_allowed(struct task_struct *p,
			       const struct cpumask *new_mask);

extern int set_cpus_allowed_ptr(struct task_struct *p,
				const struct cpumask *new_mask);
#else
static inline void do_set_cpus_allowed(struct task_struct *p,
				      const struct cpumask *new_mask)
{
}
static inline int set_cpus_allowed_ptr(struct task_struct *p,
				       const struct cpumask *new_mask)
{
	if (!cpumask_test_cpu(0, new_mask))
		return -EINVAL;
	return 0;
}
#endif

#ifndef CONFIG_CPUMASK_OFFSTACK
static inline int set_cpus_allowed(struct task_struct *p, cpumask_t new_mask)
{
	return set_cpus_allowed_ptr(p, &new_mask);
}
#endif

/*
 * Do not use outside of architecture code which knows its limitations.
 *
 * sched_clock() has no promise of monotonicity or bounded drift between
 * CPUs, use (which you should not) requires disabling IRQs.
 *
 * Please use one of the three interfaces below.
 */
extern unsigned long long notrace sched_clock(void);
/*
 * See the comment in kernel/sched_clock.c
 */
extern u64 cpu_clock(int cpu);
extern u64 local_clock(void);
extern u64 sched_clock_cpu(int cpu);


extern void sched_clock_init(void);

#ifndef CONFIG_HAVE_UNSTABLE_SCHED_CLOCK
static inline void sched_clock_tick(void)
{
}

static inline void sched_clock_idle_sleep_event(void)
{
}

static inline void sched_clock_idle_wakeup_event(u64 delta_ns)
{
}
#else
/*
 * Architectures can set this to 1 if they have specified
 * CONFIG_HAVE_UNSTABLE_SCHED_CLOCK in their arch Kconfig,
 * but then during bootup it turns out that sched_clock()
 * is reliable after all:
 */
extern int sched_clock_stable;

extern void sched_clock_tick(void);
extern void sched_clock_idle_sleep_event(void);
extern void sched_clock_idle_wakeup_event(u64 delta_ns);
#endif

#ifdef CONFIG_IRQ_TIME_ACCOUNTING
/*
 * An i/f to runtime opt-in for irq time accounting based off of sched_clock.
 * The reason for this explicit opt-in is not to have perf penalty with
 * slow sched_clocks.
 */
extern void enable_sched_clock_irqtime(void);
extern void disable_sched_clock_irqtime(void);
#else
static inline void enable_sched_clock_irqtime(void) {}
static inline void disable_sched_clock_irqtime(void) {}
#endif

extern unsigned long long
task_sched_runtime(struct task_struct *task);

/* sched_exec is called by processes performing an exec */
#ifdef CONFIG_SMP
extern void sched_exec(void);
#else
#define sched_exec()   {}
#endif

extern void sched_clock_idle_sleep_event(void);
extern void sched_clock_idle_wakeup_event(u64 delta_ns);

#ifdef CONFIG_HOTPLUG_CPU
extern void idle_task_exit(void);
#else
static inline void idle_task_exit(void) {}
#endif

#if defined(CONFIG_NO_HZ) && defined(CONFIG_SMP)
extern void wake_up_idle_cpu(int cpu);
#else
static inline void wake_up_idle_cpu(int cpu) { }
#endif

extern unsigned int sysctl_sched_latency;
extern unsigned int sysctl_sched_min_granularity;
extern unsigned int sysctl_sched_wakeup_granularity;
extern unsigned int sysctl_sched_child_runs_first;

enum sched_tunable_scaling {
	SCHED_TUNABLESCALING_NONE,
	SCHED_TUNABLESCALING_LOG,
	SCHED_TUNABLESCALING_LINEAR,
	SCHED_TUNABLESCALING_END,
};
extern enum sched_tunable_scaling sysctl_sched_tunable_scaling;

#ifdef CONFIG_SCHED_DEBUG
extern unsigned int sysctl_sched_migration_cost;
extern unsigned int sysctl_sched_nr_migrate;
extern unsigned int sysctl_sched_time_avg;
extern unsigned int sysctl_timer_migration;
extern unsigned int sysctl_sched_shares_window;

int sched_proc_update_handler(struct ctl_table *table, int write,
		void __user *buffer, size_t *length,
		loff_t *ppos);
#endif
#ifdef CONFIG_SCHED_DEBUG
static inline unsigned int get_sysctl_timer_migration(void)
{
	return sysctl_timer_migration;
}
#else
static inline unsigned int get_sysctl_timer_migration(void)
{
	return 1;
}
#endif
extern unsigned int sysctl_sched_rt_period;
extern int sysctl_sched_rt_runtime;

int sched_rt_handler(struct ctl_table *table, int write,
		void __user *buffer, size_t *lenp,
		loff_t *ppos);

#ifdef CONFIG_SCHED_AUTOGROUP
extern unsigned int sysctl_sched_autogroup_enabled;

extern void sched_autogroup_create_attach(struct task_struct *p);
extern void sched_autogroup_detach(struct task_struct *p);
extern void sched_autogroup_fork(struct signal_struct *sig);
extern void sched_autogroup_exit(struct signal_struct *sig);
#ifdef CONFIG_PROC_FS
extern void proc_sched_autogroup_show_task(struct task_struct *p, struct seq_file *m);
extern int proc_sched_autogroup_set_nice(struct task_struct *p, int *nice);
#endif
#else
static inline void sched_autogroup_create_attach(struct task_struct *p) { }
static inline void sched_autogroup_detach(struct task_struct *p) { }
static inline void sched_autogroup_fork(struct signal_struct *sig) { }
static inline void sched_autogroup_exit(struct signal_struct *sig) { }
#endif

#ifdef CONFIG_CFS_BANDWIDTH
extern unsigned int sysctl_sched_cfs_bandwidth_slice;
#endif

#ifdef CONFIG_RT_MUTEXES
extern int rt_mutex_getprio(struct task_struct *p);
extern void rt_mutex_setprio(struct task_struct *p, int prio);
extern void rt_mutex_adjust_pi(struct task_struct *p);
#else
static inline int rt_mutex_getprio(struct task_struct *p)
{
	return p->normal_prio;
}
# define rt_mutex_adjust_pi(p)		do { } while (0)
#endif

extern bool yield_to(struct task_struct *p, bool preempt);
extern void set_user_nice(struct task_struct *p, long nice);
extern int task_prio(const struct task_struct *p);
extern int task_nice(const struct task_struct *p);
extern int can_nice(const struct task_struct *p, const int nice);
extern int task_curr(const struct task_struct *p);
extern int idle_cpu(int cpu);
extern int sched_setscheduler(struct task_struct *, int,
			      const struct sched_param *);
extern int sched_setscheduler_nocheck(struct task_struct *, int,
				      const struct sched_param *);
extern struct task_struct *idle_task(int cpu);
/**
 * is_idle_task - is the specified task an idle task?
 * @tsk: the task in question.
 */
static inline bool is_idle_task(struct task_struct *p)
{
	return p->pid == 0;
}
extern struct task_struct *curr_task(int cpu);
extern void set_curr_task(int cpu, struct task_struct *p);

void yield(void);

/*
 * The default (Linux) execution domain.
 */
extern struct exec_domain	default_exec_domain;

union thread_union {
	struct thread_info thread_info;
	unsigned long stack[THREAD_SIZE/sizeof(long)];
};

#ifndef __HAVE_ARCH_KSTACK_END
static inline int kstack_end(void *addr)
{
	/* Reliable end of stack detection:
	 * Some APM bios versions misalign the stack
	 */
	return !(((unsigned long)addr+sizeof(void*)-1) & (THREAD_SIZE-sizeof(void*)));
}
#endif

extern union thread_union init_thread_union;
extern struct task_struct init_task;

extern struct   mm_struct init_mm;

extern struct pid_namespace init_pid_ns;

/*
 * find a task by one of its numerical ids
 *
 * find_task_by_pid_ns():
 *      finds a task by its pid in the specified namespace
 * find_task_by_vpid():
 *      finds a task by its virtual pid
 *
 * see also find_vpid() etc in include/linux/pid.h
 */

extern struct task_struct *find_task_by_vpid(pid_t nr);
extern struct task_struct *find_task_by_pid_ns(pid_t nr,
		struct pid_namespace *ns);

extern void __set_special_pids(struct pid *pid);

/* per-UID process charging. */
extern struct user_struct * alloc_uid(struct user_namespace *, uid_t);
static inline struct user_struct *get_uid(struct user_struct *u)
{
	atomic_inc(&u->__count);
	return u;
}
extern void free_uid(struct user_struct *);
extern void release_uids(struct user_namespace *ns);

#include <asm/current.h>

extern void xtime_update(unsigned long ticks);

extern int wake_up_state(struct task_struct *tsk, unsigned int state);
extern int wake_up_process(struct task_struct *tsk);
extern void wake_up_new_task(struct task_struct *tsk);
#ifdef CONFIG_SMP
 extern void kick_process(struct task_struct *tsk);
#else
 static inline void kick_process(struct task_struct *tsk) { }
#endif
extern void sched_fork(struct task_struct *p);
extern void sched_dead(struct task_struct *p);

extern void proc_caches_init(void);
extern void flush_signals(struct task_struct *);
extern void __flush_signals(struct task_struct *);
extern void ignore_signals(struct task_struct *);
extern void flush_signal_handlers(struct task_struct *, int force_default);
extern int dequeue_signal(struct task_struct *tsk, sigset_t *mask, siginfo_t *info);

static inline int dequeue_signal_lock(struct task_struct *tsk, sigset_t *mask, siginfo_t *info)
{
	unsigned long flags;
	int ret;

	spin_lock_irqsave(&tsk->sighand->siglock, flags);
	ret = dequeue_signal(tsk, mask, info);
	spin_unlock_irqrestore(&tsk->sighand->siglock, flags);

	return ret;
}

extern void block_all_signals(int (*notifier)(void *priv), void *priv,
			      sigset_t *mask);
extern void unblock_all_signals(void);
extern void release_task(struct task_struct * p);
extern int send_sig_info(int, struct siginfo *, struct task_struct *);
extern int force_sigsegv(int, struct task_struct *);
extern int force_sig_info(int, struct siginfo *, struct task_struct *);
extern int __kill_pgrp_info(int sig, struct siginfo *info, struct pid *pgrp);
extern int kill_pid_info(int sig, struct siginfo *info, struct pid *pid);
extern int kill_pid_info_as_cred(int, struct siginfo *, struct pid *,
				const struct cred *, u32);
extern int kill_pgrp(struct pid *pid, int sig, int priv);
extern int kill_pid(struct pid *pid, int sig, int priv);
extern int kill_proc_info(int, struct siginfo *, pid_t);
extern __must_check bool do_notify_parent(struct task_struct *, int);
extern void __wake_up_parent(struct task_struct *p, struct task_struct *parent);
extern void force_sig(int, struct task_struct *);
extern int send_sig(int, struct task_struct *, int);
extern int zap_other_threads(struct task_struct *p);
extern struct sigqueue *sigqueue_alloc(void);
extern void sigqueue_free(struct sigqueue *);
extern int send_sigqueue(struct sigqueue *,  struct task_struct *, int group);
extern int do_sigaction(int, struct k_sigaction *, struct k_sigaction *);
extern int do_sigaltstack(const stack_t __user *, stack_t __user *, unsigned long);

static inline int kill_cad_pid(int sig, int priv)
{
	return kill_pid(cad_pid, sig, priv);
}

/* These can be the second arg to send_sig_info/send_group_sig_info.  */
#define SEND_SIG_NOINFO ((struct siginfo *) 0)
#define SEND_SIG_PRIV	((struct siginfo *) 1)
#define SEND_SIG_FORCED	((struct siginfo *) 2)

/*
 * True if we are on the alternate signal stack.
 */
static inline int on_sig_stack(unsigned long sp)
{
#ifdef CONFIG_STACK_GROWSUP
	return sp >= current->sas_ss_sp &&
		sp - current->sas_ss_sp < current->sas_ss_size;
#else
	return sp > current->sas_ss_sp &&
		sp - current->sas_ss_sp <= current->sas_ss_size;
#endif
}

static inline int sas_ss_flags(unsigned long sp)
{
	return (current->sas_ss_size == 0 ? SS_DISABLE
		: on_sig_stack(sp) ? SS_ONSTACK : 0);
}

/*
 * Routines for handling mm_structs
 */
extern struct mm_struct * mm_alloc(void);

/* mmdrop drops the mm and the page tables */
extern void __mmdrop(struct mm_struct *);
static inline void mmdrop(struct mm_struct * mm)
{
	if (unlikely(atomic_dec_and_test(&mm->mm_count)))
		__mmdrop(mm);
}

/* mmput gets rid of the mappings and all user-space */
extern void mmput(struct mm_struct *);
/* Grab a reference to a task's mm, if it is not already going away */
extern struct mm_struct *get_task_mm(struct task_struct *task);
/* Remove the current tasks stale references to the old mm_struct */
extern void mm_release(struct task_struct *, struct mm_struct *);
/* Allocate a new mm structure and copy contents from tsk->mm */
extern struct mm_struct *dup_mm(struct task_struct *tsk);

extern int copy_thread(unsigned long, unsigned long, unsigned long,
			struct task_struct *, struct pt_regs *);
extern void flush_thread(void);
extern void exit_thread(void);

extern void exit_files(struct task_struct *);
extern void __cleanup_sighand(struct sighand_struct *);

extern void exit_itimers(struct signal_struct *);
extern void flush_itimer_signals(void);

extern void do_group_exit(int);

extern void daemonize(const char *, ...);
extern int allow_signal(int);
extern int disallow_signal(int);

extern int do_execve(const char *,
		     const char __user * const __user *,
		     const char __user * const __user *, struct pt_regs *);
extern long do_fork(unsigned long, unsigned long, struct pt_regs *, unsigned long, int __user *, int __user *);
struct task_struct *fork_idle(int);

extern void set_task_comm(struct task_struct *tsk, char *from);
extern char *get_task_comm(char *to, struct task_struct *tsk);

#ifdef CONFIG_SMP
void scheduler_ipi(void);
extern unsigned long wait_task_inactive(struct task_struct *, long match_state);
#else
static inline void scheduler_ipi(void) { }
static inline unsigned long wait_task_inactive(struct task_struct *p,
					       long match_state)
{
	return 1;
}
#endif

#define next_task(p) \
	list_entry_rcu((p)->tasks.next, struct task_struct, tasks)

#define for_each_process(p) \
	for (p = &init_task ; (p = next_task(p)) != &init_task ; )

extern bool current_is_single_threaded(void);

/*
 * Careful: do_each_thread/while_each_thread is a double loop so
 *          'break' will not work as expected - use goto instead.
 */
#define do_each_thread(g, t) \
	for (g = t = &init_task ; (g = t = next_task(g)) != &init_task ; ) do

#define while_each_thread(g, t) \
	while ((t = next_thread(t)) != g)

static inline int get_nr_threads(struct task_struct *tsk)
{
	return tsk->signal->nr_threads;
}

static inline bool thread_group_leader(struct task_struct *p)
{
	return p->exit_signal >= 0;
}

/* Do to the insanities of de_thread it is possible for a process
 * to have the pid of the thread group leader without actually being
 * the thread group leader.  For iteration through the pids in proc
 * all we care about is that we have a task with the appropriate
 * pid, we don't actually care if we have the right task.
 */
static inline int has_group_leader_pid(struct task_struct *p)
{
	return p->pid == p->tgid;
}

static inline
int same_thread_group(struct task_struct *p1, struct task_struct *p2)
{
	return p1->tgid == p2->tgid;
}

static inline struct task_struct *next_thread(const struct task_struct *p)
{
	return list_entry_rcu(p->thread_group.next,
			      struct task_struct, thread_group);
}

static inline int thread_group_empty(struct task_struct *p)
{
	return list_empty(&p->thread_group);
}

#define delay_group_leader(p) \
		(thread_group_leader(p) && !thread_group_empty(p))

/*
 * Protects ->fs, ->files, ->mm, ->group_info, ->comm, keyring
 * subscriptions and synchronises with wait4().  Also used in procfs.  Also
 * pins the final release of task.io_context.  Also protects ->cpuset and
 * ->cgroup.subsys[].
 *
 * Nests both inside and outside of read_lock(&tasklist_lock).
 * It must not be nested with write_lock_irq(&tasklist_lock),
 * neither inside nor outside.
 */
static inline void task_lock(struct task_struct *p)
{
	spin_lock(&p->alloc_lock);
}

static inline void task_unlock(struct task_struct *p)
{
	spin_unlock(&p->alloc_lock);
}

extern struct sighand_struct *__lock_task_sighand(struct task_struct *tsk,
							unsigned long *flags);

#define lock_task_sighand(tsk, flags)					\
({	struct sighand_struct *__ss;					\
	__cond_lock(&(tsk)->sighand->siglock,				\
		    (__ss = __lock_task_sighand(tsk, flags)));		\
	__ss;								\
})									\

static inline void unlock_task_sighand(struct task_struct *tsk,
						unsigned long *flags)
{
	spin_unlock_irqrestore(&tsk->sighand->siglock, *flags);
}

#ifdef CONFIG_CGROUPS
static inline void threadgroup_change_begin(struct task_struct *tsk)
{
	down_read(&tsk->signal->group_rwsem);
}
static inline void threadgroup_change_end(struct task_struct *tsk)
{
	up_read(&tsk->signal->group_rwsem);
}

/**
 * threadgroup_lock - lock threadgroup
 * @tsk: member task of the threadgroup to lock
 *
 * Lock the threadgroup @tsk belongs to.  No new task is allowed to enter
 * and member tasks aren't allowed to exit (as indicated by PF_EXITING) or
 * perform exec.  This is useful for cases where the threadgroup needs to
 * stay stable across blockable operations.
 *
 * fork and exit paths explicitly call threadgroup_change_{begin|end}() for
 * synchronization.  While held, no new task will be added to threadgroup
 * and no existing live task will have its PF_EXITING set.
 *
 * During exec, a task goes and puts its thread group through unusual
 * changes.  After de-threading, exclusive access is assumed to resources
 * which are usually shared by tasks in the same group - e.g. sighand may
 * be replaced with a new one.  Also, the exec'ing task takes over group
 * leader role including its pid.  Exclude these changes while locked by
 * grabbing cred_guard_mutex which is used to synchronize exec path.
 */
static inline void threadgroup_lock(struct task_struct *tsk)
{
	/*
	 * exec uses exit for de-threading nesting group_rwsem inside
	 * cred_guard_mutex. Grab cred_guard_mutex first.
	 */
	mutex_lock(&tsk->signal->cred_guard_mutex);
	down_write(&tsk->signal->group_rwsem);
}

/**
 * threadgroup_unlock - unlock threadgroup
 * @tsk: member task of the threadgroup to unlock
 *
 * Reverse threadgroup_lock().
 */
static inline void threadgroup_unlock(struct task_struct *tsk)
{
	up_write(&tsk->signal->group_rwsem);
	mutex_unlock(&tsk->signal->cred_guard_mutex);
}
#else
static inline void threadgroup_change_begin(struct task_struct *tsk) {}
static inline void threadgroup_change_end(struct task_struct *tsk) {}
static inline void threadgroup_lock(struct task_struct *tsk) {}
static inline void threadgroup_unlock(struct task_struct *tsk) {}
#endif

#ifndef __HAVE_THREAD_FUNCTIONS

#define task_thread_info(task)	((struct thread_info *)(task)->stack)
#define task_stack_page(task)	((task)->stack)

static inline void setup_thread_stack(struct task_struct *p, struct task_struct *org)
{
	*task_thread_info(p) = *task_thread_info(org);
	task_thread_info(p)->task = p;
}

static inline unsigned long *end_of_stack(struct task_struct *p)
{
	return (unsigned long *)(task_thread_info(p) + 1);
}

#endif

static inline int object_is_on_stack(void *obj)
{
	void *stack = task_stack_page(current);

	return (obj >= stack) && (obj < (stack + THREAD_SIZE));
}

extern void thread_info_cache_init(void);

#ifdef CONFIG_DEBUG_STACK_USAGE
static inline unsigned long stack_not_used(struct task_struct *p)
{
	unsigned long *n = end_of_stack(p);

	do { 	/* Skip over canary */
		n++;
	} while (!*n);

	return (unsigned long)n - (unsigned long)end_of_stack(p);
}
#endif

/* set thread flags in other task's structures
 * - see asm/thread_info.h for TIF_xxxx flags available
 */
static inline void set_tsk_thread_flag(struct task_struct *tsk, int flag)
{
	set_ti_thread_flag(task_thread_info(tsk), flag);
}

static inline void clear_tsk_thread_flag(struct task_struct *tsk, int flag)
{
	clear_ti_thread_flag(task_thread_info(tsk), flag);
}

static inline int test_and_set_tsk_thread_flag(struct task_struct *tsk, int flag)
{
	return test_and_set_ti_thread_flag(task_thread_info(tsk), flag);
}

static inline int test_and_clear_tsk_thread_flag(struct task_struct *tsk, int flag)
{
	return test_and_clear_ti_thread_flag(task_thread_info(tsk), flag);
}

static inline int test_tsk_thread_flag(struct task_struct *tsk, int flag)
{
	return test_ti_thread_flag(task_thread_info(tsk), flag);
}

static inline void set_tsk_need_resched(struct task_struct *tsk)
{
	set_tsk_thread_flag(tsk,TIF_NEED_RESCHED);
}

static inline void clear_tsk_need_resched(struct task_struct *tsk)
{
	clear_tsk_thread_flag(tsk,TIF_NEED_RESCHED);
}

static inline int test_tsk_need_resched(struct task_struct *tsk)
{
	return unlikely(test_tsk_thread_flag(tsk,TIF_NEED_RESCHED));
}

static inline int restart_syscall(void)
{
	set_tsk_thread_flag(current, TIF_SIGPENDING);
	return -ERESTARTNOINTR;
}

static inline int signal_pending(struct task_struct *p)
{
	return unlikely(test_tsk_thread_flag(p,TIF_SIGPENDING));
}

static inline int __fatal_signal_pending(struct task_struct *p)
{
	return unlikely(sigismember(&p->pending.signal, SIGKILL));
}

static inline int fatal_signal_pending(struct task_struct *p)
{
	return signal_pending(p) && __fatal_signal_pending(p);
}

static inline int signal_pending_state(long state, struct task_struct *p)
{
	if (!(state & (TASK_INTERRUPTIBLE | TASK_WAKEKILL)))
		return 0;
	if (!signal_pending(p))
		return 0;

	return (state & TASK_INTERRUPTIBLE) || __fatal_signal_pending(p);
}

static inline int need_resched(void)
{
	return unlikely(test_thread_flag(TIF_NEED_RESCHED));
}

/*
 * cond_resched() and cond_resched_lock(): latency reduction via
 * explicit rescheduling in places that are safe. The return
 * value indicates whether a reschedule was done in fact.
 * cond_resched_lock() will drop the spinlock before scheduling,
 * cond_resched_softirq() will enable bhs before scheduling.
 */
extern int _cond_resched(void);

#define cond_resched() ({			\
	__might_sleep(__FILE__, __LINE__, 0);	\
	_cond_resched();			\
})

extern int __cond_resched_lock(spinlock_t *lock);

#ifdef CONFIG_PREEMPT_COUNT
#define PREEMPT_LOCK_OFFSET	PREEMPT_OFFSET
#else
#define PREEMPT_LOCK_OFFSET	0
#endif

#define cond_resched_lock(lock) ({				\
	__might_sleep(__FILE__, __LINE__, PREEMPT_LOCK_OFFSET);	\
	__cond_resched_lock(lock);				\
})

extern int __cond_resched_softirq(void);

#define cond_resched_softirq() ({					\
	__might_sleep(__FILE__, __LINE__, SOFTIRQ_DISABLE_OFFSET);	\
	__cond_resched_softirq();					\
})

/*
 * Does a critical section need to be broken due to another
 * task waiting?: (technically does not depend on CONFIG_PREEMPT,
 * but a general need for low latency)
 */
static inline int spin_needbreak(spinlock_t *lock)
{
#ifdef CONFIG_PREEMPT
	return spin_is_contended(lock);
#else
	return 0;
#endif
}

/*
 * Thread group CPU time accounting.
 */
void thread_group_cputime(struct task_struct *tsk, struct task_cputime *times);
void thread_group_cputimer(struct task_struct *tsk, struct task_cputime *times);

static inline void thread_group_cputime_init(struct signal_struct *sig)
{
	raw_spin_lock_init(&sig->cputimer.lock);
}

/*
 * Reevaluate whether the task has signals pending delivery.
 * Wake the task if so.
 * This is required every time the blocked sigset_t changes.
 * callers must hold sighand->siglock.
 */
extern void recalc_sigpending_and_wake(struct task_struct *t);
extern void recalc_sigpending(void);

extern void signal_wake_up(struct task_struct *t, int resume_stopped);

/*
 * Wrappers for p->thread_info->cpu access. No-op on UP.
 */
#ifdef CONFIG_SMP

static inline unsigned int task_cpu(const struct task_struct *p)
{
	return task_thread_info(p)->cpu;
}

extern void set_task_cpu(struct task_struct *p, unsigned int cpu);

#else

static inline unsigned int task_cpu(const struct task_struct *p)
{
	return 0;
}

static inline void set_task_cpu(struct task_struct *p, unsigned int cpu)
{
}

#endif /* CONFIG_SMP */

extern long sched_setaffinity(pid_t pid, const struct cpumask *new_mask);
extern long sched_getaffinity(pid_t pid, struct cpumask *mask);

extern void normalize_rt_tasks(void);

#ifdef CONFIG_CGROUP_SCHED

extern struct task_group root_task_group;

extern struct task_group *sched_create_group(struct task_group *parent);
extern void sched_destroy_group(struct task_group *tg);
extern void sched_move_task(struct task_struct *tsk);
#ifdef CONFIG_FAIR_GROUP_SCHED
extern int sched_group_set_shares(struct task_group *tg, unsigned long shares);
extern unsigned long sched_group_shares(struct task_group *tg);
#endif
#ifdef CONFIG_RT_GROUP_SCHED
extern int sched_group_set_rt_runtime(struct task_group *tg,
				      long rt_runtime_us);
extern long sched_group_rt_runtime(struct task_group *tg);
extern int sched_group_set_rt_period(struct task_group *tg,
				      long rt_period_us);
extern long sched_group_rt_period(struct task_group *tg);
extern int sched_rt_can_attach(struct task_group *tg, struct task_struct *tsk);
#endif
#endif

extern int task_can_switch_user(struct user_struct *up,
					struct task_struct *tsk);

#ifdef CONFIG_TASK_XACCT
static inline void add_rchar(struct task_struct *tsk, ssize_t amt)
{
	tsk->ioac.rchar += amt;
}

static inline void add_wchar(struct task_struct *tsk, ssize_t amt)
{
	tsk->ioac.wchar += amt;
}

static inline void inc_syscr(struct task_struct *tsk)
{
	tsk->ioac.syscr++;
}

static inline void inc_syscw(struct task_struct *tsk)
{
	tsk->ioac.syscw++;
}
#else
static inline void add_rchar(struct task_struct *tsk, ssize_t amt)
{
}

static inline void add_wchar(struct task_struct *tsk, ssize_t amt)
{
}

static inline void inc_syscr(struct task_struct *tsk)
{
}

static inline void inc_syscw(struct task_struct *tsk)
{
}
#endif

#ifndef TASK_SIZE_OF
#define TASK_SIZE_OF(tsk)	TASK_SIZE
#endif

#ifdef CONFIG_MM_OWNER
extern void mm_update_next_owner(struct mm_struct *mm);
extern void mm_init_owner(struct mm_struct *mm, struct task_struct *p);
#else
static inline void mm_update_next_owner(struct mm_struct *mm)
{
}

static inline void mm_init_owner(struct mm_struct *mm, struct task_struct *p)
{
}
#endif /* CONFIG_MM_OWNER */

static inline unsigned long task_rlimit(const struct task_struct *tsk,
		unsigned int limit)
{
	return ACCESS_ONCE(tsk->signal->rlim[limit].rlim_cur);
}

static inline unsigned long task_rlimit_max(const struct task_struct *tsk,
		unsigned int limit)
{
	return ACCESS_ONCE(tsk->signal->rlim[limit].rlim_max);
}

static inline unsigned long rlimit(unsigned int limit)
{
	return task_rlimit(current, limit);
}

static inline unsigned long rlimit_max(unsigned int limit)
{
	return task_rlimit_max(current, limit);
}

#endif /* __KERNEL__ */

#endif<|MERGE_RESOLUTION|>--- conflicted
+++ resolved
@@ -1538,20 +1538,13 @@
 #ifdef CONFIG_FAULT_INJECTION
 	int make_it_fail;
 #endif
-<<<<<<< HEAD
-	struct prop_local_single dirties;
-=======
->>>>>>> dcd6c922
 	/*
 	 * when (nr_dirtied >= nr_dirtied_pause), it's time to call
 	 * balance_dirty_pages() for some dirty throttling pause
 	 */
 	int nr_dirtied;
 	int nr_dirtied_pause;
-<<<<<<< HEAD
-=======
 	unsigned long dirty_paused_when; /* start of a write-and-pause period */
->>>>>>> dcd6c922
 
 #ifdef CONFIG_LATENCYTOP
 	int latency_record_count;
