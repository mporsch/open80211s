--- conflicted
+++ resolved
@@ -31,21 +31,11 @@
 	return mc13xxx_reg_read(mc13783_to_mc13xxx(mc13783), offset, val);
 }
 
-<<<<<<< HEAD
-int mc13783_get_flags(struct mc13783 *mc13783);
-
-int mc13783_irq_request(struct mc13783 *mc13783, int irq,
-		irq_handler_t handler, const char *name, void *dev);
-int mc13783_irq_request_nounmask(struct mc13783 *mc13783, int irq,
-		irq_handler_t handler, const char *name, void *dev);
-int mc13783_irq_free(struct mc13783 *mc13783, int irq, void *dev);
-=======
 static inline int mc13783_reg_write(struct mc13783 *mc13783,
 		unsigned int offset, u32 val)
 {
 	return mc13xxx_reg_write(mc13783_to_mc13xxx(mc13783), offset, val);
 }
->>>>>>> 45f53cc9
 
 static inline int mc13783_reg_rmw(struct mc13783 *mc13783,
 		unsigned int offset, u32 mask, u32 val)
