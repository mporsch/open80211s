--- conflicted
+++ resolved
@@ -124,8 +124,6 @@
 #define USB_DEVICE_DEBUG_MODE		6	/* (special devices only) */
 
 /*
-<<<<<<< HEAD
-=======
  * Test Mode Selectors
  * See USB 2.0 spec Table 9-7
  */
@@ -136,7 +134,6 @@
 #define	TEST_FORCE_EN	5
 
 /*
->>>>>>> 3cbea436
  * New Feature Selectors as added by USB 3.0
  * See USB 3.0 spec Table 9-6
  */
