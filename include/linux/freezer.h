--- conflicted
+++ resolved
@@ -166,21 +166,11 @@
 })
 
 #else /* !CONFIG_FREEZER */
-<<<<<<< HEAD
-static inline int frozen(struct task_struct *p) { return 0; }
-static inline int freezing(struct task_struct *p) { return 0; }
-static inline void set_freeze_flag(struct task_struct *p) {}
-static inline void clear_freeze_flag(struct task_struct *p) {}
-static inline int thaw_process(struct task_struct *p) { return 1; }
-
-static inline void refrigerator(void) {}
-=======
 static inline bool frozen(struct task_struct *p) { return false; }
 static inline bool freezing(struct task_struct *p) { return false; }
 static inline void __thaw_task(struct task_struct *t) {}
 
 static inline bool __refrigerator(bool check_kthr_stop) { return false; }
->>>>>>> dcd6c922
 static inline int freeze_processes(void) { return -ENOSYS; }
 static inline int freeze_kernel_threads(void) { return -ENOSYS; }
 static inline void thaw_processes(void) {}
