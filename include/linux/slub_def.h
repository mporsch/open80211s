--- conflicted
+++ resolved
@@ -10,13 +10,8 @@
 #include <linux/gfp.h>
 #include <linux/workqueue.h>
 #include <linux/kobject.h>
-<<<<<<< HEAD
-=======
-
->>>>>>> 3cbea436
+
 #include <linux/kmemleak.h>
-
-#include <trace/events/kmem.h>
 
 enum stat_item {
 	ALLOC_FASTPATH,		/* Allocation from cpu slab */
