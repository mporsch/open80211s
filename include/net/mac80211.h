/*
 * mac80211 <-> driver interface
 *
 * Copyright 2002-2005, Devicescape Software, Inc.
 * Copyright 2006-2007	Jiri Benc <jbenc@suse.cz>
 * Copyright 2007-2008	Johannes Berg <johannes@sipsolutions.net>
 *
 * This program is free software; you can redistribute it and/or modify
 * it under the terms of the GNU General Public License version 2 as
 * published by the Free Software Foundation.
 */

#ifndef MAC80211_H
#define MAC80211_H

#include <linux/kernel.h>
#include <linux/if_ether.h>
#include <linux/skbuff.h>
#include <linux/wireless.h>
#include <linux/device.h>
#include <linux/ieee80211.h>
#include <net/cfg80211.h>

/**
 * DOC: Introduction
 *
 * mac80211 is the Linux stack for 802.11 hardware that implements
 * only partial functionality in hard- or firmware. This document
 * defines the interface between mac80211 and low-level hardware
 * drivers.
 */

/**
 * DOC: Calling mac80211 from interrupts
 *
 * Only ieee80211_tx_status_irqsafe() and ieee80211_rx_irqsafe() can be
 * called in hardware interrupt context. The low-level driver must not call any
 * other functions in hardware interrupt context. If there is a need for such
 * call, the low-level driver should first ACK the interrupt and perform the
 * IEEE 802.11 code call after this, e.g. from a scheduled workqueue or even
 * tasklet function.
 *
 * NOTE: If the driver opts to use the _irqsafe() functions, it may not also
 *	 use the non-IRQ-safe functions!
 */

/**
 * DOC: Warning
 *
 * If you're reading this document and not the header file itself, it will
 * be incomplete because not all documentation has been converted yet.
 */

/**
 * DOC: Frame format
 *
 * As a general rule, when frames are passed between mac80211 and the driver,
 * they start with the IEEE 802.11 header and include the same octets that are
 * sent over the air except for the FCS which should be calculated by the
 * hardware.
 *
 * There are, however, various exceptions to this rule for advanced features:
 *
 * The first exception is for hardware encryption and decryption offload
 * where the IV/ICV may or may not be generated in hardware.
 *
 * Secondly, when the hardware handles fragmentation, the frame handed to
 * the driver from mac80211 is the MSDU, not the MPDU.
 *
 * Finally, for received frames, the driver is able to indicate that it has
 * filled a radiotap header and put that in front of the frame; if it does
 * not do so then mac80211 may add this under certain circumstances.
 */

/**
 * DOC: mac80211 workqueue
 *
 * mac80211 provides its own workqueue for drivers and internal mac80211 use.
 * The workqueue is a single threaded workqueue and can only be accessed by
 * helpers for sanity checking. Drivers must ensure all work added onto the
 * mac80211 workqueue should be cancelled on the driver stop() callback.
 *
 * mac80211 will flushed the workqueue upon interface removal and during
 * suspend.
 *
 * All work performed on the mac80211 workqueue must not acquire the RTNL lock.
 *
 */

/**
 * enum ieee80211_max_queues - maximum number of queues
 *
 * @IEEE80211_MAX_QUEUES: Maximum number of regular device queues.
 */
enum ieee80211_max_queues {
	IEEE80211_MAX_QUEUES =		4,
};

/**
 * struct ieee80211_tx_queue_params - transmit queue configuration
 *
 * The information provided in this structure is required for QoS
 * transmit queue configuration. Cf. IEEE 802.11 7.3.2.29.
 *
 * @aifs: arbitration interframe space [0..255]
 * @cw_min: minimum contention window [a value of the form
 *	2^n-1 in the range 1..32767]
 * @cw_max: maximum contention window [like @cw_min]
 * @txop: maximum burst time in units of 32 usecs, 0 meaning disabled
 * @uapsd: is U-APSD mode enabled for the queue
 */
struct ieee80211_tx_queue_params {
	u16 txop;
	u16 cw_min;
	u16 cw_max;
	u8 aifs;
	bool uapsd;
};

/**
 * struct ieee80211_tx_queue_stats - transmit queue statistics
 *
 * @len: number of packets in queue
 * @limit: queue length limit
 * @count: number of frames sent
 */
struct ieee80211_tx_queue_stats {
	unsigned int len;
	unsigned int limit;
	unsigned int count;
};

struct ieee80211_low_level_stats {
	unsigned int dot11ACKFailureCount;
	unsigned int dot11RTSFailureCount;
	unsigned int dot11FCSErrorCount;
	unsigned int dot11RTSSuccessCount;
};

/**
 * enum ieee80211_bss_change - BSS change notification flags
 *
 * These flags are used with the bss_info_changed() callback
 * to indicate which BSS parameter changed.
 *
 * @BSS_CHANGED_ASSOC: association status changed (associated/disassociated),
 *	also implies a change in the AID.
 * @BSS_CHANGED_ERP_CTS_PROT: CTS protection changed
 * @BSS_CHANGED_ERP_PREAMBLE: preamble changed
 * @BSS_CHANGED_ERP_SLOT: slot timing changed
 * @BSS_CHANGED_HT: 802.11n parameters changed
 * @BSS_CHANGED_BASIC_RATES: Basic rateset changed
 * @BSS_CHANGED_BEACON_INT: Beacon interval changed
 * @BSS_CHANGED_BSSID: BSSID changed, for whatever
 *	reason (IBSS and managed mode)
 * @BSS_CHANGED_BEACON: Beacon data changed, retrieve
 *	new beacon (beaconing modes)
 * @BSS_CHANGED_BEACON_ENABLED: Beaconing should be
 *	enabled/disabled (beaconing modes)
 */
enum ieee80211_bss_change {
	BSS_CHANGED_ASSOC		= 1<<0,
	BSS_CHANGED_ERP_CTS_PROT	= 1<<1,
	BSS_CHANGED_ERP_PREAMBLE	= 1<<2,
	BSS_CHANGED_ERP_SLOT		= 1<<3,
	BSS_CHANGED_HT                  = 1<<4,
	BSS_CHANGED_BASIC_RATES		= 1<<5,
	BSS_CHANGED_BEACON_INT		= 1<<6,
	BSS_CHANGED_BSSID		= 1<<7,
	BSS_CHANGED_BEACON		= 1<<8,
	BSS_CHANGED_BEACON_ENABLED	= 1<<9,
};

/**
 * struct ieee80211_bss_conf - holds the BSS's changing parameters
 *
 * This structure keeps information about a BSS (and an association
 * to that BSS) that can change during the lifetime of the BSS.
 *
 * @assoc: association status
 * @aid: association ID number, valid only when @assoc is true
 * @use_cts_prot: use CTS protection
 * @use_short_preamble: use 802.11b short preamble;
 *	if the hardware cannot handle this it must set the
 *	IEEE80211_HW_2GHZ_SHORT_PREAMBLE_INCAPABLE hardware flag
 * @use_short_slot: use short slot time (only relevant for ERP);
 *	if the hardware cannot handle this it must set the
 *	IEEE80211_HW_2GHZ_SHORT_SLOT_INCAPABLE hardware flag
 * @dtim_period: num of beacons before the next DTIM, for beaconing,
 *	not valid in station mode (cf. hw conf ps_dtim_period)
 * @timestamp: beacon timestamp
 * @beacon_int: beacon interval
 * @assoc_capability: capabilities taken from assoc resp
 * @basic_rates: bitmap of basic rates, each bit stands for an
 *	index into the rate table configured by the driver in
 *	the current band.
 * @bssid: The BSSID for this BSS
 * @enable_beacon: whether beaconing should be enabled or not
 * @ht_operation_mode: HT operation mode (like in &struct ieee80211_ht_info).
 *	This field is only valid when the channel type is one of the HT types.
 */
struct ieee80211_bss_conf {
	const u8 *bssid;
	/* association related data */
	bool assoc;
	u16 aid;
	/* erp related data */
	bool use_cts_prot;
	bool use_short_preamble;
	bool use_short_slot;
	bool enable_beacon;
	u8 dtim_period;
	u16 beacon_int;
	u16 assoc_capability;
	u64 timestamp;
	u32 basic_rates;
	u16 ht_operation_mode;
};

/**
 * enum mac80211_tx_control_flags - flags to describe transmission information/status
 *
 * These flags are used with the @flags member of &ieee80211_tx_info.
 *
 * @IEEE80211_TX_CTL_REQ_TX_STATUS: require TX status callback for this frame.
 * @IEEE80211_TX_CTL_ASSIGN_SEQ: The driver has to assign a sequence
 *	number to this frame, taking care of not overwriting the fragment
 *	number and increasing the sequence number only when the
 *	IEEE80211_TX_CTL_FIRST_FRAGMENT flag is set. mac80211 will properly
 *	assign sequence numbers to QoS-data frames but cannot do so correctly
 *	for non-QoS-data and management frames because beacons need them from
 *	that counter as well and mac80211 cannot guarantee proper sequencing.
 *	If this flag is set, the driver should instruct the hardware to
 *	assign a sequence number to the frame or assign one itself. Cf. IEEE
 *	802.11-2007 7.1.3.4.1 paragraph 3. This flag will always be set for
 *	beacons and always be clear for frames without a sequence number field.
 * @IEEE80211_TX_CTL_NO_ACK: tell the low level not to wait for an ack
 * @IEEE80211_TX_CTL_CLEAR_PS_FILT: clear powersave filter for destination
 *	station
 * @IEEE80211_TX_CTL_FIRST_FRAGMENT: this is a first fragment of the frame
 * @IEEE80211_TX_CTL_SEND_AFTER_DTIM: send this frame after DTIM beacon
 * @IEEE80211_TX_CTL_AMPDU: this frame should be sent as part of an A-MPDU
 * @IEEE80211_TX_CTL_INJECTED: Frame was injected, internal to mac80211.
 * @IEEE80211_TX_STAT_TX_FILTERED: The frame was not transmitted
 *	because the destination STA was in powersave mode. Note that to
 *	avoid race conditions, the filter must be set by the hardware or
 *	firmware upon receiving a frame that indicates that the station
 *	went to sleep (must be done on device to filter frames already on
 *	the queue) and may only be unset after mac80211 gives the OK for
 *	that by setting the IEEE80211_TX_CTL_CLEAR_PS_FILT (see above),
 *	since only then is it guaranteed that no more frames are in the
 *	hardware queue.
 * @IEEE80211_TX_STAT_ACK: Frame was acknowledged
 * @IEEE80211_TX_STAT_AMPDU: The frame was aggregated, so status
 * 	is for the whole aggregation.
 * @IEEE80211_TX_STAT_AMPDU_NO_BACK: no block ack was returned,
 * 	so consider using block ack request (BAR).
 * @IEEE80211_TX_CTL_RATE_CTRL_PROBE: internal to mac80211, can be
 *	set by rate control algorithms to indicate probe rate, will
 *	be cleared for fragmented frames (except on the last fragment)
 * @IEEE80211_TX_INTFL_NEED_TXPROCESSING: completely internal to mac80211,
 *	used to indicate that a pending frame requires TX processing before
 *	it can be sent out.
 * @IEEE80211_TX_INTFL_RETRIED: completely internal to mac80211,
 *	used to indicate that a frame was already retried due to PS
 * @IEEE80211_TX_INTFL_DONT_ENCRYPT: completely internal to mac80211,
 *	used to indicate frame should not be encrypted
 * @IEEE80211_TX_CTL_PSPOLL_RESPONSE: (internal?)
 *	This frame is a response to a PS-poll frame and should be sent
 *	although the station is in powersave mode.
 * @IEEE80211_TX_CTL_MORE_FRAMES: More frames will be passed to the
 *	transmit function after the current frame, this can be used
 *	by drivers to kick the DMA queue only if unset or when the
 *	queue gets full.
 * @IEEE80211_TX_INTFL_RETRANSMISSION: This frame is being retransmitted
 *	after TX status because the destination was asleep, it must not
 *	be modified again (no seqno assignment, crypto, etc.)
 * @IEEE80211_TX_INTFL_HAS_RADIOTAP: This frame was injected and still
 *	has a radiotap header at skb->data.
 */
enum mac80211_tx_control_flags {
	IEEE80211_TX_CTL_REQ_TX_STATUS		= BIT(0),
	IEEE80211_TX_CTL_ASSIGN_SEQ		= BIT(1),
	IEEE80211_TX_CTL_NO_ACK			= BIT(2),
	IEEE80211_TX_CTL_CLEAR_PS_FILT		= BIT(3),
	IEEE80211_TX_CTL_FIRST_FRAGMENT		= BIT(4),
	IEEE80211_TX_CTL_SEND_AFTER_DTIM	= BIT(5),
	IEEE80211_TX_CTL_AMPDU			= BIT(6),
	IEEE80211_TX_CTL_INJECTED		= BIT(7),
	IEEE80211_TX_STAT_TX_FILTERED		= BIT(8),
	IEEE80211_TX_STAT_ACK			= BIT(9),
	IEEE80211_TX_STAT_AMPDU			= BIT(10),
	IEEE80211_TX_STAT_AMPDU_NO_BACK		= BIT(11),
	IEEE80211_TX_CTL_RATE_CTRL_PROBE	= BIT(12),
	IEEE80211_TX_INTFL_NEED_TXPROCESSING	= BIT(14),
	IEEE80211_TX_INTFL_RETRIED		= BIT(15),
	IEEE80211_TX_INTFL_DONT_ENCRYPT		= BIT(16),
	IEEE80211_TX_CTL_PSPOLL_RESPONSE	= BIT(17),
	IEEE80211_TX_CTL_MORE_FRAMES		= BIT(18),
	IEEE80211_TX_INTFL_RETRANSMISSION	= BIT(19),
	IEEE80211_TX_INTFL_HAS_RADIOTAP		= BIT(20),
};

/**
 * enum mac80211_rate_control_flags - per-rate flags set by the
 *	Rate Control algorithm.
 *
 * These flags are set by the Rate control algorithm for each rate during tx,
 * in the @flags member of struct ieee80211_tx_rate.
 *
 * @IEEE80211_TX_RC_USE_RTS_CTS: Use RTS/CTS exchange for this rate.
 * @IEEE80211_TX_RC_USE_CTS_PROTECT: CTS-to-self protection is required.
 *	This is set if the current BSS requires ERP protection.
 * @IEEE80211_TX_RC_USE_SHORT_PREAMBLE: Use short preamble.
 * @IEEE80211_TX_RC_MCS: HT rate.
 * @IEEE80211_TX_RC_GREEN_FIELD: Indicates whether this rate should be used in
 *	Greenfield mode.
 * @IEEE80211_TX_RC_40_MHZ_WIDTH: Indicates if the Channel Width should be 40 MHz.
 * @IEEE80211_TX_RC_DUP_DATA: The frame should be transmitted on both of the
 *	adjacent 20 MHz channels, if the current channel type is
 *	NL80211_CHAN_HT40MINUS or NL80211_CHAN_HT40PLUS.
 * @IEEE80211_TX_RC_SHORT_GI: Short Guard interval should be used for this rate.
 */
enum mac80211_rate_control_flags {
	IEEE80211_TX_RC_USE_RTS_CTS		= BIT(0),
	IEEE80211_TX_RC_USE_CTS_PROTECT		= BIT(1),
	IEEE80211_TX_RC_USE_SHORT_PREAMBLE	= BIT(2),

	/* rate index is an MCS rate number instead of an index */
	IEEE80211_TX_RC_MCS			= BIT(3),
	IEEE80211_TX_RC_GREEN_FIELD		= BIT(4),
	IEEE80211_TX_RC_40_MHZ_WIDTH		= BIT(5),
	IEEE80211_TX_RC_DUP_DATA		= BIT(6),
	IEEE80211_TX_RC_SHORT_GI		= BIT(7),
};


/* there are 40 bytes if you don't need the rateset to be kept */
#define IEEE80211_TX_INFO_DRIVER_DATA_SIZE 40

/* if you do need the rateset, then you have less space */
#define IEEE80211_TX_INFO_RATE_DRIVER_DATA_SIZE 24

/* maximum number of rate stages */
#define IEEE80211_TX_MAX_RATES	5

/**
 * struct ieee80211_tx_rate - rate selection/status
 *
 * @idx: rate index to attempt to send with
 * @flags: rate control flags (&enum mac80211_rate_control_flags)
 * @count: number of tries in this rate before going to the next rate
 *
 * A value of -1 for @idx indicates an invalid rate and, if used
 * in an array of retry rates, that no more rates should be tried.
 *
 * When used for transmit status reporting, the driver should
 * always report the rate along with the flags it used.
 *
 * &struct ieee80211_tx_info contains an array of these structs
 * in the control information, and it will be filled by the rate
 * control algorithm according to what should be sent. For example,
 * if this array contains, in the format { <idx>, <count> } the
 * information
 *    { 3, 2 }, { 2, 2 }, { 1, 4 }, { -1, 0 }, { -1, 0 }
 * then this means that the frame should be transmitted
 * up to twice at rate 3, up to twice at rate 2, and up to four
 * times at rate 1 if it doesn't get acknowledged. Say it gets
 * acknowledged by the peer after the fifth attempt, the status
 * information should then contain
 *   { 3, 2 }, { 2, 2 }, { 1, 1 }, { -1, 0 } ...
 * since it was transmitted twice at rate 3, twice at rate 2
 * and once at rate 1 after which we received an acknowledgement.
 */
struct ieee80211_tx_rate {
	s8 idx;
	u8 count;
	u8 flags;
} __attribute__((packed));

/**
 * struct ieee80211_tx_info - skb transmit information
 *
 * This structure is placed in skb->cb for three uses:
 *  (1) mac80211 TX control - mac80211 tells the driver what to do
 *  (2) driver internal use (if applicable)
 *  (3) TX status information - driver tells mac80211 what happened
 *
 * The TX control's sta pointer is only valid during the ->tx call,
 * it may be NULL.
 *
 * @flags: transmit info flags, defined above
 * @band: the band to transmit on (use for checking for races)
 * @antenna_sel_tx: antenna to use, 0 for automatic diversity
 * @pad: padding, ignore
 * @control: union for control data
 * @status: union for status data
 * @driver_data: array of driver_data pointers
 * @ampdu_ack_len: number of acked aggregated frames.
 * 	relevant only if IEEE80211_TX_STATUS_AMPDU was set.
 * @ampdu_ack_map: block ack bit map for the aggregation.
 * 	relevant only if IEEE80211_TX_STATUS_AMPDU was set.
 * @ampdu_len: number of aggregated frames.
 * 	relevant only if IEEE80211_TX_STATUS_AMPDU was set.
 * @ack_signal: signal strength of the ACK frame
 */
struct ieee80211_tx_info {
	/* common information */
	u32 flags;
	u8 band;

	u8 antenna_sel_tx;

	/* 2 byte hole */
	u8 pad[2];

	union {
		struct {
			union {
				/* rate control */
				struct {
					struct ieee80211_tx_rate rates[
						IEEE80211_TX_MAX_RATES];
					s8 rts_cts_rate_idx;
				};
				/* only needed before rate control */
				unsigned long jiffies;
			};
			/* NB: vif can be NULL for injected frames */
			struct ieee80211_vif *vif;
			struct ieee80211_key_conf *hw_key;
			struct ieee80211_sta *sta;
		} control;
		struct {
			struct ieee80211_tx_rate rates[IEEE80211_TX_MAX_RATES];
			u8 ampdu_ack_len;
			u64 ampdu_ack_map;
			int ack_signal;
			u8 ampdu_len;
			/* 7 bytes free */
		} status;
		struct {
			struct ieee80211_tx_rate driver_rates[
				IEEE80211_TX_MAX_RATES];
			void *rate_driver_data[
				IEEE80211_TX_INFO_RATE_DRIVER_DATA_SIZE / sizeof(void *)];
		};
		void *driver_data[
			IEEE80211_TX_INFO_DRIVER_DATA_SIZE / sizeof(void *)];
	};
};

static inline struct ieee80211_tx_info *IEEE80211_SKB_CB(struct sk_buff *skb)
{
	return (struct ieee80211_tx_info *)skb->cb;
}

static inline struct ieee80211_rx_status *IEEE80211_SKB_RXCB(struct sk_buff *skb)
{
	return (struct ieee80211_rx_status *)skb->cb;
}

/**
 * ieee80211_tx_info_clear_status - clear TX status
 *
 * @info: The &struct ieee80211_tx_info to be cleared.
 *
 * When the driver passes an skb back to mac80211, it must report
 * a number of things in TX status. This function clears everything
 * in the TX status but the rate control information (it does clear
 * the count since you need to fill that in anyway).
 *
 * NOTE: You can only use this function if you do NOT use
 *	 info->driver_data! Use info->rate_driver_data
 *	 instead if you need only the less space that allows.
 */
static inline void
ieee80211_tx_info_clear_status(struct ieee80211_tx_info *info)
{
	int i;

	BUILD_BUG_ON(offsetof(struct ieee80211_tx_info, status.rates) !=
		     offsetof(struct ieee80211_tx_info, control.rates));
	BUILD_BUG_ON(offsetof(struct ieee80211_tx_info, status.rates) !=
		     offsetof(struct ieee80211_tx_info, driver_rates));
	BUILD_BUG_ON(offsetof(struct ieee80211_tx_info, status.rates) != 8);
	/* clear the rate counts */
	for (i = 0; i < IEEE80211_TX_MAX_RATES; i++)
		info->status.rates[i].count = 0;

	BUILD_BUG_ON(
	    offsetof(struct ieee80211_tx_info, status.ampdu_ack_len) != 23);
	memset(&info->status.ampdu_ack_len, 0,
	       sizeof(struct ieee80211_tx_info) -
	       offsetof(struct ieee80211_tx_info, status.ampdu_ack_len));
}


/**
 * enum mac80211_rx_flags - receive flags
 *
 * These flags are used with the @flag member of &struct ieee80211_rx_status.
 * @RX_FLAG_MMIC_ERROR: Michael MIC error was reported on this frame.
 *	Use together with %RX_FLAG_MMIC_STRIPPED.
 * @RX_FLAG_DECRYPTED: This frame was decrypted in hardware.
 * @RX_FLAG_MMIC_STRIPPED: the Michael MIC is stripped off this frame,
 *	verification has been done by the hardware.
 * @RX_FLAG_IV_STRIPPED: The IV/ICV are stripped from this frame.
 *	If this flag is set, the stack cannot do any replay detection
 *	hence the driver or hardware will have to do that.
 * @RX_FLAG_FAILED_FCS_CRC: Set this flag if the FCS check failed on
 *	the frame.
 * @RX_FLAG_FAILED_PLCP_CRC: Set this flag if the PCLP check failed on
 *	the frame.
 * @RX_FLAG_TSFT: The timestamp passed in the RX status (@mactime field)
 *	is valid. This is useful in monitor mode and necessary for beacon frames
 *	to enable IBSS merging.
 * @RX_FLAG_SHORTPRE: Short preamble was used for this frame
 * @RX_FLAG_HT: HT MCS was used and rate_idx is MCS index
 * @RX_FLAG_40MHZ: HT40 (40 MHz) was used
 * @RX_FLAG_SHORT_GI: Short guard interval was used
 * @RX_FLAG_INTERNAL_CMTR: set internally after frame was reported
 *	on cooked monitor to avoid double-reporting it for multiple
 *	virtual interfaces
 */
enum mac80211_rx_flags {
	RX_FLAG_MMIC_ERROR	= 1<<0,
	RX_FLAG_DECRYPTED	= 1<<1,
	RX_FLAG_MMIC_STRIPPED	= 1<<3,
	RX_FLAG_IV_STRIPPED	= 1<<4,
	RX_FLAG_FAILED_FCS_CRC	= 1<<5,
	RX_FLAG_FAILED_PLCP_CRC = 1<<6,
	RX_FLAG_TSFT		= 1<<7,
	RX_FLAG_SHORTPRE	= 1<<8,
	RX_FLAG_HT		= 1<<9,
	RX_FLAG_40MHZ		= 1<<10,
	RX_FLAG_SHORT_GI	= 1<<11,
	RX_FLAG_INTERNAL_CMTR	= 1<<12,
};

/**
 * struct ieee80211_rx_status - receive status
 *
 * The low-level driver should provide this information (the subset
 * supported by hardware) to the 802.11 code with each received
 * frame, in the skb's control buffer (cb).
 *
 * @mactime: value in microseconds of the 64-bit Time Synchronization Function
 * 	(TSF) timer when the first data symbol (MPDU) arrived at the hardware.
 * @band: the active band when this frame was received
 * @freq: frequency the radio was tuned to when receiving this frame, in MHz
 * @signal: signal strength when receiving this frame, either in dBm, in dB or
 *	unspecified depending on the hardware capabilities flags
 *	@IEEE80211_HW_SIGNAL_*
 * @noise: noise when receiving this frame, in dBm.
 * @antenna: antenna used
 * @rate_idx: index of data rate into band's supported rates or MCS index if
 *	HT rates are use (RX_FLAG_HT)
 * @flag: %RX_FLAG_*
 */
struct ieee80211_rx_status {
	u64 mactime;
	enum ieee80211_band band;
	int freq;
	int signal;
	int noise;
	int antenna;
	int rate_idx;
	int flag;
};

/**
 * enum ieee80211_conf_flags - configuration flags
 *
 * Flags to define PHY configuration options
 *
 * @IEEE80211_CONF_MONITOR: there's a monitor interface present -- use this
 *	to determine for example whether to calculate timestamps for packets
 *	or not, do not use instead of filter flags!
 * @IEEE80211_CONF_PS: Enable 802.11 power save mode (managed mode only).
 *	This is the power save mode defined by IEEE 802.11-2007 section 11.2,
 *	meaning that the hardware still wakes up for beacons, is able to
 *	transmit frames and receive the possible acknowledgment frames.
 *	Not to be confused with hardware specific wakeup/sleep states,
 *	driver is responsible for that. See the section "Powersave support"
 *	for more.
 * @IEEE80211_CONF_IDLE: The device is running, but idle; if the flag is set
 *	the driver should be prepared to handle configuration requests but
 *	may turn the device off as much as possible. Typically, this flag will
 *	be set when an interface is set UP but not associated or scanning, but
 *	it can also be unset in that case when monitor interfaces are active.
 */
enum ieee80211_conf_flags {
	IEEE80211_CONF_MONITOR		= (1<<0),
	IEEE80211_CONF_PS		= (1<<1),
	IEEE80211_CONF_IDLE		= (1<<2),
};


/**
 * enum ieee80211_conf_changed - denotes which configuration changed
 *
 * @IEEE80211_CONF_CHANGE_LISTEN_INTERVAL: the listen interval changed
 * @IEEE80211_CONF_CHANGE_MONITOR: the monitor flag changed
 * @IEEE80211_CONF_CHANGE_PS: the PS flag or dynamic PS timeout changed
 * @IEEE80211_CONF_CHANGE_POWER: the TX power changed
 * @IEEE80211_CONF_CHANGE_CHANNEL: the channel/channel_type changed
 * @IEEE80211_CONF_CHANGE_RETRY_LIMITS: retry limits changed
 * @IEEE80211_CONF_CHANGE_IDLE: Idle flag changed
 * @IEEE80211_CONF_CHANGE_SMPS: Spatial multiplexing powersave mode changed
 */
enum ieee80211_conf_changed {
	IEEE80211_CONF_CHANGE_SMPS		= BIT(1),
	IEEE80211_CONF_CHANGE_LISTEN_INTERVAL	= BIT(2),
	IEEE80211_CONF_CHANGE_MONITOR		= BIT(3),
	IEEE80211_CONF_CHANGE_PS		= BIT(4),
	IEEE80211_CONF_CHANGE_POWER		= BIT(5),
	IEEE80211_CONF_CHANGE_CHANNEL		= BIT(6),
	IEEE80211_CONF_CHANGE_RETRY_LIMITS	= BIT(7),
	IEEE80211_CONF_CHANGE_IDLE		= BIT(8),
};

/**
 * enum ieee80211_smps_mode - spatial multiplexing power save mode
 *
 * @IEEE80211_SMPS_AUTOMATIC: automatic
 * @IEEE80211_SMPS_OFF: off
 * @IEEE80211_SMPS_STATIC: static
 * @IEEE80211_SMPS_DYNAMIC: dynamic
 * @IEEE80211_SMPS_NUM_MODES: internal, don't use
 */
enum ieee80211_smps_mode {
	IEEE80211_SMPS_AUTOMATIC,
	IEEE80211_SMPS_OFF,
	IEEE80211_SMPS_STATIC,
	IEEE80211_SMPS_DYNAMIC,

	/* keep last */
	IEEE80211_SMPS_NUM_MODES,
};

/**
 * struct ieee80211_conf - configuration of the device
 *
 * This struct indicates how the driver shall configure the hardware.
 *
 * @flags: configuration flags defined above
 *
 * @listen_interval: listen interval in units of beacon interval
 * @max_sleep_period: the maximum number of beacon intervals to sleep for
 *	before checking the beacon for a TIM bit (managed mode only); this
 *	value will be only achievable between DTIM frames, the hardware
 *	needs to check for the multicast traffic bit in DTIM beacons.
 *	This variable is valid only when the CONF_PS flag is set.
 * @ps_dtim_period: The DTIM period of the AP we're connected to, for use
 *	in power saving. Power saving will not be enabled until a beacon
 *	has been received and the DTIM period is known.
 * @dynamic_ps_timeout: The dynamic powersave timeout (in ms), see the
 *	powersave documentation below. This variable is valid only when
 *	the CONF_PS flag is set.
 *
 * @power_level: requested transmit power (in dBm)
 *
 * @channel: the channel to tune to
 * @channel_type: the channel (HT) type
 *
 * @long_frame_max_tx_count: Maximum number of transmissions for a "long" frame
 *    (a frame not RTS protected), called "dot11LongRetryLimit" in 802.11,
 *    but actually means the number of transmissions not the number of retries
 * @short_frame_max_tx_count: Maximum number of transmissions for a "short"
 *    frame, called "dot11ShortRetryLimit" in 802.11, but actually means the
 *    number of transmissions not the number of retries
 *
 * @smps_mode: spatial multiplexing powersave mode; note that
 *	%IEEE80211_SMPS_STATIC is used when the device is not
 *	configured for an HT channel
 */
struct ieee80211_conf {
	u32 flags;
	int power_level, dynamic_ps_timeout;
	int max_sleep_period;

	u16 listen_interval;
	u8 ps_dtim_period;

	u8 long_frame_max_tx_count, short_frame_max_tx_count;

	struct ieee80211_channel *channel;
	enum nl80211_channel_type channel_type;
	enum ieee80211_smps_mode smps_mode;
};

/**
 * struct ieee80211_vif - per-interface data
 *
 * Data in this structure is continually present for driver
 * use during the life of a virtual interface.
 *
 * @type: type of this virtual interface
 * @bss_conf: BSS configuration for this interface, either our own
 *	or the BSS we're associated to
 * @addr: address of this interface
 * @drv_priv: data area for driver use, will always be aligned to
 *	sizeof(void *).
 */
struct ieee80211_vif {
	enum nl80211_iftype type;
	struct ieee80211_bss_conf bss_conf;
	u8 addr[ETH_ALEN];
	/* must be last */
	u8 drv_priv[0] __attribute__((__aligned__(sizeof(void *))));
};

static inline bool ieee80211_vif_is_mesh(struct ieee80211_vif *vif)
{
#ifdef CONFIG_MAC80211_MESH
	return vif->type == NL80211_IFTYPE_MESH_POINT;
#endif
	return false;
}

/**
 * enum ieee80211_key_alg - key algorithm
 * @ALG_WEP: WEP40 or WEP104
 * @ALG_TKIP: TKIP
 * @ALG_CCMP: CCMP (AES)
 * @ALG_AES_CMAC: AES-128-CMAC
 */
enum ieee80211_key_alg {
	ALG_WEP,
	ALG_TKIP,
	ALG_CCMP,
	ALG_AES_CMAC,
};

/**
 * enum ieee80211_key_flags - key flags
 *
 * These flags are used for communication about keys between the driver
 * and mac80211, with the @flags parameter of &struct ieee80211_key_conf.
 *
 * @IEEE80211_KEY_FLAG_WMM_STA: Set by mac80211, this flag indicates
 *	that the STA this key will be used with could be using QoS.
 * @IEEE80211_KEY_FLAG_GENERATE_IV: This flag should be set by the
 *	driver to indicate that it requires IV generation for this
 *	particular key.
 * @IEEE80211_KEY_FLAG_GENERATE_MMIC: This flag should be set by
 *	the driver for a TKIP key if it requires Michael MIC
 *	generation in software.
 * @IEEE80211_KEY_FLAG_PAIRWISE: Set by mac80211, this flag indicates
 *	that the key is pairwise rather then a shared key.
 * @IEEE80211_KEY_FLAG_SW_MGMT: This flag should be set by the driver for a
 *	CCMP key if it requires CCMP encryption of management frames (MFP) to
 *	be done in software.
 */
enum ieee80211_key_flags {
	IEEE80211_KEY_FLAG_WMM_STA	= 1<<0,
	IEEE80211_KEY_FLAG_GENERATE_IV	= 1<<1,
	IEEE80211_KEY_FLAG_GENERATE_MMIC= 1<<2,
	IEEE80211_KEY_FLAG_PAIRWISE	= 1<<3,
	IEEE80211_KEY_FLAG_SW_MGMT	= 1<<4,
};

/**
 * struct ieee80211_key_conf - key information
 *
 * This key information is given by mac80211 to the driver by
 * the set_key() callback in &struct ieee80211_ops.
 *
 * @hw_key_idx: To be set by the driver, this is the key index the driver
 *	wants to be given when a frame is transmitted and needs to be
 *	encrypted in hardware.
 * @alg: The key algorithm.
 * @flags: key flags, see &enum ieee80211_key_flags.
 * @keyidx: the key index (0-3)
 * @keylen: key material length
 * @key: key material. For ALG_TKIP the key is encoded as a 256-bit (32 byte)
 * 	data block:
 * 	- Temporal Encryption Key (128 bits)
 * 	- Temporal Authenticator Tx MIC Key (64 bits)
 * 	- Temporal Authenticator Rx MIC Key (64 bits)
 * @icv_len: The ICV length for this key type
 * @iv_len: The IV length for this key type
 */
struct ieee80211_key_conf {
	enum ieee80211_key_alg alg;
	u8 icv_len;
	u8 iv_len;
	u8 hw_key_idx;
	u8 flags;
	s8 keyidx;
	u8 keylen;
	u8 key[0];
};

/**
 * enum set_key_cmd - key command
 *
 * Used with the set_key() callback in &struct ieee80211_ops, this
 * indicates whether a key is being removed or added.
 *
 * @SET_KEY: a key is set
 * @DISABLE_KEY: a key must be disabled
 */
enum set_key_cmd {
	SET_KEY, DISABLE_KEY,
};

/**
 * struct ieee80211_sta - station table entry
 *
 * A station table entry represents a station we are possibly
 * communicating with. Since stations are RCU-managed in
 * mac80211, any ieee80211_sta pointer you get access to must
 * either be protected by rcu_read_lock() explicitly or implicitly,
 * or you must take good care to not use such a pointer after a
 * call to your sta_notify callback that removed it.
 *
 * @addr: MAC address
 * @aid: AID we assigned to the station if we're an AP
 * @supp_rates: Bitmap of supported rates (per band)
 * @ht_cap: HT capabilities of this STA; restricted to our own TX capabilities
 * @drv_priv: data area for driver use, will always be aligned to
 *	sizeof(void *), size is determined in hw information.
 */
struct ieee80211_sta {
	u32 supp_rates[IEEE80211_NUM_BANDS];
	u8 addr[ETH_ALEN];
	u16 aid;
	struct ieee80211_sta_ht_cap ht_cap;

	/* must be last */
	u8 drv_priv[0] __attribute__((__aligned__(sizeof(void *))));
};

/**
 * enum sta_notify_cmd - sta notify command
 *
 * Used with the sta_notify() callback in &struct ieee80211_ops, this
 * indicates addition and removal of a station to station table,
 * or if a associated station made a power state transition.
 *
 * @STA_NOTIFY_ADD: a station was added to the station table
 * @STA_NOTIFY_REMOVE: a station being removed from the station table
 * @STA_NOTIFY_SLEEP: a station is now sleeping
 * @STA_NOTIFY_AWAKE: a sleeping station woke up
 */
enum sta_notify_cmd {
	STA_NOTIFY_ADD, STA_NOTIFY_REMOVE,
	STA_NOTIFY_SLEEP, STA_NOTIFY_AWAKE,
};

/**
 * enum ieee80211_tkip_key_type - get tkip key
 *
 * Used by drivers which need to get a tkip key for skb. Some drivers need a
 * phase 1 key, others need a phase 2 key. A single function allows the driver
 * to get the key, this enum indicates what type of key is required.
 *
 * @IEEE80211_TKIP_P1_KEY: the driver needs a phase 1 key
 * @IEEE80211_TKIP_P2_KEY: the driver needs a phase 2 key
 */
enum ieee80211_tkip_key_type {
	IEEE80211_TKIP_P1_KEY,
	IEEE80211_TKIP_P2_KEY,
};

/**
 * enum ieee80211_hw_flags - hardware flags
 *
 * These flags are used to indicate hardware capabilities to
 * the stack. Generally, flags here should have their meaning
 * done in a way that the simplest hardware doesn't need setting
 * any particular flags. There are some exceptions to this rule,
 * however, so you are advised to review these flags carefully.
 *
 * @IEEE80211_HW_HAS_RATE_CONTROL:
 *	The hardware or firmware includes rate control, and cannot be
 *	controlled by the stack. As such, no rate control algorithm
 *	should be instantiated, and the TX rate reported to userspace
 *	will be taken from the TX status instead of the rate control
 *	algorithm.
 *	Note that this requires that the driver implement a number of
 *	callbacks so it has the correct information, it needs to have
 *	the @set_rts_threshold callback and must look at the BSS config
 *	@use_cts_prot for G/N protection, @use_short_slot for slot
 *	timing in 2.4 GHz and @use_short_preamble for preambles for
 *	CCK frames.
 *
 * @IEEE80211_HW_RX_INCLUDES_FCS:
 *	Indicates that received frames passed to the stack include
 *	the FCS at the end.
 *
 * @IEEE80211_HW_HOST_BROADCAST_PS_BUFFERING:
 *	Some wireless LAN chipsets buffer broadcast/multicast frames
 *	for power saving stations in the hardware/firmware and others
 *	rely on the host system for such buffering. This option is used
 *	to configure the IEEE 802.11 upper layer to buffer broadcast and
 *	multicast frames when there are power saving stations so that
 *	the driver can fetch them with ieee80211_get_buffered_bc().
 *
 * @IEEE80211_HW_2GHZ_SHORT_SLOT_INCAPABLE:
 *	Hardware is not capable of short slot operation on the 2.4 GHz band.
 *
 * @IEEE80211_HW_2GHZ_SHORT_PREAMBLE_INCAPABLE:
 *	Hardware is not capable of receiving frames with short preamble on
 *	the 2.4 GHz band.
 *
 * @IEEE80211_HW_SIGNAL_UNSPEC:
 *	Hardware can provide signal values but we don't know its units. We
 *	expect values between 0 and @max_signal.
 *	If possible please provide dB or dBm instead.
 *
 * @IEEE80211_HW_SIGNAL_DBM:
 *	Hardware gives signal values in dBm, decibel difference from
 *	one milliwatt. This is the preferred method since it is standardized
 *	between different devices. @max_signal does not need to be set.
 *
 * @IEEE80211_HW_NOISE_DBM:
 *	Hardware can provide noise (radio interference) values in units dBm,
 *      decibel difference from one milliwatt.
 *
 * @IEEE80211_HW_SPECTRUM_MGMT:
 * 	Hardware supports spectrum management defined in 802.11h
 * 	Measurement, Channel Switch, Quieting, TPC
 *
 * @IEEE80211_HW_AMPDU_AGGREGATION:
 *	Hardware supports 11n A-MPDU aggregation.
 *
 * @IEEE80211_HW_SUPPORTS_PS:
 *	Hardware has power save support (i.e. can go to sleep).
 *
 * @IEEE80211_HW_PS_NULLFUNC_STACK:
 *	Hardware requires nullfunc frame handling in stack, implies
 *	stack support for dynamic PS.
 *
 * @IEEE80211_HW_SUPPORTS_DYNAMIC_PS:
 *	Hardware has support for dynamic PS.
 *
 * @IEEE80211_HW_MFP_CAPABLE:
 *	Hardware supports management frame protection (MFP, IEEE 802.11w).
 *
 * @IEEE80211_HW_BEACON_FILTER:
 *	Hardware supports dropping of irrelevant beacon frames to
 *	avoid waking up cpu.
 *
 * @IEEE80211_HW_SUPPORTS_STATIC_SMPS:
 *	Hardware supports static spatial multiplexing powersave,
 *	ie. can turn off all but one chain even on HT connections
 *	that should be using more chains.
 *
 * @IEEE80211_HW_SUPPORTS_DYNAMIC_SMPS:
 *	Hardware supports dynamic spatial multiplexing powersave,
 *	ie. can turn off all but one chain and then wake the rest
 *	up as required after, for example, rts/cts handshake.
 *
 * @IEEE80211_HW_SUPPORTS_UAPSD:
 *	Hardware supports Unscheduled Automatic Power Save Delivery
 *	(U-APSD) in managed mode. The mode is configured with
 *	conf_tx() operation.
 */
enum ieee80211_hw_flags {
	IEEE80211_HW_HAS_RATE_CONTROL			= 1<<0,
	IEEE80211_HW_RX_INCLUDES_FCS			= 1<<1,
	IEEE80211_HW_HOST_BROADCAST_PS_BUFFERING	= 1<<2,
	IEEE80211_HW_2GHZ_SHORT_SLOT_INCAPABLE		= 1<<3,
	IEEE80211_HW_2GHZ_SHORT_PREAMBLE_INCAPABLE	= 1<<4,
	IEEE80211_HW_SIGNAL_UNSPEC			= 1<<5,
	IEEE80211_HW_SIGNAL_DBM				= 1<<6,
	IEEE80211_HW_NOISE_DBM				= 1<<7,
	IEEE80211_HW_SPECTRUM_MGMT			= 1<<8,
	IEEE80211_HW_AMPDU_AGGREGATION			= 1<<9,
	IEEE80211_HW_SUPPORTS_PS			= 1<<10,
	IEEE80211_HW_PS_NULLFUNC_STACK			= 1<<11,
	IEEE80211_HW_SUPPORTS_DYNAMIC_PS		= 1<<12,
	IEEE80211_HW_MFP_CAPABLE			= 1<<13,
	IEEE80211_HW_BEACON_FILTER			= 1<<14,
	IEEE80211_HW_SUPPORTS_STATIC_SMPS		= 1<<15,
	IEEE80211_HW_SUPPORTS_DYNAMIC_SMPS		= 1<<16,
	IEEE80211_HW_SUPPORTS_UAPSD			= 1<<17,
};

/**
 * struct ieee80211_hw - hardware information and state
 *
 * This structure contains the configuration and hardware
 * information for an 802.11 PHY.
 *
 * @wiphy: This points to the &struct wiphy allocated for this
 *	802.11 PHY. You must fill in the @perm_addr and @dev
 *	members of this structure using SET_IEEE80211_DEV()
 *	and SET_IEEE80211_PERM_ADDR(). Additionally, all supported
 *	bands (with channels, bitrates) are registered here.
 *
 * @conf: &struct ieee80211_conf, device configuration, don't use.
 *
 * @priv: pointer to private area that was allocated for driver use
 *	along with this structure.
 *
 * @flags: hardware flags, see &enum ieee80211_hw_flags.
 *
 * @extra_tx_headroom: headroom to reserve in each transmit skb
 *	for use by the driver (e.g. for transmit headers.)
 *
 * @channel_change_time: time (in microseconds) it takes to change channels.
 *
 * @max_signal: Maximum value for signal (rssi) in RX information, used
 *     only when @IEEE80211_HW_SIGNAL_UNSPEC or @IEEE80211_HW_SIGNAL_DB
 *
 * @max_listen_interval: max listen interval in units of beacon interval
 *     that HW supports
 *
 * @queues: number of available hardware transmit queues for
 *	data packets. WMM/QoS requires at least four, these
 *	queues need to have configurable access parameters.
 *
 * @rate_control_algorithm: rate control algorithm for this hardware.
 *	If unset (NULL), the default algorithm will be used. Must be
 *	set before calling ieee80211_register_hw().
 *
 * @vif_data_size: size (in bytes) of the drv_priv data area
 *	within &struct ieee80211_vif.
 * @sta_data_size: size (in bytes) of the drv_priv data area
 *	within &struct ieee80211_sta.
 *
 * @max_rates: maximum number of alternate rate retry stages
 * @max_rate_tries: maximum number of tries for each stage
 */
struct ieee80211_hw {
	struct ieee80211_conf conf;
	struct wiphy *wiphy;
	const char *rate_control_algorithm;
	void *priv;
	u32 flags;
	unsigned int extra_tx_headroom;
	int channel_change_time;
	int vif_data_size;
	int sta_data_size;
	u16 queues;
	u16 max_listen_interval;
	s8 max_signal;
	u8 max_rates;
	u8 max_rate_tries;
};

/**
 * wiphy_to_ieee80211_hw - return a mac80211 driver hw struct from a wiphy
 *
 * @wiphy: the &struct wiphy which we want to query
 *
 * mac80211 drivers can use this to get to their respective
 * &struct ieee80211_hw. Drivers wishing to get to their own private
 * structure can then access it via hw->priv. Note that mac802111 drivers should
 * not use wiphy_priv() to try to get their private driver structure as this
 * is already used internally by mac80211.
 */
struct ieee80211_hw *wiphy_to_ieee80211_hw(struct wiphy *wiphy);

/**
 * SET_IEEE80211_DEV - set device for 802.11 hardware
 *
 * @hw: the &struct ieee80211_hw to set the device for
 * @dev: the &struct device of this 802.11 device
 */
static inline void SET_IEEE80211_DEV(struct ieee80211_hw *hw, struct device *dev)
{
	set_wiphy_dev(hw->wiphy, dev);
}

/**
 * SET_IEEE80211_PERM_ADDR - set the permanent MAC address for 802.11 hardware
 *
 * @hw: the &struct ieee80211_hw to set the MAC address for
 * @addr: the address to set
 */
static inline void SET_IEEE80211_PERM_ADDR(struct ieee80211_hw *hw, u8 *addr)
{
	memcpy(hw->wiphy->perm_addr, addr, ETH_ALEN);
}

static inline struct ieee80211_rate *
ieee80211_get_tx_rate(const struct ieee80211_hw *hw,
		      const struct ieee80211_tx_info *c)
{
	if (WARN_ON(c->control.rates[0].idx < 0))
		return NULL;
	return &hw->wiphy->bands[c->band]->bitrates[c->control.rates[0].idx];
}

static inline struct ieee80211_rate *
ieee80211_get_rts_cts_rate(const struct ieee80211_hw *hw,
			   const struct ieee80211_tx_info *c)
{
	if (c->control.rts_cts_rate_idx < 0)
		return NULL;
	return &hw->wiphy->bands[c->band]->bitrates[c->control.rts_cts_rate_idx];
}

static inline struct ieee80211_rate *
ieee80211_get_alt_retry_rate(const struct ieee80211_hw *hw,
			     const struct ieee80211_tx_info *c, int idx)
{
	if (c->control.rates[idx + 1].idx < 0)
		return NULL;
	return &hw->wiphy->bands[c->band]->bitrates[c->control.rates[idx + 1].idx];
}

/**
 * DOC: Hardware crypto acceleration
 *
 * mac80211 is capable of taking advantage of many hardware
 * acceleration designs for encryption and decryption operations.
 *
 * The set_key() callback in the &struct ieee80211_ops for a given
 * device is called to enable hardware acceleration of encryption and
 * decryption. The callback takes a @sta parameter that will be NULL
 * for default keys or keys used for transmission only, or point to
 * the station information for the peer for individual keys.
 * Multiple transmission keys with the same key index may be used when
 * VLANs are configured for an access point.
 *
 * When transmitting, the TX control data will use the @hw_key_idx
 * selected by the driver by modifying the &struct ieee80211_key_conf
 * pointed to by the @key parameter to the set_key() function.
 *
 * The set_key() call for the %SET_KEY command should return 0 if
 * the key is now in use, -%EOPNOTSUPP or -%ENOSPC if it couldn't be
 * added; if you return 0 then hw_key_idx must be assigned to the
 * hardware key index, you are free to use the full u8 range.
 *
 * When the cmd is %DISABLE_KEY then it must succeed.
 *
 * Note that it is permissible to not decrypt a frame even if a key
 * for it has been uploaded to hardware, the stack will not make any
 * decision based on whether a key has been uploaded or not but rather
 * based on the receive flags.
 *
 * The &struct ieee80211_key_conf structure pointed to by the @key
 * parameter is guaranteed to be valid until another call to set_key()
 * removes it, but it can only be used as a cookie to differentiate
 * keys.
 *
 * In TKIP some HW need to be provided a phase 1 key, for RX decryption
 * acceleration (i.e. iwlwifi). Those drivers should provide update_tkip_key
 * handler.
 * The update_tkip_key() call updates the driver with the new phase 1 key.
 * This happens everytime the iv16 wraps around (every 65536 packets). The
 * set_key() call will happen only once for each key (unless the AP did
 * rekeying), it will not include a valid phase 1 key. The valid phase 1 key is
 * provided by update_tkip_key only. The trigger that makes mac80211 call this
 * handler is software decryption with wrap around of iv16.
 */

/**
 * DOC: Powersave support
 *
 * mac80211 has support for various powersave implementations.
 *
 * First, it can support hardware that handles all powersaving by itself,
 * such hardware should simply set the %IEEE80211_HW_SUPPORTS_PS hardware
 * flag. In that case, it will be told about the desired powersave mode
 * with the %IEEE80211_CONF_PS flag depending on the association status.
 * The hardware must take care of sending nullfunc frames when necessary,
 * i.e. when entering and leaving powersave mode. The hardware is required
 * to look at the AID in beacons and signal to the AP that it woke up when
 * it finds traffic directed to it.
 *
 * %IEEE80211_CONF_PS flag enabled means that the powersave mode defined in
 * IEEE 802.11-2007 section 11.2 is enabled. This is not to be confused
 * with hardware wakeup and sleep states. Driver is responsible for waking
 * up the hardware before issueing commands to the hardware and putting it
 * back to sleep at approriate times.
 *
 * When PS is enabled, hardware needs to wakeup for beacons and receive the
 * buffered multicast/broadcast frames after the beacon. Also it must be
 * possible to send frames and receive the acknowledment frame.
 *
 * Other hardware designs cannot send nullfunc frames by themselves and also
 * need software support for parsing the TIM bitmap. This is also supported
 * by mac80211 by combining the %IEEE80211_HW_SUPPORTS_PS and
 * %IEEE80211_HW_PS_NULLFUNC_STACK flags. The hardware is of course still
 * required to pass up beacons. The hardware is still required to handle
 * waking up for multicast traffic; if it cannot the driver must handle that
 * as best as it can, mac80211 is too slow to do that.
 *
 * Dynamic powersave is an extension to normal powersave in which the
 * hardware stays awake for a user-specified period of time after sending a
 * frame so that reply frames need not be buffered and therefore delayed to
 * the next wakeup. It's compromise of getting good enough latency when
 * there's data traffic and still saving significantly power in idle
 * periods.
 *
 * Dynamic powersave is supported by simply mac80211 enabling and disabling
 * PS based on traffic. Driver needs to only set %IEEE80211_HW_SUPPORTS_PS
 * flag and mac80211 will handle everything automatically. Additionally,
 * hardware having support for the dynamic PS feature may set the
 * %IEEE80211_HW_SUPPORTS_DYNAMIC_PS flag to indicate that it can support
 * dynamic PS mode itself. The driver needs to look at the
 * @dynamic_ps_timeout hardware configuration value and use it that value
 * whenever %IEEE80211_CONF_PS is set. In this case mac80211 will disable
 * dynamic PS feature in stack and will just keep %IEEE80211_CONF_PS
 * enabled whenever user has enabled powersave.
 *
 * Driver informs U-APSD client support by enabling
 * %IEEE80211_HW_SUPPORTS_UAPSD flag. The mode is configured through the
 * uapsd paramater in conf_tx() operation. Hardware needs to send the QoS
 * Nullfunc frames and stay awake until the service period has ended. To
 * utilize U-APSD, dynamic powersave is disabled for voip AC and all frames
 * from that AC are transmitted with powersave enabled.
 *
 * Note: U-APSD client mode is not yet supported with
 * %IEEE80211_HW_PS_NULLFUNC_STACK.
 */

/**
 * DOC: Beacon filter support
 *
 * Some hardware have beacon filter support to reduce host cpu wakeups
 * which will reduce system power consumption. It usuallly works so that
 * the firmware creates a checksum of the beacon but omits all constantly
 * changing elements (TSF, TIM etc). Whenever the checksum changes the
 * beacon is forwarded to the host, otherwise it will be just dropped. That
 * way the host will only receive beacons where some relevant information
 * (for example ERP protection or WMM settings) have changed.
 *
 * Beacon filter support is advertised with the %IEEE80211_HW_BEACON_FILTER
 * hardware capability. The driver needs to enable beacon filter support
 * whenever power save is enabled, that is %IEEE80211_CONF_PS is set. When
 * power save is enabled, the stack will not check for beacon loss and the
 * driver needs to notify about loss of beacons with ieee80211_beacon_loss().
 *
 * The time (or number of beacons missed) until the firmware notifies the
 * driver of a beacon loss event (which in turn causes the driver to call
 * ieee80211_beacon_loss()) should be configurable and will be controlled
 * by mac80211 and the roaming algorithm in the future.
 *
 * Since there may be constantly changing information elements that nothing
 * in the software stack cares about, we will, in the future, have mac80211
 * tell the driver which information elements are interesting in the sense
 * that we want to see changes in them. This will include
 *  - a list of information element IDs
 *  - a list of OUIs for the vendor information element
 *
 * Ideally, the hardware would filter out any beacons without changes in the
 * requested elements, but if it cannot support that it may, at the expense
 * of some efficiency, filter out only a subset. For example, if the device
 * doesn't support checking for OUIs it should pass up all changes in all
 * vendor information elements.
 *
 * Note that change, for the sake of simplification, also includes information
 * elements appearing or disappearing from the beacon.
 *
 * Some hardware supports an "ignore list" instead, just make sure nothing
 * that was requested is on the ignore list, and include commonly changing
 * information element IDs in the ignore list, for example 11 (BSS load) and
 * the various vendor-assigned IEs with unknown contents (128, 129, 133-136,
 * 149, 150, 155, 156, 173, 176, 178, 179, 219); for forward compatibility
 * it could also include some currently unused IDs.
 *
 *
 * In addition to these capabilities, hardware should support notifying the
 * host of changes in the beacon RSSI. This is relevant to implement roaming
 * when no traffic is flowing (when traffic is flowing we see the RSSI of
 * the received data packets). This can consist in notifying the host when
 * the RSSI changes significantly or when it drops below or rises above
 * configurable thresholds. In the future these thresholds will also be
 * configured by mac80211 (which gets them from userspace) to implement
 * them as the roaming algorithm requires.
 *
 * If the hardware cannot implement this, the driver should ask it to
 * periodically pass beacon frames to the host so that software can do the
 * signal strength threshold checking.
 */

/**
 * DOC: Spatial multiplexing power save
 *
 * SMPS (Spatial multiplexing power save) is a mechanism to conserve
 * power in an 802.11n implementation. For details on the mechanism
 * and rationale, please refer to 802.11 (as amended by 802.11n-2009)
 * "11.2.3 SM power save".
 *
 * The mac80211 implementation is capable of sending action frames
 * to update the AP about the station's SMPS mode, and will instruct
 * the driver to enter the specific mode. It will also announce the
 * requested SMPS mode during the association handshake. Hardware
 * support for this feature is required, and can be indicated by
 * hardware flags.
 *
 * The default mode will be "automatic", which nl80211/cfg80211
 * defines to be dynamic SMPS in (regular) powersave, and SMPS
 * turned off otherwise.
 *
 * To support this feature, the driver must set the appropriate
 * hardware support flags, and handle the SMPS flag to the config()
 * operation. It will then with this mechanism be instructed to
 * enter the requested SMPS mode while associated to an HT AP.
 */

/**
 * DOC: Frame filtering
 *
 * mac80211 requires to see many management frames for proper
 * operation, and users may want to see many more frames when
 * in monitor mode. However, for best CPU usage and power consumption,
 * having as few frames as possible percolate through the stack is
 * desirable. Hence, the hardware should filter as much as possible.
 *
 * To achieve this, mac80211 uses filter flags (see below) to tell
 * the driver's configure_filter() function which frames should be
 * passed to mac80211 and which should be filtered out.
 *
 * Before configure_filter() is invoked, the prepare_multicast()
 * callback is invoked with the parameters @mc_count and @mc_list
 * for the combined multicast address list of all virtual interfaces.
 * It's use is optional, and it returns a u64 that is passed to
 * configure_filter(). Additionally, configure_filter() has the
 * arguments @changed_flags telling which flags were changed and
 * @total_flags with the new flag states.
 *
 * If your device has no multicast address filters your driver will
 * need to check both the %FIF_ALLMULTI flag and the @mc_count
 * parameter to see whether multicast frames should be accepted
 * or dropped.
 *
 * All unsupported flags in @total_flags must be cleared.
 * Hardware does not support a flag if it is incapable of _passing_
 * the frame to the stack. Otherwise the driver must ignore
 * the flag, but not clear it.
 * You must _only_ clear the flag (announce no support for the
 * flag to mac80211) if you are not able to pass the packet type
 * to the stack (so the hardware always filters it).
 * So for example, you should clear @FIF_CONTROL, if your hardware
 * always filters control frames. If your hardware always passes
 * control frames to the kernel and is incapable of filtering them,
 * you do _not_ clear the @FIF_CONTROL flag.
 * This rule applies to all other FIF flags as well.
 */

/**
 * enum ieee80211_filter_flags - hardware filter flags
 *
 * These flags determine what the filter in hardware should be
 * programmed to let through and what should not be passed to the
 * stack. It is always safe to pass more frames than requested,
 * but this has negative impact on power consumption.
 *
 * @FIF_PROMISC_IN_BSS: promiscuous mode within your BSS,
 *	think of the BSS as your network segment and then this corresponds
 *	to the regular ethernet device promiscuous mode.
 *
 * @FIF_ALLMULTI: pass all multicast frames, this is used if requested
 *	by the user or if the hardware is not capable of filtering by
 *	multicast address.
 *
 * @FIF_FCSFAIL: pass frames with failed FCS (but you need to set the
 *	%RX_FLAG_FAILED_FCS_CRC for them)
 *
 * @FIF_PLCPFAIL: pass frames with failed PLCP CRC (but you need to set
 *	the %RX_FLAG_FAILED_PLCP_CRC for them
 *
 * @FIF_BCN_PRBRESP_PROMISC: This flag is set during scanning to indicate
 *	to the hardware that it should not filter beacons or probe responses
 *	by BSSID. Filtering them can greatly reduce the amount of processing
 *	mac80211 needs to do and the amount of CPU wakeups, so you should
 *	honour this flag if possible.
 *
 * @FIF_CONTROL: pass control frames (except for PS Poll), if PROMISC_IN_BSS
 *  is not set then only those addressed to this station.
 *
 * @FIF_OTHER_BSS: pass frames destined to other BSSes
 *
 * @FIF_PSPOLL: pass PS Poll frames, if PROMISC_IN_BSS  is not set then only
 *  those addressed to this station.
 */
enum ieee80211_filter_flags {
	FIF_PROMISC_IN_BSS	= 1<<0,
	FIF_ALLMULTI		= 1<<1,
	FIF_FCSFAIL		= 1<<2,
	FIF_PLCPFAIL		= 1<<3,
	FIF_BCN_PRBRESP_PROMISC	= 1<<4,
	FIF_CONTROL		= 1<<5,
	FIF_OTHER_BSS		= 1<<6,
	FIF_PSPOLL		= 1<<7,
};

/**
 * enum ieee80211_ampdu_mlme_action - A-MPDU actions
 *
 * These flags are used with the ampdu_action() callback in
 * &struct ieee80211_ops to indicate which action is needed.
 *
 * Note that drivers MUST be able to deal with a TX aggregation
 * session being stopped even before they OK'ed starting it by
 * calling ieee80211_start_tx_ba_cb(_irqsafe), because the peer
 * might receive the addBA frame and send a delBA right away!
 *
 * @IEEE80211_AMPDU_RX_START: start Rx aggregation
 * @IEEE80211_AMPDU_RX_STOP: stop Rx aggregation
 * @IEEE80211_AMPDU_TX_START: start Tx aggregation
 * @IEEE80211_AMPDU_TX_STOP: stop Tx aggregation
 * @IEEE80211_AMPDU_TX_OPERATIONAL: TX aggregation has become operational
 */
enum ieee80211_ampdu_mlme_action {
	IEEE80211_AMPDU_RX_START,
	IEEE80211_AMPDU_RX_STOP,
	IEEE80211_AMPDU_TX_START,
	IEEE80211_AMPDU_TX_STOP,
	IEEE80211_AMPDU_TX_OPERATIONAL,
};

/**
 * struct ieee80211_ops - callbacks from mac80211 to the driver
 *
 * This structure contains various callbacks that the driver may
 * handle or, in some cases, must handle, for example to configure
 * the hardware to a new channel or to transmit a frame.
 *
 * @tx: Handler that 802.11 module calls for each transmitted frame.
 *	skb contains the buffer starting from the IEEE 802.11 header.
 *	The low-level driver should send the frame out based on
 *	configuration in the TX control data. This handler should,
 *	preferably, never fail and stop queues appropriately, more
 *	importantly, however, it must never fail for A-MPDU-queues.
 *	This function should return NETDEV_TX_OK except in very
 *	limited cases.
 *	Must be implemented and atomic.
 *
 * @start: Called before the first netdevice attached to the hardware
 *	is enabled. This should turn on the hardware and must turn on
 *	frame reception (for possibly enabled monitor interfaces.)
 *	Returns negative error codes, these may be seen in userspace,
 *	or zero.
 *	When the device is started it should not have a MAC address
 *	to avoid acknowledging frames before a non-monitor device
 *	is added.
 *	Must be implemented and can sleep.
 *
 * @stop: Called after last netdevice attached to the hardware
 *	is disabled. This should turn off the hardware (at least
 *	it must turn off frame reception.)
 *	May be called right after add_interface if that rejects
 *	an interface. If you added any work onto the mac80211 workqueue
 *	you should ensure to cancel it on this callback.
 *	Must be implemented and can sleep.
 *
 * @add_interface: Called when a netdevice attached to the hardware is
 *	enabled. Because it is not called for monitor mode devices, @start
 *	and @stop must be implemented.
 *	The driver should perform any initialization it needs before
 *	the device can be enabled. The initial configuration for the
 *	interface is given in the conf parameter.
 *	The callback may refuse to add an interface by returning a
 *	negative error code (which will be seen in userspace.)
 *	Must be implemented and can sleep.
 *
 * @remove_interface: Notifies a driver that an interface is going down.
 *	The @stop callback is called after this if it is the last interface
 *	and no monitor interfaces are present.
 *	When all interfaces are removed, the MAC address in the hardware
 *	must be cleared so the device no longer acknowledges packets,
 *	the mac_addr member of the conf structure is, however, set to the
 *	MAC address of the device going away.
 *	Hence, this callback must be implemented. It can sleep.
 *
 * @config: Handler for configuration requests. IEEE 802.11 code calls this
 *	function to change hardware configuration, e.g., channel.
 *	This function should never fail but returns a negative error code
 *	if it does. The callback can sleep.
 *
 * @bss_info_changed: Handler for configuration requests related to BSS
 *	parameters that may vary during BSS's lifespan, and may affect low
 *	level driver (e.g. assoc/disassoc status, erp parameters).
 *	This function should not be used if no BSS has been set, unless
 *	for association indication. The @changed parameter indicates which
 *	of the bss parameters has changed when a call is made. The callback
 *	can sleep.
 *
 * @prepare_multicast: Prepare for multicast filter configuration.
 *	This callback is optional, and its return value is passed
 *	to configure_filter(). This callback must be atomic.
 *
 * @configure_filter: Configure the device's RX filter.
 *	See the section "Frame filtering" for more information.
 *	This callback must be implemented and can sleep.
 *
 * @set_tim: Set TIM bit. mac80211 calls this function when a TIM bit
 * 	must be set or cleared for a given STA. Must be atomic.
 *
 * @set_key: See the section "Hardware crypto acceleration"
 *	This callback is only called between add_interface and
 *	remove_interface calls, i.e. while the given virtual interface
 *	is enabled.
 *	Returns a negative error code if the key can't be added.
 *	The callback can sleep.
 *
 * @update_tkip_key: See the section "Hardware crypto acceleration"
 * 	This callback will be called in the context of Rx. Called for drivers
 * 	which set IEEE80211_KEY_FLAG_TKIP_REQ_RX_P1_KEY.
<<<<<<< HEAD
 *	The callback can sleep.
=======
 *	The callback must be atomic.
>>>>>>> 5ffaf8a3
 *
 * @hw_scan: Ask the hardware to service the scan request, no need to start
 *	the scan state machine in stack. The scan must honour the channel
 *	configuration done by the regulatory agent in the wiphy's
 *	registered bands. The hardware (or the driver) needs to make sure
 *	that power save is disabled.
 *	The @req ie/ie_len members are rewritten by mac80211 to contain the
 *	entire IEs after the SSID, so that drivers need not look at these
 *	at all but just send them after the SSID -- mac80211 includes the
 *	(extended) supported rates and HT information (where applicable).
 *	When the scan finishes, ieee80211_scan_completed() must be called;
 *	note that it also must be called when the scan cannot finish due to
 *	any error unless this callback returned a negative error code.
 *	The callback can sleep.
 *
 * @sw_scan_start: Notifier function that is called just before a software scan
 *	is started. Can be NULL, if the driver doesn't need this notification.
 *	The callback can sleep.
 *
 * @sw_scan_complete: Notifier function that is called just after a
 *	software scan finished. Can be NULL, if the driver doesn't need
 *	this notification.
 *	The callback can sleep.
 *
 * @get_stats: Return low-level statistics.
 * 	Returns zero if statistics are available.
 *	The callback can sleep.
 *
 * @get_tkip_seq: If your device implements TKIP encryption in hardware this
 *	callback should be provided to read the TKIP transmit IVs (both IV32
 *	and IV16) for the given key from hardware.
 *	The callback must be atomic.
 *
 * @set_rts_threshold: Configuration of RTS threshold (if device needs it)
 *	The callback can sleep.
 *
 * @sta_notify: Notifies low level driver about addition, removal or power
 *	state transition of an associated station, AP,  IBSS/WDS/mesh peer etc.
 *	Must be atomic.
 *
 * @conf_tx: Configure TX queue parameters (EDCF (aifs, cw_min, cw_max),
 *	bursting) for a hardware TX queue.
 *	Returns a negative error code on failure.
 *	The callback can sleep.
 *
 * @get_tx_stats: Get statistics of the current TX queue status. This is used
 *	to get number of currently queued packets (queue length), maximum queue
 *	size (limit), and total number of packets sent using each TX queue
 *	(count). The 'stats' pointer points to an array that has hw->queues
 *	items.
 *	The callback must be atomic.
 *
 * @get_tsf: Get the current TSF timer value from firmware/hardware. Currently,
 *	this is only used for IBSS mode BSSID merging and debugging. Is not a
 *	required function.
 *	The callback can sleep.
 *
 * @set_tsf: Set the TSF timer to the specified value in the firmware/hardware.
 *      Currently, this is only used for IBSS mode debugging. Is not a
 *	required function.
 *	The callback can sleep.
 *
 * @reset_tsf: Reset the TSF timer and allow firmware/hardware to synchronize
 *	with other STAs in the IBSS. This is only used in IBSS mode. This
 *	function is optional if the firmware/hardware takes full care of
 *	TSF synchronization.
 *	The callback can sleep.
 *
 * @tx_last_beacon: Determine whether the last IBSS beacon was sent by us.
 *	This is needed only for IBSS mode and the result of this function is
 *	used to determine whether to reply to Probe Requests.
 *	Returns non-zero if this device sent the last beacon.
 *	The callback can sleep.
 *
 * @ampdu_action: Perform a certain A-MPDU action
 * 	The RA/TID combination determines the destination and TID we want
 * 	the ampdu action to be performed for. The action is defined through
 * 	ieee80211_ampdu_mlme_action. Starting sequence number (@ssn)
 * 	is the first frame we expect to perform the action on. Notice
 * 	that TX/RX_STOP can pass NULL for this parameter.
 *	Returns a negative error code on failure.
 *	The callback must be atomic.
 *
 * @rfkill_poll: Poll rfkill hardware state. If you need this, you also
 *	need to set wiphy->rfkill_poll to %true before registration,
 *	and need to call wiphy_rfkill_set_hw_state() in the callback.
 *	The callback can sleep.
 *
 * @set_coverage_class: Set slot time for given coverage class as specified
 *	in IEEE 802.11-2007 section 17.3.8.6 and modify ACK timeout
 *	accordingly. This callback is not required and may sleep.
 *
 * @testmode_cmd: Implement a cfg80211 test mode command.
 *	The callback can sleep.
 *
 * @flush: Flush all pending frames from the hardware queue, making sure
 *	that the hardware queues are empty. If the parameter @drop is set
 *	to %true, pending frames may be dropped. The callback can sleep.
 */
struct ieee80211_ops {
	int (*tx)(struct ieee80211_hw *hw, struct sk_buff *skb);
	int (*start)(struct ieee80211_hw *hw);
	void (*stop)(struct ieee80211_hw *hw);
	int (*add_interface)(struct ieee80211_hw *hw,
			     struct ieee80211_vif *vif);
	void (*remove_interface)(struct ieee80211_hw *hw,
				 struct ieee80211_vif *vif);
	int (*config)(struct ieee80211_hw *hw, u32 changed);
	void (*bss_info_changed)(struct ieee80211_hw *hw,
				 struct ieee80211_vif *vif,
				 struct ieee80211_bss_conf *info,
				 u32 changed);
	u64 (*prepare_multicast)(struct ieee80211_hw *hw,
				 int mc_count, struct dev_addr_list *mc_list);
	void (*configure_filter)(struct ieee80211_hw *hw,
				 unsigned int changed_flags,
				 unsigned int *total_flags,
				 u64 multicast);
	int (*set_tim)(struct ieee80211_hw *hw, struct ieee80211_sta *sta,
		       bool set);
	int (*set_key)(struct ieee80211_hw *hw, enum set_key_cmd cmd,
		       struct ieee80211_vif *vif, struct ieee80211_sta *sta,
		       struct ieee80211_key_conf *key);
	void (*update_tkip_key)(struct ieee80211_hw *hw,
				struct ieee80211_vif *vif,
				struct ieee80211_key_conf *conf,
				struct ieee80211_sta *sta,
				u32 iv32, u16 *phase1key);
	int (*hw_scan)(struct ieee80211_hw *hw,
		       struct cfg80211_scan_request *req);
	void (*sw_scan_start)(struct ieee80211_hw *hw);
	void (*sw_scan_complete)(struct ieee80211_hw *hw);
	int (*get_stats)(struct ieee80211_hw *hw,
			 struct ieee80211_low_level_stats *stats);
	void (*get_tkip_seq)(struct ieee80211_hw *hw, u8 hw_key_idx,
			     u32 *iv32, u16 *iv16);
	int (*set_rts_threshold)(struct ieee80211_hw *hw, u32 value);
	void (*sta_notify)(struct ieee80211_hw *hw, struct ieee80211_vif *vif,
			enum sta_notify_cmd, struct ieee80211_sta *sta);
	int (*conf_tx)(struct ieee80211_hw *hw, u16 queue,
		       const struct ieee80211_tx_queue_params *params);
	int (*get_tx_stats)(struct ieee80211_hw *hw,
			    struct ieee80211_tx_queue_stats *stats);
	u64 (*get_tsf)(struct ieee80211_hw *hw);
	void (*set_tsf)(struct ieee80211_hw *hw, u64 tsf);
	void (*reset_tsf)(struct ieee80211_hw *hw);
	int (*tx_last_beacon)(struct ieee80211_hw *hw);
	int (*ampdu_action)(struct ieee80211_hw *hw,
			    struct ieee80211_vif *vif,
			    enum ieee80211_ampdu_mlme_action action,
			    struct ieee80211_sta *sta, u16 tid, u16 *ssn);

	void (*rfkill_poll)(struct ieee80211_hw *hw);
	void (*set_coverage_class)(struct ieee80211_hw *hw, u8 coverage_class);
#ifdef CONFIG_NL80211_TESTMODE
	int (*testmode_cmd)(struct ieee80211_hw *hw, void *data, int len);
#endif
	void (*flush)(struct ieee80211_hw *hw, bool drop);
};

/**
 * ieee80211_alloc_hw -  Allocate a new hardware device
 *
 * This must be called once for each hardware device. The returned pointer
 * must be used to refer to this device when calling other functions.
 * mac80211 allocates a private data area for the driver pointed to by
 * @priv in &struct ieee80211_hw, the size of this area is given as
 * @priv_data_len.
 *
 * @priv_data_len: length of private data
 * @ops: callbacks for this device
 */
struct ieee80211_hw *ieee80211_alloc_hw(size_t priv_data_len,
					const struct ieee80211_ops *ops);

/**
 * ieee80211_register_hw - Register hardware device
 *
 * You must call this function before any other functions in
 * mac80211. Note that before a hardware can be registered, you
 * need to fill the contained wiphy's information.
 *
 * @hw: the device to register as returned by ieee80211_alloc_hw()
 */
int ieee80211_register_hw(struct ieee80211_hw *hw);

#ifdef CONFIG_MAC80211_LEDS
extern char *__ieee80211_get_tx_led_name(struct ieee80211_hw *hw);
extern char *__ieee80211_get_rx_led_name(struct ieee80211_hw *hw);
extern char *__ieee80211_get_assoc_led_name(struct ieee80211_hw *hw);
extern char *__ieee80211_get_radio_led_name(struct ieee80211_hw *hw);
#endif
/**
 * ieee80211_get_tx_led_name - get name of TX LED
 *
 * mac80211 creates a transmit LED trigger for each wireless hardware
 * that can be used to drive LEDs if your driver registers a LED device.
 * This function returns the name (or %NULL if not configured for LEDs)
 * of the trigger so you can automatically link the LED device.
 *
 * @hw: the hardware to get the LED trigger name for
 */
static inline char *ieee80211_get_tx_led_name(struct ieee80211_hw *hw)
{
#ifdef CONFIG_MAC80211_LEDS
	return __ieee80211_get_tx_led_name(hw);
#else
	return NULL;
#endif
}

/**
 * ieee80211_get_rx_led_name - get name of RX LED
 *
 * mac80211 creates a receive LED trigger for each wireless hardware
 * that can be used to drive LEDs if your driver registers a LED device.
 * This function returns the name (or %NULL if not configured for LEDs)
 * of the trigger so you can automatically link the LED device.
 *
 * @hw: the hardware to get the LED trigger name for
 */
static inline char *ieee80211_get_rx_led_name(struct ieee80211_hw *hw)
{
#ifdef CONFIG_MAC80211_LEDS
	return __ieee80211_get_rx_led_name(hw);
#else
	return NULL;
#endif
}

/**
 * ieee80211_get_assoc_led_name - get name of association LED
 *
 * mac80211 creates a association LED trigger for each wireless hardware
 * that can be used to drive LEDs if your driver registers a LED device.
 * This function returns the name (or %NULL if not configured for LEDs)
 * of the trigger so you can automatically link the LED device.
 *
 * @hw: the hardware to get the LED trigger name for
 */
static inline char *ieee80211_get_assoc_led_name(struct ieee80211_hw *hw)
{
#ifdef CONFIG_MAC80211_LEDS
	return __ieee80211_get_assoc_led_name(hw);
#else
	return NULL;
#endif
}

/**
 * ieee80211_get_radio_led_name - get name of radio LED
 *
 * mac80211 creates a radio change LED trigger for each wireless hardware
 * that can be used to drive LEDs if your driver registers a LED device.
 * This function returns the name (or %NULL if not configured for LEDs)
 * of the trigger so you can automatically link the LED device.
 *
 * @hw: the hardware to get the LED trigger name for
 */
static inline char *ieee80211_get_radio_led_name(struct ieee80211_hw *hw)
{
#ifdef CONFIG_MAC80211_LEDS
	return __ieee80211_get_radio_led_name(hw);
#else
	return NULL;
#endif
}

/**
 * ieee80211_unregister_hw - Unregister a hardware device
 *
 * This function instructs mac80211 to free allocated resources
 * and unregister netdevices from the networking subsystem.
 *
 * @hw: the hardware to unregister
 */
void ieee80211_unregister_hw(struct ieee80211_hw *hw);

/**
 * ieee80211_free_hw - free hardware descriptor
 *
 * This function frees everything that was allocated, including the
 * private data for the driver. You must call ieee80211_unregister_hw()
 * before calling this function.
 *
 * @hw: the hardware to free
 */
void ieee80211_free_hw(struct ieee80211_hw *hw);

/**
 * ieee80211_restart_hw - restart hardware completely
 *
 * Call this function when the hardware was restarted for some reason
 * (hardware error, ...) and the driver is unable to restore its state
 * by itself. mac80211 assumes that at this point the driver/hardware
 * is completely uninitialised and stopped, it starts the process by
 * calling the ->start() operation. The driver will need to reset all
 * internal state that it has prior to calling this function.
 *
 * @hw: the hardware to restart
 */
void ieee80211_restart_hw(struct ieee80211_hw *hw);

/**
 * ieee80211_rx - receive frame
 *
 * Use this function to hand received frames to mac80211. The receive
 * buffer in @skb must start with an IEEE 802.11 header.
 *
 * This function may not be called in IRQ context. Calls to this function
 * for a single hardware must be synchronized against each other. Calls to
 * this function, ieee80211_rx_ni() and ieee80211_rx_irqsafe() may not be
 * mixed for a single hardware.
 *
 * In process context use instead ieee80211_rx_ni().
 *
 * @hw: the hardware this frame came in on
 * @skb: the buffer to receive, owned by mac80211 after this call
 */
void ieee80211_rx(struct ieee80211_hw *hw, struct sk_buff *skb);

/**
 * ieee80211_rx_irqsafe - receive frame
 *
 * Like ieee80211_rx() but can be called in IRQ context
 * (internally defers to a tasklet.)
 *
 * Calls to this function, ieee80211_rx() or ieee80211_rx_ni() may not
 * be mixed for a single hardware.
 *
 * @hw: the hardware this frame came in on
 * @skb: the buffer to receive, owned by mac80211 after this call
 */
void ieee80211_rx_irqsafe(struct ieee80211_hw *hw, struct sk_buff *skb);

/**
 * ieee80211_rx_ni - receive frame (in process context)
 *
 * Like ieee80211_rx() but can be called in process context
 * (internally disables bottom halves).
 *
 * Calls to this function, ieee80211_rx() and ieee80211_rx_irqsafe() may
 * not be mixed for a single hardware.
 *
 * @hw: the hardware this frame came in on
 * @skb: the buffer to receive, owned by mac80211 after this call
 */
static inline void ieee80211_rx_ni(struct ieee80211_hw *hw,
				   struct sk_buff *skb)
{
	local_bh_disable();
	ieee80211_rx(hw, skb);
	local_bh_enable();
}

/*
 * The TX headroom reserved by mac80211 for its own tx_status functions.
 * This is enough for the radiotap header.
 */
#define IEEE80211_TX_STATUS_HEADROOM	13

/**
 * ieee80211_tx_status - transmit status callback
 *
 * Call this function for all transmitted frames after they have been
 * transmitted. It is permissible to not call this function for
 * multicast frames but this can affect statistics.
 *
 * This function may not be called in IRQ context. Calls to this function
 * for a single hardware must be synchronized against each other. Calls
 * to this function and ieee80211_tx_status_irqsafe() may not be mixed
 * for a single hardware.
 *
 * @hw: the hardware the frame was transmitted by
 * @skb: the frame that was transmitted, owned by mac80211 after this call
 */
void ieee80211_tx_status(struct ieee80211_hw *hw,
			 struct sk_buff *skb);

/**
 * ieee80211_tx_status_irqsafe - IRQ-safe transmit status callback
 *
 * Like ieee80211_tx_status() but can be called in IRQ context
 * (internally defers to a tasklet.)
 *
 * Calls to this function and ieee80211_tx_status() may not be mixed for a
 * single hardware.
 *
 * @hw: the hardware the frame was transmitted by
 * @skb: the frame that was transmitted, owned by mac80211 after this call
 */
void ieee80211_tx_status_irqsafe(struct ieee80211_hw *hw,
				 struct sk_buff *skb);

/**
 * ieee80211_beacon_get_tim - beacon generation function
 * @hw: pointer obtained from ieee80211_alloc_hw().
 * @vif: &struct ieee80211_vif pointer from the add_interface callback.
 * @tim_offset: pointer to variable that will receive the TIM IE offset.
 *	Set to 0 if invalid (in non-AP modes).
 * @tim_length: pointer to variable that will receive the TIM IE length,
 *	(including the ID and length bytes!).
 *	Set to 0 if invalid (in non-AP modes).
 *
 * If the driver implements beaconing modes, it must use this function to
 * obtain the beacon frame/template.
 *
 * If the beacon frames are generated by the host system (i.e., not in
 * hardware/firmware), the driver uses this function to get each beacon
 * frame from mac80211 -- it is responsible for calling this function
 * before the beacon is needed (e.g. based on hardware interrupt).
 *
 * If the beacon frames are generated by the device, then the driver
 * must use the returned beacon as the template and change the TIM IE
 * according to the current DTIM parameters/TIM bitmap.
 *
 * The driver is responsible for freeing the returned skb.
 */
struct sk_buff *ieee80211_beacon_get_tim(struct ieee80211_hw *hw,
					 struct ieee80211_vif *vif,
					 u16 *tim_offset, u16 *tim_length);

/**
 * ieee80211_beacon_get - beacon generation function
 * @hw: pointer obtained from ieee80211_alloc_hw().
 * @vif: &struct ieee80211_vif pointer from the add_interface callback.
 *
 * See ieee80211_beacon_get_tim().
 */
static inline struct sk_buff *ieee80211_beacon_get(struct ieee80211_hw *hw,
						   struct ieee80211_vif *vif)
{
	return ieee80211_beacon_get_tim(hw, vif, NULL, NULL);
}

/**
 * ieee80211_pspoll_get - retrieve a PS Poll template
 * @hw: pointer obtained from ieee80211_alloc_hw().
 * @vif: &struct ieee80211_vif pointer from the add_interface callback.
 *
 * Creates a PS Poll a template which can, for example, uploaded to
 * hardware. The template must be updated after association so that correct
 * AID, BSSID and MAC address is used.
 *
 * Note: Caller (or hardware) is responsible for setting the
 * &IEEE80211_FCTL_PM bit.
 */
struct sk_buff *ieee80211_pspoll_get(struct ieee80211_hw *hw,
				     struct ieee80211_vif *vif);

/**
 * ieee80211_nullfunc_get - retrieve a nullfunc template
 * @hw: pointer obtained from ieee80211_alloc_hw().
 * @vif: &struct ieee80211_vif pointer from the add_interface callback.
 *
 * Creates a Nullfunc template which can, for example, uploaded to
 * hardware. The template must be updated after association so that correct
 * BSSID and address is used.
 *
 * Note: Caller (or hardware) is responsible for setting the
 * &IEEE80211_FCTL_PM bit as well as Duration and Sequence Control fields.
 */
struct sk_buff *ieee80211_nullfunc_get(struct ieee80211_hw *hw,
				       struct ieee80211_vif *vif);

/**
 * ieee80211_probereq_get - retrieve a Probe Request template
 * @hw: pointer obtained from ieee80211_alloc_hw().
 * @vif: &struct ieee80211_vif pointer from the add_interface callback.
 * @ssid: SSID buffer
 * @ssid_len: length of SSID
 * @ie: buffer containing all IEs except SSID for the template
 * @ie_len: length of the IE buffer
 *
 * Creates a Probe Request template which can, for example, be uploaded to
 * hardware.
 */
struct sk_buff *ieee80211_probereq_get(struct ieee80211_hw *hw,
				       struct ieee80211_vif *vif,
				       const u8 *ssid, size_t ssid_len,
				       const u8 *ie, size_t ie_len);

/**
 * ieee80211_rts_get - RTS frame generation function
 * @hw: pointer obtained from ieee80211_alloc_hw().
 * @vif: &struct ieee80211_vif pointer from the add_interface callback.
 * @frame: pointer to the frame that is going to be protected by the RTS.
 * @frame_len: the frame length (in octets).
 * @frame_txctl: &struct ieee80211_tx_info of the frame.
 * @rts: The buffer where to store the RTS frame.
 *
 * If the RTS frames are generated by the host system (i.e., not in
 * hardware/firmware), the low-level driver uses this function to receive
 * the next RTS frame from the 802.11 code. The low-level is responsible
 * for calling this function before and RTS frame is needed.
 */
void ieee80211_rts_get(struct ieee80211_hw *hw, struct ieee80211_vif *vif,
		       const void *frame, size_t frame_len,
		       const struct ieee80211_tx_info *frame_txctl,
		       struct ieee80211_rts *rts);

/**
 * ieee80211_rts_duration - Get the duration field for an RTS frame
 * @hw: pointer obtained from ieee80211_alloc_hw().
 * @vif: &struct ieee80211_vif pointer from the add_interface callback.
 * @frame_len: the length of the frame that is going to be protected by the RTS.
 * @frame_txctl: &struct ieee80211_tx_info of the frame.
 *
 * If the RTS is generated in firmware, but the host system must provide
 * the duration field, the low-level driver uses this function to receive
 * the duration field value in little-endian byteorder.
 */
__le16 ieee80211_rts_duration(struct ieee80211_hw *hw,
			      struct ieee80211_vif *vif, size_t frame_len,
			      const struct ieee80211_tx_info *frame_txctl);

/**
 * ieee80211_ctstoself_get - CTS-to-self frame generation function
 * @hw: pointer obtained from ieee80211_alloc_hw().
 * @vif: &struct ieee80211_vif pointer from the add_interface callback.
 * @frame: pointer to the frame that is going to be protected by the CTS-to-self.
 * @frame_len: the frame length (in octets).
 * @frame_txctl: &struct ieee80211_tx_info of the frame.
 * @cts: The buffer where to store the CTS-to-self frame.
 *
 * If the CTS-to-self frames are generated by the host system (i.e., not in
 * hardware/firmware), the low-level driver uses this function to receive
 * the next CTS-to-self frame from the 802.11 code. The low-level is responsible
 * for calling this function before and CTS-to-self frame is needed.
 */
void ieee80211_ctstoself_get(struct ieee80211_hw *hw,
			     struct ieee80211_vif *vif,
			     const void *frame, size_t frame_len,
			     const struct ieee80211_tx_info *frame_txctl,
			     struct ieee80211_cts *cts);

/**
 * ieee80211_ctstoself_duration - Get the duration field for a CTS-to-self frame
 * @hw: pointer obtained from ieee80211_alloc_hw().
 * @vif: &struct ieee80211_vif pointer from the add_interface callback.
 * @frame_len: the length of the frame that is going to be protected by the CTS-to-self.
 * @frame_txctl: &struct ieee80211_tx_info of the frame.
 *
 * If the CTS-to-self is generated in firmware, but the host system must provide
 * the duration field, the low-level driver uses this function to receive
 * the duration field value in little-endian byteorder.
 */
__le16 ieee80211_ctstoself_duration(struct ieee80211_hw *hw,
				    struct ieee80211_vif *vif,
				    size_t frame_len,
				    const struct ieee80211_tx_info *frame_txctl);

/**
 * ieee80211_generic_frame_duration - Calculate the duration field for a frame
 * @hw: pointer obtained from ieee80211_alloc_hw().
 * @vif: &struct ieee80211_vif pointer from the add_interface callback.
 * @frame_len: the length of the frame.
 * @rate: the rate at which the frame is going to be transmitted.
 *
 * Calculate the duration field of some generic frame, given its
 * length and transmission rate (in 100kbps).
 */
__le16 ieee80211_generic_frame_duration(struct ieee80211_hw *hw,
					struct ieee80211_vif *vif,
					size_t frame_len,
					struct ieee80211_rate *rate);

/**
 * ieee80211_get_buffered_bc - accessing buffered broadcast and multicast frames
 * @hw: pointer as obtained from ieee80211_alloc_hw().
 * @vif: &struct ieee80211_vif pointer from the add_interface callback.
 *
 * Function for accessing buffered broadcast and multicast frames. If
 * hardware/firmware does not implement buffering of broadcast/multicast
 * frames when power saving is used, 802.11 code buffers them in the host
 * memory. The low-level driver uses this function to fetch next buffered
 * frame. In most cases, this is used when generating beacon frame. This
 * function returns a pointer to the next buffered skb or NULL if no more
 * buffered frames are available.
 *
 * Note: buffered frames are returned only after DTIM beacon frame was
 * generated with ieee80211_beacon_get() and the low-level driver must thus
 * call ieee80211_beacon_get() first. ieee80211_get_buffered_bc() returns
 * NULL if the previous generated beacon was not DTIM, so the low-level driver
 * does not need to check for DTIM beacons separately and should be able to
 * use common code for all beacons.
 */
struct sk_buff *
ieee80211_get_buffered_bc(struct ieee80211_hw *hw, struct ieee80211_vif *vif);

/**
 * ieee80211_get_tkip_key - get a TKIP rc4 for skb
 *
 * This function computes a TKIP rc4 key for an skb. It computes
 * a phase 1 key if needed (iv16 wraps around). This function is to
 * be used by drivers which can do HW encryption but need to compute
 * to phase 1/2 key in SW.
 *
 * @keyconf: the parameter passed with the set key
 * @skb: the skb for which the key is needed
 * @type: TBD
 * @key: a buffer to which the key will be written
 */
void ieee80211_get_tkip_key(struct ieee80211_key_conf *keyconf,
				struct sk_buff *skb,
				enum ieee80211_tkip_key_type type, u8 *key);
/**
 * ieee80211_wake_queue - wake specific queue
 * @hw: pointer as obtained from ieee80211_alloc_hw().
 * @queue: queue number (counted from zero).
 *
 * Drivers should use this function instead of netif_wake_queue.
 */
void ieee80211_wake_queue(struct ieee80211_hw *hw, int queue);

/**
 * ieee80211_stop_queue - stop specific queue
 * @hw: pointer as obtained from ieee80211_alloc_hw().
 * @queue: queue number (counted from zero).
 *
 * Drivers should use this function instead of netif_stop_queue.
 */
void ieee80211_stop_queue(struct ieee80211_hw *hw, int queue);

/**
 * ieee80211_queue_stopped - test status of the queue
 * @hw: pointer as obtained from ieee80211_alloc_hw().
 * @queue: queue number (counted from zero).
 *
 * Drivers should use this function instead of netif_stop_queue.
 */

int ieee80211_queue_stopped(struct ieee80211_hw *hw, int queue);

/**
 * ieee80211_stop_queues - stop all queues
 * @hw: pointer as obtained from ieee80211_alloc_hw().
 *
 * Drivers should use this function instead of netif_stop_queue.
 */
void ieee80211_stop_queues(struct ieee80211_hw *hw);

/**
 * ieee80211_wake_queues - wake all queues
 * @hw: pointer as obtained from ieee80211_alloc_hw().
 *
 * Drivers should use this function instead of netif_wake_queue.
 */
void ieee80211_wake_queues(struct ieee80211_hw *hw);

/**
 * ieee80211_scan_completed - completed hardware scan
 *
 * When hardware scan offload is used (i.e. the hw_scan() callback is
 * assigned) this function needs to be called by the driver to notify
 * mac80211 that the scan finished.
 *
 * @hw: the hardware that finished the scan
 * @aborted: set to true if scan was aborted
 */
void ieee80211_scan_completed(struct ieee80211_hw *hw, bool aborted);

/**
 * ieee80211_iterate_active_interfaces - iterate active interfaces
 *
 * This function iterates over the interfaces associated with a given
 * hardware that are currently active and calls the callback for them.
 * This function allows the iterator function to sleep, when the iterator
 * function is atomic @ieee80211_iterate_active_interfaces_atomic can
 * be used.
 *
 * @hw: the hardware struct of which the interfaces should be iterated over
 * @iterator: the iterator function to call
 * @data: first argument of the iterator function
 */
void ieee80211_iterate_active_interfaces(struct ieee80211_hw *hw,
					 void (*iterator)(void *data, u8 *mac,
						struct ieee80211_vif *vif),
					 void *data);

/**
 * ieee80211_iterate_active_interfaces_atomic - iterate active interfaces
 *
 * This function iterates over the interfaces associated with a given
 * hardware that are currently active and calls the callback for them.
 * This function requires the iterator callback function to be atomic,
 * if that is not desired, use @ieee80211_iterate_active_interfaces instead.
 *
 * @hw: the hardware struct of which the interfaces should be iterated over
 * @iterator: the iterator function to call, cannot sleep
 * @data: first argument of the iterator function
 */
void ieee80211_iterate_active_interfaces_atomic(struct ieee80211_hw *hw,
						void (*iterator)(void *data,
						    u8 *mac,
						    struct ieee80211_vif *vif),
						void *data);

/**
 * ieee80211_queue_work - add work onto the mac80211 workqueue
 *
 * Drivers and mac80211 use this to add work onto the mac80211 workqueue.
 * This helper ensures drivers are not queueing work when they should not be.
 *
 * @hw: the hardware struct for the interface we are adding work for
 * @work: the work we want to add onto the mac80211 workqueue
 */
void ieee80211_queue_work(struct ieee80211_hw *hw, struct work_struct *work);

/**
 * ieee80211_queue_delayed_work - add work onto the mac80211 workqueue
 *
 * Drivers and mac80211 use this to queue delayed work onto the mac80211
 * workqueue.
 *
 * @hw: the hardware struct for the interface we are adding work for
 * @dwork: delayable work to queue onto the mac80211 workqueue
 * @delay: number of jiffies to wait before queueing
 */
void ieee80211_queue_delayed_work(struct ieee80211_hw *hw,
				  struct delayed_work *dwork,
				  unsigned long delay);

/**
 * ieee80211_start_tx_ba_session - Start a tx Block Ack session.
 * @sta: the station for which to start a BA session
 * @tid: the TID to BA on.
 *
 * Return: success if addBA request was sent, failure otherwise
 *
 * Although mac80211/low level driver/user space application can estimate
 * the need to start aggregation on a certain RA/TID, the session level
 * will be managed by the mac80211.
 */
int ieee80211_start_tx_ba_session(struct ieee80211_sta *sta, u16 tid);

/**
 * ieee80211_start_tx_ba_cb - low level driver ready to aggregate.
 * @vif: &struct ieee80211_vif pointer from the add_interface callback
 * @ra: receiver address of the BA session recipient.
 * @tid: the TID to BA on.
 *
 * This function must be called by low level driver once it has
 * finished with preparations for the BA session.
 */
void ieee80211_start_tx_ba_cb(struct ieee80211_vif *vif, u8 *ra, u16 tid);

/**
 * ieee80211_start_tx_ba_cb_irqsafe - low level driver ready to aggregate.
 * @vif: &struct ieee80211_vif pointer from the add_interface callback
 * @ra: receiver address of the BA session recipient.
 * @tid: the TID to BA on.
 *
 * This function must be called by low level driver once it has
 * finished with preparations for the BA session.
 * This version of the function is IRQ-safe.
 */
void ieee80211_start_tx_ba_cb_irqsafe(struct ieee80211_vif *vif, const u8 *ra,
				      u16 tid);

/**
 * ieee80211_stop_tx_ba_session - Stop a Block Ack session.
 * @sta: the station whose BA session to stop
 * @tid: the TID to stop BA.
 * @initiator: if indicates initiator DELBA frame will be sent.
 *
 * Return: error if no sta with matching da found, success otherwise
 *
 * Although mac80211/low level driver/user space application can estimate
 * the need to stop aggregation on a certain RA/TID, the session level
 * will be managed by the mac80211.
 */
int ieee80211_stop_tx_ba_session(struct ieee80211_sta *sta, u16 tid,
				 enum ieee80211_back_parties initiator);

/**
 * ieee80211_stop_tx_ba_cb - low level driver ready to stop aggregate.
 * @vif: &struct ieee80211_vif pointer from the add_interface callback
 * @ra: receiver address of the BA session recipient.
 * @tid: the desired TID to BA on.
 *
 * This function must be called by low level driver once it has
 * finished with preparations for the BA session tear down.
 */
void ieee80211_stop_tx_ba_cb(struct ieee80211_vif *vif, u8 *ra, u8 tid);

/**
 * ieee80211_stop_tx_ba_cb_irqsafe - low level driver ready to stop aggregate.
 * @vif: &struct ieee80211_vif pointer from the add_interface callback
 * @ra: receiver address of the BA session recipient.
 * @tid: the desired TID to BA on.
 *
 * This function must be called by low level driver once it has
 * finished with preparations for the BA session tear down.
 * This version of the function is IRQ-safe.
 */
void ieee80211_stop_tx_ba_cb_irqsafe(struct ieee80211_vif *vif, const u8 *ra,
				     u16 tid);

/**
 * ieee80211_find_sta - find a station
 *
 * @vif: virtual interface to look for station on
 * @addr: station's address
 *
 * This function must be called under RCU lock and the
 * resulting pointer is only valid under RCU lock as well.
 */
struct ieee80211_sta *ieee80211_find_sta(struct ieee80211_vif *vif,
					 const u8 *addr);

/**
 * ieee80211_find_sta_by_hw - find a station on hardware
 *
 * @hw: pointer as obtained from ieee80211_alloc_hw()
 * @addr: station's address
 *
 * This function must be called under RCU lock and the
 * resulting pointer is only valid under RCU lock as well.
 *
 * NOTE: This function should not be used! When mac80211 is converted
 *	 internally to properly keep track of stations on multiple
 *	 virtual interfaces, it will not always know which station to
 *	 return here since a single address might be used by multiple
 *	 logical stations (e.g. consider a station connecting to another
 *	 BSSID on the same AP hardware without disconnecting first).
 *
 * DO NOT USE THIS FUNCTION.
 */
struct ieee80211_sta *ieee80211_find_sta_by_hw(struct ieee80211_hw *hw,
					       const u8 *addr);

/**
 * ieee80211_sta_block_awake - block station from waking up
 * @hw: the hardware
 * @pubsta: the station
 * @block: whether to block or unblock
 *
 * Some devices require that all frames that are on the queues
 * for a specific station that went to sleep are flushed before
 * a poll response or frames after the station woke up can be
 * delivered to that it. Note that such frames must be rejected
 * by the driver as filtered, with the appropriate status flag.
 *
 * This function allows implementing this mode in a race-free
 * manner.
 *
 * To do this, a driver must keep track of the number of frames
 * still enqueued for a specific station. If this number is not
 * zero when the station goes to sleep, the driver must call
 * this function to force mac80211 to consider the station to
 * be asleep regardless of the station's actual state. Once the
 * number of outstanding frames reaches zero, the driver must
 * call this function again to unblock the station. That will
 * cause mac80211 to be able to send ps-poll responses, and if
 * the station queried in the meantime then frames will also
 * be sent out as a result of this. Additionally, the driver
 * will be notified that the station woke up some time after
 * it is unblocked, regardless of whether the station actually
 * woke up while blocked or not.
 */
void ieee80211_sta_block_awake(struct ieee80211_hw *hw,
			       struct ieee80211_sta *pubsta, bool block);

/**
 * ieee80211_beacon_loss - inform hardware does not receive beacons
 *
 * @vif: &struct ieee80211_vif pointer from the add_interface callback.
 *
 * When beacon filtering is enabled with IEEE80211_HW_BEACON_FILTERING and
 * IEEE80211_CONF_PS is set, the driver needs to inform whenever the
 * hardware is not receiving beacons with this function.
 */
void ieee80211_beacon_loss(struct ieee80211_vif *vif);

/* Rate control API */

/**
 * enum rate_control_changed - flags to indicate which parameter changed
 *
 * @IEEE80211_RC_HT_CHANGED: The HT parameters of the operating channel have
 *	changed, rate control algorithm can update its internal state if needed.
 */
enum rate_control_changed {
	IEEE80211_RC_HT_CHANGED = BIT(0)
};

/**
 * struct ieee80211_tx_rate_control - rate control information for/from RC algo
 *
 * @hw: The hardware the algorithm is invoked for.
 * @sband: The band this frame is being transmitted on.
 * @bss_conf: the current BSS configuration
 * @reported_rate: The rate control algorithm can fill this in to indicate
 *	which rate should be reported to userspace as the current rate and
 *	used for rate calculations in the mesh network.
 * @rts: whether RTS will be used for this frame because it is longer than the
 *	RTS threshold
 * @short_preamble: whether mac80211 will request short-preamble transmission
 *	if the selected rate supports it
 * @max_rate_idx: user-requested maximum rate (not MCS for now)
 *	(deprecated; this will be removed once drivers get updated to use
 *	rate_idx_mask)
 * @rate_idx_mask: user-requested rate mask (not MCS for now)
 * @skb: the skb that will be transmitted, the control information in it needs
 *	to be filled in
 * @ap: whether this frame is sent out in AP mode
 */
struct ieee80211_tx_rate_control {
	struct ieee80211_hw *hw;
	struct ieee80211_supported_band *sband;
	struct ieee80211_bss_conf *bss_conf;
	struct sk_buff *skb;
	struct ieee80211_tx_rate reported_rate;
	bool rts, short_preamble;
	u8 max_rate_idx;
	u32 rate_idx_mask;
	bool ap;
};

struct rate_control_ops {
	struct module *module;
	const char *name;
	void *(*alloc)(struct ieee80211_hw *hw, struct dentry *debugfsdir);
	void (*free)(void *priv);

	void *(*alloc_sta)(void *priv, struct ieee80211_sta *sta, gfp_t gfp);
	void (*rate_init)(void *priv, struct ieee80211_supported_band *sband,
			  struct ieee80211_sta *sta, void *priv_sta);
	void (*rate_update)(void *priv, struct ieee80211_supported_band *sband,
			    struct ieee80211_sta *sta,
			    void *priv_sta, u32 changed);
	void (*free_sta)(void *priv, struct ieee80211_sta *sta,
			 void *priv_sta);

	void (*tx_status)(void *priv, struct ieee80211_supported_band *sband,
			  struct ieee80211_sta *sta, void *priv_sta,
			  struct sk_buff *skb);
	void (*get_rate)(void *priv, struct ieee80211_sta *sta, void *priv_sta,
			 struct ieee80211_tx_rate_control *txrc);

	void (*add_sta_debugfs)(void *priv, void *priv_sta,
				struct dentry *dir);
	void (*remove_sta_debugfs)(void *priv, void *priv_sta);
};

static inline int rate_supported(struct ieee80211_sta *sta,
				 enum ieee80211_band band,
				 int index)
{
	return (sta == NULL || sta->supp_rates[band] & BIT(index));
}

/**
 * rate_control_send_low - helper for drivers for management/no-ack frames
 *
 * Rate control algorithms that agree to use the lowest rate to
 * send management frames and NO_ACK data with the respective hw
 * retries should use this in the beginning of their mac80211 get_rate
 * callback. If true is returned the rate control can simply return.
 * If false is returned we guarantee that sta and sta and priv_sta is
 * not null.
 *
 * Rate control algorithms wishing to do more intelligent selection of
 * rate for multicast/broadcast frames may choose to not use this.
 *
 * @sta: &struct ieee80211_sta pointer to the target destination. Note
 * 	that this may be null.
 * @priv_sta: private rate control structure. This may be null.
 * @txrc: rate control information we sholud populate for mac80211.
 */
bool rate_control_send_low(struct ieee80211_sta *sta,
			   void *priv_sta,
			   struct ieee80211_tx_rate_control *txrc);


static inline s8
rate_lowest_index(struct ieee80211_supported_band *sband,
		  struct ieee80211_sta *sta)
{
	int i;

	for (i = 0; i < sband->n_bitrates; i++)
		if (rate_supported(sta, sband->band, i))
			return i;

	/* warn when we cannot find a rate. */
	WARN_ON(1);

	return 0;
}

static inline
bool rate_usable_index_exists(struct ieee80211_supported_band *sband,
			      struct ieee80211_sta *sta)
{
	unsigned int i;

	for (i = 0; i < sband->n_bitrates; i++)
		if (rate_supported(sta, sband->band, i))
			return true;
	return false;
}

int ieee80211_rate_control_register(struct rate_control_ops *ops);
void ieee80211_rate_control_unregister(struct rate_control_ops *ops);

static inline bool
conf_is_ht20(struct ieee80211_conf *conf)
{
	return conf->channel_type == NL80211_CHAN_HT20;
}

static inline bool
conf_is_ht40_minus(struct ieee80211_conf *conf)
{
	return conf->channel_type == NL80211_CHAN_HT40MINUS;
}

static inline bool
conf_is_ht40_plus(struct ieee80211_conf *conf)
{
	return conf->channel_type == NL80211_CHAN_HT40PLUS;
}

static inline bool
conf_is_ht40(struct ieee80211_conf *conf)
{
	return conf_is_ht40_minus(conf) || conf_is_ht40_plus(conf);
}

static inline bool
conf_is_ht(struct ieee80211_conf *conf)
{
	return conf->channel_type != NL80211_CHAN_NO_HT;
}

#endif /* MAC80211_H */<|MERGE_RESOLUTION|>--- conflicted
+++ resolved
@@ -1497,11 +1497,7 @@
  * @update_tkip_key: See the section "Hardware crypto acceleration"
  * 	This callback will be called in the context of Rx. Called for drivers
  * 	which set IEEE80211_KEY_FLAG_TKIP_REQ_RX_P1_KEY.
-<<<<<<< HEAD
- *	The callback can sleep.
-=======
  *	The callback must be atomic.
->>>>>>> 5ffaf8a3
  *
  * @hw_scan: Ask the hardware to service the scan request, no need to start
  *	the scan state machine in stack. The scan must honour the channel
